add_subdirectory(opende)

<<<<<<< HEAD
if (NOT HAVE_CCD)
  add_subdirectory(libccd)
endif()
=======
if (HAVE_LIBUDEV)
  add_subdirectory(oculus)
endif()

>>>>>>> 0f60e457
# add_subdirectory(ann)
# add_subdirectory(fcl)<|MERGE_RESOLUTION|>--- conflicted
+++ resolved
@@ -1,14 +1,12 @@
 add_subdirectory(opende)
 
-<<<<<<< HEAD
 if (NOT HAVE_CCD)
   add_subdirectory(libccd)
 endif()
-=======
+
 if (HAVE_LIBUDEV)
   add_subdirectory(oculus)
 endif()
 
->>>>>>> 0f60e457
 # add_subdirectory(ann)
 # add_subdirectory(fcl)