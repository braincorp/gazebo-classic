/*************************************************************************
 *                                                                       *
 * ODER's Utilities Library. Copyright (C) 2008 Oleh Derevenko.          *
 * All rights reserved.  e-mail: odar@eleks.com (change all "a" to "e")  *
 *                                                                       *
 * This library is free software; you can redistribute it and/or         *
 * modify it under the terms of EITHER:                                  *
 *   (1) The GNU Lesser General Public License as published by the Free  *
 *       Software Foundation; either version 3 of the License, or (at    *
 *       your option) any later version. The text of the GNU Lesser      *
 *       General Public License is included with this library in the     *
 *       file LICENSE-LESSER.TXT. Since LGPL is the extension of GPL     *
 *       the text of GNU General Public License is also provided for     *
 *       your information in file LICENSE.TXT.                           *
 *   (2) The BSD-style license that is included with this library in     *
 *       the file LICENSE-BSD.TXT.                                       *
 *   (3) The zlib/libpng license that is included with this library in   *
 *       the file LICENSE-ZLIB.TXT                                       *
 *                                                                       *
 * This library is distributed WITHOUT ANY WARRANTY, including implied   *
 * warranty of MERCHANTABILITY or FITNESS FOR A PARTICULAR PURPOSE.      *
 * See the files LICENSE.TXT and LICENSE-LESSER.TXT or LICENSE-BSD.TXT   *
 * or LICENSE-ZLIB.TXT for more details.                                 *
 *                                                                       *
 *************************************************************************/

#include <ou/threadlocalstorage.h>
#include <ou/atomicflags.h>
#include <ou/atomic.h>
#include <ou/simpleflags.h>
#include <ou/malloc.h>
#include <ou/templates.h>
#include <ou/inttypes.h>

#include <string.h>
#include <errno.h>
#include <new>

#if !defined(EOK)

#define EOK    0


#endif


#if _OU_TARGET_OS == _OU_TARGET_OS_WINDOWS

#include <windows.h>


#endif // #if _OU_TARGET_OS == _OU_TARGET_OS_WINDOWS


BEGIN_NAMESPACE_OU()


class CTLSStorageInstance;

enum ESTORAGEINSTANCEKIND
{
  SIK__MIN,

  SIK_AUTOCLEANUP = SIK__MIN,
  SIK_MANUALCLEANUP,

  SIK__MAX
};


static unsigned int g_uiThreadLocalStorageInitializationCount = 0;
static CTLSStorageInstance *g_apsiStorageGlobalInstances[SIK__MAX] = { NULL };
static HTLSKEYVALUE g_ahkvStorageGlobalKeyValues[SIK__MAX] = { NULL };


static inline size_t DecodeInstanceKindFromKeySelector(const HTLSKEYSELECTOR &hksKeySelector)
{
  return (HTLSKEYSELECTOR::value_type)hksKeySelector - g_ahkvStorageGlobalKeyValues;
}

static inline HTLSKEYSELECTOR EncodeKeySelectorFromStorageKind(ESTORAGEINSTANCEKIND ikInstanceKind)
{
  return g_ahkvStorageGlobalKeyValues + ikInstanceKind;
}


#if !defined(_OU_TLS_ARRAY_ELEMENT_COUNT)

// Default TLS array element count
#define _OU_TLS_ARRAY_ELEMENT_COUNT    8


#endif // #if !defined(_OU_TLS_ARRAY_ELEMENT_COUNT)


// Few bits must be reserved for additional purposes (currently 1)
#if (_OU_TLS_ARRAY_ELEMENT_COUNT < 1) || (_OU_TLS_ARRAY_ELEMENT_COUNT > 30)

#error Please specify TLS array element count in range from 1 to 30


#endif // #if (_OU_TLS_ARRAY_ELEMENT_COUNT < 1) || (_OU_TLS_ARRAY_ELEMENT_COUNT > 30)


enum
{
  TLS_ARRAY_ELEMENT__MAX    = _OU_TLS_ARRAY_ELEMENT_COUNT // 16 threads with 8 values each using 4 + 4 bytes is ~1 kb of memory
};


struct CTLSStorageArray
{
private:
#if _OU_TARGET_OS == _OU_TARGET_OS_WINDOWS

  typedef HANDLE CClientHandleArray[TLS_ARRAY_ELEMENT__MAX];
  typedef unsigned int CHandleTranslationMap[TLS_ARRAY_ELEMENT__MAX];


#endif // #if _OU_TARGET_OS == _OU_TARGET_OS_WINDOWS

public:
  static inline size_t GetHeaderSize() { return OU_ALIGNED_SIZE(sizeof(CTLSStorageArray), CTLSStorageBlock::TSB_LARGEST_ALIGNMENT); }

public:
  static CTLSStorageArray *AllocateInstance(tlsindextype iValueCount);
  void FreeInstance(tlsindextype iValueCount);

protected:
  inline CTLSStorageArray(); // Use AllocateInstance()
  inline ~CTLSStorageArray(); // Use FreeInstance()

public:
  void FreeStorageBlockOnThreadExit(CTLSStorageBlock *psbStorageBlock, tlsindextype iValueCount);

public:
  bool FindFreeStorageBlock(CTLSStorageBlock *&psbOutFreeStorageBlock,
    tlsindextype iValueCount, bool bIsManualCleanup);

private:
  bool FindFreeStorageBlockIndex(unsigned int &nOutFreeBlockIndex, tlsindextype iValueCount, bool bIsManualCleanup);
  bool FindFreeStorageBlockIndexWithPossibilityVerified(unsigned int &nOutFreeBlockIndex, bool bIsManualCleanup);
#if _OU_TARGET_OS == _OU_TARGET_OS_WINDOWS

  bool FindAbandonedStorageBlockIndex(unsigned int &nOutFreeBlockIndex, tlsindextype iValueCount);
  unsigned int TranslateClientHandles(CClientHandleArray haTranslatedHandlesStorage, CHandleTranslationMap tmTranslationMapStorage,
    const HANDLE *&ph_OutTranslatedHandles, const unsigned int *&puiOutTranslationMap) const;

#endif // #if _OU_TARGET_OS == _OU_TARGET_OS_WINDOWS

private:
  void FreeStorageAllBlocks(tlsindextype iValueCount);
  void ReinitializeStorageSingleBlock(CTLSStorageBlock *psbStorageBlock, tlsindextype iValueCount);
  static void FinalizeStorageSingleBlock(CTLSStorageBlock *psbStorageBlock, tlsindextype iValueCount);

  void AssignAllBlocksHostArray(tlsindextype iValueCount);
  inline void AssignSingleBlockHostArray(CTLSStorageBlock *psbStorageBlock);

private:
  inline CTLSStorageBlock *GetStorageBlockPointer(unsigned int nBlockIndex, tlsindextype iValueCount) const;
  inline unsigned int GetStorageBlockIndex(CTLSStorageBlock *psbStorageBlock, tlsindextype iValueCount) const;
  inline static void ZeroStorageBlockMemory(CTLSStorageBlock *psbStorageBlock, tlsindextype iValueCount);

private:
#if _OU_TARGET_OS == _OU_TARGET_OS_WINDOWS

  void AllocateBlockThreadHandle(unsigned int nBlockIndex);
  void FreeStorageThreadHandle(unsigned int nBlockIndex);

  void AssignAllBlocksInvalidThreads();
  bool CheckIfAllBlocksHaveInvalidThreads();

#endif // #if _OU_TARGET_OS == _OU_TARGET_OS_WINDOWS

private:
#if _OU_TARGET_OS == _OU_TARGET_OS_WINDOWS

  inline void SetBlockThreadHandle(unsigned int nBlockIndex, HANDLE hValue)
  {
    m_haBlockThreads[nBlockIndex] = hValue;
  }

  inline HANDLE GetBlockThreadHandle(unsigned int nBlockIndex) const
  {
    return m_haBlockThreads[nBlockIndex];
  }

  inline const HANDLE *GetBlockThreadHandlesStorage() const
  {
    return m_haBlockThreads;
  }

#endif // #if _OU_TARGET_OS == _OU_TARGET_OS_WINDOWS

public:
  inline void SetNextArray(CTLSStorageArray *psaInstance)
  {
    m_psaNextArray = (atomicptr)psaInstance;
  }

  inline CTLSStorageArray *GetNextArray() const
  {
    return (CTLSStorageArray *)m_psaNextArray;
  }

private:
  enum
  {
    FL_OCCUPANCY_FLAGS__START  = 0x00000001,
<<<<<<< HEAD
    FL_OCCUPANCY_FLAGS__END  	= FL_OCCUPANCY_FLAGS__START << TLS_ARRAY_ELEMENT__MAX,

    FL_ARRAY_LOCKED  			= FL_OCCUPANCY_FLAGS__END
=======
    FL_OCCUPANCY_FLAGS__END    = FL_OCCUPANCY_FLAGS__START << TLS_ARRAY_ELEMENT__MAX,

    FL_ARRAY_LOCKED        = FL_OCCUPANCY_FLAGS__END
>>>>>>> d97f0099
  };

  inline bool GetAreAllBlocksOccupied() const
  {
    return m_afOccupancyFlags.EnumAllQueryEnumeratedFlags(FL_OCCUPANCY_FLAGS__START, TLS_ARRAY_ELEMENT__MAX) == OU_FLAGS_ENUMFLAGS_MASK(COccupancyFlagsType::value_type, FL_OCCUPANCY_FLAGS__START, TLS_ARRAY_ELEMENT__MAX);
  }

  inline bool GetIsAnyBlockOccupied() const
  {
    return m_afOccupancyFlags.EnumAnyGetEnumeratedFlagValue(FL_OCCUPANCY_FLAGS__START, TLS_ARRAY_ELEMENT__MAX);
  }

  inline bool SetBlockOccupiedFlag(unsigned int nBlockIndex)
  {
    return m_afOccupancyFlags.EnumModifyEnumeratedFlagValue(FL_OCCUPANCY_FLAGS__START, nBlockIndex, TLS_ARRAY_ELEMENT__MAX, true);
  }

  inline void ResetBlockOccupiedFlag(unsigned int nBlockIndex)
  {
    m_afOccupancyFlags.EnumDropEnumeratedFlagValue(FL_OCCUPANCY_FLAGS__START, nBlockIndex, TLS_ARRAY_ELEMENT__MAX);
  }

  inline bool GetBlockOccupiedFlag(unsigned int nBlockIndex) const
  {
    return m_afOccupancyFlags.EnumGetEnumeratedFlagValue(FL_OCCUPANCY_FLAGS__START, nBlockIndex, TLS_ARRAY_ELEMENT__MAX);
  }

  inline bool SetArrayLockedFlag()
  {
    return m_afOccupancyFlags.ModifySingleFlagValue(FL_ARRAY_LOCKED, true);
  }

  inline void ResetArrayLockedFlag()
  {
    m_afOccupancyFlags.DropFlagsMaskValue(FL_ARRAY_LOCKED);
  }

private:
  typedef CAtomicFlags COccupancyFlagsType;

  volatile atomicptr  m_psaNextArray; // CTLSStorageArray *
  COccupancyFlagsType  m_afOccupancyFlags;

#if _OU_TARGET_OS == _OU_TARGET_OS_WINDOWS

  CClientHandleArray  m_haBlockThreads;


#endif // #if _OU_TARGET_OS == _OU_TARGET_OS_WINDOWS

  // CTLSStorageBlock m_asbStorageBlocks[];
};

class CTLSStorageInstance
{
public:
  static CTLSStorageInstance *AllocateInstance(tlsindextype iValueCount, unsigned int uiInitializationFlags);
  void FreeInstance();

protected:
  CTLSStorageInstance(tlsindextype iValueCount, unsigned int uiInitializationFlags);
  ~CTLSStorageInstance();

public:
  bool Init(ESTORAGEINSTANCEKIND ikInstanceKind);

private:
  void Finit();

public:
  inline const HTLSKEYVALUE &RetrieveStorageKey() const { return GetStorageKey(); }
  inline tlsindextype RetrieveValueCount() const { return GetValueCount(); }
  inline unsigned int RetrieveInitializationFlags() const { return GetInitializationFlags(); }

  inline bool GetIsThreadManualCleanup() const { return GetThreadManualCleanupFlag(); }

public:
  void FreeStorageBlockOnThreadExit(CTLSStorageBlock *psbStorageBlock);

public:
  bool FindFreeStorageBlock(CTLSStorageBlock *&psbOutStorageBlock);

private:
  bool FindFreeStorageBlockInArrayList(CTLSStorageBlock *&psbOutStorageBlock);
  bool FindFreeStorageBlockInArrayListSegment(CTLSStorageBlock *&psbOutStorageBlock,
    CTLSStorageArray *psaListSegmentBegin, CTLSStorageArray *psaListSegmentEnd);
  bool FindFreeStorageBlockFromArray(CTLSStorageBlock *&psbOutStorageBlock,
    CTLSStorageArray *psaArrayInstance);

  void AddStorageArrayToArrayList(CTLSStorageArray *psaStorageArray);

private:
  static bool AllocateStorageKey(HTLSKEYVALUE &hkvOutStorageKey, ESTORAGEINSTANCEKIND ikInstanceKind);
  static void FreeStorageKey(const HTLSKEYVALUE &hkvStorageKey);

#if _OU_TARGET_OS != _OU_TARGET_OS_WINDOWS

  static void FreeStorageBlock_Callback_Automatic(void *pv_DataValue);
  static void FreeStorageBlock_Callback_Manual(void *pv_DataValue);


#endif // #if _OU_TARGET_OS != _OU_TARGET_OS_WINDOWS

  void FreeStorageBlock(CTLSStorageBlock *psbStorageBlock);

  CTLSStorageArray *AllocateStorageArray();
  void FreeStorageArrayList(CTLSStorageArray *psaStorageArrayList);

private:
  inline bool TrySettingStorageArrayList(CTLSStorageArray *psaInstance, CTLSStorageArray *psaCurrentList)
  {
    return AtomicCompareExchangePointer(&m_psaStorageList, (atomicptr)psaCurrentList, (atomicptr)psaInstance);
  }

  inline CTLSStorageArray *GetStorageArrayList() const
  {
    return (CTLSStorageArray *)m_psaStorageList;
  }

  inline void SetStorageKey(const HTLSKEYVALUE &hskValue) { m_hskStorageKey = hskValue; }
  inline const HTLSKEYVALUE &GetStorageKey() const { return m_hskStorageKey; }

  inline tlsindextype GetValueCount() const { return m_iValueCount; }

private:
  enum
  {
<<<<<<< HEAD
    FL_STORAGE_KEY_VALID  		= 0x00000001,
=======
    FL_STORAGE_KEY_VALID      = 0x00000001,
>>>>>>> d97f0099

    FLM_INITIALIZATION_FLAGS_MASK  = 0x0000FFFF,
    FLS_INITIALIZATION_FLAGS_SHIFT  = 16,

    FL_INITIALIZATION_THREAD_MANUAL_CLEANUP = CTLSInitialization::SIF_MANUAL_CLEANUP_ON_THREAD_EXIT << FLS_INITIALIZATION_FLAGS_SHIFT
  };

  inline void SetStorageKeyValidFlag() { m_sfInstanceFlags.SignalFlagsMaskValue(FL_STORAGE_KEY_VALID); }
  inline void ResetStorageKeyValidFlag() { m_sfInstanceFlags.DropFlagsMaskValue(FL_STORAGE_KEY_VALID); }
  inline bool GetStorageKeyValidFlag() const { return m_sfInstanceFlags.GetFlagsMaskValue(FL_STORAGE_KEY_VALID); }

  inline void SetInitializationFlags(unsigned int uiValue) { m_sfInstanceFlags.StoreFlagsEnumeratedValue(FLM_INITIALIZATION_FLAGS_MASK, FLS_INITIALIZATION_FLAGS_SHIFT, uiValue); }
  inline unsigned int GetInitializationFlags() const { return m_sfInstanceFlags.RetrieveFlagsEnumeratedValue(FLM_INITIALIZATION_FLAGS_MASK, FLS_INITIALIZATION_FLAGS_SHIFT); }

  inline bool GetThreadManualCleanupFlag() const { return m_sfInstanceFlags.GetFlagsMaskValue(FL_INITIALIZATION_THREAD_MANUAL_CLEANUP); }

private:
  volatile atomicptr  m_psaStorageList; // CTLSStorageArray *
  HTLSKEYVALUE    m_hskStorageKey;
  CSimpleFlags    m_sfInstanceFlags;
  tlsindextype    m_iValueCount;
};


//////////////////////////////////////////////////////////////////////////
// CTLSStorageArray methods

CTLSStorageArray *CTLSStorageArray::AllocateInstance(tlsindextype iValueCount)
{
  const size_t nHeaderSize = CTLSStorageArray::GetHeaderSize();
  const size_t nBlockSize = CTLSStorageBlock::GetRequiredSize(iValueCount);
  size_t nRequiredSize = nHeaderSize + nBlockSize * TLS_ARRAY_ELEMENT__MAX;

  CTLSStorageArray *psaNewInstance = (CTLSStorageArray *)AllocateMemoryBlock(nRequiredSize);

  if (psaNewInstance)
  {
    memset(psaNewInstance, 0, nRequiredSize);
    new((CTLSStorageArray *)psaNewInstance) CTLSStorageArray();

    psaNewInstance->AssignAllBlocksHostArray(iValueCount);
  }

  return psaNewInstance;
}

void CTLSStorageArray::FreeInstance(tlsindextype iValueCount)
{
  if (GetIsAnyBlockOccupied())
  {
    FreeStorageAllBlocks(iValueCount);
  }

  this->CTLSStorageArray::~CTLSStorageArray();
  FreeMemoryBlock((void *)this);
}

CTLSStorageArray::CTLSStorageArray()
{
#if _OU_TARGET_OS == _OU_TARGET_OS_WINDOWS

  AssignAllBlocksInvalidThreads();


#endif // #if _OU_TARGET_OS == _OU_TARGET_OS_WINDOWS
}

CTLSStorageArray::~CTLSStorageArray()
{
#if _OU_TARGET_OS == _OU_TARGET_OS_WINDOWS

  OU_ASSERT(CheckIfAllBlocksHaveInvalidThreads());


#endif // #if _OU_TARGET_OS == _OU_TARGET_OS_WINDOWS
}


void CTLSStorageArray::FreeStorageBlockOnThreadExit(CTLSStorageBlock *psbStorageBlock, tlsindextype iValueCount)
{
  ReinitializeStorageSingleBlock(psbStorageBlock, iValueCount);
  // OU_ASSERT(GetBlockThreadHandle(nBlockIndex) == INVALID_HANDLE_VALUE) -- assertion further in the code

  unsigned int nBlockIndex = GetStorageBlockIndex(psbStorageBlock, iValueCount);
  OU_ASSERT(GetBlockOccupiedFlag(nBlockIndex));
#if _OU_TARGET_OS == _OU_TARGET_OS_WINDOWS

  OU_ASSERT(GetBlockThreadHandle(nBlockIndex) == INVALID_HANDLE_VALUE); // The method is not to be called if automatic cleanup is enabled


#endif // #if _OU_TARGET_OS == _OU_TARGET_OS_WINDOWS

  ResetBlockOccupiedFlag(nBlockIndex);
}


bool CTLSStorageArray::FindFreeStorageBlock(CTLSStorageBlock *&psbOutFreeStorageBlock,
  tlsindextype iValueCount, bool bIsManualCleanup)
{
  bool bResult = false;

  unsigned int nFreeBlockIndex;

  if (FindFreeStorageBlockIndex(nFreeBlockIndex, iValueCount, bIsManualCleanup))
  {
    CTLSStorageBlock *psbFreeStorageBlock = GetStorageBlockPointer(nFreeBlockIndex, iValueCount);

    psbOutFreeStorageBlock = psbFreeStorageBlock;
    bResult = true;
  }

  return bResult;
}


#if _OU_TARGET_OS == _OU_TARGET_OS_WINDOWS
bool CTLSStorageArray::FindFreeStorageBlockIndex(unsigned int &nOutFreeBlockIndex, tlsindextype iValueCount, bool bIsManualCleanup)
#else

bool CTLSStorageArray::FindFreeStorageBlockIndex(unsigned int &nOutFreeBlockIndex,
  tlsindextype /*iValueCount*/, bool bIsManualCleanup)
#endif
{
  bool bResult = false;

  if (!GetAreAllBlocksOccupied() && FindFreeStorageBlockIndexWithPossibilityVerified(nOutFreeBlockIndex, bIsManualCleanup))
  {
    bResult = true;
  }
#if _OU_TARGET_OS == _OU_TARGET_OS_WINDOWS

  else if (!bIsManualCleanup)
  {
    // Execution gets here is all slots were already occupied or
    // they become occupied during search (otherwise why
    // FindFreeStorageBlockIndexWithPossibilityVerified call failed???).
    // In Automatic cleanup mode a block can't become free by itself -
    // it is just re-allocated for new thread and remains busy.
    OU_ASSERT(GetAreAllBlocksOccupied());

    // The locking is performed to avoid more than one threads checking
    // for abandoned handles simultaneously.
    // If locking fails, execution just proceeds to next array in the chain
    if (SetArrayLockedFlag())
    {
      bResult = FindAbandonedStorageBlockIndex(nOutFreeBlockIndex, iValueCount);

      ResetArrayLockedFlag();
    }
  }


#endif // #if _OU_TARGET_OS == _OU_TARGET_OS_WINDOWS

  return bResult;
}

#if _OU_TARGET_OS == _OU_TARGET_OS_WINDOWS
bool CTLSStorageArray::FindFreeStorageBlockIndexWithPossibilityVerified(unsigned int &nOutFreeBlockIndex,
 bool bIsManualCleanup)
#else
bool CTLSStorageArray::FindFreeStorageBlockIndexWithPossibilityVerified(unsigned int &nOutFreeBlockIndex,
  bool /*bIsManualCleanup*/)
#endif
{
  unsigned int nBlockIndex = 0;

  for (; nBlockIndex != TLS_ARRAY_ELEMENT__MAX; ++nBlockIndex)
  {
    if (SetBlockOccupiedFlag(nBlockIndex))
    {
#if _OU_TARGET_OS == _OU_TARGET_OS_WINDOWS

      if (!bIsManualCleanup)
      {
<<<<<<< HEAD
      	AllocateBlockThreadHandle(nBlockIndex);
=======
        AllocateBlockThreadHandle(nBlockIndex);
>>>>>>> d97f0099
      }


#endif // #if _OU_TARGET_OS == _OU_TARGET_OS_WINDOWS

      nOutFreeBlockIndex = nBlockIndex;
      break;
    }
  }

  bool bResult = nBlockIndex != TLS_ARRAY_ELEMENT__MAX;
  return bResult;
}


#if _OU_TARGET_OS == _OU_TARGET_OS_WINDOWS

bool CTLSStorageArray::FindAbandonedStorageBlockIndex(unsigned int &nOutFreeBlockIndex,
  tlsindextype iValueCount)
{
  bool bResult = false;

  do
  {
    CClientHandleArray haTranslatedHandlesStorage;
    CHandleTranslationMap tmTranslationMapStorage;

    const HANDLE *ph_TranslatedHandles;
    const unsigned int *puiTranslationMap;

    // Translate handles into array for the case if there are invalids
    unsigned int nHandleCount = TranslateClientHandles(haTranslatedHandlesStorage, tmTranslationMapStorage,
      ph_TranslatedHandles, puiTranslationMap);
    OU_ASSERT(OU_IN_INT_RANGE(nHandleCount, 0, MAXIMUM_WAIT_OBJECTS + 1));

    if (nHandleCount == 0)
    {
      break;
    }

    // Since allocating a new storage block is a relatively slow operation
    // it is acceptable to enter kernel for checking for exited threads.
    DWORD dwWaitResult = ::WaitForMultipleObjects(nHandleCount, ph_TranslatedHandles, FALSE, 0);

    if (!OU_IN_INT_RANGE(dwWaitResult - WAIT_OBJECT_0, 0, nHandleCount))
    {
      // Wait should not normally fail. If it does it's in most cases an indication
      // of invalid handle passed as parameter. However it may fail because of other
      // reasons as well. If this assertion fails too often and you are sure all the
      // handles are valid, it is safe to comment it.
      OU_ASSERT(dwWaitResult != WAIT_FAILED);

      break;
    }

    unsigned int nTranslatedBlockIndex = (unsigned int)(dwWaitResult - WAIT_OBJECT_0);
    unsigned int nBlockIndex = !puiTranslationMap ? nTranslatedBlockIndex : puiTranslationMap[nTranslatedBlockIndex];

    CTLSStorageBlock *psbStorageBlock = GetStorageBlockPointer(nBlockIndex, iValueCount);
    ReinitializeStorageSingleBlock(psbStorageBlock, iValueCount);

    // Close old handle and make a duplicate of current thread handle
    FreeStorageThreadHandle(nBlockIndex);
    AllocateBlockThreadHandle(nBlockIndex);

    nOutFreeBlockIndex = nBlockIndex;
    bResult = true;
  }
  while (false);

  return bResult;
}

unsigned int CTLSStorageArray::TranslateClientHandles(CClientHandleArray haTranslatedHandlesStorage, CHandleTranslationMap tmTranslationMapStorage,
  const HANDLE *&ph_OutTranslatedHandles, const unsigned int *&puiOutTranslationMap) const
{
  ph_OutTranslatedHandles = haTranslatedHandlesStorage;
  puiOutTranslationMap = tmTranslationMapStorage;

  unsigned int nTargetStartIndex = 0;
  unsigned int nSourceStartIndex = 0, nSourceCurrentIndex = 0;

  while (true)
  {
    if (GetBlockThreadHandle(nSourceCurrentIndex) == INVALID_HANDLE_VALUE)
    {
      const HANDLE *ph_BlockThreadHandles = GetBlockThreadHandlesStorage();

      unsigned int nTargetIncrement = nSourceCurrentIndex - nSourceStartIndex;

      memcpy(&haTranslatedHandlesStorage[nTargetStartIndex], &ph_BlockThreadHandles[nSourceStartIndex], nTargetIncrement * sizeof(HANDLE));
      for (; nTargetIncrement != 0; ++nTargetStartIndex, ++nSourceStartIndex, --nTargetIncrement) { tmTranslationMapStorage[nTargetStartIndex] = nSourceStartIndex; }

      // Skip invalid handle (at this point nSourceStartIndex is equal to nSourceCurrentIndex)
      ++nSourceStartIndex;
    }

    ++nSourceCurrentIndex;

    if (nSourceCurrentIndex == TLS_ARRAY_ELEMENT__MAX)
    {
      // Start indice can be equal if and only if no invalid handles have been found
      if (nSourceStartIndex != nTargetStartIndex)
      {
<<<<<<< HEAD
      	const HANDLE *ph_BlockThreadHandles = GetBlockThreadHandlesStorage();

      	unsigned int nTargetIncrement = nSourceCurrentIndex - nSourceStartIndex;

      	memcpy(&haTranslatedHandlesStorage[nTargetStartIndex], &ph_BlockThreadHandles[nSourceStartIndex], nTargetIncrement * sizeof(HANDLE));
      	for (; nTargetIncrement != 0; ++nTargetStartIndex, ++nSourceStartIndex, --nTargetIncrement) { tmTranslationMapStorage[nTargetStartIndex] = nSourceStartIndex; }
=======
        const HANDLE *ph_BlockThreadHandles = GetBlockThreadHandlesStorage();

        unsigned int nTargetIncrement = nSourceCurrentIndex - nSourceStartIndex;

        memcpy(&haTranslatedHandlesStorage[nTargetStartIndex], &ph_BlockThreadHandles[nSourceStartIndex], nTargetIncrement * sizeof(HANDLE));
        for (; nTargetIncrement != 0; ++nTargetStartIndex, ++nSourceStartIndex, --nTargetIncrement) { tmTranslationMapStorage[nTargetStartIndex] = nSourceStartIndex; }
>>>>>>> d97f0099
      }

      break;
    }
  }

  // If all the handles are valid...
  if (nTargetStartIndex == 0)
  {
    // ...just return original handle array as no copying was performed
    ph_OutTranslatedHandles = GetBlockThreadHandlesStorage();
    puiOutTranslationMap = NULL;
  }

  return nTargetStartIndex;
}


#endif // #if _OU_TARGET_OS == _OU_TARGET_OS_WINDOWS


void CTLSStorageArray::FreeStorageAllBlocks(tlsindextype iValueCount)
{
  for (unsigned int nBlockIndex = 0; nBlockIndex != TLS_ARRAY_ELEMENT__MAX; ++nBlockIndex)
  {
    if (GetBlockOccupiedFlag(nBlockIndex))
    {
      CTLSStorageBlock *psbStorageBlock = GetStorageBlockPointer(nBlockIndex, iValueCount);

      FinalizeStorageSingleBlock(psbStorageBlock, iValueCount);
#if _OU_TARGET_OS == _OU_TARGET_OS_WINDOWS

      FreeStorageThreadHandle(nBlockIndex);


#endif // #if _OU_TARGET_OS == _OU_TARGET_OS_WINDOWS
    }
    else
    {
#if _OU_TARGET_OS == _OU_TARGET_OS_WINDOWS

      OU_ASSERT(GetBlockThreadHandle(nBlockIndex) == INVALID_HANDLE_VALUE); // Where did the handle come from if block is not occupied?


#endif // #if _OU_TARGET_OS == _OU_TARGET_OS_WINDOWS
    }
  }
}

void CTLSStorageArray::ReinitializeStorageSingleBlock(CTLSStorageBlock *psbStorageBlock, tlsindextype iValueCount)
{
  FinalizeStorageSingleBlock(psbStorageBlock, iValueCount);

  ZeroStorageBlockMemory(psbStorageBlock, iValueCount);
  AssignSingleBlockHostArray(psbStorageBlock);
}

void CTLSStorageArray::FinalizeStorageSingleBlock(CTLSStorageBlock *psbStorageBlock, tlsindextype iValueCount)
{
  for (tlsindextype iValueIndex = 0; iValueIndex != iValueCount; ++iValueIndex)
  {
    tlsvaluetype vValueData = psbStorageBlock->GetValueData(iValueIndex);

    if (vValueData)
    {
      CTLSValueDestructor fnValueDestructor = psbStorageBlock->GetValueDestructor(iValueIndex);

      if (fnValueDestructor)
      {
<<<<<<< HEAD
      	fnValueDestructor(vValueData);
=======
        fnValueDestructor(vValueData);
>>>>>>> d97f0099
      }
    }
  }
}


void CTLSStorageArray::AssignAllBlocksHostArray(tlsindextype iValueCount)
{
  for (unsigned int nBlockIndex = 0; nBlockIndex != TLS_ARRAY_ELEMENT__MAX; ++nBlockIndex)
  {
    CTLSStorageBlock *psbStorageBlock = GetStorageBlockPointer(nBlockIndex, iValueCount);

    AssignSingleBlockHostArray(psbStorageBlock);
  }
}

void CTLSStorageArray::AssignSingleBlockHostArray(CTLSStorageBlock *psbStorageBlock)
{
  psbStorageBlock->SetHostArray(this);
}


CTLSStorageBlock *CTLSStorageArray::GetStorageBlockPointer(unsigned int nBlockIndex, tlsindextype iValueCount) const
{
  OU_ASSERT(OU_IN_INT_RANGE(nBlockIndex, 0, TLS_ARRAY_ELEMENT__MAX));

  const size_t nHeaderSize = CTLSStorageArray::GetHeaderSize();
  const size_t nBlockSize = CTLSStorageBlock::GetRequiredSize(iValueCount);
  const size_t nBlockZeroOffset = CTLSStorageBlock::GetZeroOffset(iValueCount);

  CTLSStorageBlock *psbStorageBlock = (CTLSStorageBlock *)(((int8ou *)this) + nHeaderSize + nBlockIndex * nBlockSize + nBlockZeroOffset);
  return psbStorageBlock;
}

unsigned int CTLSStorageArray::GetStorageBlockIndex(CTLSStorageBlock *psbStorageBlock, tlsindextype iValueCount) const
{
  const size_t nHeaderSize = CTLSStorageArray::GetHeaderSize();
  const size_t nBlockSize = CTLSStorageBlock::GetRequiredSize(iValueCount);
  const size_t nBlockZeroOffset = CTLSStorageBlock::GetZeroOffset(iValueCount);

  unsigned int uiBlockIndex = (unsigned int)((((int8ou *)psbStorageBlock) - nBlockZeroOffset - nHeaderSize - ((int8ou *)this)) / nBlockSize);
  OU_ASSERT((((int8ou *)psbStorageBlock) - nBlockZeroOffset - nHeaderSize - ((int8ou *)this)) % nBlockSize == 0);
  OU_ASSERT(OU_IN_INT_RANGE(uiBlockIndex, 0, TLS_ARRAY_ELEMENT__MAX));

  return uiBlockIndex;
}

void CTLSStorageArray::ZeroStorageBlockMemory(CTLSStorageBlock *psbStorageBlock, tlsindextype iValueCount)
{
  const size_t nBlockSize = CTLSStorageBlock::GetRequiredSize(iValueCount);
  const size_t nBlockZeroOffset = CTLSStorageBlock::GetZeroOffset(iValueCount);

  memset(((int8ou *)psbStorageBlock) - nBlockZeroOffset, 0, nBlockSize);
}


#if _OU_TARGET_OS == _OU_TARGET_OS_WINDOWS

void CTLSStorageArray::AllocateBlockThreadHandle(unsigned int nBlockIndex)
{
  OU_ASSERT(GetBlockThreadHandle(nBlockIndex) == INVALID_HANDLE_VALUE);

  HANDLE hCurrentThreadDuplicate;

  HANDLE hCurrentProcess = ::GetCurrentProcess();
  HANDLE hCurrentThread = ::GetCurrentThread();
  if (!::DuplicateHandle(hCurrentProcess, hCurrentThread, hCurrentProcess, &hCurrentThreadDuplicate, SYNCHRONIZE, FALSE, 0))
  {
    // Handle duplication should not normally fail.
    // Thread and process pseudo-handles have full access allowed.
    // The duplication may only fail in case of kernel internal problems
    // (like lack of the resources or resource limit hits).
    // Well, in this case thread data will remain in memory until
    // CTLSInitialization::FinalizeTLSAPI() is called.
    hCurrentThreadDuplicate = INVALID_HANDLE_VALUE;
  }

  SetBlockThreadHandle(nBlockIndex, hCurrentThreadDuplicate);
}

void CTLSStorageArray::FreeStorageThreadHandle(unsigned int nBlockIndex)
{
  HANDLE hExistingThreadHandle = GetBlockThreadHandle(nBlockIndex);

  if (hExistingThreadHandle != INVALID_HANDLE_VALUE)
  {
    BOOL bHandleCloseResult = ::CloseHandle(hExistingThreadHandle);
    OU_VERIFY(bHandleCloseResult); // Closing handle should normally succeed

    SetBlockThreadHandle(nBlockIndex, INVALID_HANDLE_VALUE);
  }
}


void CTLSStorageArray::AssignAllBlocksInvalidThreads()
{
  for (unsigned int nBlockIndex = 0; nBlockIndex != TLS_ARRAY_ELEMENT__MAX; ++nBlockIndex)
  {
    SetBlockThreadHandle(nBlockIndex, INVALID_HANDLE_VALUE);
  }
}

bool CTLSStorageArray::CheckIfAllBlocksHaveInvalidThreads()
{
  unsigned nBlockIndex = 0;

  for (; nBlockIndex != TLS_ARRAY_ELEMENT__MAX; ++nBlockIndex)
  {
    if (GetBlockThreadHandle(nBlockIndex) != INVALID_HANDLE_VALUE)
    {
      break;
    }
  }

  bool bResult = nBlockIndex == TLS_ARRAY_ELEMENT__MAX;
  return bResult;
}


#endif // #if _OU_TARGET_OS == _OU_TARGET_OS_WINDOWS


//////////////////////////////////////////////////////////////////////////
// CTLSStorageInstance methods

CTLSStorageInstance *CTLSStorageInstance::AllocateInstance(tlsindextype iValueCount, unsigned int uiInitializationFlags)
{
  size_t nSizeRequired = sizeof(CTLSStorageInstance);

  CTLSStorageInstance *psiNewInstance = (CTLSStorageInstance *)AllocateMemoryBlock(nSizeRequired);

  if (psiNewInstance)
  {
    new(psiNewInstance) CTLSStorageInstance(iValueCount, uiInitializationFlags);
  }

  return psiNewInstance;
}

void CTLSStorageInstance::FreeInstance()
{
  this->CTLSStorageInstance::~CTLSStorageInstance();
  FreeMemoryBlock(this);
}


CTLSStorageInstance::CTLSStorageInstance(tlsindextype iValueCount, unsigned int uiInitializationFlags):
  m_psaStorageList((atomicptr)0),
  m_hskStorageKey((HTLSKEYVALUE::value_type)0),
  m_iValueCount(iValueCount)
{
  SetInitializationFlags(uiInitializationFlags);
}

CTLSStorageInstance::~CTLSStorageInstance()
{
  Finit();
}


bool CTLSStorageInstance::Init(ESTORAGEINSTANCEKIND ikInstanceKind)
{
  bool bResult = false;

  bool bKeyAllocationResult = false;
  HTLSKEYVALUE hkvStorageKey;

  do
  {
    if (!AllocateStorageKey(hkvStorageKey, ikInstanceKind))
    {
      break;
    }

    bKeyAllocationResult = true;

    CTLSStorageArray *psaFirstStorageArray = AllocateStorageArray();

    if (!psaFirstStorageArray)
    {
      break;
    }

    SetStorageKey(hkvStorageKey);
    SetStorageKeyValidFlag();
    AddStorageArrayToArrayList(psaFirstStorageArray);

    bResult = true;
  }
  while (false);

  if (!bResult)
  {
    if (bKeyAllocationResult)
    {
      FreeStorageKey(hkvStorageKey);
    }
  }

  return bResult;
}

void CTLSStorageInstance::Finit()
{
  CTLSStorageArray *psaStorageArrayList = GetStorageArrayList();

  if (psaStorageArrayList)
  {
    FreeStorageArrayList(psaStorageArrayList);

    bool bListClearingResult = TrySettingStorageArrayList(NULL, psaStorageArrayList); // It could be assigned directly, but I just do not want to add an extra method
    OU_VERIFY(bListClearingResult);
  }

  if (GetStorageKeyValidFlag())
  {
    const HTLSKEYVALUE &hkvStorageKey = GetStorageKey();
    FreeStorageKey(hkvStorageKey);

    ResetStorageKeyValidFlag();
  }
}


void CTLSStorageInstance::FreeStorageBlockOnThreadExit(CTLSStorageBlock *psbStorageBlock)
{
  FreeStorageBlock(psbStorageBlock);
}


bool CTLSStorageInstance::FindFreeStorageBlock(CTLSStorageBlock *&psbOutStorageBlock)
{
  bool bResult = false;

  do
  {
    if (!FindFreeStorageBlockInArrayList(psbOutStorageBlock))
    {
      CTLSStorageArray *psaStorageArray = AllocateStorageArray();

      if (!psaStorageArray)
      {
<<<<<<< HEAD
      	break;
=======
        break;
>>>>>>> d97f0099
      }

      FindFreeStorageBlockFromArray(psbOutStorageBlock, psaStorageArray); // Must always succeed as array is not added to list yet

      AddStorageArrayToArrayList(psaStorageArray);
    }

    bResult = true;
  }
  while (false);

  return bResult;
}

bool CTLSStorageInstance::FindFreeStorageBlockInArrayList(CTLSStorageBlock *&psbOutStorageBlock)
{
  bool bResult;

  CTLSStorageArray *psaListOldHead = NULL;
  CTLSStorageArray *psaListCurrentHead = GetStorageArrayList();

  while (true)
  {
    if (FindFreeStorageBlockInArrayListSegment(psbOutStorageBlock, psaListCurrentHead, psaListOldHead))
    {
      bResult = true;
      break;
    }

    psaListOldHead = psaListCurrentHead;
    psaListCurrentHead = GetStorageArrayList();

    if (psaListOldHead == psaListCurrentHead)
    {
      bResult = false;
      break;
    }
  }

  return bResult;
}

bool CTLSStorageInstance::FindFreeStorageBlockInArrayListSegment(CTLSStorageBlock *&psbOutStorageBlock,
  CTLSStorageArray *psaListSegmentBegin, CTLSStorageArray *psaListSegmentEnd)
{
  OU_ASSERT(psaListSegmentBegin != psaListSegmentEnd);

  bool bResult;

  CTLSStorageArray *psaListSegmentCurrent = psaListSegmentBegin;

  while (true)
  {
    if (FindFreeStorageBlockFromArray(psbOutStorageBlock, psaListSegmentCurrent))
    {
      bResult = true;
      break;
    }

    psaListSegmentCurrent = psaListSegmentCurrent->GetNextArray();

    if (psaListSegmentCurrent == psaListSegmentEnd)
    {
      bResult = false;
      break;
    }
  }

  return bResult;
}

bool CTLSStorageInstance::FindFreeStorageBlockFromArray(CTLSStorageBlock *&psbOutStorageBlock,
  CTLSStorageArray *psaArrayInstance)
{
  tlsindextype iValueCount = GetValueCount();
  bool bIsManualCleanup = GetThreadManualCleanupFlag();

  return psaArrayInstance->FindFreeStorageBlock(psbOutStorageBlock, iValueCount, bIsManualCleanup);
}


void CTLSStorageInstance::AddStorageArrayToArrayList(CTLSStorageArray *psaStorageArray)
{
  while (true)
  {
    CTLSStorageArray *psaListCurrentHead = GetStorageArrayList();
    psaStorageArray->SetNextArray(psaListCurrentHead);

    if (TrySettingStorageArrayList(psaStorageArray, psaListCurrentHead))
    {
      break;
    }
  }
}


bool CTLSStorageInstance::AllocateStorageKey(HTLSKEYVALUE &hkvOutStorageKey, ESTORAGEINSTANCEKIND ikInstanceKind)
{
  bool bResult = false;

#if _OU_TARGET_OS == _OU_TARGET_OS_WINDOWS

  DWORD dwTlsIndex = ::TlsAlloc();

  if (dwTlsIndex != TLS_OUT_OF_INDEXES)
  {
    hkvOutStorageKey = (HTLSKEYVALUE)(HTLSKEYVALUE::value_type)(size_t)dwTlsIndex;
    bResult = true;
  }


#else // #if _OU_TARGET_OS != _OU_TARGET_OS_WINDOWS

  pthread_key_t pkThreadKey;

  int iKeyCreationResult = pthread_key_create(&pkThreadKey,
    (ikInstanceKind == SIK_AUTOCLEANUP) ? &CTLSStorageInstance::FreeStorageBlock_Callback_Automatic : &CTLSStorageInstance::FreeStorageBlock_Callback_Manual);
  if (iKeyCreationResult == EOK)
  {
    hkvOutStorageKey = (HTLSKEYVALUE)(HTLSKEYVALUE::value_type)(size_t)pkThreadKey;
    bResult = true;
  }


#endif // #if _OU_TARGET_OS == ...

  return bResult;
}

void CTLSStorageInstance::FreeStorageKey(const HTLSKEYVALUE &hkvStorageKey)
{
#if _OU_TARGET_OS == _OU_TARGET_OS_WINDOWS

  DWORD dwTlsIndex = (DWORD)(size_t)(HTLSKEYVALUE::value_type)hkvStorageKey;
  OU_ASSERT(dwTlsIndex != TLS_OUT_OF_INDEXES);

  BOOL bIndexFreeingResult = ::TlsFree(dwTlsIndex);
  OU_VERIFY(bIndexFreeingResult);


#else // #if _OU_TARGET_OS != _OU_TARGET_OS_WINDOWS

  pthread_key_t pkThreadKey = (pthread_key_t)(size_t)(HTLSKEYVALUE::value_type)hkvStorageKey;

  int iKeyDeletionResult = pthread_key_delete(pkThreadKey);
  OU_VERIFY(iKeyDeletionResult == EOK);


#endif // #if _OU_TARGET_OS == ...
}


#if _OU_TARGET_OS != _OU_TARGET_OS_WINDOWS

void CTLSStorageInstance::FreeStorageBlock_Callback_Automatic(void *pv_DataValue)
{
  if (pv_DataValue) // Just a precaution
  {
    CTLSStorageBlock *psbStorageBlock = (CTLSStorageBlock *)pv_DataValue;

    g_apsiStorageGlobalInstances[SIK_AUTOCLEANUP]->FreeStorageBlock(psbStorageBlock);
  }
}

void CTLSStorageInstance::FreeStorageBlock_Callback_Manual(void *pv_DataValue)
{
  if (pv_DataValue) // Just a precaution
  {
    CTLSStorageBlock *psbStorageBlock = (CTLSStorageBlock *)pv_DataValue;

    g_apsiStorageGlobalInstances[SIK_MANUALCLEANUP]->FreeStorageBlock(psbStorageBlock);
  }
}


#endif // #if _OU_TARGET_OS != _OU_TARGET_OS_WINDOWS


void CTLSStorageInstance::FreeStorageBlock(CTLSStorageBlock *psbStorageBlock)
{
  const int iValueCount = GetValueCount();

  CTLSStorageArray *psaArrayInstance = psbStorageBlock->GetHostArray();
  psaArrayInstance->FreeStorageBlockOnThreadExit(psbStorageBlock, iValueCount);
}


CTLSStorageArray *CTLSStorageInstance::AllocateStorageArray()
{
  const tlsindextype iValueCount = GetValueCount();

  return CTLSStorageArray::AllocateInstance(iValueCount);
}

void CTLSStorageInstance::FreeStorageArrayList(CTLSStorageArray *psaStorageArrayList)
{
  const tlsindextype iValueCount = GetValueCount();

  while (psaStorageArrayList)
  {
    CTLSStorageArray *psaStorageNextArray = psaStorageArrayList->GetNextArray();

    psaStorageArrayList->FreeInstance(iValueCount);

    psaStorageArrayList = psaStorageNextArray;
  }
}


//////////////////////////////////////////////////////////////////////////
// CThreadLocalStorage methods

bool CThreadLocalStorage::AllocateAndSetStorageValue(const HTLSKEYSELECTOR &hksKeySelector,
  tlsindextype iValueIndex, tlsvaluetype vValueData, CTLSValueDestructor fnValueDestructor)
{
  OU_ASSERT(OU_IN_SIZET_RANGE(DecodeInstanceKindFromKeySelector(hksKeySelector), SIK__MIN, SIK__MAX));

  bool bResult = false;

  do
  {
    ESTORAGEINSTANCEKIND ikInstanceKind = (ESTORAGEINSTANCEKIND)DecodeInstanceKindFromKeySelector(hksKeySelector);
    CTLSStorageInstance *psiStorageInstance = g_apsiStorageGlobalInstances[ikInstanceKind];

    CTLSStorageBlock *psbStorageBlock;

    if (!psiStorageInstance->FindFreeStorageBlock(psbStorageBlock))
    {
      break;
    }

    SetKeyStorageBlock(hksKeySelector, psbStorageBlock);

    psbStorageBlock->SetValueData(iValueIndex, vValueData);
    psbStorageBlock->SetValueDestructor(iValueIndex, fnValueDestructor);

    bResult = true;
  }
  while (false);

  return bResult;
}


//////////////////////////////////////////////////////////////////////////
// CTLSInitialization methods

bool CTLSInitialization::InitializeTLSAPI(HTLSKEY &hskOutStorageKey, tlsindextype iValueCount,
  unsigned int uiInitializationFlags/*=0*/)
{
  OU_ASSERT(g_uiThreadLocalStorageInitializationCount != 0U - 1U);

  bool bResult = false;

  bool bAtomicAPIInitialized = false;

  do
  {
    const ESTORAGEINSTANCEKIND ikInstanceKind = (uiInitializationFlags & SIF_MANUAL_CLEANUP_ON_THREAD_EXIT) ? SIK_MANUALCLEANUP : SIK_AUTOCLEANUP;

    if (g_apsiStorageGlobalInstances[ikInstanceKind] == NULL) // Initialization/finalization must be called from main thread
    {
      if (!InitializeAtomicAPI())
      {
<<<<<<< HEAD
      	break;
=======
        break;
>>>>>>> d97f0099
      }

      bAtomicAPIInitialized = true;

      if (!InitializeTLSAPIValidated(ikInstanceKind, iValueCount, uiInitializationFlags))
      {
<<<<<<< HEAD
      	break;
=======
        break;
>>>>>>> d97f0099
      }

      const HTLSKEYVALUE &hkvStorageKey = g_apsiStorageGlobalInstances[ikInstanceKind]->RetrieveStorageKey();
      g_ahkvStorageGlobalKeyValues[ikInstanceKind] = hkvStorageKey;
    }

    ++g_uiThreadLocalStorageInitializationCount;

    hskOutStorageKey = EncodeKeySelectorFromStorageKind(ikInstanceKind);
    OU_ASSERT(iValueCount == g_apsiStorageGlobalInstances[ikInstanceKind]->RetrieveValueCount());
    OU_ASSERT(uiInitializationFlags == g_apsiStorageGlobalInstances[ikInstanceKind]->RetrieveInitializationFlags());

    bResult = true;
  }
  while (false);

  if (!bResult)
  {
    if (bAtomicAPIInitialized)
    {
      FinalizeAtomicAPI();
    }
  }

  return bResult;
}

void CTLSInitialization::FinalizeTLSAPI()
{
  OU_ASSERT(g_uiThreadLocalStorageInitializationCount != 0U);

  ESTORAGEINSTANCEKIND ikInstanceKind =
    (--g_uiThreadLocalStorageInitializationCount == 0U) ? SIK__MIN : SIK__MAX; // Initialization/finalization must be called from main thread
  for (; ikInstanceKind != SIK__MAX; ++ikInstanceKind)
  {
    if (g_apsiStorageGlobalInstances[ikInstanceKind])
    {
      g_ahkvStorageGlobalKeyValues[ikInstanceKind] = 0;

      FinalizeTLSAPIValidated(ikInstanceKind);

      FinalizeAtomicAPI();
    }
  }
}


void CTLSInitialization::CleanupOnThreadExit()
{
  const ESTORAGEINSTANCEKIND ikInstanceKind = SIK_MANUALCLEANUP;
  CTLSStorageInstance *psiStorageInstance = g_apsiStorageGlobalInstances[ikInstanceKind];

  if (psiStorageInstance != NULL)
  {
    OU_ASSERT(psiStorageInstance->GetIsThreadManualCleanup());

    const HTLSKEYSELECTOR &hksKeySelector = EncodeKeySelectorFromStorageKind(ikInstanceKind);
    CTLSStorageBlock *psbStorageBlock = CThreadLocalStorage::gzGetKeyStorageBlock(hksKeySelector);

    if (psbStorageBlock)
    {
      psiStorageInstance->FreeStorageBlockOnThreadExit(psbStorageBlock);

      CThreadLocalStorage::SetKeyStorageBlock(hksKeySelector, NULL);
    }
  }
  else
  {
    OU_ASSERT(false); // The method is not supposed to be called if manual cleanup was not requested on initialization
  }
}


bool CTLSInitialization::InitializeTLSAPIValidated(unsigned int uiInstanceKind,
  tlsindextype iValueCount, unsigned int uiInitializationFlags)
{
  OU_ASSERT(g_apsiStorageGlobalInstances[uiInstanceKind] == NULL);

  bool bResult = false;

  CTLSStorageInstance *psiStorageInstance;

  do
  {
    // Use static methods instead of constructor/destructor
    // to avoid overloading operators new/delete and for
    // uniformity with CTLSStorageArray class
    psiStorageInstance = CTLSStorageInstance::AllocateInstance(iValueCount, uiInitializationFlags);

    if (!psiStorageInstance)
    {
      break;
    }

    if (!psiStorageInstance->Init((ESTORAGEINSTANCEKIND)uiInstanceKind))
    {
      break;
    }

    g_apsiStorageGlobalInstances[uiInstanceKind] = psiStorageInstance;

    bResult = true;
  }
  while (false);

  if (!bResult)
  {
    if (psiStorageInstance)
    {
      psiStorageInstance->FreeInstance();
    }
  }

  return bResult;
}

void CTLSInitialization::FinalizeTLSAPIValidated(unsigned int uiInstanceKind)
{
  OU_ASSERT(g_apsiStorageGlobalInstances[uiInstanceKind] != NULL);

  g_apsiStorageGlobalInstances[uiInstanceKind]->FreeInstance();
  g_apsiStorageGlobalInstances[uiInstanceKind] = NULL;
}


END_NAMESPACE_OU()
<|MERGE_RESOLUTION|>--- conflicted
+++ resolved
@@ -207,15 +207,9 @@
   enum
   {
     FL_OCCUPANCY_FLAGS__START  = 0x00000001,
-<<<<<<< HEAD
-    FL_OCCUPANCY_FLAGS__END  	= FL_OCCUPANCY_FLAGS__START << TLS_ARRAY_ELEMENT__MAX,
-
-    FL_ARRAY_LOCKED  			= FL_OCCUPANCY_FLAGS__END
-=======
     FL_OCCUPANCY_FLAGS__END    = FL_OCCUPANCY_FLAGS__START << TLS_ARRAY_ELEMENT__MAX,
 
     FL_ARRAY_LOCKED        = FL_OCCUPANCY_FLAGS__END
->>>>>>> d97f0099
   };
 
   inline bool GetAreAllBlocksOccupied() const
@@ -343,11 +337,7 @@
 private:
   enum
   {
-<<<<<<< HEAD
-    FL_STORAGE_KEY_VALID  		= 0x00000001,
-=======
     FL_STORAGE_KEY_VALID      = 0x00000001,
->>>>>>> d97f0099
 
     FLM_INITIALIZATION_FLAGS_MASK  = 0x0000FFFF,
     FLS_INITIALIZATION_FLAGS_SHIFT  = 16,
@@ -523,11 +513,7 @@
 
       if (!bIsManualCleanup)
       {
-<<<<<<< HEAD
-      	AllocateBlockThreadHandle(nBlockIndex);
-=======
         AllocateBlockThreadHandle(nBlockIndex);
->>>>>>> d97f0099
       }
 
 
@@ -632,21 +618,12 @@
       // Start indice can be equal if and only if no invalid handles have been found
       if (nSourceStartIndex != nTargetStartIndex)
       {
-<<<<<<< HEAD
-      	const HANDLE *ph_BlockThreadHandles = GetBlockThreadHandlesStorage();
-
-      	unsigned int nTargetIncrement = nSourceCurrentIndex - nSourceStartIndex;
-
-      	memcpy(&haTranslatedHandlesStorage[nTargetStartIndex], &ph_BlockThreadHandles[nSourceStartIndex], nTargetIncrement * sizeof(HANDLE));
-      	for (; nTargetIncrement != 0; ++nTargetStartIndex, ++nSourceStartIndex, --nTargetIncrement) { tmTranslationMapStorage[nTargetStartIndex] = nSourceStartIndex; }
-=======
         const HANDLE *ph_BlockThreadHandles = GetBlockThreadHandlesStorage();
 
         unsigned int nTargetIncrement = nSourceCurrentIndex - nSourceStartIndex;
 
         memcpy(&haTranslatedHandlesStorage[nTargetStartIndex], &ph_BlockThreadHandles[nSourceStartIndex], nTargetIncrement * sizeof(HANDLE));
         for (; nTargetIncrement != 0; ++nTargetStartIndex, ++nSourceStartIndex, --nTargetIncrement) { tmTranslationMapStorage[nTargetStartIndex] = nSourceStartIndex; }
->>>>>>> d97f0099
       }
 
       break;
@@ -716,11 +693,7 @@
 
       if (fnValueDestructor)
       {
-<<<<<<< HEAD
-      	fnValueDestructor(vValueData);
-=======
         fnValueDestructor(vValueData);
->>>>>>> d97f0099
       }
     }
   }
@@ -963,11 +936,7 @@
 
       if (!psaStorageArray)
       {
-<<<<<<< HEAD
-      	break;
-=======
         break;
->>>>>>> d97f0099
       }
 
       FindFreeStorageBlockFromArray(psbOutStorageBlock, psaStorageArray); // Must always succeed as array is not added to list yet
@@ -1232,22 +1201,14 @@
     {
       if (!InitializeAtomicAPI())
       {
-<<<<<<< HEAD
-      	break;
-=======
         break;
->>>>>>> d97f0099
       }
 
       bAtomicAPIInitialized = true;
 
       if (!InitializeTLSAPIValidated(ikInstanceKind, iValueCount, uiInitializationFlags))
       {
-<<<<<<< HEAD
-      	break;
-=======
         break;
->>>>>>> d97f0099
       }
 
       const HTLSKEYVALUE &hkvStorageKey = g_apsiStorageGlobalInstances[ikInstanceKind]->RetrieveStorageKey();
