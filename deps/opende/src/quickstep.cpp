/*************************************************************************
*                                                                       *
* Open Dynamics Engine, Copyright (C) 2001-2003 Russell L. Smith.       *
* All rights reserved.  Email: russ@q12.org   Web: www.q12.org          *
*                                                                       *
* This library is free software; you can redistribute it and/or         *
* modify it under the terms of EITHER:                                  *
*   (1) The GNU Lesser General Public License as published by the Free  *
*       Software Foundation; either version 2.1 of the License, or (at  *
*       your option) any later version. The text of the GNU Lesser      *
*       General Public License is included with this library in the     *
*       file LICENSE.TXT.                                               *
*   (2) The BSD-style license that is included with this library in     *
*       the file LICENSE-BSD.TXT.                                       *
*                                                                       *
* This library is distributed in the hope that it will be useful,       *
* but WITHOUT ANY WARRANTY; without even the implied warranty of        *
* MERCHANTABILITY or FITNESS FOR A PARTICULAR PURPOSE. See the files    *
* LICENSE.TXT and LICENSE-BSD.TXT for more details.                     *
*                                                                       *
*************************************************************************/
#undef NDEBUG
#include <ode/common.h>
#include <ode/odemath.h>
#include <ode/rotation.h>
#include <ode/timer.h>
#include <ode/error.h>
#include <ode/matrix.h>
#include <ode/misc.h>
#include "config.h"
#include "objects.h"
#include "joints/joint.h"
#include "lcp.h"
#include "util.h"

#include <sys/time.h>

#ifdef SSE
#include <xmmintrin.h>
#define Kf(x) _mm_set_pd((x),(x))
#endif


#undef REPORT_THREAD_TIMING
#define USE_TPROW
#undef TIMING
#undef REPORT_MONITOR
#undef SHOW_CONVERGENCE
#define SMOOTH_LAMBDA
#undef RECOMPUTE_RMS
#undef USE_1NORM
//#define LOCAL_STEPPING  // not yet implemented
//#define PENETRATION_JVERROR_CORRECTION
//#define POST_UPDATE_CONSTRAINT_VIOLATION_CORRECTION



#ifdef USE_TPROW
// added for threading per constraint rows
#include <boost/thread/recursive_mutex.hpp>
#include <boost/bind.hpp>
#include "ode/odeinit.h"
#endif

typedef const dReal *dRealPtr;
typedef dReal *dRealMutablePtr;

//***************************************************************************
// configuration

// for the SOR and CG methods:
// uncomment the following line to use warm starting. this definitely
// help for motor-driven joints. unfortunately it appears to hurt
// with high-friction contacts using the SOR method. use with care

#define WARM_STARTING 1


// for the SOR method:
// uncomment the following line to determine a new constraint-solving
// order for each iteration. however, the qsort per iteration is expensive,
// and the optimal order is somewhat problem dependent.
// @@@ try the leaf->root ordering.

// #define REORDER_CONSTRAINTS 1

// for the SOR method:
// uncomment the following line to randomly reorder constraint rows
// during the solution. depending on the situation, this can help a lot
// or hardly at all, but it doesn't seem to hurt.

// #define RANDOMLY_REORDER_CONSTRAINTS 1
#undef LOCK_WHILE_RANDOMLY_REORDER_CONSTRAINTS

/// scale SOR for contact to reduce overshoot in solution for contacts
/// \TODO: make this a parameter
#define CONTACT_SOR_SCALE 0.25
#define SMOOTH 0.01

// structure for passing variable pointers in SOR_LCP
struct dxSORLCPParameters {
    dxQuickStepParameters *qs;
    int nStart;   // 0
    int nChunkSize;
    int m; // m
    int nb;
    dReal stepsize;
    int* jb;
    const int* findex;
    dRealPtr hi;
    dRealPtr lo;
    dRealPtr invMOI;
    dRealPtr MOI;
    dRealPtr Adcfm;
    dRealPtr Adcfm_precon;
    dRealMutablePtr rhs;
    dRealMutablePtr rhs_erp;
    dRealMutablePtr J;
    dRealMutablePtr caccel;
    dRealMutablePtr caccel_erp;
    dRealMutablePtr lambda;
    dRealMutablePtr lambda_erp;
    dRealMutablePtr iMJ;
    dRealMutablePtr delta_error ;
    dRealMutablePtr rhs_precon ;
    dRealMutablePtr J_precon ;
    dRealMutablePtr J_orig ;
    dRealMutablePtr cforce ;
    dRealMutablePtr vnew ;
#ifdef REORDER_CONSTRAINTS
    dRealMutablePtr last_lambda ;
    dRealMutablePtr last_lambda_erp ;
#endif
};


//****************************************************************************
// special matrix multipliers

// multiply block of B matrix (q x 6) with 12 dReal per row with C vektor (q)
static void Multiply1_12q1 (dReal *A, const dReal *B, const dReal *C, int q)
{
  dIASSERT (q>0 && A && B && C);

  dReal a = 0;
  dReal b = 0;
  dReal c = 0;
  dReal d = 0;
  dReal e = 0;
  dReal f = 0;
  dReal s;

  for(int i=0, k = 0; i<q; k += 12, i++)
  {
    s = C[i]; //C[i] and B[n+k] cannot overlap because its value has been read into a temporary.

    //For the rest of the loop, the only memory dependency (array) is from B[]
    a += B[  k] * s;
    b += B[1+k] * s;
    c += B[2+k] * s;
    d += B[3+k] * s;
    e += B[4+k] * s;
    f += B[5+k] * s;
  }

  A[0] = a;
  A[1] = b;
  A[2] = c;
  A[3] = d;
  A[4] = e;
  A[5] = f;
}

//***************************************************************************
// testing stuff

#ifdef TIMING
#define IFTIMING(x) x
#else
#define IFTIMING(x) ((void)0)
#endif

//***************************************************************************
// various common computations involving the matrix J

// compute iMJ = inv(M)*J'

static void compute_invM_JT (int m, dRealPtr J, dRealMutablePtr iMJ, int *jb,
  dxBody * const *body, dRealPtr invMOI)
{
  dRealMutablePtr iMJ_ptr = iMJ;
  dRealPtr J_ptr = J;
  for (int i=0; i<m; J_ptr += 12, iMJ_ptr += 12, i++) {
    int b1 = jb[i*2];
    int b2 = jb[i*2+1];
    dReal k1 = body[b1]->invMass;
    for (int j=0; j<3; j++) iMJ_ptr[j] = k1*J_ptr[j];
    const dReal *invMOIrow1 = invMOI + 12*b1;
    dMultiply0_331 (iMJ_ptr + 3, invMOIrow1, J_ptr + 3);
    if (b2 >= 0) {
      dReal k2 = body[b2]->invMass;
      for (int j=0; j<3; j++) iMJ_ptr[j+6] = k2*J_ptr[j+6];
      const dReal *invMOIrow2 = invMOI + 12*b2;
      dMultiply0_331 (iMJ_ptr + 9, invMOIrow2, J_ptr + 9);
    }
  }
}

// compute out = inv(M)*J'*in.
#ifdef WARM_STARTING
static void multiply_invM_JT (int m, int nb, dRealMutablePtr iMJ, int *jb,
  dRealPtr in, dRealMutablePtr out)
{
  dSetZero (out,6*nb);
  dRealPtr iMJ_ptr = iMJ;
  for (int i=0; i<m; i++) {
    int b1 = jb[i*2];
    int b2 = jb[i*2+1];
    const dReal in_i = in[i];
    dRealMutablePtr out_ptr = out + b1*6;
    for (int j=0; j<6; j++) out_ptr[j] += iMJ_ptr[j] * in_i;
    iMJ_ptr += 6;
    if (b2 >= 0) {
      out_ptr = out + b2*6;
      for (int j=0; j<6; j++) out_ptr[j] += iMJ_ptr[j] * in_i;
    }
    iMJ_ptr += 6;
  }
}
#endif

// compute out = J*in.

static void multiply_J (int m, dRealPtr J, int *jb,
  dRealPtr in, dRealMutablePtr out)
{
  dRealPtr J_ptr = J;
  for (int i=0; i<m; i++) {
    int b1 = jb[i*2];
    int b2 = jb[i*2+1];
    dReal sum = 0;
    dRealPtr in_ptr = in + b1*6;
    for (int j=0; j<6; j++) sum += J_ptr[j] * in_ptr[j];
    J_ptr += 6;
    if (b2 >= 0) {
      in_ptr = in + b2*6;
      for (int j=0; j<6; j++) sum += J_ptr[j] * in_ptr[j];
    }
    J_ptr += 6;
    out[i] = sum;
  }
}


// compute out = (J*inv(M)*J' + cfm)*in.
// use z as an nb*6 temporary.
/* not used
#ifdef WARM_STARTING
static void multiply_J_invM_JT (int m, int nb, dRealMutablePtr J, dRealMutablePtr iMJ, int *jb,
  dRealPtr cfm, dRealMutablePtr z, dRealMutablePtr in, dRealMutablePtr out)
{
  multiply_invM_JT (m,nb,iMJ,jb,in,z);
  multiply_J (m,J,jb,z,out);

  // add cfm
  for (int i=0; i<m; i++) out[i] += cfm[i] * in[i];
}
#endif
*/

//***************************************************************************
// conjugate gradient method with jacobi preconditioner
// THIS IS EXPERIMENTAL CODE that doesn't work too well, so it is ifdefed out.
//
// adding CFM seems to be critically important to this method.

#ifdef USE_CG_LCP

static inline dReal dot (int n, dRealPtr x, dRealPtr y)
{
  dReal sum=0;
  for (int i=0; i<n; i++) sum += x[i]*y[i];
  return sum;
}


// x = y + z*alpha

static inline void add (int n, dRealMutablePtr x, dRealPtr y, dRealPtr z, dReal alpha)
{
  for (int i=0; i<n; i++) x[i] = y[i] + z[i]*alpha;
}

static void CG_LCP (dxWorldProcessContext *context,
  int m, int nb, dRealMutablePtr J, int *jb, dxBody * const *body,
  dRealPtr invMOI, dRealMutablePtr lambda, dRealMutablePtr cforce, dRealMutablePtr rhs,
  dRealMutablePtr lo, dRealMutablePtr hi, dRealPtr cfm, int *findex,
  dxQuickStepParameters *qs)
{
  const int num_iterations = qs->num_iterations;

  // precompute iMJ = inv(M)*J'
  dReal *iMJ = context->AllocateArray<dReal> (m*12);
  compute_invM_JT (m,J,iMJ,jb,body,invMOI);

  dReal last_rho = 0;
  dReal *r = context->AllocateArray<dReal> (m);
  dReal *z = context->AllocateArray<dReal> (m);
  dReal *p = context->AllocateArray<dReal> (m);
  dReal *q = context->AllocateArray<dReal> (m);

  // precompute 1 / diagonals of A
  dReal *Ad = context->AllocateArray<dReal> (m);
  dRealPtr iMJ_ptr = iMJ;
  dRealPtr J_ptr = J;
  for (int i=0; i<m; i++) {
    dReal sum = 0;
    for (int j=0; j<6; j++) sum += iMJ_ptr[j] * J_ptr[j];
    if (jb[i*2+1] >= 0) {
      for (int j=6; j<12; j++) sum += iMJ_ptr[j] * J_ptr[j];
    }
    iMJ_ptr += 12;
    J_ptr += 12;
    Ad[i] = REAL(1.0) / (sum + cfm[i]);
  }

#ifdef WARM_STARTING
  // compute residual r = rhs - A*lambda
  multiply_J_invM_JT (m,nb,J,iMJ,jb,cfm,cforce,lambda,r);
  for (int k=0; k<m; k++) r[k] = rhs[k] - r[k];
#else
  dSetZero (lambda,m);
  memcpy (r,rhs,m*sizeof(dReal));    // residual r = rhs - A*lambda
#endif

  for (int iteration=0; iteration < num_iterations; iteration++) {
    for (int i=0; i<m; i++) z[i] = r[i]*Ad[i];  // z = inv(M)*r
    dReal rho = dot (m,r,z);    // rho = r'*z

    // @@@
    // we must check for convergence, otherwise rho will go to 0 if
    // we get an exact solution, which will introduce NaNs into the equations.
    if (rho < 1e-10) {
      printf ("CG returned at iteration %d\n",iteration);
      break;
    }

    if (iteration==0) {
      memcpy (p,z,m*sizeof(dReal));  // p = z
    }
    else {
      add (m,p,z,p,rho/last_rho);  // p = z + (rho/last_rho)*p
    }

    // compute q = (J*inv(M)*J')*p
    multiply_J_invM_JT (m,nb,J,iMJ,jb,cfm,cforce,p,q);

    dReal alpha = rho/dot (m,p,q);    // alpha = rho/(p'*q)
    add (m,lambda,lambda,p,alpha);    // lambda = lambda + alpha*p
    add (m,r,r,q,-alpha);      // r = r - alpha*q
    last_rho = rho;
  }

  // compute cforce = inv(M)*J'*lambda
  multiply_invM_JT (m,nb,iMJ,jb,lambda,cforce);

#if 0
  // measure solution error
  multiply_J_invM_JT (m,nb,J,iMJ,jb,cfm,cforce,lambda,r);
  dReal error = 0;
  for (int i=0; i<m; i++) error += dFabs(r[i] - rhs[i]);
  printf ("lambda error = %10.6e\n",error);
#endif
}

#endif


struct IndexError {
#ifdef REORDER_CONSTRAINTS
  dReal error;    // error to sort on
  int findex;
#endif
  int index;    // row index
};


#ifdef REORDER_CONSTRAINTS

static int compare_index_error (const void *a, const void *b)
{
  const IndexError *i1 = (IndexError*) a;
  const IndexError *i2 = (IndexError*) b;
  if (i1->findex < 0 && i2->findex >= 0) return -1;
  if (i1->findex >= 0 && i2->findex < 0) return 1;
  if (i1->error < i2->error) return -1;
  if (i1->error > i2->error) return 1;
  return 0;
}

#endif

void computeRHSPrecon(dxWorldProcessContext *context, const int m, const int nb,
                      dRealPtr MOI, dxBody * const *body,
                      const dReal /*stepsize1*/, dRealMutablePtr /*c*/, dRealMutablePtr J,
                      int *jb, dRealMutablePtr rhs_precon)
{
    /************************************************************************************/
    /*                                                                                  */
    /*               compute preconditioned rhs                                         */
    /*                                                                                  */
    /*  J J' lambda = J * ( M * dv / dt + fe )                                          */
    /*                                                                                  */
    /************************************************************************************/
    // mimic computation of rhs, but do it with J*M*inv(J) prefixed for preconditioned case.
    BEGIN_STATE_SAVE(context, tmp2state) {
      IFTIMING (dTimerNow ("compute rhs_precon"));

      // compute the "preconditioned" right hand side `rhs_precon'
      dReal *tmp1 = context->AllocateArray<dReal> (nb*6);
      // this is slightly different than non precon, where M is left multiplied by the pre J terms
      //
      // tmp1 = M*v/h + fe
      //
      dReal *tmp1curr = tmp1;
      const dReal *MOIrow = MOI;
      dxBody *const *const bodyend = body + nb;
      for (dxBody *const *bodycurr = body; bodycurr != bodyend; tmp1curr+=6, MOIrow+=12, bodycurr++) {
        dxBody *b_ptr = *bodycurr;
        // dReal body_mass = b_ptr->mass.mass;
        for (int j=0; j<3; j++)
          tmp1curr[j] = b_ptr->facc[j]; // +  body_mass * b_ptr->lvel[j] * stepsize1;
        dReal tmpa[3];
        for (int j=0; j<3; j++) tmpa[j] = 0; //b_ptr->avel[j] * stepsize1;
        dMultiply0_331 (tmp1curr + 3,MOIrow,tmpa);
        for (int k=0; k<3; k++) tmp1curr[3+k] += b_ptr->tacc[k];
      }
      //
      // rhs_precon = - J * (M*v/h + fe)
      //
      multiply_J (m,J,jb,tmp1,rhs_precon);

      //
      // no need to add constraint violation correction tterm if we assume acceleration is 0
      //
      for (int i=0; i<m; i++) rhs_precon[i] = - rhs_precon[i];


      /*  DEBUG PRINTOUTS
      printf("\n");
      for (int i=0; i<m; i++) printf("c[%d] = %f\n",i,c[i]);
      printf("\n");
      */
    } END_STATE_SAVE(context, tmp2state);
}

static inline dReal dot6(dRealPtr a, dRealPtr b)
{
#ifdef SSE
  __m128d d = _mm_load_pd(a+0) * _mm_load_pd(b+0) + _mm_load_pd(a+2) * _mm_load_pd(b+2) + _mm_load_pd(a+4) * _mm_load_pd(b+4);
  double r[2];
  _mm_store_pd(r, d);
  return r[0] + r[1];
#else
  return a[0] * b[0] +
         a[1] * b[1] +
         a[2] * b[2] +
         a[3] * b[3] +
         a[4] * b[4] +
         a[5] * b[5];
#endif
}

static inline void sum6(dRealMutablePtr a, dReal delta, dRealPtr b)
{
#ifdef SSE
  __m128d __delta = Kf(delta);
  _mm_store_pd(a + 0, _mm_load_pd(a + 0) + __delta * _mm_load_pd(b + 0));
  _mm_store_pd(a + 2, _mm_load_pd(a + 2) + __delta * _mm_load_pd(b + 2));
  _mm_store_pd(a + 4, _mm_load_pd(a + 4) + __delta * _mm_load_pd(b + 4));
#else
  a[0] += delta * b[0];
  a[1] += delta * b[1];
  a[2] += delta * b[2];
  a[3] += delta * b[3];
  a[4] += delta * b[4];
  a[5] += delta * b[5];
#endif
}

static void ComputeRows(
#ifdef SHOW_CONVERGENCE
                int thread_id,
#else
                int /*thread_id*/,
#endif
                IndexError* order,
                dxBody* const * /*body*/,
                dxSORLCPParameters params,
                boost::recursive_mutex* /*mutex*/)
{

  #ifdef REPORT_THREAD_TIMING
  struct timeval tv;
  double cur_time;
  gettimeofday(&tv,NULL);
  cur_time = (double)tv.tv_sec + (double)tv.tv_usec / 1.e6;
  //printf("thread %d started at time %f\n",thread_id,cur_time);
  #endif

  //boost::recursive_mutex::scoped_lock lock(*mutex); // put in caccel read/writes?
  dxQuickStepParameters *qs    = params.qs;
  int startRow                 = params.nStart;   // 0
  int nRows                    = params.nChunkSize; // m
#ifdef USE_1NORM
  int m                        = params.m; // m used for rms error computation
#endif
  // int nb                       = params.nb;
#ifdef PENETRATION_JVERROR_CORRECTION
  dReal stepsize               = params.stepsize;
  dRealMutablePtr vnew         = params.vnew;
#endif
  int* jb                      = params.jb;
  const int* findex            = params.findex;
  dRealPtr        hi           = params.hi;
  dRealPtr        lo           = params.lo;
  dRealPtr        Adcfm        = params.Adcfm;
  dRealPtr        Adcfm_precon = params.Adcfm_precon;
  dRealMutablePtr rhs          = params.rhs;
  dRealMutablePtr rhs_erp      = params.rhs_erp;
  dRealMutablePtr J            = params.J;
  dRealMutablePtr caccel       = params.caccel;
  dRealMutablePtr caccel_erp   = params.caccel_erp;
  dRealMutablePtr lambda       = params.lambda;
  dRealMutablePtr lambda_erp   = params.lambda_erp;
  dRealMutablePtr iMJ          = params.iMJ;
#ifdef RECOMPUTE_RMS
  dRealMutablePtr delta_error  = params.delta_error;
#endif
  dRealMutablePtr rhs_precon   = params.rhs_precon;
  dRealMutablePtr J_precon     = params.J_precon;
  dRealMutablePtr J_orig       = params.J_orig;
  dRealMutablePtr cforce       = params.cforce;
#ifdef REORDER_CONSTRAINTS
  dRealMutablePtr last_lambda  = params.last_lambda;
  dRealMutablePtr last_lambda_erp  = params.last_lambda_erp;
#endif

  //printf("iiiiiiiii %d %d %d\n",thread_id,jb[0],jb[1]);
  //for (int i=startRow; i<startRow+nRows; i++) // swap within boundary of our own segment
  //  printf("wwwwwwwwwwwww>id %d start %d n %d  order[%d].index=%d\n",thread_id,startRow,nRows,i,order[i].index);



  /*  DEBUG PRINTOUTS
  // print J_orig
  printf("J_orig\n");
  for (int i=startRow; i<startRow+nRows; i++) {
    for (int j=0; j < 12 ; j++) {
      printf("  %12.6f",J_orig[i*12+j]);
    }
    printf("\n");
  }
  printf("\n");

  // print J, J_precon (already premultiplied by inverse of diagonal of LHS) and rhs_precon and rhs
  printf("J_precon\n");
  for (int i=startRow; i<startRow+nRows; i++) {
    for (int j=0; j < 12 ; j++) {
      printf("  %12.6f",J_precon[i*12+j]);
    }
    printf("\n");
  }
  printf("\n");

  printf("J\n");
  for (int i=startRow; i<startRow+nRows; i++) {
    for (int j=0; j < 12 ; j++) {
      printf("  %12.6f",J[i*12+j]);
    }
    printf("\n");
  }
  printf("\n");

  printf("rhs_precon\n");
  for (int i=startRow; i<startRow+nRows; i++)
    printf("  %12.6f",rhs_precon[i]);
  printf("\n");

  printf("rhs\n");
  for (int i=startRow; i<startRow+nRows; i++)
    printf("  %12.6f",rhs[i]);
  printf("\n");
  */

  double rms_error = 0;
  int num_iterations = qs->num_iterations;
  int precon_iterations = qs->precon_iterations;
  double sor_lcp_tolerance = qs->sor_lcp_tolerance;


  // FIME: preconditioning can be defined insdie iterations loop now, becareful to match last iteration with
  //       velocity update
  bool preconditioning;

#ifdef SHOW_CONVERGENCE
    if (1)
    {
      // show starting lambda
      printf("lambda start: [");
      for (int i=startRow; i<startRow+nRows; i++)
      {
        printf("%f, ", lambda[i]);
      }
      printf("]\n");
    }
#endif

#ifdef PENETRATION_JVERROR_CORRECTION
  dReal Jvnew_final = 0;
#endif
  int friction_iterations = 10;
  dRealMutablePtr caccel_ptr1;
  dRealMutablePtr caccel_ptr2;
  dRealMutablePtr caccel_erp_ptr1;
  dRealMutablePtr caccel_erp_ptr2;
  dRealMutablePtr cforce_ptr1;
  dRealMutablePtr cforce_ptr2;
  for (int iteration=0; iteration < num_iterations + precon_iterations + friction_iterations; iteration++) {

    rms_error = 0;

    if (iteration < precon_iterations) preconditioning = true;
    else                               preconditioning = false;

#ifdef REORDER_CONSTRAINTS //FIXME: do it for lambda_erp and last_lambda_erp
    // constraints with findex < 0 always come first.
    if (iteration < 2) {
      // for the first two iterations, solve the constraints in
      // the given order
      IndexError *ordercurr = order+startRow;
      for (int i = startRow; i != startRow+nRows; ordercurr++, i++) {
        ordercurr->error = i;
        ordercurr->findex = findex[i];
        ordercurr->index = i;
      }
    }
    else {
      // sort the constraints so that the ones converging slowest
      // get solved last. use the absolute (not relative) error.
      for (int i=startRow; i<startRow+nRows; i++) {
        dReal v1 = dFabs (lambda[i]);
        dReal v2 = dFabs (last_lambda[i]);
        dReal max = (v1 > v2) ? v1 : v2;
        if (max > 0) {
          //@@@ relative error: order[i].error = dFabs(lambda[i]-last_lambda[i])/max;
          order[i].error = dFabs(lambda[i]-last_lambda[i]);
        }
        else {
          order[i].error = dInfinity;
        }
        order[i].findex = findex[i];
        order[i].index = i;
      }
    }

    //if (thread_id == 0) for (int i=startRow;i<startRow+nRows;i++) printf("=====> %d %d %d %f %d\n",thread_id,iteration,i,order[i].error,order[i].index);

    qsort (order+startRow,nRows,sizeof(IndexError),&compare_index_error);

    //@@@ potential optimization: swap lambda and last_lambda pointers rather
    //    than copying the data. we must make sure lambda is properly
    //    returned to the caller
    memcpy (last_lambda+startRow,lambda+startRow,nRows*sizeof(dReal));

    //if (thread_id == 0) for (int i=startRow;i<startRow+nRows;i++) printf("-----> %d %d %d %f %d\n",thread_id,iteration,i,order[i].error,order[i].index);

#endif
#ifdef RANDOMLY_REORDER_CONSTRAINTS
    if ((iteration & 7) == 0) {
      #ifdef LOCK_WHILE_RANDOMLY_REORDER_CONSTRAINTS
        boost::recursive_mutex::scoped_lock lock(*mutex); // lock for every swap
      #endif
      //  int swapi = dRandInt(i+1); // swap across engire matrix
      for (int i=startRow+1; i<startRow+nRows; i++) { // swap within boundary of our own segment
        int swapi = dRandInt(i+1-startRow)+startRow; // swap within boundary of our own segment
        //printf("xxxxxxxx>id %d swaping order[%d].index=%d order[%d].index=%d\n",thread_id,i,order[i].index,swapi,order[swapi].index);
        IndexError tmp = order[i];
        order[i] = order[swapi];
        order[swapi] = tmp;
      }

      // {
      //   // verify
      //   boost::recursive_mutex::scoped_lock lock(*mutex); // lock for every row
      //   printf("  random id %d iter %d\n",thread_id,iteration);
      //   for (int i=startRow+1; i<startRow+nRows; i++)
      //     printf(" %5d,",i);
      //   printf("\n");
      //   for (int i=startRow+1; i<startRow+nRows; i++)
      //     printf(" %5d;",(int)order[i].index);
      //   printf("\n");
      // }
    }
#endif

#ifdef PENETRATION_JVERROR_CORRECTION
    dRealMutablePtr vnew_ptr1;
    dRealMutablePtr vnew_ptr2;
    const dReal stepsize1 = dRecip(stepsize);
    dReal Jvnew = 0;
#endif
    for (int i=startRow; i<startRow+nRows; i++) {
      //boost::recursive_mutex::scoped_lock lock(*mutex); // lock for every row

      // @@@ potential optimization: we could pre-sort J and iMJ, thereby
      //     linearizing access to those arrays. hmmm, this does not seem
      //     like a win, but we should think carefully about our memory
      //     access pattern.

      int index = order[i].index;
      int normal_index = findex[index];  // cache for efficiency

      if (iteration >= num_iterations + precon_iterations && normal_index < 0)
        continue;

      dReal delta,delta_erp;
      dReal delta_precon;

      {
        int b1 = jb[index*2];
        int b2 = jb[index*2+1];
        caccel_ptr1 = caccel + 6*b1;
        caccel_erp_ptr1 = caccel_erp + 6*b1;
        cforce_ptr1 = cforce + 6*b1;
        if (b2 >= 0)
        {
          caccel_ptr2     = caccel + 6*b2;
          caccel_erp_ptr2 = caccel_erp + 6*b2;
          cforce_ptr2     = cforce + 6*b2;
        }
        else
        {
          caccel_ptr2     = NULL;
          caccel_erp_ptr2 = NULL;
          cforce_ptr2     = NULL;
        }
#ifdef PENETRATION_JVERROR_CORRECTION
        vnew_ptr1 = vnew + 6*b1;
        vnew_ptr2 = (b2 >= 0) ? vnew + 6*b2 : NULL;
#endif
      }

      dReal old_lambda        = lambda[index];
      dReal old_lambda_erp    = lambda_erp[index];

      //
      // caccel is the constraint accel in the non-precon case
      // cforce is the constraint force in the     precon case
      // J_precon and J differs essentially in Ad and Ad_precon,
      //  Ad is derived from diagonal of J inv(M) J'
      //  Ad_precon is derived from diagonal of J J'
      //
      // caccel_erp is from the non-precon case with erp turned on
      //
      if (preconditioning) {
        // update delta_precon
        delta_precon = rhs_precon[index] - old_lambda*Adcfm_precon[index];

        dRealPtr J_ptr = J_precon + index*12;

        // for preconditioned case, update delta using cforce, not caccel

        delta_precon -= dot6(cforce_ptr1, J_ptr);
        if (cforce_ptr2)
          delta_precon -= dot6(cforce_ptr2, J_ptr + 6);

        // set the limits for this constraint.
        // this is the place where the QuickStep method differs from the
        // direct LCP solving method, since that method only performs this
        // limit adjustment once per time step, whereas this method performs
        // once per iteration per constraint row.
        // the constraints are ordered so that all lambda[] values needed have
        // already been computed.
        dReal hi_act, lo_act;
        if (normal_index >= 0) {
          hi_act = dFabs (hi[index] * lambda[normal_index]);
          lo_act = -hi_act;
        } else {
          hi_act = hi[index];
          lo_act = lo[index];
        }

        // compute lambda and clamp it to [lo,hi].
        // @@@ SSE not a win here
#if 1
        lambda[index] = old_lambda+ delta_precon;
        if (lambda[index] < lo_act) {
          delta_precon = lo_act-old_lambda;
          lambda[index] = lo_act;
        }
        else if (lambda[index] > hi_act) {
          delta_precon = hi_act-old_lambda;
          lambda[index] = hi_act;
        }
#else
        dReal nl = old_lambda+ delta_precon;
        _mm_store_sd(&nl, _mm_max_sd(_mm_min_sd(_mm_load_sd(&nl), _mm_load_sd(&hi_act)), _mm_load_sd(&lo_act)));
        lambda[index] = nl;
        delta_precon = nl - old_lambda;
#endif

        // update cforce (this is strictly for the precon case)
        {
          // for preconditioning case, compute cforce
          J_ptr = J_orig + index*12; // FIXME: need un-altered unscaled J, not J_precon!!

          // update cforce.
          sum6(cforce_ptr1, delta_precon, J_ptr);
          if (cforce_ptr2)
            sum6(cforce_ptr2, delta_precon, J_ptr + 6);
        }

        // record error (for the non-erp version)
        rms_error += delta_precon*delta_precon;
#ifdef RECOMPUTE_RMS
        delta_error[index] = dFabs(delta_precon);
#endif
        old_lambda_erp = old_lambda;
        lambda_erp[index] = lambda[index];
      }
      else {
        {

          // NOTE:
          // for this update, we need not throw away J*v(n+1)/h term from rhs
          //   ...so adding it back, but remember rhs has already been
          //      scaled by Ad_i, so we need to do the same to J*v(n+1)/h
          //      but given that J is already scaled by Ad_i, we don't have
          //      to do it explicitly here

          // delta: erp throttled by info.c_v_max or info.c
          delta =
#ifdef PENETRATION_JVERROR_CORRECTION
                 Jvnew_final +
#endif
                rhs[index] - old_lambda*Adcfm[index];
          dRealPtr J_ptr = J + index*12;
          delta -= dot6(caccel_ptr1, J_ptr);
          if (caccel_ptr2)
            delta -= dot6(caccel_ptr2, J_ptr + 6);

          // delta_erp: unthrottled version compute for rhs with custom erp
          // for rhs_erp  note: Adcfm does not have erp because it is on the lhs
          delta_erp = rhs_erp[index] - old_lambda_erp*Adcfm[index];
          delta_erp -= dot6(caccel_erp_ptr1, J_ptr);
          if (caccel_erp_ptr2)
            delta_erp -= dot6(caccel_erp_ptr2, J_ptr + 6);

          // set the limits for this constraint.
          // this is the place where the QuickStep method differs from the
          // direct LCP solving method, since that method only performs this
          // limit adjustment once per time step, whereas this method performs
          // once per iteration per constraint row.
          // the constraints are ordered so that all lambda[] values needed have
          // already been computed.
          dReal hi_act, lo_act;
          dReal hi_act_erp, lo_act_erp;
          if (normal_index >= 0) {
            // FOR erp throttled by info.c_v_max or info.c
            hi_act = dFabs (hi[index] * lambda[normal_index]);
            lo_act = -hi_act;
            // for the unthrottled _erp version
            hi_act_erp = dFabs (hi[index] * lambda_erp[normal_index]);
            lo_act_erp = -hi_act_erp;
          } else {
            // FOR erp throttled by info.c_v_max or info.c
            hi_act = hi[index];
            lo_act = lo[index];
            // for the unthrottled _erp version
            hi_act_erp = hi[index];
            lo_act_erp = lo[index];
          }

          // compute lambda and clamp it to [lo,hi].
          // @@@ SSE not a win here
  #if 1
          // FOR erp throttled by info.c_v_max or info.c
          lambda[index] = old_lambda + delta;
          if (lambda[index] < lo_act) {
            delta = lo_act-old_lambda;
            lambda[index] = lo_act;
          }
          else if (lambda[index] > hi_act) {
            delta = hi_act-old_lambda;
            lambda[index] = hi_act;
          }

          // for the unthrottled _erp version
          lambda_erp[index] = old_lambda_erp + delta_erp;
          if (lambda_erp[index] < lo_act_erp) {
            delta_erp = lo_act_erp-old_lambda_erp;
            lambda_erp[index] = lo_act_erp;
          }
          else if (lambda_erp[index] > hi_act_erp) {
            delta_erp = hi_act_erp-old_lambda_erp;
            lambda_erp[index] = hi_act_erp;
          }
  #else
          // FOR erp throttled by info.c_v_max or info.c
          dReal nl = old_lambda + delta;
          _mm_store_sd(&nl, _mm_max_sd(_mm_min_sd(_mm_load_sd(&nl), _mm_load_sd(&hi_act)), _mm_load_sd(&lo_act)));
          lambda[index] = nl;
          delta = nl - old_lambda;

          // for the unthrottled _erp version
          dReal nl = old_lambda_erp + delta_erp;
          _mm_store_sd(&nl, _mm_max_sd(_mm_min_sd(_mm_load_sd(&nl), _mm_load_sd(&hi_act)), _mm_load_sd(&lo_act)));
          lambda_erp[index] = nl;
          delta_erp = nl - old_lambda_erp;
  #endif

          // option to smooth lambda
#ifdef SMOOTH_LAMBDA
          {
            // smooth delta lambda
            // equivalent to first order artificial dissipation on lambda update.
#ifdef SHOW_CONVERGENCE
            if (0)
            {
              if (i == 0)
                printf("rhs[%f] adcfm[%f]: ",rhs[index], Adcfm[index]);
              if (i == 0)
                printf("dlambda iter[%d]: ",iteration);
              printf(" %f ", lambda[index]-old_lambda);
              if (i == startRow + nRows - 1)
                printf("\n");
            }
#endif
            if (normal_index != -1)
            {
              // extra residual smoothing for contact constraints
              lambda[index] = (1.0 - SMOOTH)*lambda[index] + SMOOTH*old_lambda;
              // is filtering lambda_erp necessary?
              // lambda_erp[index] = (1.0 - SMOOTH)*lambda_erp[index] + SMOOTH*old_lambda_erp;
            }
          }
#endif

          // update caccel
          {
            // FOR erp throttled by info.c_v_max or info.c
            dRealPtr iMJ_ptr = iMJ + index*12;

            // update caccel.
            sum6(caccel_ptr1, delta, iMJ_ptr);
            if (caccel_ptr2)
              sum6(caccel_ptr2, delta, iMJ_ptr + 6);

            // update caccel_erp.
            sum6(caccel_erp_ptr1, delta_erp, iMJ_ptr);
            if (caccel_erp_ptr2)
              sum6(caccel_erp_ptr2, delta_erp, iMJ_ptr + 6);

#ifdef PENETRATION_JVERROR_CORRECTION
            // update vnew incrementally
            //   add stepsize * delta_caccel to the body velocity
            //   vnew = vnew + dt * delta_caccel
            sum6(vnew_ptr1, stepsize*delta, iMJ_ptr);;
            if (caccel_ptr2)
              sum6(vnew_ptr2, stepsize*delta, iMJ_ptr + 6);

            // COMPUTE Jvnew = J*vnew/h*Ad
            //   but J is already scaled by Ad, and we multiply by h later
            //   so it's just Jvnew = J*vnew here
            if (iteration >= num_iterations-7) {
              // check for non-contact bilateral constraints only
              // I've set findex to -2 for contact normal constraint
              if (normal_index == -1) {
                dRealPtr J_ptr = J + index*12;
                Jvnew = dot6(vnew_ptr1,J_ptr);
                if (caccel_ptr2)
                  Jvnew += dot6(vnew_ptr2,J_ptr+6);
                //printf("iter [%d] findex [%d] Jvnew [%f] lo [%f] hi [%f]\n",
                //       iteration, findex[index], Jvnew, lo[index], hi[index]);
              }
            }
            //printf("iter [%d] vnew [%f,%f,%f,%f,%f,%f] Jvnew [%f]\n",
            //       iteration,
            //       vnew_ptr1[0], vnew_ptr1[1], vnew_ptr1[2],
            //       vnew_ptr1[3], vnew_ptr1[4], vnew_ptr1[5],Jvnew);
#endif

          }
        }
        // record error (for the non-erp version)
        rms_error += delta*delta;
#ifdef RECOMPUTE_RMS
        delta_error[index] = dFabs(delta);
#endif
      }



      //@@@ a trick that may or may not help
      //dReal ramp = (1-((dReal)(iteration+1)/(dReal)iterations));
      //delta *= ramp;

    } // end of for loop on m

#ifdef PENETRATION_JVERROR_CORRECTION
    Jvnew_final = Jvnew*stepsize1;
    Jvnew_final = Jvnew_final > 1.0 ? 1.0 : ( Jvnew_final < -1.0 ? -1.0 : Jvnew_final );
#endif

    // DO WE NEED TO COMPUTE NORM ACROSS ENTIRE SOLUTION SPACE (0,m)?
    // since local convergence might produce errors in other nodes?
#ifdef RECOMPUTE_RMS
    // recompute rms_error to be sure swap is not corrupting arrays
    rms_error = 0;
    #ifdef USE_1NORM
        //for (int i=startRow; i<startRow+nRows; i++)
        for (int i=0; i<m; i++)
        {
          rms_error = dFabs(delta_error[order[i].index]) > rms_error ? dFabs(delta_error[order[i].index]) : rms_error; // 1norm test
        }
    #else // use 2 norm
        //for (int i=startRow; i<startRow+nRows; i++)
        for (int i=startRow; i<startRow+nRows; i++)  // use entire solution vector errors
          rms_error += delta_error[order[i].index]*delta_error[order[i].index]; ///(dReal)nRows;
        rms_error = sqrt(rms_error/(dReal)nRows);
    #endif
#else
    rms_error = sqrt(rms_error/(dReal)nRows);
#endif

    //printf("------ %d %d %20.18f\n",thread_id,iteration,rms_error);

    //for (int i=startRow; i<startRow+nRows; i++) printf("debug: %d %f\n",i,delta_error[i]);


    //{
    //  // verify
    //  boost::recursive_mutex::scoped_lock lock(*mutex); // lock for every row
    //  printf("  random id %d iter %d\n",thread_id,iteration);
    //  for (int i=startRow+1; i<startRow+nRows; i++)
    //    printf(" %10d,",i);
    //  printf("\n");
    //  for (int i=startRow+1; i<startRow+nRows; i++)
    //    printf(" %10d;",order[i].index);
    //  printf("\n");
    //  for (int i=startRow+1; i<startRow+nRows; i++)
    //    printf(" %10.8f,",delta_error[i]);
    //  printf("\n%f\n",rms_error);
    //}

#ifdef SHOW_CONVERGENCE
    // show per iteration history
    if (0)
    {
      printf("MONITOR: id: %d iteration: %d error: %20.16f\n",thread_id,iteration,rms_error);
    }
    if (0)
    {
      for (int i=startRow; i<startRow+nRows; i++)
      {
        printf("%f, ", lambda[i]);
      }
      printf("\n");
    }
#endif

    if (rms_error < sor_lcp_tolerance)
    {
      #ifdef REPORT_MONITOR
        printf("CONVERGED: id: %d steps: %d rms(%20.18f < %20.18f)\n",thread_id,iteration,rms_error,sor_lcp_tolerance);
      #endif
      if (iteration < precon_iterations) iteration = precon_iterations; // goto non-precon step
      else                               break;                         // finished
    }
    else if (iteration == num_iterations + precon_iterations -1)
    {
      #ifdef REPORT_MONITOR
        printf("WARNING: id: %d did not converge in %d steps, rms(%20.18f > %20.18f)\n",thread_id,num_iterations,rms_error,sor_lcp_tolerance);
      #endif
    }

  } // end of for loop on iterations

#ifdef SHOW_CONVERGENCE
  if (1)
  {
    // show starting lambda
    printf("lambda end: [");
    for (int i=startRow; i<startRow+nRows; i++)
    {
      printf("%f, ", lambda[i]);
    }
    printf("]\n");
    printf("MONITOR: id: %d iteration: %d error: %20.16f\n",thread_id,num_iterations,rms_error);
  }
#endif
  //printf("vnew: ");
  //for (int i=0; i<6*nb; i++) printf(" %f ",vnew[i]);
  //printf("\n");



  qs->rms_error          = rms_error;

  #ifdef REPORT_THREAD_TIMING
  gettimeofday(&tv,NULL);
  double end_time = (double)tv.tv_sec + (double)tv.tv_usec / 1.e6;
  printf("      quickstep row thread %d start time %f ended time %f duration %f\n",thread_id,cur_time,end_time,end_time - cur_time);
  #endif
}

//***************************************************************************
// SOR_LCP method
//
// nb is the number of bodies in the body array.
// J is an m*12 matrix of constraint rows
// jb is an array of first and second body numbers for each constraint row
// invMOI is the global frame inverse inertia for each body (stacked 3x3 matrices)
//
// this returns lambda and cforce (the constraint force).
// note: cforce is returned as inv(M)*J'*lambda,
//   the constraint force is actually J'*lambda
//
// rhs, lo and hi are modified on exit
//
static void SOR_LCP (dxWorldProcessContext *context,
  const int m, const int nb, dRealMutablePtr J, dRealMutablePtr J_precon, dRealMutablePtr J_orig, dRealMutablePtr vnew, int *jb, dxBody * const *body,
  dRealPtr invMOI, dRealPtr MOI, dRealMutablePtr lambda, dRealMutablePtr lambda_erp,
  dRealMutablePtr caccel, dRealMutablePtr caccel_erp, dRealMutablePtr cforce,
  dRealMutablePtr rhs, dRealMutablePtr rhs_erp, dRealMutablePtr rhs_precon,
  dRealPtr lo, dRealPtr hi, dRealPtr cfm, const int *findex,
  dxQuickStepParameters *qs,
#ifdef USE_TPROW
  boost::threadpool::pool* row_threadpool,
#endif
  const dReal stepsize)
{

  // precompute iMJ = inv(M)*J'
  dReal *iMJ = context->AllocateArray<dReal> (m*12);
  compute_invM_JT (m,J,iMJ,jb,body,invMOI);

#ifdef WARM_STARTING
  // compute cforce=(inv(M)*J')*lambda
  if (qs->precon_iterations > 0)
    multiply_invM_JT (m,nb,J,jb,lambda,cforce);

  if (1)
  {
    // re-compute caccel=(inv(M)*J')*lambda with new iMJ
    // seems much better than using stored caccel's
    multiply_invM_JT (m,nb,iMJ,jb,lambda,caccel);
    multiply_invM_JT (m,nb,iMJ,jb,lambda_erp,caccel_erp);
  }
#else
  // no warm starting
  if (qs->precon_iterations > 0)
    dSetZero (cforce,nb*6);
  dSetZero (caccel,nb*6);
  dSetZero (caccel_erp,nb*6);
#endif

  dReal *Ad = context->AllocateArray<dReal> (m);

  {
    const dReal sor_w = qs->w;    // SOR over-relaxation parameter
    // precompute 1 / diagonals of A
    dRealPtr iMJ_ptr = iMJ;
    dRealPtr J_ptr = J;
    for (int i=0; i<m; J_ptr += 12, iMJ_ptr += 12, i++) {
      dReal sum = 0;
      sum += dot6(iMJ_ptr, J_ptr);
      if (jb[i*2+1] >= 0) {
        sum += dot6(iMJ_ptr+6, J_ptr+6);
      }
      if (findex[i] < 0)
        Ad[i] = sor_w / (sum + cfm[i]);
      else
        Ad[i] = CONTACT_SOR_SCALE * sor_w / (sum + cfm[i]);
    }
  }

  // recompute Ad for preconditioned case, Ad_precon is similar to Ad but
  //   whereas Ad is 1 over diagonals of J inv(M) J'
  //    Ad_precon is 1 over diagonals of J J'
  dReal *Adcfm_precon = NULL;
  if (qs->precon_iterations > 0)
  {
    dReal *Ad_precon = context->AllocateArray<dReal> (m);

    {
      const dReal sor_w = qs->w;    // SOR over-relaxation parameter
      // precompute 1 / diagonals of A
      // preconditioned version uses J instead of iMJ
      dRealPtr J_ptr = J;
      for (int i=0; i<m; J_ptr += 12, i++) {
        dReal sum = 0;
        sum += dot6(J_ptr, J_ptr);
        if (jb[i*2+1] >= 0) {
          sum += dot6(J_ptr+6, J_ptr+6);
        }
        if (findex[i] < 0)
          Ad_precon[i] = sor_w / (sum + cfm[i]);
        else
          Ad_precon[i] = CONTACT_SOR_SCALE * sor_w / (sum + cfm[i]);
      }
    }

    /********************************/
    /* allocate for Adcfm           */
    /* which is a mX1 column vector */
    /********************************/
    // compute Adcfm_precon for the preconditioned case
    //   do this first before J gets altered (J's diagonals gets premultiplied by Ad)
    //   and save a copy of J into J_orig
    //   as J becomes J * Ad, J_precon becomes J * Ad_precon
    Adcfm_precon = context->AllocateArray<dReal> (m);
    {

      // NOTE: This may seem unnecessary but it's indeed an optimization
      // to move multiplication by Ad[i] and cfm[i] out of iteration loop.

      // scale J_precon and rhs_precon by Ad
      // copy J_orig
      dRealMutablePtr J_ptr = J;
      dRealMutablePtr J_orig_ptr = J_orig;
      dRealMutablePtr J_precon_ptr = J_precon;
      for (int i=0; i<m; J_ptr += 12, J_precon_ptr += 12, J_orig_ptr += 12, i++) {
        dReal Ad_precon_i = Ad_precon[i];
        for (int j=0; j<12; j++) {
          J_precon_ptr[j] = J_ptr[j] * Ad_precon_i;
          J_orig_ptr[j] = J_ptr[j]; //copy J
        }
        rhs_precon[i] *= Ad_precon_i;
        // scale Ad by CFM. N.B. this should be done last since it is used above
        Adcfm_precon[i] = Ad_precon_i * cfm[i];
      }
    }
  }

  dReal *Adcfm = context->AllocateArray<dReal> (m);


  {
    // NOTE: This may seem unnecessary but it's indeed an optimization
    // to move multiplication by Ad[i] and cfm[i] out of iteration loop.

    // scale J and rhs by Ad
    dRealMutablePtr J_ptr = J;
    for (int i=0; i<m; J_ptr += 12, i++) {
      dReal Ad_i = Ad[i];
      for (int j=0; j<12; j++) {
        J_ptr[j] *= Ad_i;
      }
      rhs[i] *= Ad_i;
      rhs_erp[i] *= Ad_i;
      // scale Ad by CFM. N.B. this should be done last since it is used above
      Adcfm[i] = Ad_i * cfm[i];
    }
  }


  // order to solve constraint rows in
  IndexError *order = context->AllocateArray<IndexError> (m);
  int *tmpOrder = context->AllocateArray<int> (m);

  dReal *delta_error = context->AllocateArray<dReal> (m);

#ifndef REORDER_CONSTRAINTS
  {
    // -1 in front, followed by -2, lastly all the >0
    // Fill the array from both ends
    // where -1 is bilateral, and -2 is friction normal,
    // might be followed by 2 positive tangential indices
    // if friction is not zero.
    // first pass puts -1 in the back
    int front = 0;
    int back = m-1;
    for (int i=0; i<m; ++i) {
      if (findex[i] == -1) {
        tmpOrder[front] = i; // Place them at the front
        ++front;
      } else {
        tmpOrder[back] = i; // Place them at the end
        --back;
      }
    }
    dIASSERT (back - front==1);
    // second pass, put all negatives in the front,
    // should preserver -1 goes before -2,
    // and group all >0 at the end
    front = 0;
    back = m-1;
    for (int i=0; i<m; ++i) {
      if (findex[tmpOrder[i]] < 0) {
        order[front].index = tmpOrder[i]; // Place them at the front
        ++front;
      } else {
        order[back].index = tmpOrder[i]; // Place them at the end
        --back;
      }
    }
    dIASSERT (back - front==1);
  }
#endif

#ifdef SHOW_CONVERGENCE
    if (0)
    {
      printf("-------------- saved labmdas -------------\n");
      // print current lambdas
      for (int i = 0; i < m; ++i)
      {
        printf("%f, ", lambda[order[i].index]);
      }
      printf("\n");
      for (int i = 0; i < m; ++i)
      {
        printf("%d, ", findex[order[i].index]);
      }
      printf("\n");
      for (int i = 0; i < m; ++i)
      {
        printf("%d, ", order[i].index);
      }
      printf("\n-------------- end of saved labmdas -------------\n");
    }
#endif

#ifdef REORDER_CONSTRAINTS
  // the lambda computed at the previous iteration.
  // this is used to measure error for when we are reordering the indexes.
  dReal *last_lambda = context->AllocateArray<dReal> (m);
  dReal *last_lambda_erp = context->AllocateArray<dReal> (m);
#endif

  boost::recursive_mutex* mutex = new boost::recursive_mutex();

  // number of chunks must be at least 1
  // (single iteration, through all the constraints)
  int num_chunks = qs->num_chunks > 0 ? qs->num_chunks : 1; // min is 1

  // prepare pointers for threads
  dxSORLCPParameters *params = new dxSORLCPParameters [num_chunks];

  // divide into chunks sequentially
  int chunk = m / num_chunks+1;
  chunk = chunk > 0 ? chunk : 1;
  int thread_id = 0;


  #ifdef REPORT_THREAD_TIMING
  // timing
  struct timeval tv;
  double cur_time;
  gettimeofday(&tv,NULL);
  cur_time = (double)tv.tv_sec + (double)tv.tv_usec / 1.e6;
  //printf("    quickstep start threads at time %f\n",cur_time);
  #endif


  IFTIMING (dTimerNow ("start pgs rows"));
  for (int i=0; i<m; i+= chunk,thread_id++)
  {
    //for (int ijk=0;ijk<m;ijk++) printf("thread_id> id:%d jb[%d]=%d\n",thread_id,ijk,jb[ijk]);

    int nStart = i - qs->num_overlap < 0 ? 0 : i - qs->num_overlap;
    int nEnd   = i + chunk + qs->num_overlap;
    if (nEnd > m) nEnd = m;
    // if every one reorders constraints, this might just work
    // comment out below if using defaults (0 and m) so every thread runs through all joints
    params[thread_id].qs  = qs ;
    params[thread_id].nStart = nStart;   // 0
    params[thread_id].nChunkSize = nEnd - nStart; // m
    params[thread_id].m = m; // m
    params[thread_id].nb = nb;
    params[thread_id].stepsize = stepsize;
    params[thread_id].jb = jb;
    params[thread_id].findex = findex;
    params[thread_id].hi = hi;
    params[thread_id].lo = lo;
    params[thread_id].invMOI = invMOI;
    params[thread_id].MOI= MOI;
    params[thread_id].Adcfm = Adcfm;
    params[thread_id].Adcfm_precon = Adcfm_precon;
    params[thread_id].rhs = rhs;
    params[thread_id].rhs_erp = rhs_erp;
    params[thread_id].J = J;
    params[thread_id].caccel = caccel;
    params[thread_id].caccel_erp = caccel_erp;
    params[thread_id].lambda = lambda;
    params[thread_id].lambda_erp = lambda_erp;
    params[thread_id].iMJ = iMJ;
    params[thread_id].delta_error  = delta_error ;
    params[thread_id].rhs_precon  = rhs_precon ;
    params[thread_id].J_precon  = J_precon ;
    params[thread_id].J_orig  = J_orig ;
    params[thread_id].cforce  = cforce ;
    params[thread_id].vnew  = vnew ;
#ifdef REORDER_CONSTRAINTS
    params[thread_id].last_lambda  = last_lambda ;
    params[thread_id].last_lambda_erp  = last_lambda_erp ;
#endif

#ifdef REPORT_MONITOR
    printf("thread summary: id %d i %d m %d chunk %d start %d end %d \n",thread_id,i,m,chunk,nStart,nEnd);
#endif
#ifdef USE_TPROW
    if (row_threadpool && row_threadpool->size() > 0)
      row_threadpool->schedule(boost::bind(ComputeRows,thread_id,order, body, params[thread_id], mutex));
    else //automatically skip threadpool if only 1 thread allocated
      ComputeRows(thread_id,order, body, params[thread_id], mutex);
#else
    ComputeRows(thread_id,order, body, params[thread_id], mutex);
#endif
  }


  // check time for scheduling, this is usually very quick
  //gettimeofday(&tv,NULL);
  //double wait_time = (double)tv.tv_sec + (double)tv.tv_usec / 1.e6;
  //printf("      quickstep done scheduling start time %f stopped time %f duration %f\n",cur_time,wait_time,wait_time - cur_time);

#ifdef USE_TPROW
  IFTIMING (dTimerNow ("wait for threads"));
  if (row_threadpool && row_threadpool->size() > 0)
    row_threadpool->wait();
  IFTIMING (dTimerNow ("threads done"));
#endif



  #ifdef REPORT_THREAD_TIMING
  gettimeofday(&tv,NULL);
  double end_time = (double)tv.tv_sec + (double)tv.tv_usec / 1.e6;
  printf("    quickstep threads start time %f stopped time %f duration %f\n",cur_time,end_time,end_time - cur_time);
  #endif

  delete [] params;
  delete mutex;
}

struct dJointWithInfo1
{
  dxJoint *joint;
  dxJoint::Info1 info;
};

void dxQuickStepper (dxWorldProcessContext *context,
  dxWorld *world, dxBody * const *body, int nb,
  dxJoint * const *_joint, int _nj, dReal stepsize)
{
  IFTIMING(dTimerStart("preprocessing"));

  const dReal stepsize1 = dRecip(stepsize);

  {
    // number all bodies in the body list - set their tag values
    for (int i=0; i<nb; i++) body[i]->tag = i;
  }

  // for all bodies, compute the inertia tensor and its inverse in the global
  // frame, and compute the rotational force and add it to the torque
  // accumulator. MOI and invMOI are a vertical stack of 3x4 matrices, one per body.
  dReal *invMOI = context->AllocateArray<dReal> (3*4*nb);
  dReal *MOI = context->AllocateArray<dReal> (3*4*nb);

  // TODO: possible optimization: move this to inside joint getInfo2, for inertia tweaking
  // update tacc from external force and inertia tensor in inerial frame
  // for now, modify MOI and invMOI after getInfo2 is called
  {
    dReal *invMOIrow = invMOI;
    dReal *MOIrow = MOI;
    dxBody *const *const bodyend = body + nb;
    for (dxBody *const *bodycurr = body; bodycurr != bodyend; invMOIrow += 12, MOIrow += 12, bodycurr++) {
      dMatrix3 tmp;
      dxBody *b_ptr = *bodycurr;

      // compute inverse inertia tensor in global frame
      dMultiply2_333 (tmp,b_ptr->invI,b_ptr->posr.R);
      dMultiply0_333 (invMOIrow,b_ptr->posr.R,tmp);

      // also store MOI for later use by preconditioner
      dMultiply2_333 (tmp,b_ptr->mass.I,b_ptr->posr.R);
      dMultiply0_333 (MOIrow,b_ptr->posr.R,tmp);

      if (b_ptr->flags & dxBodyGyroscopic) {
        // compute rotational force
        dMultiply0_331 (tmp,MOIrow,b_ptr->avel);
        dSubtractVectorCross3(b_ptr->tacc,b_ptr->avel,tmp);
      }
    }
  }

  // get the masses for every body
  dReal *invM = context->AllocateArray<dReal> (nb);
  {
    dReal *invMrow = invM;
    dxBody *const *const bodyend = body + nb;
    for (dxBody *const *bodycurr = body; bodycurr != bodyend; invMrow++, bodycurr++) {
      dxBody *b_ptr = *bodycurr;
      //*invMrow = b_ptr->mass.mass;
      *invMrow = b_ptr->invMass;

    }
  }


  {
    // add the gravity force to all bodies
    // since gravity does normally have only one component it's more efficient
    // to run three loops for each individual component
    dxBody *const *const bodyend = body + nb;
    dReal gravity_x = world->gravity[0];
    if (!_dequal(gravity_x, 0.0)) {
      for (dxBody *const *bodycurr = body; bodycurr != bodyend; bodycurr++) {
        dxBody *b_ptr = *bodycurr;
        if ((b_ptr->flags & dxBodyNoGravity)==0) {
          b_ptr->facc[0] += b_ptr->mass.mass * gravity_x;
        }
      }
    }
    dReal gravity_y = world->gravity[1];
    if (!_dequal(gravity_y, 0.0)) {
      for (dxBody *const *bodycurr = body; bodycurr != bodyend; bodycurr++) {
        dxBody *b_ptr = *bodycurr;
        if ((b_ptr->flags & dxBodyNoGravity)==0) {
          b_ptr->facc[1] += b_ptr->mass.mass * gravity_y;
        }
      }
    }
    dReal gravity_z = world->gravity[2];
    if (!_dequal(gravity_z, 0.0)) {
      for (dxBody *const *bodycurr = body; bodycurr != bodyend; bodycurr++) {
        dxBody *b_ptr = *bodycurr;
        if ((b_ptr->flags & dxBodyNoGravity)==0) {
          b_ptr->facc[2] += b_ptr->mass.mass * gravity_z;
        }
      }
    }
  }

  // get joint information (m = total constraint dimension, nub = number of unbounded variables).
  // joints with m=0 are inactive and are removed from the joints array
  // entirely, so that the code that follows does not consider them.
  dJointWithInfo1 *const jointiinfos = context->AllocateArray<dJointWithInfo1> (_nj);
  int nj;

  {
    dJointWithInfo1 *jicurr = jointiinfos;
    dxJoint *const *const _jend = _joint + _nj;
    for (dxJoint *const *_jcurr = _joint; _jcurr != _jend; _jcurr++) {  // jicurr=dest, _jcurr=src
      dxJoint *j = *_jcurr;
      j->getInfo1 (&jicurr->info);
      dIASSERT (jicurr->info.m >= 0 && jicurr->info.m <= 6 && jicurr->info.nub >= 0 && jicurr->info.nub <= jicurr->info.m);
      if (jicurr->info.m > 0) {
        jicurr->joint = j;
        jicurr++;
      }
    }
    nj = jicurr - jointiinfos;
  }

  context->ShrinkArray<dJointWithInfo1>(jointiinfos, _nj, nj);

  int m;
  int mfb; // number of rows of Jacobian we will have to save for joint feedback

  {
    int mcurr = 0, mfbcurr = 0;
    const dJointWithInfo1 *jicurr = jointiinfos;
    const dJointWithInfo1 *const jiend = jicurr + nj;
    for (; jicurr != jiend; jicurr++) {
      int jm = jicurr->info.m;
      mcurr += jm;
      if (jicurr->joint->feedback)
        mfbcurr += jm;
    }

    m = mcurr;
    mfb = mfbcurr;
  }

  // if there are constraints, compute the constraint force
  dReal *J = NULL;
  dReal *J_precon = NULL;
  dReal *J_orig = NULL;
  int *jb = NULL;

  dReal *vnew = NULL; // used by PENETRATION_JVERROR_CORRECTION

  dReal *cforce = context->AllocateArray<dReal> (nb*6);
  dReal *caccel = context->AllocateArray<dReal> (nb*6);
  dReal *caccel_erp = context->AllocateArray<dReal> (nb*6);
#ifdef POST_UPDATE_CONSTRAINT_VIOLATION_CORRECTION
  dReal *caccel_corr = context->AllocateArray<dReal> (nb*6);
#endif

  // Get Joint Information, setup Jacobians by calling getInfo2.
  if (m > 0) {
    dReal *cfm, *lo, *hi, *rhs, *rhs_erp, *rhs_precon, *Jcopy;
    dReal *c_v_max;
    int *findex;

    {
      int mlocal = m;

      const unsigned jelements = mlocal*12;
      J = context->AllocateArray<dReal> (jelements);
      dSetZero (J,jelements);
      J_precon = context->AllocateArray<dReal> (jelements);
      J_orig = context->AllocateArray<dReal> (jelements);

      // create a constraint equation right hand side vector `c', a constraint
      // force mixing vector `cfm', and LCP low and high bound vectors, and an
      // 'findex' vector.
      cfm = context->AllocateArray<dReal> (mlocal);
      dSetValue (cfm,mlocal,world->global_cfm);

      lo = context->AllocateArray<dReal> (mlocal);
      dSetValue (lo,mlocal,-dInfinity);

      hi = context->AllocateArray<dReal> (mlocal);
      dSetValue (hi,mlocal, dInfinity);

      findex = context->AllocateArray<int> (mlocal);
      for (int i=0; i<mlocal; i++) findex[i] = -1;

      c_v_max = context->AllocateArray<dReal> (mlocal);
      for (int i=0; i<mlocal; i++) c_v_max[i] = world->contactp.max_vel; // init all to world max surface vel

      const unsigned jbelements = mlocal*2;
      jb = context->AllocateArray<int> (jbelements);

      rhs = context->AllocateArray<dReal> (mlocal);
      rhs_erp = context->AllocateArray<dReal> (mlocal);
      rhs_precon = context->AllocateArray<dReal> (mlocal);

      Jcopy = context->AllocateArray<dReal> (mfb*12);
    }

    BEGIN_STATE_SAVE(context, cstate) {
      dReal *c = context->AllocateArray<dReal> (m);
      dSetZero (c, m);

      {
        IFTIMING (dTimerNow ("create J"));
        // get jacobian data from constraints. an m*12 matrix will be created
        // to store the two jacobian blocks from each constraint. it has this
        // format:
        //
        //   l1 l1 l1 a1 a1 a1 l2 l2 l2 a2 a2 a2 \    .
        //   l1 l1 l1 a1 a1 a1 l2 l2 l2 a2 a2 a2  )-- jacobian for joint 0, body 1 and body 2 (3 rows)
        //   l1 l1 l1 a1 a1 a1 l2 l2 l2 a2 a2 a2 /
        //   l1 l1 l1 a1 a1 a1 l2 l2 l2 a2 a2 a2 )--- jacobian for joint 1, body 1 and body 2 (3 rows)
        //   etc...
        //
        //   (lll) = linear jacobian data
        //   (aaa) = angular jacobian data
        //
        dxJoint::Info2 Jinfo;
        Jinfo.rowskip = 12;
        Jinfo.fps = stepsize1;

        int *jb_ptr = jb;

        dReal *Jcopyrow = Jcopy;
        unsigned ofsi = 0;
        const dJointWithInfo1 *jicurr = jointiinfos;
        const dJointWithInfo1 *const jiend = jicurr + nj;
        for (; jicurr != jiend; jicurr++) {
          Jinfo.erp = world->global_erp;
          dReal *const Jrow = J + ofsi * 12;
          Jinfo.J1l = Jrow;
          Jinfo.J1a = Jrow + 3;
          Jinfo.J2l = Jrow + 6;
          Jinfo.J2a = Jrow + 9;
          Jinfo.c = c + ofsi;
          Jinfo.cfm = cfm + ofsi;
          Jinfo.lo = lo + ofsi;
          Jinfo.hi = hi + ofsi;
          Jinfo.findex = findex + ofsi;
          Jinfo.c_v_max = c_v_max + ofsi;

          // now write all information into J
          dxJoint *joint = jicurr->joint;
          joint->getInfo2 (&Jinfo);

          const int infom = jicurr->info.m;

          // we need a copy of Jacobian for joint feedbacks
          // because it gets destroyed by SOR solver
          // instead of saving all Jacobian, we can save just rows
          // for joints, that requested feedback (which is normally much less)
          if (joint->feedback) {
            const int rowels = infom * 12;
            memcpy(Jcopyrow, Jrow, rowels * sizeof(dReal));
            Jcopyrow += rowels;
          }

          // adjust returned findex values for global index numbering
          int *findex_ofsi = findex + ofsi;
          for (int j=0; j<infom; j++) {
            int fival = findex_ofsi[j];
            if (fival >= 0)
              findex_ofsi[j] = fival + ofsi;
          }

          // create an array of body numbers for each joint row
          int b1 = (joint->node[0].body) ? (joint->node[0].body->tag) : -1;
          int b2 = (joint->node[1].body) ? (joint->node[1].body->tag) : -1;
          for (int j=0; j<infom; j++) {
            jb_ptr[0] = b1;
            jb_ptr[1] = b2;
            jb_ptr += 2;
          }

#undef DEBUG_INERTIA_PROPAGATION
#ifdef DEBUG_INERTIA_PROPAGATION
          printf("ofsi [%d]:\n", ofsi);
#endif

          /// INERTIA PROPAGATION ACROSS CONSTRAINED JOINTS
          for (int j=0; j<infom; j++) {

#ifdef DEBUG_INERTIA_PROPAGATION
            printf("j [%d] J1l [%f %f %f] J2l [%f %f %f] J1a [%f %f %f] J2a [%f %f %f]\n", j,
                   Jinfo.J1l[0+j*Jinfo.rowskip],Jinfo.J1l[1+j*Jinfo.rowskip],Jinfo.J1l[2+j*Jinfo.rowskip],
                   Jinfo.J2l[0+j*Jinfo.rowskip],Jinfo.J2l[1+j*Jinfo.rowskip],Jinfo.J2l[2+j*Jinfo.rowskip],
                   Jinfo.J1a[0+j*Jinfo.rowskip],Jinfo.J1a[1+j*Jinfo.rowskip],Jinfo.J1a[2+j*Jinfo.rowskip],
                   Jinfo.J2a[0+j*Jinfo.rowskip],Jinfo.J2a[1+j*Jinfo.rowskip],Jinfo.J2a[2+j*Jinfo.rowskip]);
#endif
            /// \FIXME: For now, implement only for the two non-free axial rotation constraints for hinge joints.
            /// this only makes sense if joint connects two dynamic bodies (b2 >= 0)
            if (b2 >= 0 && jicurr->joint->type() == dJointTypeHinge && (j == 3 || j == 4))
            {
              /// In hinge joint, pure rotational constraint,
              /// J1l and J2l should be zeros, and J1a and J2a should be equal and opposite
              /// to each other.  J1a or J2a indicates the constrained axis direction.
              /// For this implementation, determine constrained axis(s) direction from J1a for hinge joints.


              /// get the MOI for parent and child bodies constrained by J1a and J2a.
              /// MOI and invMOI are already in inertial frame (previously rotated by body.posr.R)
              /// get pointers to our invMOI/MOI matrices
              dReal *invMOI_ptr1 = invMOI + b1 * 12;
              dReal *MOI_ptr1 = MOI + b1 * 12;

              // ode seems to leave these values uninitialized, unused too
              // MOI_ptr1[0*4+3] = 0.0;
              // MOI_ptr1[1*4+3] = 0.0;
              // MOI_ptr1[2*4+3] = 0.0;

#ifdef DEBUG_INERTIA_PROPAGATION
              printf("--------------------------\n");
              printf("MOI1[%d]\n[%f %f %f %f]\n[%f %f %f %f]\n[%f %f %f %f]\n", b1,
                MOI_ptr1[0*4+0],MOI_ptr1[0*4+1],MOI_ptr1[0*4+2],MOI_ptr1[0*4+3],
                MOI_ptr1[1*4+0],MOI_ptr1[1*4+1],MOI_ptr1[1*4+2],MOI_ptr1[1*4+3],
                MOI_ptr1[2*4+0],MOI_ptr1[2*4+1],MOI_ptr1[2*4+2],MOI_ptr1[2*4+3]);
#endif

              // compute scalar MOI in line with S:
              //   moi_S = S' * I * S
              dVector3 S = // line about which we want to compute MOI along
                   { Jinfo.J1a[0+j*Jinfo.rowskip],Jinfo.J1a[1+j*Jinfo.rowskip],Jinfo.J1a[2+j*Jinfo.rowskip] };
              dVector3 tmp31;
              dMultiply0_133(tmp31, S, MOI_ptr1);
              dReal moi_S1 = dCalcVectorDot3(tmp31, S); // scalar MOI component along vector S

              // dMatrix3 tmp33;

              // dMultiply2_333 (tmp33,invMOI_ptr1,RJ1a);
              // dMultiply0_333 (invMOI_ptr1,RJ1a,tmp33);

              // dMultiply2_333 (tmp33,MOI_ptr1,RJ1a);
              // dMultiply0_333 (MOI_ptr1,RJ1a,tmp33);

              // get MOI from body 2
              dReal *invMOI_ptr2 = invMOI + b2 * 12;
              dReal *MOI_ptr2 = MOI + b2 * 12;

              // ode seems to leave these values uninitialized, unused too
              // MOI_ptr2[0*4+3] = 0.0;
              // MOI_ptr2[1*4+3] = 0.0;
              // MOI_ptr2[2*4+3] = 0.0;

#ifdef DEBUG_INERTIA_PROPAGATION
              printf("MOI2[%d]\n[%f %f %f %f]\n[%f %f %f %f]\n[%f %f %f %f]\n", b2,
                MOI_ptr2[0*4+0],MOI_ptr2[0*4+1],MOI_ptr2[0*4+2],MOI_ptr2[0*4+3],
                MOI_ptr2[1*4+0],MOI_ptr2[1*4+1],MOI_ptr2[1*4+2],MOI_ptr2[1*4+3],
                MOI_ptr2[2*4+0],MOI_ptr2[2*4+1],MOI_ptr2[2*4+2],MOI_ptr2[2*4+3]);
#endif

              // FIXME:  check that directions of J1a == J2a
              // compute scalar MOI in line with S:
              dMultiply0_133(tmp31, S, MOI_ptr2);
              dReal moi_S2 = dCalcVectorDot3(tmp31, S); // scalar MOI component along vector S
#ifdef DEBUG_INERTIA_PROPAGATION
              printf("----------------------------\n");
              printf("MOI b1[%d] S[%f %f %f] = %f\n",b1, S[0], S[1], S[2], moi_S1);

              // printf("R1[%d]\n[%f %f %f %f]\n[%f %f %f %f]\n[%f %f %f %f]\n", b1,
              //   RJ1a[0*4+0],RJ1a[0*4+1],RJ1a[0*4+2],RJ1a[0*4+3],
              //   RJ1a[1*4+0],RJ1a[1*4+1],RJ1a[1*4+2],RJ1a[1*4+3],
              //   RJ1a[2*4+0],RJ1a[2*4+1],RJ1a[2*4+2],RJ1a[2*4+3]);
              printf("MOI b2[%d] S[%f %f %f] = %f\n",b2, S[0], S[1], S[2], moi_S2);
#endif

              // memcpy (MOI_ptr2, MOI_S2, 12 * sizeof(dReal));

              // dMultiply2_333 (tmp33,invMOI_ptr2,RJ1a);
              // dMultiply0_333 (invMOI_ptr2,RJ1a,tmp33);

              // dMultiply2_333 (tmp33,MOI_ptr2,RJ1a);
              // dMultiply0_333 (MOI_ptr2,RJ1a,tmp33);

              // full MOI tensor for S needs matrix outer product of S:
              //   SS = [ S * S' ]
              dMatrix3 SS = {
                   S[0]*S[0], S[0]*S[1], S[0]*S[2], 0,
                   S[1]*S[0], S[1]*S[1], S[1]*S[2], 0,
                   S[2]*S[0], S[2]*S[1], S[2]*S[2], 0};
              // memcpy (MOI_ptr1, MOI_S1, 12 * sizeof(dReal));

#ifdef DEBUG_INERTIA_PROPAGATION
              printf("==========================\n");

              printf("SS [%d]\n[%f %f %f %f]\n[%f %f %f %f]\n[%f %f %f %f]\n", b1,
                SS[0*4+0],SS[0*4+1],SS[0*4+2],SS[0*4+3],
                SS[1*4+0],SS[1*4+1],SS[1*4+2],SS[1*4+3],
                SS[2*4+0],SS[2*4+1],SS[2*4+2],SS[2*4+3]);
#endif

              // get max ratio between matrices coupled through SS
              //  MOI_ptr1[0*4+0] =
              //  MOI_ptr1[0*4+1] =
              //  MOI_ptr1[0*4+2] =

              //  MOI_ptr1[1*4+0] = MOI_ptr1[0*4+1];
              //  MOI_ptr1[1*4+1] =
              //  MOI_ptr1[1*4+2] =

              //  MOI_ptr1[2*4+0] = MOI_ptr1[0*4+2];
              //  MOI_ptr1[2*4+1] = MOI_ptr1[1*4+2];
              //  MOI_ptr1[2*4+2] =

              //  MOI_ptr2[0*4+0] =
              //  MOI_ptr2[0*4+1] =
              //  MOI_ptr2[0*4+2] =

              //  MOI_ptr2[1*4+0] = MOI_ptr2[0*4+1];
              //  MOI_ptr2[1*4+1] =
              //  MOI_ptr2[1*4+2] =

              //  MOI_ptr2[2*4+0] = MOI_ptr2[0*4+2];
              //  MOI_ptr2[2*4+1] = MOI_ptr2[1*4+2];
              //  MOI_ptr2[2*4+2] =

              //  for (int si = 0; si < 12; ++si)
              //  {
              //    MOI_ptr1[si] += (moi_S1_new - moi_S1) * SS[si];
              //    MOI_ptr2[si] += (moi_S2_new - moi_S2) * SS[si];
              //  }

              // limit MOI1 and MOI2 such that MOI_max / MOI_min < 10.0
              dReal moi_sum = (moi_S1 + moi_S2);
<<<<<<< HEAD
              const dReal max_moi_ratio = 100.0;
=======
              const dReal max_moi_ratio = 1000.0;
>>>>>>> eabff4da
              bool modify_inertia = true;
              dReal moi_S1_new, moi_S2_new;
              if (moi_S1 > max_moi_ratio * moi_S2)
              {
                moi_S2_new = (moi_sum)/(max_moi_ratio + 1.0);
                moi_S1_new = max_moi_ratio*moi_S2_new;
              }
              else if (moi_S2 > max_moi_ratio * moi_S1)
              {
                moi_S1_new = (moi_sum)/(max_moi_ratio + 1.0);
                moi_S2_new = max_moi_ratio*moi_S1_new;
              }
              else
                modify_inertia = false;

              if (modify_inertia)
              {
#ifdef DEBUG_INERTIA_PROPAGATION
              printf("==========================\n");
                printf(" original    S1 [%f] S2 [%f]\n", moi_S1, moi_S2);
                printf(" distributed S1 [%f] S2 [%f]\n", moi_S1_new, moi_S2_new);
#endif
                // Modify MOI by adding delta scalar MOI in tensor form.
                for (int si = 0; si < 12; ++si)
                {
<<<<<<< HEAD
                  if (si % 4 == 3)
                  {
                    // MOI_ptr1[si] = 0;
                    // MOI_ptr2[si] = 0;
                  }
                  else if (si / 4 == si % 4)
=======
                  if (si % 4 == 3) //  unused term
                  {
                    MOI_ptr1[si] = 0;
                    MOI_ptr2[si] = 0;
                  }
                  else if (si / 4 == si % 4)  // diagonal term
>>>>>>> eabff4da
                  {
                    MOI_ptr1[si] += (moi_S1_new - moi_S1) * SS[si];
                    MOI_ptr2[si] += (moi_S2_new - moi_S2) * SS[si];

                    // check for error
                    if (MOI_ptr1[si] <= 0)
                      printf("\n***************** si[%d] MOI_ptr1[%f]  *****************\n\n", si, MOI_ptr1[si]);
                    if (MOI_ptr2[si] <= 0)
                      printf("\n***************** si[%d] MOI_ptr2[%f]  *****************\n\n", si, MOI_ptr2[si]);
                  }
                  else
                  {
                    MOI_ptr1[si] += (moi_S1_new - moi_S1) * SS[si];
                    MOI_ptr2[si] += (moi_S2_new - moi_S2) * SS[si];
                  }
                }

                // Update invMOI by inverting analytically (may not be efficient).
                // try 1981 Ken Miller (http://www.jstor.org/stable/2690437) or
                //   (http://math.stackexchange.com/questions/17776/inverse-of-the-sum-of-matrices)
                // try taking advantage of symmetry of MOI
                dReal det1 = MOI_ptr1[0*4+0]*(MOI_ptr1[2*4+2]*MOI_ptr1[1*4+1]-MOI_ptr1[2*4+1]*MOI_ptr1[1*4+2])
                            -MOI_ptr1[1*4+0]*(MOI_ptr1[2*4+2]*MOI_ptr1[0*4+1]-MOI_ptr1[2*4+1]*MOI_ptr1[0*4+2])
                            +MOI_ptr1[2*4+0]*(MOI_ptr1[1*4+2]*MOI_ptr1[0*4+1]-MOI_ptr1[1*4+1]*MOI_ptr1[0*4+2]);
                invMOI_ptr1[0*4+0] =  (MOI_ptr1[2*4+2]*MOI_ptr1[1*4+1]-MOI_ptr1[2*4+1]*MOI_ptr1[1*4+2])/det1;
                invMOI_ptr1[0*4+1] = -(MOI_ptr1[2*4+2]*MOI_ptr1[0*4+1]-MOI_ptr1[2*4+1]*MOI_ptr1[0*4+2])/det1;
                invMOI_ptr1[0*4+2] =  (MOI_ptr1[1*4+2]*MOI_ptr1[0*4+1]-MOI_ptr1[1*4+1]*MOI_ptr1[0*4+2])/det1;
                // invMOI_ptr1[0*4+3] = 0.0;
                invMOI_ptr1[1*4+0] = invMOI_ptr1[0*4+1];
                invMOI_ptr1[1*4+1] =  (MOI_ptr1[2*4+2]*MOI_ptr1[0*4+0]-MOI_ptr1[2*4+0]*MOI_ptr1[0*4+2])/det1;
                invMOI_ptr1[1*4+2] = -(MOI_ptr1[1*4+2]*MOI_ptr1[0*4+0]-MOI_ptr1[1*4+0]*MOI_ptr1[0*4+2])/det1;
                // invMOI_ptr1[1*4+3] = 0.0;
                invMOI_ptr1[2*4+0] = invMOI_ptr1[0*4+2];
                invMOI_ptr1[2*4+1] = invMOI_ptr1[1*4+2];
                invMOI_ptr1[2*4+2] =  (MOI_ptr1[1*4+1]*MOI_ptr1[0*4+0]-MOI_ptr1[1*4+0]*MOI_ptr1[0*4+1])/det1;
                // invMOI_ptr1[2*4+3] = 0.0;

                dReal det2 = MOI_ptr2[0*4+0]*(MOI_ptr2[2*4+2]*MOI_ptr2[1*4+1]-MOI_ptr2[2*4+1]*MOI_ptr2[1*4+2])
                            -MOI_ptr2[1*4+0]*(MOI_ptr2[2*4+2]*MOI_ptr2[0*4+1]-MOI_ptr2[2*4+1]*MOI_ptr2[0*4+2])
                            +MOI_ptr2[2*4+0]*(MOI_ptr2[1*4+2]*MOI_ptr2[0*4+1]-MOI_ptr2[1*4+1]*MOI_ptr2[0*4+2]);
                invMOI_ptr2[0*4+0] =  (MOI_ptr2[2*4+2]*MOI_ptr2[1*4+1]-MOI_ptr2[2*4+1]*MOI_ptr2[1*4+2])/det2;
                invMOI_ptr2[0*4+1] = -(MOI_ptr2[2*4+2]*MOI_ptr2[0*4+1]-MOI_ptr2[2*4+1]*MOI_ptr2[0*4+2])/det2;
                invMOI_ptr2[0*4+2] =  (MOI_ptr2[1*4+2]*MOI_ptr2[0*4+1]-MOI_ptr2[1*4+1]*MOI_ptr2[0*4+2])/det2;
                // invMOI_ptr2[0*4+3] = 0.0;
                invMOI_ptr2[1*4+0] = invMOI_ptr2[0*4+1];
                invMOI_ptr2[1*4+1] =  (MOI_ptr2[2*4+2]*MOI_ptr2[0*4+0]-MOI_ptr2[2*4+0]*MOI_ptr2[0*4+2])/det2;
                invMOI_ptr2[1*4+2] = -(MOI_ptr2[1*4+2]*MOI_ptr2[0*4+0]-MOI_ptr2[1*4+0]*MOI_ptr2[0*4+2])/det2;
                // invMOI_ptr2[1*4+3] = 0.0;
                invMOI_ptr2[2*4+0] = invMOI_ptr2[0*4+2];
                invMOI_ptr2[2*4+1] = invMOI_ptr2[1*4+2];
                invMOI_ptr2[2*4+2] =  (MOI_ptr2[1*4+1]*MOI_ptr2[0*4+0]-MOI_ptr2[1*4+0]*MOI_ptr2[0*4+1])/det2;
                // invMOI_ptr2[2*4+3] = 0.0;

#ifdef DEBUG_INERTIA_PROPAGATION
                printf("==========================\n");

                printf("new MOI1[%d]\n[%f %f %f %f]\n[%f %f %f %f]\n[%f %f %f %f]\n", b1,
                  MOI_ptr1[0*4+0],MOI_ptr1[0*4+1],MOI_ptr1[0*4+2],MOI_ptr1[0*4+3],
                  MOI_ptr1[1*4+0],MOI_ptr1[1*4+1],MOI_ptr1[1*4+2],MOI_ptr1[1*4+3],
                  MOI_ptr1[2*4+0],MOI_ptr1[2*4+1],MOI_ptr1[2*4+2],MOI_ptr1[2*4+3]);

                // Modify MOI_ptr2
                printf("new MOI2[%d]\n[%f %f %f %f]\n[%f %f %f %f]\n[%f %f %f %f]\n", b2,
                  MOI_ptr2[0*4+0],MOI_ptr2[0*4+1],MOI_ptr2[0*4+2],MOI_ptr2[0*4+3],
                  MOI_ptr2[1*4+0],MOI_ptr2[1*4+1],MOI_ptr2[1*4+2],MOI_ptr2[1*4+3],
                  MOI_ptr2[2*4+0],MOI_ptr2[2*4+1],MOI_ptr2[2*4+2],MOI_ptr2[2*4+3]);
<<<<<<< HEAD
=======

>>>>>>> eabff4da
                printf("--------------------------\n");
                printf("new invMOI1[%d]\n[%f %f %f %f]\n[%f %f %f %f]\n[%f %f %f %f]\n", b1,
                  invMOI_ptr1[0*4+0],invMOI_ptr1[0*4+1],invMOI_ptr1[0*4+2],invMOI_ptr1[0*4+3],
                  invMOI_ptr1[1*4+0],invMOI_ptr1[1*4+1],invMOI_ptr1[1*4+2],invMOI_ptr1[1*4+3],
                  invMOI_ptr1[2*4+0],invMOI_ptr1[2*4+1],invMOI_ptr1[2*4+2],invMOI_ptr1[2*4+3]);

                // Modify invMOI_ptr2
                printf("new invMOI2[%d]\n[%f %f %f %f]\n[%f %f %f %f]\n[%f %f %f %f]\n", b2,
                  invMOI_ptr2[0*4+0],invMOI_ptr2[0*4+1],invMOI_ptr2[0*4+2],invMOI_ptr2[0*4+3],
                  invMOI_ptr2[1*4+0],invMOI_ptr2[1*4+1],invMOI_ptr2[1*4+2],invMOI_ptr2[1*4+3],
                  invMOI_ptr2[2*4+0],invMOI_ptr2[2*4+1],invMOI_ptr2[2*4+2],invMOI_ptr2[2*4+3]);
                printf("--------------------------\n");
#endif
<<<<<<< HEAD
=======

#ifdef DEBUG_INERTIA_PROPAGATION
                // check diagonally-dominant-ness
                if (MOI_ptr1[0*4+0] < dFabs(MOI_ptr1[0*4+1])+dFabs(MOI_ptr1[0*4+2]))
                  printf("new MOI1 row 1 d[%f] < o[%f, %f]\n", MOI_ptr1[0*4+0],MOI_ptr1[0*4+1], MOI_ptr1[0*4+2]);
                if (MOI_ptr1[1*4+1] < dFabs(MOI_ptr1[1*4+0])+dFabs(MOI_ptr1[1*4+2]))
                  printf("new MOI1 row 2 d[%f] < o[%f, %f]\n", MOI_ptr1[1*4+1],MOI_ptr1[1*4+0], MOI_ptr1[1*4+2]);
                if (MOI_ptr1[2*4+2] < dFabs(MOI_ptr1[2*4+0])+dFabs(MOI_ptr1[2*4+1]))
                  printf("new MOI1 row 3 d[%f] < o[%f, %f]\n", MOI_ptr1[2*4+2],MOI_ptr1[2*4+0], MOI_ptr1[2*4+1]);

                if (MOI_ptr2[0*4+0] < dFabs(MOI_ptr2[0*4+1])+dFabs(MOI_ptr2[0*4+2]))
                  printf("new MOI2 row 1 d[%f] < o[%f, %f]\n", MOI_ptr2[0*4+0],MOI_ptr2[0*4+1], MOI_ptr2[0*4+2]);
                if (MOI_ptr2[1*4+1] < dFabs(MOI_ptr2[1*4+0])+dFabs(MOI_ptr2[1*4+2]))
                  printf("new MOI2 row 2 d[%f] < o[%f, %f]\n", MOI_ptr2[1*4+1],MOI_ptr2[1*4+0], MOI_ptr2[1*4+2]);
                if (MOI_ptr2[2*4+2] < dFabs(MOI_ptr2[2*4+0])+dFabs(MOI_ptr2[2*4+1]))
                  printf("new MOI2 row 3 d[%f] < o[%f, %f]\n", MOI_ptr2[2*4+2],MOI_ptr2[2*4+0], MOI_ptr2[2*4+1]);
#endif
>>>>>>> eabff4da
              }
            }
          }
          ///     *. get scalar axis MOI in the constrained axis direction.
          ///     *. get full axis MOI tensor representing the scalar axis MOI.
          ///     *. add/subtrace full axis MOI tensor from parent/child MOI to reduce MOI ratio for
          ///        constrained direction.
          ///     *. keep parent/child MOI/invMOI in inertial frame.



          // update index for next joint
          ofsi += infom;

          // double check jb_ptr length
          dIASSERT (jb_ptr == jb+2*m);
        }
      }

      // Inertia tweaking for better convergence
      // modify MOI and invMOI per constraint
      if (0)
      {
        dReal *invMOIrow = invMOI;
        dReal *MOIrow = MOI;
        dxBody *const *const bodyend = body + nb;
        for (dxBody *const *bodycurr = body; bodycurr != bodyend; invMOIrow += 12, MOIrow += 12, bodycurr++) {
          dMatrix3 tmp;
          dxBody *b_ptr = *bodycurr;

          // compute inverse inertia tensor in global frame
          dMultiply2_333 (tmp,b_ptr->invI,b_ptr->posr.R);
          dMultiply0_333 (invMOIrow,b_ptr->posr.R,tmp);

          // also store MOI for later use by preconditioner
          dMultiply2_333 (tmp,b_ptr->mass.I,b_ptr->posr.R);
          dMultiply0_333 (MOIrow,b_ptr->posr.R,tmp);

          if (b_ptr->flags & dxBodyGyroscopic) {
            // compute rotational force
            dMultiply0_331 (tmp,MOIrow,b_ptr->avel);
            dSubtractVectorCross3(b_ptr->tacc,b_ptr->avel,tmp);
          }
        }
      }

      BEGIN_STATE_SAVE(context, tmp1state) {
        IFTIMING (dTimerNow ("compute rhs"));
        // compute the right hand side `rhs'
        dReal *tmp1 = context->AllocateArray<dReal> (nb*6);
        dSetZero(tmp1,nb*6);
        // put v/h + invM*fe into tmp1
        dReal *tmp1curr = tmp1;
        const dReal *invMOIrow = invMOI;
        dxBody *const *const bodyend = body + nb;
        for (dxBody *const *bodycurr = body;
             bodycurr != bodyend;
             tmp1curr+=6, invMOIrow+=12, bodycurr++) {
          dxBody *b_ptr = *bodycurr;
          dReal body_invMass = b_ptr->invMass;
          for (int j=0; j<3; j++)
            tmp1curr[j] = b_ptr->facc[j]*body_invMass + b_ptr->lvel[j]*stepsize1;
          dMultiply0_331 (tmp1curr + 3,invMOIrow,b_ptr->tacc);
          for (int k=0; k<3; k++) tmp1curr[3+k] += b_ptr->avel[k] * stepsize1;
        }

        // put J*tmp1 into rhs
        multiply_J (m,J,jb,tmp1,rhs);
      } END_STATE_SAVE(context, tmp1state);

      // complete rhs
      for (int i=0; i<m; i++) {
        rhs_erp[i] =      c[i]*stepsize1 - rhs[i];
        if (dFabs(c[i]) > c_v_max[i])
          rhs[i]   =  c_v_max[i]*stepsize1 - rhs[i];
        //if (dFabs(c[i]) > world->contactp.max_vel)
        //  rhs[i]   =  world->contactp.max_vel*stepsize1 - rhs[i];
        else
          rhs[i]   = c[i]*stepsize1 - rhs[i];
      }







      // compute rhs_precon
      if (world->qs.precon_iterations > 0)
        computeRHSPrecon(context,m,nb,MOI,body,stepsize1,c,J,jb,rhs_precon);












      // scale CFM
      for (int j=0; j<m; j++) cfm[j] *= stepsize1;

    } END_STATE_SAVE(context, cstate);

#ifdef PENETRATION_JVERROR_CORRECTION
    // allocate and populate vnew with v(n+1) due to non-constraint forces as the starting value
    vnew = context->AllocateArray<dReal> (nb*6);
    {
      dRealMutablePtr vnewcurr = vnew;
      dxBody* const* bodyend = body + nb;
      const dReal *invMOIrow = invMOI;
      dReal tmp_tacc[3];
      for (dxBody* const* bodycurr = body; bodycurr != bodyend;
           invMOIrow += 12, vnewcurr += 6, bodycurr++) {
        dxBody *b_ptr = *bodycurr;

        // add stepsize * invM * fe to the body velocity
        dReal body_invMass_mul_stepsize = stepsize * b_ptr->invMass;
        for (int j=0; j<3; j++) {
          vnewcurr[j]   = b_ptr->lvel[j] + body_invMass_mul_stepsize * b_ptr->facc[j];
          vnewcurr[j+3] = b_ptr->avel[j];
          tmp_tacc[j]   = b_ptr->tacc[j]*stepsize;
        }
        dMultiplyAdd0_331 (vnewcurr+3, invMOIrow, tmp_tacc);

      }
    }
#endif

    // load lambda from the value saved on the previous iteration
    dReal *lambda = context->AllocateArray<dReal> (m);
    dReal *lambda_erp = context->AllocateArray<dReal> (m);

#ifdef WARM_STARTING
    {
      dReal *lambdacurr = lambda;
      dReal *lambda_erpcurr = lambda_erp;
      const dJointWithInfo1 *jicurr = jointiinfos;
      const dJointWithInfo1 *const jiend = jicurr + nj;
      for (; jicurr != jiend; jicurr++) {
        int infom = jicurr->info.m;
        memcpy (lambdacurr, jicurr->joint->lambda, infom * sizeof(dReal));
        lambdacurr += infom;
        memcpy (lambda_erpcurr, jicurr->joint->lambda_erp, infom * sizeof(dReal));
        lambda_erpcurr += infom;
      }
    }

    if (1)
    {
      // for warm starting, this seems to be necessary to prevent
      // jerkiness in motor-driven joints. i have no idea why this works.
      // also necessary if J condition numbers are high (maybe the same thing).
      for (int i=0; i<m; i++) {
        lambda[i] *= 0.5;
        lambda_erp[i] *= 0.5;
      }

    }
#else
    // no warm starting
    dSetZero (lambda,m);
    dSetZero (lambda_erp,m);
#endif

    BEGIN_STATE_SAVE(context, lcpstate) {
      IFTIMING (dTimerNow ("solving LCP problem"));
      // solve the LCP problem and get lambda and invM*constraint_force
      SOR_LCP (context,m,nb,J,J_precon,J_orig,vnew,jb,body,
               invMOI,MOI,lambda,lambda_erp,
               caccel,caccel_erp,cforce,
               rhs,rhs_erp,rhs_precon,
               lo,hi,cfm,findex,
               &world->qs,
#ifdef USE_TPROW
               world->row_threadpool,
#endif
               stepsize);

    } END_STATE_SAVE(context, lcpstate);

#ifdef WARM_STARTING
    {
      // save lambda for the next iteration
      //@@@ note that this doesn't work for contact joints yet, as they are
      // recreated every iteration
      const dReal *lambdacurr = lambda;
      const dReal *lambda_erpcurr = lambda_erp;
      const dJointWithInfo1 *jicurr = jointiinfos;
      const dJointWithInfo1 *const jiend = jicurr + nj;
      for (; jicurr != jiend; jicurr++) {
        int infom = jicurr->info.m;
        memcpy (jicurr->joint->lambda, lambdacurr, infom * sizeof(dReal));
        lambdacurr += infom;
        memcpy (jicurr->joint->lambda_erp, lambda_erpcurr, infom * sizeof(dReal));
        lambda_erpcurr += infom;
      }
    }
#endif

    // note that the SOR method overwrites rhs and J at this point, so
    // they should not be used again.

    {
      IFTIMING (dTimerNow ("velocity update due to constraint forces"));
      //
      // update new velocity
      // add stepsize * caccel_erp to the body velocity
      //
      const dReal *caccelcurr = caccel_erp;
      dxBody *const *const bodyend = body + nb;
      for (dxBody *const *bodycurr = body; bodycurr != bodyend; caccelcurr+=6, bodycurr++) {
        dxBody *b_ptr = *bodycurr;
        for (int j=0; j<3; j++) {
          b_ptr->lvel[j] += stepsize * caccelcurr[j];
          b_ptr->avel[j] += stepsize * caccelcurr[3+j];
        }
        // printf("caccel [%f %f %f] [%f %f %f]\n"
        //   ,caccelcurr[0] ,caccelcurr[1] ,caccelcurr[2]
        //   ,caccelcurr[3] ,caccelcurr[4] ,caccelcurr[5]);
        // printf("  vel [%f %f %f] [%f %f %f]\n"
        //   ,b_ptr->lvel[0] ,b_ptr->lvel[1] ,b_ptr->lvel[2]
        //   ,b_ptr->avel[0] ,b_ptr->avel[1] ,b_ptr->avel[2]);
      }
    }

    if (mfb > 0) {
      // force feedback without erp is better
      // straightforward computation of joint constraint forces:
      // multiply related lambdas with respective J' block for joints
      // where feedback was requested
      dReal data[6];
      const dReal *lambdacurr = lambda;
      const dReal *Jcopyrow = Jcopy;
      const dJointWithInfo1 *jicurr = jointiinfos;
      const dJointWithInfo1 *const jiend = jicurr + nj;
      for (; jicurr != jiend; jicurr++) {
        dxJoint *joint = jicurr->joint;
        const int infom = jicurr->info.m;

        if (joint->feedback) {
          dJointFeedback *fb = joint->feedback;
          Multiply1_12q1 (data, Jcopyrow, lambdacurr, infom);
          fb->f1[0] = data[0];
          fb->f1[1] = data[1];
          fb->f1[2] = data[2];
          fb->t1[0] = data[3];
          fb->t1[1] = data[4];
          fb->t1[2] = data[5];

          if (joint->node[1].body)
          {
            Multiply1_12q1 (data, Jcopyrow+6, lambdacurr, infom);
            fb->f2[0] = data[0];
            fb->f2[1] = data[1];
            fb->f2[2] = data[2];
            fb->t2[0] = data[3];
            fb->t2[1] = data[4];
            fb->t2[2] = data[5];
          }

          Jcopyrow += infom * 12;
        }

        lambdacurr += infom;
      }
    }
  }

  {
    IFTIMING (dTimerNow ("compute velocity update"));
    // compute the velocity update:
    // add stepsize * invM * fe to the body velocity
    const dReal *invMOIrow = invMOI;
    dxBody *const *const bodyend = body + nb;
    for (dxBody *const *bodycurr = body; bodycurr != bodyend; invMOIrow += 12, bodycurr++) {
      dxBody *b_ptr = *bodycurr;
      dReal body_invMass_mul_stepsize = stepsize * b_ptr->invMass;
      for (int j=0; j<3; j++) {
        b_ptr->lvel[j] += body_invMass_mul_stepsize * b_ptr->facc[j];
        b_ptr->tacc[j] *= stepsize;
      }
      dMultiplyAdd0_331 (b_ptr->avel, invMOIrow, b_ptr->tacc);
      // printf("fe [%f %f %f] [%f %f %f]\n"
      //   ,b_ptr->facc[0] ,b_ptr->facc[1] ,b_ptr->facc[2]
      //   ,b_ptr->tacc[0] ,b_ptr->tacc[1] ,b_ptr->tacc[2]);
      /* DEBUG PRINTOUTS
      printf("uncorrect vel [%f %f %f] [%f %f %f]\n"
        ,b_ptr->lvel[0] ,b_ptr->lvel[1] ,b_ptr->lvel[2]
        ,b_ptr->avel[0] ,b_ptr->avel[1] ,b_ptr->avel[2]);
      */
    }
  }

#ifdef CHECK_VELOCITY_OBEYS_CONSTRAINT
  if (m > 0) {
    BEGIN_STATE_SAVE(context, velstate) {
      dReal *vel = context->AllocateArray<dReal>(nb*6);

      // CHECK THAT THE UPDATED VELOCITY OBEYS THE CONSTRAINT
      //  (this check needs unmodified J)
      //  put residual into tmp
      dRealMutablePtr velcurr = vel;
      //dxBody* const* bodyend = body + nb;
      for (dxBody* const* bodycurr = body; bodycurr != bodyend; velcurr += 6, bodycurr++) {
        dxBody *b_ptr = *bodycurr;
        for (int j=0; j<3; j++) {
          velcurr[j]   = b_ptr->lvel[j];
          velcurr[3+j] = b_ptr->avel[j];
        }
      }
      dReal *tmp = context->AllocateArray<dReal> (m);
      multiply_J (m,J,jb,vel,tmp);

      dReal error = 0;
      for (int i=0; i<m; i++) error += dFabs(tmp[i]);
      printf ("velocity error = %10.6e\n",error);
    }
  }
#endif

  {
    // update the position and orientation from the new linear/angular velocity
    // (over the given timestep)
    IFTIMING (dTimerNow ("update position"));
    dxBody *const *const bodyend = body + nb;
    for (dxBody *const *bodycurr = body; bodycurr != bodyend; bodycurr++) {
      dxBody *b_ptr = *bodycurr;
      dxStepBody (b_ptr,stepsize);
    }
  }

  // revert lvel and avel with the non-erp version of caccel
  if (m > 0) {
    dReal erp_removal = 1.00;
    IFTIMING (dTimerNow ("velocity update due to constraint forces"));
    // remove caccel_erp
    const dReal *caccel_erp_curr = caccel_erp;
    const dReal *caccel_curr = caccel;
    dxBody *const *const bodyend = body + nb;
    int debug_count = 0;
    for (dxBody *const *bodycurr = body; bodycurr != bodyend;
         caccel_curr+=6, caccel_erp_curr+=6, bodycurr++, debug_count++) {
      dxBody *b_ptr = *bodycurr;
      for (int j=0; j<3; j++) {
        // dReal v0 = b_ptr->lvel[j];
        // dReal a0 = b_ptr->avel[j];
        dReal dv = erp_removal * stepsize * (caccel_curr[j]   - caccel_erp_curr[j]);
        dReal da = erp_removal * stepsize * (caccel_curr[3+j] - caccel_erp_curr[3+j]);

        /* default v removal
        */
        b_ptr->lvel[j] += dv;
        b_ptr->avel[j] += da;
        /* think about minimize J*v somehow without SORLCP...
        */
        /* minimize final velocity test 1,
        if (v0 * dv < 0) {
          if (fabs(v0) < fabs(dv))
            b_ptr->lvel[j] = 0.0;
          else
            b_ptr->lvel[j] += dv;
        }
        if (a0 * da < 0) {
          if (fabs(a0) < fabs(da))
            b_ptr->avel[j] = 0.0;
          else
            b_ptr->avel[j] += da;
        }
        */

        /*  DEBUG PRINTOUTS, total forces/accel on a body
        printf("nb[%d] m[%d] b[%d] i[%d] v[%f] dv[%f] vf[%f] a[%f] da[%f] af[%f] debug[%f - %f][%f - %f]\n"
               ,nb, m, debug_count, j, v0, dv, b_ptr->lvel[j]
                 , a0, da, b_ptr->avel[j]
               ,caccel_curr[j], caccel_erp_curr[j]
               ,caccel_curr[3+j], caccel_erp_curr[3+j]);
        */
      }
      /*  DEBUG PRINTOUTS
      printf("corrected vel [%f %f %f] [%f %f %f]\n",
        b_ptr->lvel[0], b_ptr->lvel[1], b_ptr->lvel[2],
        b_ptr->avel[0], b_ptr->avel[1], b_ptr->avel[2]);
      */
    }

#ifdef POST_UPDATE_CONSTRAINT_VIOLATION_CORRECTION
    // ADD CACCEL CORRECTION FROM VELOCITY CONSTRAINT VIOLATION
    BEGIN_STATE_SAVE(context, velstate) {
      dReal *vel = context->AllocateArray<dReal>(nb*6);

      // CHECK THAT THE UPDATED VELOCITY OBEYS THE CONSTRAINT
      //  (this check needs unmodified J)
      //  put residual into tmp
      dRealMutablePtr velcurr = vel;
      //dxBody* const* bodyend = body + nb;
      for (dxBody* const* bodycurr = body; bodycurr != bodyend; velcurr += 6, bodycurr++) {
        dxBody *b_ptr = *bodycurr;
        for (int j=0; j<3; j++) {
          velcurr[j]   = b_ptr->lvel[j];
          velcurr[3+j] = b_ptr->avel[j];
        }
      }
      dReal *tmp = context->AllocateArray<dReal> (m);
      multiply_J (m,J,jb,vel,tmp);

      // DIRECTLY ADD THE CONSTRAINT VIOLATION TERM (TMP) TO VELOCITY UPDATE
      // add correction term dlambda = J*v(n+1)/dt
      // and caccel += dt*invM*JT*dlambda (dt's cancel out)
      dReal *iMJ = context->AllocateArray<dReal> (m*12);
      compute_invM_JT (m,J,iMJ,jb,body,invMOI);
      // compute caccel_corr=(inv(M)*J')*dlambda, correction term
      // as we change lambda.
      multiply_invM_JT (m,nb,iMJ,jb,tmp,caccel_corr);

    } END_STATE_SAVE(context, velstate);

    // ADD CACCEL CORRECTION FROM VELOCITY CONSTRAINT VIOLATION
    caccelcurr = caccel;
    const dReal* caccel_corrcurr = caccel_corr;
    for (dxBody *const *bodycurr = body; bodycurr != bodyend; caccel_corrcurr+=6, bodycurr++) {
      dxBody *b_ptr = *bodycurr;
      for (int j=0; j<3; j++) {
        b_ptr->lvel[j] += erp_removal * stepsize * caccel_corrcurr[j];
        b_ptr->avel[j] += erp_removal * stepsize * caccel_corrcurr[3+j];
      }
    }
#endif


  }

  {
    IFTIMING (dTimerNow ("tidy up"));
    // zero all force accumulators
    dxBody *const *const bodyend = body + nb;
    for (dxBody *const *bodycurr = body; bodycurr != bodyend; bodycurr++) {
      dxBody *b_ptr = *bodycurr;
      dSetZero (b_ptr->facc,3);
      dSetZero (b_ptr->tacc,3);
    }
  }

  IFTIMING (dTimerEnd());
  IFTIMING (if (m > 0) dTimerReport (stdout,1));
}

#ifdef USE_CG_LCP
static size_t EstimateGR_LCPMemoryRequirements(int m)
{
  size_t res = dEFFICIENT_SIZE(sizeof(dReal) * 12 * m); // for iMJ
  res += 5 * dEFFICIENT_SIZE(sizeof(dReal) * m); // for r, z, p, q, Ad
  return res;
}
#endif

static size_t EstimateSOR_LCPMemoryRequirements(int m,int /*nb*/)
{
  size_t res = dEFFICIENT_SIZE(sizeof(dReal) * 12 * m); // for iMJ
  res += dEFFICIENT_SIZE(sizeof(dReal) * m); // for Ad
  res += dEFFICIENT_SIZE(sizeof(dReal) * m); // for Adcfm
  res += dEFFICIENT_SIZE(sizeof(dReal) * m); // for Ad_precon
  res += dEFFICIENT_SIZE(sizeof(dReal) * m); // for Adcfm_precon
  res += dEFFICIENT_SIZE(sizeof(dReal) * m); // for delta_error
  res += dEFFICIENT_SIZE(sizeof(IndexError) * m); // for order
  res += dEFFICIENT_SIZE(sizeof(int) * m); // for tmpOrder
#ifdef REORDER_CONSTRAINTS
  res += dEFFICIENT_SIZE(sizeof(dReal) * m); // for last_lambda
  res += dEFFICIENT_SIZE(sizeof(dReal) * m); // for last_lambda_erp
#endif
  return res;
}

size_t dxEstimateQuickStepMemoryRequirements (
  dxBody * const * /*body*/, int nb, dxJoint * const *_joint, int _nj)
{
  int nj, m, mfb;

  {
    int njcurr = 0, mcurr = 0, mfbcurr = 0;
    dxJoint::SureMaxInfo info;
    dxJoint *const *const _jend = _joint + _nj;
    for (dxJoint *const *_jcurr = _joint; _jcurr != _jend; _jcurr++) {
      dxJoint *j = *_jcurr;
      j->getSureMaxInfo (&info);

      int jm = info.max_m;
      if (jm > 0) {
        njcurr++;

        mcurr += jm;
        if (j->feedback)
          mfbcurr += jm;
      }
    }
    nj = njcurr; m = mcurr; mfb = mfbcurr;
  }

  size_t res = 0;

  res += dEFFICIENT_SIZE(sizeof(dReal) * 3 * 4 * nb); // for invMOI
  res += dEFFICIENT_SIZE(sizeof(dReal) * 3 * 4 * nb); // for MOI (inertia) needed by preconditioner
  res += dEFFICIENT_SIZE(sizeof(dReal) * nb); // for invM

  {
    size_t sub1_res1 = dEFFICIENT_SIZE(sizeof(dJointWithInfo1) * _nj); // for initial jointiinfos

    size_t sub1_res2 = dEFFICIENT_SIZE(sizeof(dJointWithInfo1) * nj); // for shrunk jointiinfos
    if (m > 0) {
      sub1_res2 += dEFFICIENT_SIZE(sizeof(dReal) * 12 * m); // for J
      sub1_res2 += dEFFICIENT_SIZE(sizeof(dReal) * 12 * m); // for J_precon
      sub1_res2 += dEFFICIENT_SIZE(sizeof(dReal) * 12 * m); // for J_orig
      sub1_res2 += dEFFICIENT_SIZE(sizeof(dReal) * 6 * nb); // for vnew
      sub1_res2 += 3 * dEFFICIENT_SIZE(sizeof(dReal) * m); // for cfm, lo, hi
      sub1_res2 += 2 * dEFFICIENT_SIZE(sizeof(dReal) * m); // for rhs, rhs_erp
      sub1_res2 += dEFFICIENT_SIZE(sizeof(dReal) * m); // for rhs_precon
      sub1_res2 += dEFFICIENT_SIZE(sizeof(int) * 2 * m); // for jb
      sub1_res2 += dEFFICIENT_SIZE(sizeof(int) * m); // for findex
      sub1_res2 += dEFFICIENT_SIZE(sizeof(int) * m); // for c_v_max
      sub1_res2 += dEFFICIENT_SIZE(sizeof(dReal) * 12 * mfb); // for Jcopy
      {
        size_t sub2_res1 = dEFFICIENT_SIZE(sizeof(dReal) * m); // for c
        {
          size_t sub3_res1 = dEFFICIENT_SIZE(sizeof(dReal) * 6 * nb); // for tmp1

          size_t sub3_res2 = 0;

          sub2_res1 += (sub3_res1 >= sub3_res2) ? sub3_res1 : sub3_res2;
        }

        size_t sub2_res2 = dEFFICIENT_SIZE(sizeof(dReal) * m); // for lambda
        sub2_res2 += dEFFICIENT_SIZE(sizeof(dReal) * m); // for lambda_erp
        sub2_res2 += dEFFICIENT_SIZE(sizeof(dReal) * 6 * nb); // for cforce
        sub2_res2 += dEFFICIENT_SIZE(sizeof(dReal) * 6 * nb); // for caccel
        sub2_res2 += dEFFICIENT_SIZE(sizeof(dReal) * 6 * nb); // for caccel_erp
#ifdef POST_UPDATE_CONSTRAINT_VIOLATION_CORRECTION
        sub2_res2 += dEFFICIENT_SIZE(sizeof(dReal) * 6 * nb); // for caccel_corr
        sub2_res2 = dEFFICIENT_SIZE(sizeof(dReal) * 6 * nb); // for vel
        sub2_res2 += dEFFICIENT_SIZE(sizeof(dReal) * m); // for tmp
        sub2_res2 += dEFFICIENT_SIZE(sizeof(dReal) * 12 * m); // for iMJ
#endif
        {
          size_t sub3_res1 = EstimateSOR_LCPMemoryRequirements(m,nb); // for SOR_LCP

          size_t sub3_res2 = 0;
#ifdef CHECK_VELOCITY_OBEYS_CONSTRAINT
          {
            size_t sub4_res1 = dEFFICIENT_SIZE(sizeof(dReal) * 6 * nb); // for vel
            sub4_res1 += dEFFICIENT_SIZE(sizeof(dReal) * m); // for tmp
            sub4_res1 += dEFFICIENT_SIZE(sizeof(dReal) * 12 * m); // for iMJ

            size_t sub4_res2 = 0;

            sub3_res2 += (sub4_res1 >= sub4_res2) ? sub4_res1 : sub4_res2;
          }
#endif
          sub2_res2 += (sub3_res1 >= sub3_res2) ? sub3_res1 : sub3_res2;
        }

        sub1_res2 += (sub2_res1 >= sub2_res2) ? sub2_res1 : sub2_res2;
      }
    }

    res += (sub1_res1 >= sub1_res2) ? sub1_res1 : sub1_res2;
  }

  return res;
}

<|MERGE_RESOLUTION|>--- conflicted
+++ resolved
@@ -1870,11 +1870,7 @@
 
               // limit MOI1 and MOI2 such that MOI_max / MOI_min < 10.0
               dReal moi_sum = (moi_S1 + moi_S2);
-<<<<<<< HEAD
               const dReal max_moi_ratio = 100.0;
-=======
-              const dReal max_moi_ratio = 1000.0;
->>>>>>> eabff4da
               bool modify_inertia = true;
               dReal moi_S1_new, moi_S2_new;
               if (moi_S1 > max_moi_ratio * moi_S2)
@@ -1900,21 +1896,12 @@
                 // Modify MOI by adding delta scalar MOI in tensor form.
                 for (int si = 0; si < 12; ++si)
                 {
-<<<<<<< HEAD
-                  if (si % 4 == 3)
-                  {
-                    // MOI_ptr1[si] = 0;
-                    // MOI_ptr2[si] = 0;
-                  }
-                  else if (si / 4 == si % 4)
-=======
                   if (si % 4 == 3) //  unused term
                   {
                     MOI_ptr1[si] = 0;
                     MOI_ptr2[si] = 0;
                   }
                   else if (si / 4 == si % 4)  // diagonal term
->>>>>>> eabff4da
                   {
                     MOI_ptr1[si] += (moi_S1_new - moi_S1) * SS[si];
                     MOI_ptr2[si] += (moi_S2_new - moi_S2) * SS[si];
@@ -1981,10 +1968,7 @@
                   MOI_ptr2[0*4+0],MOI_ptr2[0*4+1],MOI_ptr2[0*4+2],MOI_ptr2[0*4+3],
                   MOI_ptr2[1*4+0],MOI_ptr2[1*4+1],MOI_ptr2[1*4+2],MOI_ptr2[1*4+3],
                   MOI_ptr2[2*4+0],MOI_ptr2[2*4+1],MOI_ptr2[2*4+2],MOI_ptr2[2*4+3]);
-<<<<<<< HEAD
-=======
-
->>>>>>> eabff4da
+
                 printf("--------------------------\n");
                 printf("new invMOI1[%d]\n[%f %f %f %f]\n[%f %f %f %f]\n[%f %f %f %f]\n", b1,
                   invMOI_ptr1[0*4+0],invMOI_ptr1[0*4+1],invMOI_ptr1[0*4+2],invMOI_ptr1[0*4+3],
@@ -1998,8 +1982,6 @@
                   invMOI_ptr2[2*4+0],invMOI_ptr2[2*4+1],invMOI_ptr2[2*4+2],invMOI_ptr2[2*4+3]);
                 printf("--------------------------\n");
 #endif
-<<<<<<< HEAD
-=======
 
 #ifdef DEBUG_INERTIA_PROPAGATION
                 // check diagonally-dominant-ness
@@ -2017,7 +1999,6 @@
                 if (MOI_ptr2[2*4+2] < dFabs(MOI_ptr2[2*4+0])+dFabs(MOI_ptr2[2*4+1]))
                   printf("new MOI2 row 3 d[%f] < o[%f, %f]\n", MOI_ptr2[2*4+2],MOI_ptr2[2*4+0], MOI_ptr2[2*4+1]);
 #endif
->>>>>>> eabff4da
               }
             }
           }
