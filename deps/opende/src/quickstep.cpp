--- conflicted
+++ resolved
@@ -610,18 +610,9 @@
 
   int num_iterations = qs->num_iterations;
   int precon_iterations = qs->precon_iterations;
-<<<<<<< HEAD
   dReal sor_lcp_tolerance = qs->sor_lcp_tolerance;
   int friction_iterations = qs->friction_iterations;
   dReal smooth_contacts = qs->smooth_contacts;
-=======
-  double sor_lcp_tolerance = qs->sor_lcp_tolerance;
-
-
-  // FIXME: preconditioning can be defined insdie iterations loop now,
-  // becareful to match last iteration with velocity update
-  bool preconditioning;
->>>>>>> 29a46787
 
 #ifdef SHOW_CONVERGENCE
     // show starting lambda
@@ -1802,31 +1793,8 @@
           // Everything looks good, update the inertia matrices
           for (int i = 0; i < 12; ++i)
           {
-<<<<<<< HEAD
-
-            // check per row, that sum of absolute values of off-diagonal elements
-            // is less than absolute value of the diagonal element itself.
-            dReal newMOI1 = MOI_ptr1[si] + (moi_S1_new - moi_S1) * SS[si];
-            if (newMOI1 > sumAbsOffDiags1[row])
-            {
-              // modify inertia in the constrained direction,
-              // doing so should not alter dynamics of the system.
-              MOI_ptr1[si] = newMOI1;
-            }
-            else
-            {
-              /// Increase diagonal dominance to preserve stability,
-              /// Even though this changes the dynamics of the system,
-              /// it's either this or unstable simulation.
-              MOI_ptr1[si] = sumAbsOffDiags1[row];
-            }
-
-            dReal newMOI2 = MOI_ptr2[si] + (moi_S2_new - moi_S2) * SS[si];
-            if (newMOI2 > sumAbsOffDiags2[row])
-=======
             int col = i%4;
             if (col == 3)
->>>>>>> 29a46787
             {
               //  set unused terms to zero
               MOI_large[i] = 0;
