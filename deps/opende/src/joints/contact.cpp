/*************************************************************************
 *                                                                       *
 * Open Dynamics Engine, Copyright (C) 2001,2002 Russell L. Smith.       *
 * All rights reserved.  Email: russ@q12.org   Web: www.q12.org          *
 *                                                                       *
 * This library is free software; you can redistribute it and/or         *
 * modify it under the terms of EITHER:                                  *
 *   (1) The GNU Lesser General Public License as published by the Free  *
 *       Software Foundation; either version 2.1 of the License, or (at  *
 *       your option) any later version. The text of the GNU Lesser      *
 *       General Public License is included with this library in the     *
 *       file LICENSE.TXT.                                               *
 *   (2) The BSD-style license that is included with this library in     *
 *       the file LICENSE-BSD.TXT.                                       *
 *                                                                       *
 * This library is distributed in the hope that it will be useful,       *
 * but WITHOUT ANY WARRANTY; without even the implied warranty of        *
 * MERCHANTABILITY or FITNESS FOR A PARTICULAR PURPOSE. See the files    *
 * LICENSE.TXT and LICENSE-BSD.TXT for more details.                     *
 *                                                                       *
 *************************************************************************/


#include "config.h"
#include "contact.h"
#include "joint_internal.h"



//****************************************************************************
// contact

dxJointContact::dxJointContact( dxWorld *w ) :
        dxJoint( w )
{
}


void
dxJointContact::getSureMaxInfo( SureMaxInfo* info )
{
    info->max_m = 4; // ...as the actual m is very likely to hit the maximum
}


void
dxJointContact::getInfo1( dxJoint::Info1 *info )
{
    // make sure mu's >= 0, then calculate number of constraint rows and number
    // of unbounded rows.
    int m = 1, nub = 0;
    if ( contact.surface.mu < 0 ) contact.surface.mu = 0;
    if ( contact.surface.mode & dContactMu2 )
    {
        m += 2;
        if ( contact.surface.mu2 < 0 ) contact.surface.mu2 = 0;
        if (_dequal(contact.surface.mu, dInfinity)) nub ++;
        if (_dequal(contact.surface.mu2, dInfinity)) nub ++;
    }
    else
    {
        if ( contact.surface.mu > 0 ) m += 2;
        if (_dequal(contact.surface.mu, dInfinity)) nub += 2;
    }

    if ( contact.surface.mode & dContactMu3 )
    {
        if ( contact.surface.mu3 < 0 ) contact.surface.mu3 = 0;
        m++;  // do this even if mu3 is zero.
        if (_dequal(contact.surface.mu3, dInfinity)) nub ++;
    }

    the_m = m;
    info->m = m;
    info->nub = nub;
}


void
dxJointContact::getInfo2( dxJoint::Info2 *info )
{
    int s = info->rowskip;
    int s2 = 2 * s;
    int s3 = 3 * s;

    // get normal, with sign adjusted for body1/body2 polarity
    dVector3 normal;
    if ( flags & dJOINT_REVERSE )
    {
        normal[0] = - contact.geom.normal[0];
        normal[1] = - contact.geom.normal[1];
        normal[2] = - contact.geom.normal[2];
    }
    else
    {
        normal[0] = contact.geom.normal[0];
        normal[1] = contact.geom.normal[1];
        normal[2] = contact.geom.normal[2];
    }
    normal[3] = 0; // @@@ hmmm

    // c1,c2 = contact points with respect to body PORs
    dVector3 c1, c2 = {0,0,0};
    c1[0] = contact.geom.pos[0] - node[0].body->posr.pos[0];
    c1[1] = contact.geom.pos[1] - node[0].body->posr.pos[1];
    c1[2] = contact.geom.pos[2] - node[0].body->posr.pos[2];

    // set jacobian for normal
    info->J1l[0] = normal[0];
    info->J1l[1] = normal[1];
    info->J1l[2] = normal[2];
    dCalcVectorCross3( info->J1a, c1, normal );
    if ( node[1].body )
    {
        c2[0] = contact.geom.pos[0] - node[1].body->posr.pos[0];
        c2[1] = contact.geom.pos[1] - node[1].body->posr.pos[1];
        c2[2] = contact.geom.pos[2] - node[1].body->posr.pos[2];
        info->J2l[0] = -normal[0];
        info->J2l[1] = -normal[1];
        info->J2l[2] = -normal[2];
        dCalcVectorCross3( info->J2a, c2, normal );
        dNegateVector3( info->J2a );
    }

    // experimental - check relative acceleration at the contact

    dReal depth;
    dReal min_min_depth;
    if (node[0].body->contactp != NULL && (node[1].body && node[1].body->contactp != NULL))
    {
      min_min_depth = std::min(node[0].body->contactp->min_depth,node[1].body->contactp->min_depth);
      depth = contact.geom.depth - min_min_depth;
    }
    else if (node[0].body->contactp != NULL)
    {
      min_min_depth = node[0].body->contactp->min_depth;
      depth = contact.geom.depth - min_min_depth;
    }
    else if (node[1].body && node[1].body->contactp != NULL)
    {
      min_min_depth = node[1].body->contactp->min_depth;
      depth = contact.geom.depth - min_min_depth;
    }
    else
    {
      min_min_depth = world->contactp.min_depth;
      depth = contact.geom.depth - min_min_depth;
    }
    if ( depth < 0 ) depth = 0;

    if ( contact.surface.mode & dContactSoftCFM )
        info->cfm[0] = contact.surface.soft_cfm;

    dReal motionN = 0;
    if ( contact.surface.mode & dContactMotionN )
        motionN = contact.surface.motionN;

    // set right hand side and cfm value for normal
    dReal local_erp = info->erp;
    if ( contact.surface.mode & dContactSoftERP )
        local_erp = contact.surface.soft_erp;

    if ( contact.surface.mode & dContactEM )
    {
        // get patch radius for surface area calculation
        dReal patch_radius;
        if (!contact.surface.use_patch_radius)
        {
          patch_radius = sqrt(contact.surface.surface_radius * depth);
        }
        else
        {
          patch_radius = contact.surface.patch_radius;
        }

        // use elastic modulus
        dReal e_star = contact.surface.elastic_modulus;
        /// \TODO Using Hertzian contact, but ignoring the ^1.5 power!!!
        /// We should fix this by either linearizing about x, or try
        /// to rederive the cfm/erp -> kp/kd equivalence (per Catto)
        /// for stiffness term = K*x^1.5.
        /// For now, pretend it's just x.
        ///   equation 5.23 form Contact Mechanics and Friction by Popov
        dReal stiffness = 4.0 / 3.0 * e_star * sqrt(patch_radius);

        // to convert stiffness to erp:
        // first recover kd from previous cfm and erp
        // then compute new cfm and erp.
        // get kd using:
        //   cfm = 1 / ( dt * kp + kd )
<<<<<<< HEAD
        dReal kd = 1.0/info->cfm[0] - stiffness/info->fps;
        // get erp using:
        //   kd = (1 - erp) / cfm
        local_erp = 1.0 - kd * info->cfm[0];

        // debug, comparing stiffnesss, force and depth
        // printf("depth: %f, d: %f, k: %f, f: %f\n", depth, kd, stiffness, stiffness*depth);
=======
        dReal kd = 1.0/info->cfm[0] - local_erp/info->fps;
        // compute erp using stiffness and kd
        dReal kph = stiffness/info->fps;
        local_erp = (kph) / (kph + kd);
        // compute new cfm for the new stiffness
        info->cfm[0] = 1.0 / (stiffness/info->fps + kd);

        // debug, comparing stiffnesss, force and depth
        // printf("depth: %f, d: %f, k: %f, f: %f\n",
        //   depth, kd, stiffness, stiffness*depth);
>>>>>>> 4e34f462
    }
    dReal k = info->fps * local_erp;

    const dReal pushout = k * depth + motionN;
    info->c[0] = pushout;

    // note: this cap should not limit bounce velocity
    // if contactp is not specified per body, use the global max_vel specified in world
    // otherwise, use the body max_vel, but truncated by world max_vel.
    dReal maxvel = world->contactp.max_vel;
    if (node[0].body->contactp != NULL && (node[1].body && node[1].body->contactp != NULL))
      maxvel = std::min(node[0].body->contactp->max_vel,node[1].body->contactp->max_vel);
    else if (node[0].body && node[0].body->contactp != NULL)
      maxvel = node[0].body->contactp->max_vel;
    else if (node[1].body && node[1].body->contactp != NULL)
      maxvel = node[1].body->contactp->max_vel;

    // truncate everything by world max_vel
    if (maxvel > world->contactp.max_vel)
      maxvel = world->contactp.max_vel;

    info->c_v_max[0] = maxvel;

    // deal with bounce
    if ( contact.surface.mode & dContactBounce )
    {
        // calculate outgoing velocity (-ve for incoming contact)
        dReal outgoing = dCalcVectorDot3( info->J1l, node[0].body->lvel )
                         + dCalcVectorDot3( info->J1a, node[0].body->avel );
        if ( node[1].body )
        {
            outgoing += dCalcVectorDot3( info->J2l, node[1].body->lvel )
                        + dCalcVectorDot3( info->J2a, node[1].body->avel );
        }
        outgoing -= motionN;
        // only apply bounce if the outgoing velocity is greater than the
        // threshold, and if the resulting c[0] exceeds what we already have.
        if ( contact.surface.bounce_vel >= 0 &&
                ( -outgoing ) > contact.surface.bounce_vel )
        {
            dReal newc = - contact.surface.bounce * outgoing + motionN;
            if ( newc > info->c[0] ) info->c[0] = newc;
        }
    }

    // set LCP limits for normal
    info->lo[0] = 0;
    info->hi[0] = dInfinity;
    info->findex[0] = -2;

    // now do jacobian for tangential forces
    dVector3 t1, t2; // two vectors tangential to normal

    // first friction direction
    if ( the_m >= 2 )
    {
        if ( contact.surface.mode & dContactFDir1 )   // use fdir1 ?
        {
            t1[0] = contact.fdir1[0];
            t1[1] = contact.fdir1[1];
            t1[2] = contact.fdir1[2];
            dCalcVectorCross3( t2, normal, t1 );

            // if fdir1 is parallel to normal, revert to dPlaneSpace
            if (_dequal(t2[0], 0.0) &&
                _dequal(t2[1], 0.0) &&
                _dequal(t2[2], 0.0))
              dPlaneSpace( normal, t1, t2 );
        }
        else
        {
            dPlaneSpace( normal, t1, t2 );
        }
        info->J1l[s+0] = t1[0];
        info->J1l[s+1] = t1[1];
        info->J1l[s+2] = t1[2];
        dCalcVectorCross3( info->J1a + s, c1, t1 );
        if ( node[1].body )
        {
            info->J2l[s+0] = -t1[0];
            info->J2l[s+1] = -t1[1];
            info->J2l[s+2] = -t1[2];
            dReal *J2a_plus_s = info->J2a + s;
            dCalcVectorCross3( J2a_plus_s, c2, t1 );
            dNegateVector3( J2a_plus_s );
        }
        // set right hand side
        if ( contact.surface.mode & dContactMotion1 )
        {
            info->c[1] = contact.surface.motion1;
        }
        // set LCP bounds and friction index. this depends on the approximation
        // mode
        info->lo[1] = -contact.surface.mu;
        info->hi[1] = contact.surface.mu;
        if ( contact.surface.mode & dContactApprox1_1 )
            info->findex[1] = 0;

        // set slip (constraint force mixing)
        if ( contact.surface.mode & dContactSlip1 )
            info->cfm[1] = contact.surface.slip1;
    }

    // second friction direction
    if ( the_m >= 3 )
    {
        info->J1l[s2+0] = t2[0];
        info->J1l[s2+1] = t2[1];
        info->J1l[s2+2] = t2[2];
        dCalcVectorCross3( info->J1a + s2, c1, t2 );
        if ( node[1].body )
        {
            info->J2l[s2+0] = -t2[0];
            info->J2l[s2+1] = -t2[1];
            info->J2l[s2+2] = -t2[2];
            dReal *J2a_plus_s2 = info->J2a + s2;
            dCalcVectorCross3( J2a_plus_s2, c2, t2 );
            dNegateVector3( J2a_plus_s2 );
        }
        // set right hand side
        if ( contact.surface.mode & dContactMotion2 )
        {
            info->c[2] = contact.surface.motion2;
        }
        // set LCP bounds and friction index. this depends on the approximation
        // mode
        if ( contact.surface.mode & dContactMu2 )
        {
            info->lo[2] = -contact.surface.mu2;
            info->hi[2] = contact.surface.mu2;
        }
        else
        {
            info->lo[2] = -contact.surface.mu;
            info->hi[2] = contact.surface.mu;
        }
        if ( contact.surface.mode & dContactApprox1_2 )
            info->findex[2] = 0;

        // set slip (constraint force mixing)
        if ( contact.surface.mode & dContactSlip2 )
            info->cfm[2] = contact.surface.slip2;
    }

    // now do jacobian for rotational forces

    // third friction direction (torsional)
    // note that this will only be reachable if mu and mu2
    // have positive values
    if ( the_m >= 4 )
    {
        dVector3 t3 = {0, 0, 0};

        // Linear, body 1
        info->J1l[s3+0] = t3[0];
        info->J1l[s3+1] = t3[1];
        info->J1l[s3+2] = t3[2];

        // Angular, body 1
        info->J1a[s3+0] = normal[0];
        info->J1a[s3+1] = normal[1];
        info->J1a[s3+2] = normal[2];
        if ( node[1].body )
        {
            // Linear, body 2
            info->J2l[s3+0] = -t3[0];
            info->J2l[s3+1] = -t3[1];
            info->J2l[s3+2] = -t3[2];

            // Angular, body 2
            info->J2a[s3+0] = -normal[0];
            info->J2a[s3+1] = -normal[1];
            info->J2a[s3+2] = -normal[2];
        }
        // set LCP bounds and friction index. this depends on the approximation
        // mode
        if ( contact.surface.mode & dContactMu3 )
        {
            // Use user defined torsional patch radius
            //
            // M = torsional moment
            // F = normal force
            // a = patch radius
            // R = surface radius
            // d = depth
            // mu = torsional friction coefficient
            //
            // M = (3 * pi * a * mu3)/16 * F
            //
            // When using radius:
            //
            // a = sqrt (R * d)
            //
            // M = (3 * pi * mu3 * sqrt (R * d))/16 * F

            dReal patch_radius;
            if (!contact.surface.use_patch_radius)
            {
              patch_radius = sqrt(contact.surface.surface_radius * depth);
            }
            else
            {
              patch_radius = contact.surface.patch_radius;
            }

            double rhs = (3 * M_PI * patch_radius * contact.surface.mu3)/16;

            info->lo[3] = -rhs;
            info->hi[3] = rhs;

            // findex[3] must be zero in order for torsional friction moment
            // to be proportional to normal force
            if ( contact.surface.mode & dContactApprox3 )
                info->findex[3] = 0;

            // set slip (constraint force mixing)
            if ( contact.surface.mode & dContactSlip3 )
                info->cfm[3] = contact.surface.slip3;
        }
    }
}

dJointType
dxJointContact::type() const
{
    return dJointTypeContact;
}


size_t
dxJointContact::size() const
{
    return sizeof( *this );
}
<|MERGE_RESOLUTION|>--- conflicted
+++ resolved
@@ -188,15 +188,6 @@
         // then compute new cfm and erp.
         // get kd using:
         //   cfm = 1 / ( dt * kp + kd )
-<<<<<<< HEAD
-        dReal kd = 1.0/info->cfm[0] - stiffness/info->fps;
-        // get erp using:
-        //   kd = (1 - erp) / cfm
-        local_erp = 1.0 - kd * info->cfm[0];
-
-        // debug, comparing stiffnesss, force and depth
-        // printf("depth: %f, d: %f, k: %f, f: %f\n", depth, kd, stiffness, stiffness*depth);
-=======
         dReal kd = 1.0/info->cfm[0] - local_erp/info->fps;
         // compute erp using stiffness and kd
         dReal kph = stiffness/info->fps;
@@ -207,7 +198,6 @@
         // debug, comparing stiffnesss, force and depth
         // printf("depth: %f, d: %f, k: %f, f: %f\n",
         //   depth, kd, stiffness, stiffness*depth);
->>>>>>> 4e34f462
     }
     dReal k = info->fps * local_erp;
 
