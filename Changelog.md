## Gazebo 7

## Gazebo 7.X.X (201X-XX-XX)

<<<<<<< HEAD
=======
1. ODE slip parameter example world and test
    * [Pull request 2717](https://bitbucket.org/osrf/gazebo/pull-request/2717)

>>>>>>> add35cd7
## Gazebo 7.8.0 (2017-06-02)

1. Add log record filter options
    * [Pull request 2715](https://bitbucket.org/osrf/gazebo/pull-request/2715)

1. Backport wide angle camera VM FSAA fix
    * [Pull request 2711](https://bitbucket.org/osrf/gazebo/pull-request/2711)

1. Add function to retrieve scoped sensors name in multi-nested model
    * [Pull request #2676](https://bitbucket.org/osrf/gazebo/pull-request/2674)

## Gazebo 7.7.0 (2017-05-04)

1. Fix race condition during Detach of HarnessPlugin
    * [Pull request 2696](https://bitbucket.org/osrf/gazebo/pull-request/2696)

1. Added support for pincushion distortion model; fixed bug where
   cameras with different distortion models would have the same distortion.
    * [Pull request 2678](https://bitbucket.org/osrf/gazebo/pull-requests/2678)

1. Added <collide_bitmask> support to bullet
    * [Pull request 2649](https://bitbucket.org/osrf/gazebo/pull-request/2649)

1. Fix linking when using HDF5_INSTRUMENT for logging ODE data
    * [Pull request 2669](https://bitbucket.org/osrf/gazebo/pull-request/2669)

1. Subdivide large heightmaps to fix LOD and support global texture mapping
    * [Pull request 2655](https://bitbucket.org/osrf/gazebo/pull-request/2655)

## Gazebo 7.6.0 (2017-03-20)

1. Force / torque sensor visualization using WrenchVisual
    * [Pull request 2653](https://bitbucket.org/osrf/gazebo/pull-request/2653)

1. Cache heightmap tile data
    * [Pull request 2645](https://bitbucket.org/osrf/gazebo/pull-request/2645)

1. Add plugin for attaching lights to links in a model
    * [Pull request 2647](https://bitbucket.org/osrf/gazebo/pull-request/2647)

1. Support Heightmap LOD
    * [Pull request 2636](https://bitbucket.org/osrf/gazebo/pull-request/2636)

1. Support setting shadow texture size
    * [Pull request 2644](https://bitbucket.org/osrf/gazebo/pull-request/2644)

1. Fix deprecated sdf warnings produced by PluginToSDF
    * [Pull request 2646](https://bitbucket.org/osrf/gazebo/pull-request/2646)

1. Added TouchPlugin, which checks if a model has been in contact with another
   model exclusively for a certain time.
    * [Pull request 2651](https://bitbucket.org/osrf/gazebo/pull-request/2651)

1. Fixes -inf laser reading being displayed as +inf
    * [Pull request 2641](https://bitbucket.org/osrf/gazebo/pull-request/2641)

1. Fix memory leaks in tests
    * [Pull request 2639](https://bitbucket.org/osrf/gazebo/pull-request/2639)

1. Remove end year from copyright
    * [Pull request 2614](https://bitbucket.org/osrf/gazebo/pull-request/2614)

## Gazebo 7.5.0 (2017-01-11)

1. Remove qt4 webkit in gazebo7 (used for HotkeyDialog).
    * [Pull request 2584](https://bitbucket.org/osrf/gazebo/pull-request/2584)

1. Support configuring heightmap sampling level
    * [Pull request 2519](https://bitbucket.org/osrf/gazebo/pull-request/2519)

1. Fix `model.config` dependency support, and add ability to reference
   textures using a URI.
    * [Pull request 2517](https://bitbucket.org/osrf/gazebo/pull-request/2517)

1. Fix DEM heightmap size, collision, scale
    * [Pull request 2477](https://bitbucket.org/osrf/gazebo/pull-request/2477)

1. Create ode_quiet parameter to silence solver messages
    * [Pull request 2512](https://bitbucket.org/osrf/gazebo/pull-request/2512)

1. Update QT render loop to throttle based on UserCamera::RenderRate.
    * [Pull request 2476](https://bitbucket.org/osrf/gazebo/pull-request/2476)
    * [Issue 1560](https://bitbucket.org/osrf/gazebo/issues/1560)

1. Generate visualization on demand, instead of on load. This helps to
   reduce load time.
    * [Pull request 2457](https://bitbucket.org/osrf/gazebo/pull-request/2457)

1. Added a plugin to teleoperate joints in a model with the keyboard.
    * [Pull request 2490](https://bitbucket.org/osrf/gazebo/pull-request/2490)

1. Add GUI items to change the user camera clip distance
    * [Pull request 2470](https://bitbucket.org/osrf/gazebo/pull-request/2470)
    * [Issue 2064](https://bitbucket.org/osrf/gazebo/issues/2064)

1. Support custom material scripts for heightmaps
    * [Pull request 2473](https://bitbucket.org/osrf/gazebo/pull-request/2473)

1. Sim events plugin accepts custom topics
    * [Pull request 2535](https://bitbucket.org/osrf/gazebo/pull-request/2535)

1. Model Editor: Show / hide collisions
    * [Pull request 2503](https://bitbucket.org/osrf/gazebo/pull-request/2503)

1. Model Editor: Show / hide visuals
    * [Pull request 2516](https://bitbucket.org/osrf/gazebo/pull-request/2516)

1. Model Editor: Show / hide link frames
    * [Pull request 2521](https://bitbucket.org/osrf/gazebo/pull-request/2521)

## Gazebo 7.4.0 (2016-10-11)

1. Add test for HarnessPlugin, reduce likelihood of race condition
    * [Pull request 2431](https://bitbucket.org/osrf/gazebo/pull-request/2431)
    * [Issue 2034](https://bitbucket.org/osrf/gazebo/issues/2034)

1. Add `syntax = proto2` in proto files to fix some protobuf3 warnings
    * [Pull request 2456](https://bitbucket.org/osrf/gazebo/pull-request/2456)

1. Add support for loading wavefront obj mesh files
    * [Pull request 2454](https://bitbucket.org/osrf/gazebo/pull-request/2454)

1. Added filesystem operations to the common library. Additions include
   `cwd`, `exists`, `isDirectory`, `isFile`, `copyFile`, and `moveFile`.
    * [Pull request 2417](https://bitbucket.org/osrf/gazebo/pull-request/2417)

1. Fix loading collada files with multiple texture coordinates.
    * [Pull request 2413](https://bitbucket.org/osrf/gazebo/pull-request/2413)

1. Added visualization of minimum range to laservisual.
    * [Pull request 2412](https://bitbucket.org/osrf/gazebo/pull-request/2412)
    * [Issue 2018](https://bitbucket.org/osrf/gazebo/issues/2018)

1. Use precision 2 for FPS display in TimePanel
    * [Pull request 2405](https://bitbucket.org/osrf/gazebo/pull-request/2405)

1. Switch ImuSensor::worldToReference transform from Pose to Quaternion
    * [Pull request 2410](https://bitbucket.org/osrf/gazebo/pull-request/2410)
    * [Issue 1959](https://bitbucket.org/osrf/gazebo/issues/1959)

1. Include Boost_LIBRARIES  in the linking of gazebo_physics
    * [Pull request 2402](https://bitbucket.org/osrf/gazebo/pull-request/2402)

1. Backported KeyboardGUIPlugin and msgs::Any
    * [Pull request 2416](https://bitbucket.org/osrf/gazebo/pull-request/2416)

1. Use XML_SUCCESS enum instead of XML_NO_ERROR, which has been deleted in tinyxml2 4.0
    * [Pull request 2397](https://bitbucket.org/osrf/gazebo/pull-request/2397)

1. Ignore ffmpeg deprecation warnings to clean up CI since they are noted in #2002
    * [Pull request 2388](https://bitbucket.org/osrf/gazebo/pull-request/2388)

1. Added a visual blinking plugin
    * [Pull request 2394](https://bitbucket.org/osrf/gazebo/pull-request/2394)

1. Fix InertiaVisual for non-diagonal inertia matrices
    * [Pull request 2354](https://bitbucket.org/osrf/gazebo/pull-request/2354)

## Gazebo 7.3.1 (2016-07-13)

1. Fix homebrew test failure of UNIT_ApplyWrenchDialog_TEST
    * [Pull request 2393](https://bitbucket.org/osrf/gazebo/pull-request/2393)

1. Fix MainWindow crash when window is minimized and maximized
    * [Pull request 2392](https://bitbucket.org/osrf/gazebo/pull-request/2392)
    * [Issue 2003](https://bitbucket.org/osrf/gazebo/issues/2003)

## Gazebo 7.3.0 (2016-07-12)

1. Fix selecting ApplyWrenchVisual's force torque visuals
    * [Pull request 2377](https://bitbucket.org/osrf/gazebo/pull-request/2377)
    * [Issue 1999](https://bitbucket.org/osrf/gazebo/issues/1999)

1. Use ignition math in gazebo::msgs
    * [Pull request 2389](https://bitbucket.org/osrf/gazebo/pull-request/2389)

1. Parse command-line options for GUI plugins in Server to fix parsing of
   positional argument for world file.
   This fixes command-line parsing for `gazebo -g gui_plugin.so`.
    * [Pull request 2387](https://bitbucket.org/osrf/gazebo/pull-request/2387)

1. Added a harness plugin that supports lowering a model at a controlled rate
    * [Pull request 2346](https://bitbucket.org/osrf/gazebo/pull-request/2346)

1. Fix ogre log test on xenial+nvidia
    * [Pull request 2374](https://bitbucket.org/osrf/gazebo/pull-request/2374)

1. Redirect QT messages to Gazebo's console message handling system.
    * [Pull request 2375](https://bitbucket.org/osrf/gazebo/pull-request/2375)

1. Fix buoyancy plugin when multiple link tags are used within the plugin
    * [Pull request 2369](https://bitbucket.org/osrf/gazebo/pull-request/2369)

1. Remove contact filters with names that contain `::`
    * [Pull request 2363](https://bitbucket.org/osrf/gazebo/pull-request/2363)
    * [Issue 1805](https://bitbucket.org/osrf/gazebo/issues/1805)

1. Fix Model Manipulator switching between local and global frames
    * [Pull request 2361](https://bitbucket.org/osrf/gazebo/pull-request/2361)

1. Remove duplicate code from cmake config file caused by bad merge
    * [Pull request 2347](https://bitbucket.org/osrf/gazebo/pull-request/2347)

1. Properly cleanup pointers when destroying a world with joints.
    * [Pull request 2309](https://bitbucket.org/osrf/gazebo/pull-request/2309)

1. Fix right click view options after deleting and respawning a model.
    * [Pull request 2349](https://bitbucket.org/osrf/gazebo/pull-request/2349)
    * [Issue 1985](https://bitbucket.org/osrf/gazebo/issues/1985)

1. Implement missing function: LogicalCamera::Topic()
    * [Pull request 2343](https://bitbucket.org/osrf/gazebo/pull-request/2343)
    * [Issue 1980](https://bitbucket.org/osrf/gazebo/issues/1980)

## Gazebo 7.2.0 (2016-06-13)

1. Backport single pixel selection buffer for mouse picking
    * [Pull request 2338](https://bitbucket.org/osrf/gazebo/pull-request/2338)

1. Prevent mouse pan and orbit from deselecting entities in model editor
    * [Pull request 2333](https://bitbucket.org/osrf/gazebo/pull-request/2333)

1. Handle model manipulation tool RTS shortcuts in keyPress
    * [Pull request 2312](https://bitbucket.org/osrf/gazebo/pull-request/2312)

1. Reset ODE joint force feedback after world reset
    * [Pull request 2255](https://bitbucket.org/osrf/gazebo/pull-request/2255)

1. Update model editor snap to grid modifier key
    * [Pull request 2259](https://bitbucket.org/osrf/gazebo/pull-request/2259)
    * [Issue #1583](https://bitbucket.org/osrf/gazebo/issues/1583)

1. PIMPLize gui/model/ModelEditorPalette
    * [Pull request 2279](https://bitbucket.org/osrf/gazebo/pull-request/2279)

1. Properly cleanup pointers when destroying a blank world.
    * [Pull request 2220](https://bitbucket.org/osrf/gazebo/pull-request/2220)

1. Properly cleanup pointers when destroying a world with models and lights.
    * [Pull request 2263](https://bitbucket.org/osrf/gazebo/pull-request/2263)

1. Fix view control mouse focus in model editor
    * [Pull request 2315](https://bitbucket.org/osrf/gazebo/pull-request/2315)
    * [Issue #1791](https://bitbucket.org/osrf/gazebo/issues/1791)

1. Server generates unique model names in case of overlap
    * [Pull request 2296](https://bitbucket.org/osrf/gazebo/pull-request/2296)
    * [Issue 510](https://bitbucket.org/osrf/gazebo/issues/510)

1. Model Editor: Select and align nested models
    * [Pull request 2282](https://bitbucket.org/osrf/gazebo/pull-request/2282)

## Gazebo 7.1.0 (2016-04-07)

1. fix: remove back projection
    * [Pull request 2201](https://bitbucket.org/osrf/gazebo/pull-request/2201)
    * A contribution from Yuki Furuta

1. Fix oculus 2 camera field of view
    * [Pull request 2157](https://bitbucket.org/osrf/gazebo/pull-request/2157)

1. Added BeforePhysicsUpdate world event
    * [Pull request 2128](https://bitbucket.org/osrf/gazebo/pull-request/2128)
    * A contribution from Martin Pecka

1. Update `gz sdf -c` command line tool to use the new `sdf::convertFile` API.
    * [Pull request #2227](https://bitbucket.org/osrf/gazebo/pull-requests/2227)

1. Backport depth camera OSX fix
    * [Pull request 2233](https://bitbucket.org/osrf/gazebo/pull-request/2233)

1. Feat load collision.sdf only once
    * [Pull request 2236](https://bitbucket.org/osrf/gazebo/pull-request/2236)

1. Update gui/building/Item API
    * [Pull request 2228](https://bitbucket.org/osrf/gazebo/pull-request/2228)

1. Semantic version class to compare model versions in the model database.
    * [Pull request 2207](https://bitbucket.org/osrf/gazebo/pull-request/2207)

1. Backport issue 1834 fix to gazebo7
    * [Pull request 2222](https://bitbucket.org/osrf/gazebo/pull-request/2222)

1. Backport ImagesView_TEST changes
    * [Pull request 2217](https://bitbucket.org/osrf/gazebo/pull-request/2217)

1. Backport pull request #2189 (mutex in Transport::Conection)
    * [Pull request 2208](https://bitbucket.org/osrf/gazebo/pull-request/2208)

1. Process insertions on World::SetState
    * [Pull request #2200](https://bitbucket.org/osrf/gazebo/pull-requests/2200)

1. Process deletions on World::SetState
    * [Pull request #2204](https://bitbucket.org/osrf/gazebo/pull-requests/2204)

1. Fix ray-cylinder collision
    * [Pull request 2124](https://bitbucket.org/osrf/gazebo/pull-request/2124)

1. Fix editing physics parameters in gzclient, update test
    * [Pull request 2192](https://bitbucket.org/osrf/gazebo/pull-request/2192)

1. Fix Audio Decoder test failure
    * [Pull request 2193](https://bitbucket.org/osrf/gazebo/pull-request/2193)

1. Add layers to building levels
    * [Pull request 2180](https://bitbucket.org/osrf/gazebo/pull-request/2180)

1. Allow dynamically adding links to a model.
    * [Pull request #2185](https://bitbucket.org/osrf/gazebo/pull-requests/2185)

1. Fix editing physics parameters in gzclient, update test
    * [Pull request #2192](https://bitbucket.org/osrf/gazebo/pull-requests/2192)
    * [Issue #1876](https://bitbucket.org/osrf/gazebo/issues/1876)

1. Model database selects the latest model version.
    * [Pull request #2207](https://bitbucket.org/osrf/gazebo/pull-requests/2207)

1. Only link relevant libraries to tests
    * [Pull request 2130](https://bitbucket.org/osrf/gazebo/pull-request/2130)

1. PIMPLize gui/model/ModelCreator
    * [Pull request 2171](https://bitbucket.org/osrf/gazebo/pull-request/2171)

1. backport warning and test fixes from pull request #2177
    * [Pull request 2179](https://bitbucket.org/osrf/gazebo/pull-request/2179)

1. Prevent xml parser error from crashing LogPlay on osx -> gazebo7
    * [Pull request 2174](https://bitbucket.org/osrf/gazebo/pull-request/2174)

1. PIMPLize gui/building/ScaleWidget
    * [Pull request 2164](https://bitbucket.org/osrf/gazebo/pull-request/2164)

1. Fix using Shift key while scaling inside the model editor
    * [Pull request 2165](https://bitbucket.org/osrf/gazebo/pull-request/2165)

1. Backport fix for ign-math explicit constructors -> gazebo7
    * [Pull request 2163](https://bitbucket.org/osrf/gazebo/pull-request/2163)

1. Display physics engine type in the GUI
    * [Pull request #2155](https://bitbucket.org/osrf/gazebo/pull-requests/2155)
    * [Issue #1121](https://bitbucket.org/osrf/gazebo/issues/1121)
    * A contribution from Mohamd Ayman

1. Fix compilation against ffmpeg3 (libavcodec)
    * [Pull request #2154](https://bitbucket.org/osrf/gazebo/pull-request/2154)

1. Append a missing </gazebo_log> tag to log files when played.
    * [Pull request #2143](https://bitbucket.org/osrf/gazebo/pull-request/2143)

1. Add helper function QTestFixture::ProcessEventsAndDraw
    * [Pull request #2147](https://bitbucket.org/osrf/gazebo/pull-request/2147)

1. Add qt resources to gazebo gui library
    * [Pull request 2134](https://bitbucket.org/osrf/gazebo/pull-request/2134)

1. Undo scaling during simulation
    * [Pull request #2108](https://bitbucket.org/osrf/gazebo/pull-request/2108)

1. Fix SensorManager::SensorContainer::RunLoop sensor update time assertion
    * [Pull request #2115](https://bitbucket.org/osrf/gazebo/pull-request/2115)

1. Fix use of not initialized static attribute in Light class
    * [Pull request 2075](https://bitbucket.org/osrf/gazebo/pull-request/2075)
    * A contribution from Silvio Traversaro

1. Install GuiTypes header
    * [Pull request 2106](https://bitbucket.org/osrf/gazebo/pull-request/2106)

1. Removes one function call and replaces a manual swap with std::swap in ODE heightfield.
    * [Pull request #2114](https://bitbucket.org/osrf/gazebo/pull-request/2114)

1. New world event: BeforePhysicsUpdate
    * [Pull request #2128](https://bitbucket.org/osrf/gazebo/pull-request/2128)
    * [Issue #1851](https://bitbucket.org/osrf/gazebo/issues/1851)

1. Model editor: Fix setting relative pose after alignment during joint creation.
    * [Issue #1844](https://bitbucket.org/osrf/gazebo/issues/1844)
    * [Pull request #2150](https://bitbucket.org/osrf/gazebo/pull-request/2150)

1. Model editor: Fix saving and spawning model with its original name
    * [Pull request #2183](https://bitbucket.org/osrf/gazebo/pull-request/2183)

1. Model editor: Fix inserting custom links
    * [Pull request #2222](https://bitbucket.org/osrf/gazebo/pull-request/2222)
    * [Issue #1834](https://bitbucket.org/osrf/gazebo/issues/1834)

1. Model editor: Reset visual / collision insertion / deletion
        * [Pull request #2254](https://bitbucket.org/osrf/gazebo/pull-request/2254)
        * [Issue #1777](https://bitbucket.org/osrf/gazebo/issues/1777)
        * [Issue #1852](https://bitbucket.org/osrf/gazebo/issues/1852)

1. Building editor: Add layers to building levels
    * [Pull request #2180](https://bitbucket.org/osrf/gazebo/pull-request/2180)
    * [Issue #1806](https://bitbucket.org/osrf/gazebo/issues/1806)

1. Building editor: Update gui/building/Item API
    * [Pull request #2228](https://bitbucket.org/osrf/gazebo/pull-request/2228)

## Gazebo 7.0.0 (2016-01-25)

1. Add FollowerPlugin
    * [Pull request #2085](https://bitbucket.org/osrf/gazebo/pull-request/2085)

1. Fix circular dependency so that physics does not call the sensors API.
    * [Pull request #2089](https://bitbucket.org/osrf/gazebo/pull-request/2089)
    * [Issue #1516](https://bitbucket.org/osrf/gazebo/issues/1516)

1. Add Gravity and MagneticField API to World class to match sdformat change.
    * [SDFormat pull request 247](https://bitbucket.org/osrf/sdformat/pull-requests/247)
    * [Issue #1823](https://bitbucket.org/osrf/gazebo/issues/1823)
    * [Pull request #2090](https://bitbucket.org/osrf/gazebo/pull-request/2090)

1. Use opaque pointers and deprecate functions in the rendering library
    * [Pull request #2069](https://bitbucket.org/osrf/gazebo/pull-request/2069)
    * [Pull request #2064](https://bitbucket.org/osrf/gazebo/pull-request/2064)
    * [Pull request #2066](https://bitbucket.org/osrf/gazebo/pull-request/2066)
    * [Pull request #2069](https://bitbucket.org/osrf/gazebo/pull-request/2069)
    * [Pull request #2074](https://bitbucket.org/osrf/gazebo/pull-request/2074)
    * [Pull request #2076](https://bitbucket.org/osrf/gazebo/pull-request/2076)
    * [Pull request #2070](https://bitbucket.org/osrf/gazebo/pull-request/2070)
    * [Pull request #2071](https://bitbucket.org/osrf/gazebo/pull-request/2071)
    * [Pull request #2084](https://bitbucket.org/osrf/gazebo/pull-request/2084)
    * [Pull request #2073](https://bitbucket.org/osrf/gazebo/pull-request/2073)

1. Use opaque pointers for the Master class.
    * [Pull request #2036](https://bitbucket.org/osrf/gazebo/pull-request/2036)

1. Use opaque pointers in the gui library
    * [Pull request #2057](https://bitbucket.org/osrf/gazebo/pull-request/2057)
    * [Pull request #2037](https://bitbucket.org/osrf/gazebo/pull-request/2037)
    * [Pull request #2052](https://bitbucket.org/osrf/gazebo/pull-request/2052)
    * [Pull request #2053](https://bitbucket.org/osrf/gazebo/pull-request/2053)
    * [Pull request #2028](https://bitbucket.org/osrf/gazebo/pull-request/2028)
    * [Pull request #2051](https://bitbucket.org/osrf/gazebo/pull-request/2051)
    * [Pull request #2027](https://bitbucket.org/osrf/gazebo/pull-request/2027)
    * [Pull request #2026](https://bitbucket.org/osrf/gazebo/pull-request/2026)
    * [Pull request #2029](https://bitbucket.org/osrf/gazebo/pull-request/2029)
    * [Pull request #2042](https://bitbucket.org/osrf/gazebo/pull-request/2042)

1. Use more opaque pointers.
    * [Pull request #2022](https://bitbucket.org/osrf/gazebo/pull-request/2022)
    * [Pull request #2025](https://bitbucket.org/osrf/gazebo/pull-request/2025)
    * [Pull request #2043](https://bitbucket.org/osrf/gazebo/pull-request/2043)
    * [Pull request #2044](https://bitbucket.org/osrf/gazebo/pull-request/2044)
    * [Pull request #2065](https://bitbucket.org/osrf/gazebo/pull-request/2065)
    * [Pull request #2067](https://bitbucket.org/osrf/gazebo/pull-request/2067)
    * [Pull request #2079](https://bitbucket.org/osrf/gazebo/pull-request/2079)

1. Fix visual transparency issues
    * [Pull request #2031](https://bitbucket.org/osrf/gazebo/pull-request/2031)
    * [Issue #1726](https://bitbucket.org/osrf/gazebo/issue/1726)
    * [Issue #1790](https://bitbucket.org/osrf/gazebo/issue/1790)

1. Implemented private data pointer for the RTShaderSystem class. Minimized shader updates to once per render update.
    * [Pull request #2003](https://bitbucket.org/osrf/gazebo/pull-request/2003)

1. Updating physics library to use ignition math.
    * [Pull request #2007](https://bitbucket.org/osrf/gazebo/pull-request/2007)

1. Switching to ignition math for the rendering library.
    * [Pull request #1993](https://bitbucket.org/osrf/gazebo/pull-request/1993)
    * [Pull request #1994](https://bitbucket.org/osrf/gazebo/pull-request/1994)
    * [Pull request #1995](https://bitbucket.org/osrf/gazebo/pull-request/1995)
    * [Pull request #1996](https://bitbucket.org/osrf/gazebo/pull-request/1996)

1. Removed deprecations
    * [Pull request #1992]((https://bitbucket.org/osrf/gazebo/pull-request/1992)

1. Add ability to set the pose of a visual from a link.
    * [Pull request #1963](https://bitbucket.org/osrf/gazebo/pull-request/1963)

1. Copy visual visibility flags on clone
    * [Pull request #2008](https://bitbucket.org/osrf/gazebo/pull-request/2008)

1. Publish camera sensor image size when rendering is not enabled
    * [Pull request #1969](https://bitbucket.org/osrf/gazebo/pull-request/1969)

1. Added Poissons Ratio and Elastic Modulus for ODE.
    * [Pull request #1974](https://bitbucket.org/osrf/gazebo/pull-request/1974)

1. Update rest web plugin to publish response messages and display login user name in toolbar.
    * [Pull request #1956](https://bitbucket.org/osrf/gazebo/pull-request/1956)

1. Improve overall speed of log playback. Added new functions to LogPlay.
   Use tinyxml2 for playback.
    * [Pull request #1931](https://bitbucket.org/osrf/gazebo/pull-request/1931)

1. Improve SVG import. Added support for transforms in paths.
    * [Pull request #1981](https://bitbucket.org/osrf/gazebo/pull-request/1981)

1. Enter time during log playback
    * [Pull request #2000](https://bitbucket.org/osrf/gazebo/pull-request/2000)

1. Added Ignition Transport dependency.
    * [Pull request #1930](https://bitbucket.org/osrf/gazebo/pull-request/1930)

1. Make latched subscribers receive the message only once
    * [Issue #1789](https://bitbucket.org/osrf/gazebo/issue/1789)
    * [Pull request #2019](https://bitbucket.org/osrf/gazebo/pull-request/2019)

1. Implemented transport clear buffers
    * [Pull request #2017](https://bitbucket.org/osrf/gazebo/pull-request/2017)

1. KeyEvent constructor should be in a source file. Removed a few visibility
flags from c functions. Windows did not like `CPPTYPE_*` in
`gazebo/gui/ConfigWidget.cc`, so I replaced it with `TYPE_*`.
    * [Pull request #1943](https://bitbucket.org/osrf/gazebo/pull-request/1943)

1. Added wide angle camera sensor.
    * [Pull request #1866](https://bitbucket.org/osrf/gazebo/pull-request/1866)

1. Change the `near` and `far` members of `gazebo/msgs/logical_camera_sensors.proto` to `near_clip` and `far_clip`
    + [Pull request #1942](https://bitbucket.org/osrf/gazebo/pull-request/1942)

1. Resolve issue #1702
    * [Issue #1702](https://bitbucket.org/osrf/gazebo/issue/1702)
    * [Pull request #1905](https://bitbucket.org/osrf/gazebo/pull-request/1905)
    * [Pull request #1913](https://bitbucket.org/osrf/gazebo/pull-request/1913)
    * [Pull request #1914](https://bitbucket.org/osrf/gazebo/pull-request/1914)

1. Update physics when the world is reset
    * [Pull request #1903](https://bitbucket.org/osrf/gazebo/pull-request/1903)

1. Light and light state for the server side
    * [Pull request #1920](https://bitbucket.org/osrf/gazebo/pull-request/1920)

1. Add scale to model state so scaling works on log/playback.
    * [Pull request #2020](https://bitbucket.org/osrf/gazebo/pull-request/2020)

1. Added tests for WorldState
    * [Pull request #1968](https://bitbucket.org/osrf/gazebo/pull-request/1968)

1. Rename Reset to Reset Time in time widget
    * [Pull request #1892](https://bitbucket.org/osrf/gazebo/pull-request/1892)
    * [Issue #1730](https://bitbucket.org/osrf/gazebo/issue/1730)

1. Set QTestfFxture to verbose
    * [Pull request #1944](https://bitbucket.org/osrf/gazebo/pull-request/1944)
    * [Issue #1756](https://bitbucket.org/osrf/gazebo/issue/1756)

1. Added torsional friction
    * [Pull request #1831](https://bitbucket.org/osrf/gazebo/pull-request/1831)

1. Support loading and spawning nested models
    * [Pull request #1868](https://bitbucket.org/osrf/gazebo/pull-request/1868)
    * [Pull request #1895](https://bitbucket.org/osrf/gazebo/pull-request/1895)

1. Undo user motion commands during simulation, added physics::UserCmdManager and gui::UserCmdHistory.
    * [Pull request #1934](https://bitbucket.org/osrf/gazebo/pull-request/1934)

1. Forward user command messages for undo.
    * [Pull request #2009](https://bitbucket.org/osrf/gazebo/pull-request/2009)

1. Undo reset commands during simulation, forwarding commands
    * [Pull request #1986](https://bitbucket.org/osrf/gazebo/pull-request/1986)

1. Undo apply force / torque during simulation
    * [Pull request #2030](https://bitbucket.org/osrf/gazebo/pull-request/2030)

1. Add function to get the derived scale of a Visual
    * [Pull request #1881](https://bitbucket.org/osrf/gazebo/pull-request/1881)

1. Added EnumIface, which supports iterators over enums.
    * [Pull request #1847](https://bitbucket.org/osrf/gazebo/pull-request/1847)

1. Added RegionEventBoxPlugin - fires events when models enter / exit the region
    * [Pull request #1856](https://bitbucket.org/osrf/gazebo/pull-request/1856)

1. Added tests for checking the playback control via messages.
    * [Pull request #1885](https://bitbucket.org/osrf/gazebo/pull-request/1885)

1. Added LoadArgs() function to ServerFixture for being able to load a server
using the same arguments used in the command line.
    * [Pull request #1874](https://bitbucket.org/osrf/gazebo/pull-request/1874)

1. Added battery class, plugins and test world.
    * [Pull request #1872](https://bitbucket.org/osrf/gazebo/pull-request/1872)

1. Display gearbox and screw joint properties in property tree
    * [Pull request #1838](https://bitbucket.org/osrf/gazebo/pull-request/1838)

1. Set window flags for dialogs and file dialogs
    * [Pull request #1816](https://bitbucket.org/osrf/gazebo/pull-request/1816)

1. Fix minimum window height
   * [Pull request #1977](https://bitbucket.org/osrf/gazebo/pull-request/1977)
   * [Issue #1706](https://bitbucket.org/osrf/gazebo/issue/1706)

1. Add option to reverse alignment direction
   * [Pull request #2040](https://bitbucket.org/osrf/gazebo/pull-request/2040)
   * [Issue #1242](https://bitbucket.org/osrf/gazebo/issue/1242)

1. Fix unadvertising a publisher - only unadvertise topic if it is the last publisher.
   * [Pull request #2005](https://bitbucket.org/osrf/gazebo/pull-request/2005)
   * [Issue #1782](https://bitbucket.org/osrf/gazebo/issue/1782)

1. Log playback GUI for multistep, rewind, forward and seek
    * [Pull request #1791](https://bitbucket.org/osrf/gazebo/pull-request/1791)

1. Added Apply Force/Torque movable text
    * [Pull request #1789](https://bitbucket.org/osrf/gazebo/pull-request/1789)

1. Added cascade parameter (apply to children) for Visual SetMaterial, SetAmbient, SetEmissive, SetSpecular, SetDiffuse, SetTransparency
    * [Pull request #1851](https://bitbucket.org/osrf/gazebo/pull-request/1851)

1. Tweaks to Data Logger, such as multiline text edit for path
    * [Pull request #1800](https://bitbucket.org/osrf/gazebo/pull-request/1800)

1. Added TopToolbar and hide / disable several widgets according to WindowMode
    * [Pull request #1869](https://bitbucket.org/osrf/gazebo/pull-request/1869)

1. Added Visual::IsAncestorOf and Visual::IsDescendantOf
    * [Pull request #1850](https://bitbucket.org/osrf/gazebo/pull-request/1850)

1. Added msgs::PluginFromSDF and tests
    * [Pull request #1858](https://bitbucket.org/osrf/gazebo/pull-request/1858)

1. Added msgs::CollisionFromSDF msgs::SurfaceFromSDF and msgs::FrictionFromSDF
    * [Pull request #1900](https://bitbucket.org/osrf/gazebo/pull-request/1900)

1. Added hotkeys chart dialog
    * [Pull request #1835](https://bitbucket.org/osrf/gazebo/pull-request/1835)

1. Space bar to play / pause
   * [Pull request #2023](https://bitbucket.org/osrf/gazebo/pull-request/2023)
   * [Issue #1798](https://bitbucket.org/osrf/gazebo/issue/1798)

1. Make it possible to create custom ConfigWidgets
    * [Pull request #1861](https://bitbucket.org/osrf/gazebo/pull-request/1861)

1. AddItem / RemoveItem / Clear enum config widgets
    * [Pull request #1878](https://bitbucket.org/osrf/gazebo/pull-request/1878)

1. Make all child ConfigWidgets emit signals.
    * [Pull request #1884](https://bitbucket.org/osrf/gazebo/pull-request/1884)

1. Refactored makers
    * [Pull request #1828](https://bitbucket.org/osrf/gazebo/pull-request/1828)

1. Added gui::Conversions to convert between Gazebo and Qt
    * [Pull request #2034](https://bitbucket.org/osrf/gazebo/pull-request/2034)

1. Model editor updates
    1. Support adding model plugins in model editor
        * [Pull request #2060](https://bitbucket.org/osrf/gazebo/pull-request/2060)

    1. Added support for copying and pasting top level nested models
        * [Pull request #2006](https://bitbucket.org/osrf/gazebo/pull-request/2006)

    1. Make non-editable background models white in model editor
        * [Pull request #1950](https://bitbucket.org/osrf/gazebo/pull-request/1950)

    1. Choose / swap parent and child links in joint inspector
        * [Pull request #1887](https://bitbucket.org/osrf/gazebo/pull-request/1887)
        * [Issue #1500](https://bitbucket.org/osrf/gazebo/issue/1500)

    1. Presets combo box for Vector3 config widget
        * [Pull request #1954](https://bitbucket.org/osrf/gazebo/pull-request/1954)

    1. Added support for more joint types (gearbox and fixed joints).
        * [Pull request #1794](https://bitbucket.org/osrf/gazebo/pull-request/1794)

    1. Added support for selecting links and joints, opening context menu and inspectors in Schematic View.
        * [Pull request #1787](https://bitbucket.org/osrf/gazebo/pull-request/1787)

    1. Color-coded edges in Schematic View to match joint color.
        * [Pull request #1781](https://bitbucket.org/osrf/gazebo/pull-request/1781)

    1. Scale link mass and inertia when a link is scaled
        * [Pull request #1836](https://bitbucket.org/osrf/gazebo/pull-request/1836)

    1. Added icons for child and parent link in joint inspector
        * [Pull request #1953](https://bitbucket.org/osrf/gazebo/pull-request/1953)

    1. Load and save nested models
        * [Pull request #1894](https://bitbucket.org/osrf/gazebo/pull-request/1894)

    1. Display model plugins on the left panel and added model plugin inspector
        * [Pull request #1863](https://bitbucket.org/osrf/gazebo/pull-request/1863)

    1. Context menu and deletion for model plugins
        * [Pull request #1890](https://bitbucket.org/osrf/gazebo/pull-request/1890)

    1. Delete self from inspector
        * [Pull request #1904](https://bitbucket.org/osrf/gazebo/pull-request/1904)
        * [Issue #1543](https://bitbucket.org/osrf/gazebo/issue/1543)

    1. Apply inspector changes in real time and add reset button
        * [Pull request #1945](https://bitbucket.org/osrf/gazebo/pull-request/1945)
        * [Issue #1472](https://bitbucket.org/osrf/gazebo/issue/1472)

    1. Set physics to be paused when exiting model editor mode
        * [Pull request #1893](https://bitbucket.org/osrf/gazebo/pull-request/1893)
        * [Issue #1734](https://bitbucket.org/osrf/gazebo/issue/1734)

    1. Add Insert tab to model editor
        * [Pull request #1924](https://bitbucket.org/osrf/gazebo/pull-request/1924)

    1. Support inserting nested models from model maker
        * [Pull request #1982](https://bitbucket.org/osrf/gazebo/pull-request/1982)

    1. Added joint creation dialog
        * [Pull request #2021](https://bitbucket.org/osrf/gazebo/pull-request/2021)

    1. Added reverse checkboxes to joint creation dialog
        * [Pull request #2086](https://bitbucket.org/osrf/gazebo/pull-request/2086)

    1. Use opaque pointers in the model editor
        * [Pull request #2056](https://bitbucket.org/osrf/gazebo/pull-request/2056)
        * [Pull request #2059](https://bitbucket.org/osrf/gazebo/pull-request/2059)
        * [Pull request #2087](https://bitbucket.org/osrf/gazebo/pull-request/2087)

    1. Support joint creation between links in nested model.
        * [Pull request #2080](https://bitbucket.org/osrf/gazebo/pull-request/2080)

1. Building editor updates

    1. Use opaque pointers in the building editor
        * [Pull request #2041](https://bitbucket.org/osrf/gazebo/pull-request/2041)
        * [Pull request #2039](https://bitbucket.org/osrf/gazebo/pull-request/2039)
        * [Pull request #2055](https://bitbucket.org/osrf/gazebo/pull-request/2055)
        * [Pull request #2032](https://bitbucket.org/osrf/gazebo/pull-request/2032)
        * [Pull request #2082](https://bitbucket.org/osrf/gazebo/pull-request/2082)
        * [Pull request #2038](https://bitbucket.org/osrf/gazebo/pull-request/2038)
        * [Pull request #2033](https://bitbucket.org/osrf/gazebo/pull-request/2033)

    1. Use opaque pointers for GrabberHandle, add *LinkedGrabbers functions
        * [Pull request #2034](https://bitbucket.org/osrf/gazebo/pull-request/2034)

    1. Removed unused class: BuildingItem
        * [Pull request #2045](https://bitbucket.org/osrf/gazebo/pull-request/2045)

    1. Use opaque pointers for BuildingModelManip, move attachment logic to BuildingMaker
        * [Pull request #2046](https://bitbucket.org/osrf/gazebo/pull-request/2046)

    1. Use opaque pointers for all Dialog classes, add conversion from QPointF, move common logic to BaseInspectorDialog.
        * [Pull request #2083](https://bitbucket.org/osrf/gazebo/pull-request/2083)

## Gazebo 6.0

### Gazebo 6.7.0 (201X-01-12)

1. Add vector3 and quaternion rendering conversions
    * [Pull request 2276](https://bitbucket.org/osrf/gazebo/pull-request/2276)

1. Reverse view angle widget left and right view
    * [Pull request 2265](https://bitbucket.org/osrf/gazebo/pull-request/2265)
    * [Issue 1924](https://bitbucket.org/osrf/gazebo/issue/1924)

1. Fix race condition in ~TimePanelPrivate (#1919)
    * [Pull request 2250](https://bitbucket.org/osrf/gazebo/pull-request/2250)

1. Prevent orthographic camera from resetting zoom after animation
    * [Pull request 2267](https://bitbucket.org/osrf/gazebo/pull-request/2267)
    * [Issue #1927](https://bitbucket.org/osrf/gazebo/issues/1927)

1. Fix MeshToSDF missing scale issue
    * [Pull request 2258](https://bitbucket.org/osrf/gazebo/pull-request/2258)
    * [Issue #1925](https://bitbucket.org/osrf/gazebo/issues/1925)

1. Register Qt metatypes in gui tests
    * [Pull request 2273](https://bitbucket.org/osrf/gazebo/pull-request/2273)

1. Fix resetting model to initial pose
    * [Pull request 2307](https://bitbucket.org/osrf/gazebo/pull-request/2307)
    * [Issue #1960](https://bitbucket.org/osrf/gazebo/issues/1960)


### Gazebo 6.6.0 (2016-04-07)

1. fix: remove back projection
    * [Pull request 2201](https://bitbucket.org/osrf/gazebo/pull-request/2201)
    * A contribution from Yuki Furuta

1. Backport depth camera OSX fix and test
    * [Pull request 2230](https://bitbucket.org/osrf/gazebo/pull-request/2230)

1. Add missing tinyxml includes (gazebo6)
    * [Pull request 2218](https://bitbucket.org/osrf/gazebo/pull-request/2218)

1. Fix ray-cylinder collision in ode
    * [Pull request 2125](https://bitbucket.org/osrf/gazebo/pull-request/2125)

1. backport fixes for ffmpeg3 to gazebo6 (from pull request #2154)
    * [Pull request 2162](https://bitbucket.org/osrf/gazebo/pull-request/2162)

1. Install shapes_bitmask.world
    * [Pull request 2104](https://bitbucket.org/osrf/gazebo/pull-request/2104)

1. Add gazebo_client to gazebo.pc (gazebo6)
    * [Pull request 2102](https://bitbucket.org/osrf/gazebo/pull-request/2102)

1. Fix removing multiple camera sensors that have the same camera name
    * [Pull request 2081](https://bitbucket.org/osrf/gazebo/pull-request/2081)

1. Ensure that LINK_FRAME_VISUAL arrow components are deleted (#1812)
    * [Pull request 2078](https://bitbucket.org/osrf/gazebo/pull-request/2078)

1. add migration notes for gazebo::setupClient to gazebo::client::setup
    * [Pull request 2068](https://bitbucket.org/osrf/gazebo/pull-request/2068)

1. Update inertia properties during simulation: part 2
    * [Pull request 1984](https://bitbucket.org/osrf/gazebo/pull-request/1984)

1. Fix minimum window height
    * [Pull request 2002](https://bitbucket.org/osrf/gazebo/pull-request/2002)

1. Backport gpu laser test fix
    * [Pull request 1999](https://bitbucket.org/osrf/gazebo/pull-request/1999)

1. Relax physics tolerances for single-precision bullet (gazebo6)
    * [Pull request 1997](https://bitbucket.org/osrf/gazebo/pull-request/1997)

1. Fix minimum window height
    * [Pull request 1998](https://bitbucket.org/osrf/gazebo/pull-request/1998)

1. backport model editor fixed joint option to gazebo6
    * [Pull request 1957](https://bitbucket.org/osrf/gazebo/pull-request/1957)

1. Update shaders once per render update
    * [Pull request 1991](https://bitbucket.org/osrf/gazebo/pull-request/1991)

1. Relax physics tolerances for single-precision bullet
    * [Pull request 1976](https://bitbucket.org/osrf/gazebo/pull-request/1976)

1. Fix visual transparency issues
    * [Pull request 1967](https://bitbucket.org/osrf/gazebo/pull-request/1967)

1. fix memory corruption in transport/Publisher.cc
    * [Pull request 1951](https://bitbucket.org/osrf/gazebo/pull-request/1951)

1. Add test for SphericalCoordinates::LocalFromGlobal
    * [Pull request 1959](https://bitbucket.org/osrf/gazebo/pull-request/1959)

### Gazebo 6.5.1 (2015-10-29)

1. Fix removing multiple camera sensors that have the same camera name.
    * [Pull request #2081](https://bitbucket.org/osrf/gazebo/pull-request/2081)
    * [Issue #1811](https://bitbucket.org/osrf/gazebo/issues/1811)

1. Backport model editor toolbar fixed joint option from [pull request #1794](https://bitbucket.org/osrf/gazebo/pull-request/1794)
    * [Pull request #1957](https://bitbucket.org/osrf/gazebo/pull-request/1957)

1. Fix minimum window height
    * Backport of [pull request #1977](https://bitbucket.org/osrf/gazebo/pull-request/1977)
    * [Pull request #1998](https://bitbucket.org/osrf/gazebo/pull-request/1998)
    * [Issue #1706](https://bitbucket.org/osrf/gazebo/issue/1706)

1. Fix visual transparency issues
    * [Pull request #1967](https://bitbucket.org/osrf/gazebo/pull-request/1967)
    * [Issue #1726](https://bitbucket.org/osrf/gazebo/issue/1726)

### Gazebo 6.5.0 (2015-10-22)

1. Added ability to convert from spherical coordinates to local coordinates.
    * [Pull request #1955](https://bitbucket.org/osrf/gazebo/pull-request/1955)

### Gazebo 6.4.0 (2015-10-14)

1. Fix ABI problem. Make `Sensor::SetPose` function non virtual.
    * [Pull request #1947](https://bitbucket.org/osrf/gazebo/pull-request/1947)

1. Update inertia properties during simulation
    * [Pull request #1909](https://bitbucket.org/osrf/gazebo/pull-requests/1909)
    * [Design document](https://bitbucket.org/osrf/gazebo_design/src/default/inertia_resize/inertia_resize.md)

1. Fix transparency correction for opaque materials
    * [Pull request #1946](https://bitbucket.org/osrf/gazebo/pull-requests/1946/fix-transparency-correction-for-opaque/diff)

### Gazebo 6.3.0 (2015-10-06)

1. Added `Sensor::SetPose` function
    * [Pull request #1935](https://bitbucket.org/osrf/gazebo/pull-request/1935)

### Gazebo 6.2.0 (2015-10-02)

1. Update physics when the world is reset
    * Backport of [pull request #1903](https://bitbucket.org/osrf/gazebo/pull-request/1903)
    * [Pull request #1916](https://bitbucket.org/osrf/gazebo/pull-request/1916)
    * [Issue #101](https://bitbucket.org/osrf/gazebo/issue/101)

1. Added Copy constructor and assignment operator to MouseEvent
    * [Pull request #1855](https://bitbucket.org/osrf/gazebo/pull-request/1855)

### Gazebo 6.1.0 (2015-08-02)

1. Added logical_camera sensor.
    * [Pull request #1845](https://bitbucket.org/osrf/gazebo/pull-request/1845)

1. Added RandomVelocityPlugin, which applies a random velocity to a model's link.
    * [Pull request #1839](https://bitbucket.org/osrf/gazebo/pull-request/1839)

1. Sim events for joint position, velocity and applied force
    * [Pull request #1849](https://bitbucket.org/osrf/gazebo/pull-request/1849)

### Gazebo 6.0.0 (2015-07-27)

1. Added magnetometer sensor. A contribution from Andrew Symington.
    * [Pull request #1788](https://bitbucket.org/osrf/gazebo/pull-request/1788)

1. Added altimeter sensor. A contribution from Andrew Symington.
    * [Pull request #1792](https://bitbucket.org/osrf/gazebo/pull-request/1792)

1. Implement more control options for log playback:
  1. Rewind: The simulation starts from the beginning.
  1. Forward: The simulation jumps to the end of the log file.
  1. Seek: The simulation jumps to a specific point specified by its simulation
  time.
      * [Pull request #1737](https://bitbucket.org/osrf/gazebo/pull-request/1737)

1. Added Gazebo splash screen
    * [Pull request #1745](https://bitbucket.org/osrf/gazebo/pull-request/1745)

1. Added a transporter plugin which allows models to move from one location
   to another based on their location and the location of transporter pads.
    * [Pull request #1738](https://bitbucket.org/osrf/gazebo/pull-request/1738)

1. Implement forward/backwards multi-step for log playback. Now, the semantics
of a multi-step while playing back a log session are different from a multi-step
during a live simulation. While playback, a multi-step simulates all the
intermediate steps as before, but the client only perceives a single step.
E.g: You have a log file containing a 1 hour simulation session. You want to
jump to the minute 00H::30M::00S to check a specific aspect of the simulation.
You should not see continuous updates until minute 00H:30M:00S. Instead, you
should visualize a single jump to the specific instant of the simulation that
you are interested.
    * [Pull request #1623](https://bitbucket.org/osrf/gazebo/pull-request/1623)

1. Added browse button to log record dialog.
    * [Pull request #1719](https://bitbucket.org/osrf/gazebo/pull-request/1719)

1. Improved SVG support: arcs in paths, and contours made of multiple paths.
    * [Pull request #1608](https://bitbucket.org/osrf/gazebo/pull-request/1608)

1. Added simulation iterations to the world state.
    * [Pull request #1722](https://bitbucket.org/osrf/gazebo/pull-request/1722)

1. Added multiple LiftDrag plugins to the cessna_demo.world to allow the Cessna
C-172 model to fly.
    * [Pull request #1715](https://bitbucket.org/osrf/gazebo/pull-request/1715)

1. Added a plugin to control a Cessna C-172 via messages (CessnaPlugin), and a
GUI plugin to test this functionality with the keyboard (CessnaGUIPlugin). Added
world with the Cessna model and the two previous plugins loaded
(cessna_demo.world).
    * [Pull request #1712](https://bitbucket.org/osrf/gazebo/pull-request/1712)

1. Added world with OSRF building and an elevator
    * [Pull request #1697](https://bitbucket.org/osrf/gazebo/pull-request/1697)

1. Fixed collide bitmask by changing default value from 0x1 to 0xffff.
    * [Pull request #1696](https://bitbucket.org/osrf/gazebo/pull-request/1696)

1. Added a plugin to control an elevator (ElevatorPlugin), and an OccupiedEvent plugin that sends a message when a model is within a specified region.
    * [Pull request #1694](https://bitbucket.org/osrf/gazebo/pull-request/1694)
    * [Pull request #1775](https://bitbucket.org/osrf/gazebo/pull-request/1775)

1. Added Layers tab and meta information for visuals.
    * [Pull request #1674](https://bitbucket.org/osrf/gazebo/pull-request/1674)

1. Added countdown behavior for common::Timer and exposed the feature in TimerGUIPlugin.
    * [Pull request #1690](https://bitbucket.org/osrf/gazebo/pull-request/1690)

1. Added BuoyancyPlugin for simulating the buoyancy of an object in a column of fluid.
    * [Pull request #1622](https://bitbucket.org/osrf/gazebo/pull-request/1622)

1. Added ComputeVolume function for simple shape subclasses of Shape.hh.
    * [Pull request #1605](https://bitbucket.org/osrf/gazebo/pull-request/1605)

1. Add option to parallelize the ODE quickstep constraint solver,
which solves an LCP twice with different parameters in order
to corrected for position projection errors.
    * [Pull request #1561](https://bitbucket.org/osrf/gazebo/pull-request/1561)

1. Get/Set user camera pose in GUI.
    * [Pull request #1649](https://bitbucket.org/osrf/gazebo/pull-request/1649)
    * [Issue #1595](https://bitbucket.org/osrf/gazebo/issue/1595)

1. Added ViewAngleWidget, removed hard-coded reset view and removed MainWindow::Reset(). Also added GLWidget::GetSelectedVisuals().
    * [Pull request #1768](https://bitbucket.org/osrf/gazebo/pull-request/1768)
    * [Issue #1507](https://bitbucket.org/osrf/gazebo/issue/1507)

1. Windows support. This consists mostly of numerous small changes to support
compilation on Windows.
    * [Pull request #1616](https://bitbucket.org/osrf/gazebo/pull-request/1616)
    * [Pull request #1618](https://bitbucket.org/osrf/gazebo/pull-request/1618)
    * [Pull request #1620](https://bitbucket.org/osrf/gazebo/pull-request/1620)
    * [Pull request #1625](https://bitbucket.org/osrf/gazebo/pull-request/1625)
    * [Pull request #1626](https://bitbucket.org/osrf/gazebo/pull-request/1626)
    * [Pull request #1627](https://bitbucket.org/osrf/gazebo/pull-request/1627)
    * [Pull request #1628](https://bitbucket.org/osrf/gazebo/pull-request/1628)
    * [Pull request #1629](https://bitbucket.org/osrf/gazebo/pull-request/1629)
    * [Pull request #1630](https://bitbucket.org/osrf/gazebo/pull-request/1630)
    * [Pull request #1631](https://bitbucket.org/osrf/gazebo/pull-request/1631)
    * [Pull request #1632](https://bitbucket.org/osrf/gazebo/pull-request/1632)
    * [Pull request #1633](https://bitbucket.org/osrf/gazebo/pull-request/1633)
    * [Pull request #1635](https://bitbucket.org/osrf/gazebo/pull-request/1635)
    * [Pull request #1637](https://bitbucket.org/osrf/gazebo/pull-request/1637)
    * [Pull request #1639](https://bitbucket.org/osrf/gazebo/pull-request/1639)
    * [Pull request #1647](https://bitbucket.org/osrf/gazebo/pull-request/1647)
    * [Pull request #1650](https://bitbucket.org/osrf/gazebo/pull-request/1650)
    * [Pull request #1651](https://bitbucket.org/osrf/gazebo/pull-request/1651)
    * [Pull request #1653](https://bitbucket.org/osrf/gazebo/pull-request/1653)
    * [Pull request #1654](https://bitbucket.org/osrf/gazebo/pull-request/1654)
    * [Pull request #1657](https://bitbucket.org/osrf/gazebo/pull-request/1657)
    * [Pull request #1658](https://bitbucket.org/osrf/gazebo/pull-request/1658)
    * [Pull request #1659](https://bitbucket.org/osrf/gazebo/pull-request/1659)
    * [Pull request #1660](https://bitbucket.org/osrf/gazebo/pull-request/1660)
    * [Pull request #1661](https://bitbucket.org/osrf/gazebo/pull-request/1661)
    * [Pull request #1669](https://bitbucket.org/osrf/gazebo/pull-request/1669)
    * [Pull request #1670](https://bitbucket.org/osrf/gazebo/pull-request/1670)
    * [Pull request #1672](https://bitbucket.org/osrf/gazebo/pull-request/1672)
    * [Pull request #1682](https://bitbucket.org/osrf/gazebo/pull-request/1682)
    * [Pull request #1683](https://bitbucket.org/osrf/gazebo/pull-request/1683)

1. Install `libgazebo_server_fixture`. This will facilitate tests external to the main gazebo repository. See `examples/stand_alone/test_fixture`.
    * [Pull request #1606](https://bitbucket.org/osrf/gazebo/pull-request/1606)

1. Laser visualization renders light blue for rays that do not hit obstacles, and dark blue for other rays.
    * [Pull request #1607](https://bitbucket.org/osrf/gazebo/pull-request/1607)
    * [Issue #1576](https://bitbucket.org/osrf/gazebo/issue/1576)

1. Add VisualType enum to Visual and clean up visuals when entity is deleted.
    * [Pull request #1614](https://bitbucket.org/osrf/gazebo/pull-request/1614)

1. Alert user of connection problems when using the REST service plugin
    * [Pull request #1655](https://bitbucket.org/osrf/gazebo/pull-request/1655)
    * [Issue #1574](https://bitbucket.org/osrf/gazebo/issue/1574)

1. ignition-math is now a dependency.
    + [http://ignitionrobotics.org/libraries/math](http://ignitionrobotics.org/libraries/math)
    + [Gazebo::math migration](https://bitbucket.org/osrf/gazebo/src/583edbeb90759d43d994cc57c0797119dd6d2794/ign-math-migration.md)

1. Detect uuid library during compilation.
    * [Pull request #1655](https://bitbucket.org/osrf/gazebo/pull-request/1655)
    * [Issue #1572](https://bitbucket.org/osrf/gazebo/issue/1572)

1. New accessors in LogPlay class.
    * [Pull request #1577](https://bitbucket.org/osrf/gazebo/pull-request/1577)

1. Added a plugin to send messages to an existing website.
   Added gui::MainWindow::AddMenu and msgs/rest_error, msgs/rest_login, msgs rest/post
    * [Pull request #1524](https://bitbucket.org/osrf/gazebo/pull-request/1524)

1. Fix deprecation warnings when using SDFormat 3.0.2, 3.0.3 prereleases
    * [Pull request #1568](https://bitbucket.org/osrf/gazebo/pull-request/1568)

1. Use GAZEBO_CFLAGS or GAZEBO_CXX_FLAGS in CMakeLists.txt for example plugins
    * [Pull request #1573](https://bitbucket.org/osrf/gazebo/pull-request/1573)

1. Added Link::OnWrenchMsg subscriber with test
    * [Pull request #1582](https://bitbucket.org/osrf/gazebo/pull-request/1582)

1. Show/hide GUI overlays using the menu bar.
    * [Pull request #1555](https://bitbucket.org/osrf/gazebo/pull-request/1555)

1. Added world origin indicator rendering::OriginVisual.
    * [Pull request #1700](https://bitbucket.org/osrf/gazebo/pull-request/1700)

1. Show/hide toolbars using the menu bars and shortcut.
   Added MainWindow::CloneAction.
   Added Window menu to Model Editor.
    * [Pull request #1584](https://bitbucket.org/osrf/gazebo/pull-request/1584)

1. Added event to show/hide toolbars.
    * [Pull request #1707](https://bitbucket.org/osrf/gazebo/pull-request/1707)

1. Added optional start/stop/reset buttons to timer GUI plugin.
    * [Pull request #1576](https://bitbucket.org/osrf/gazebo/pull-request/1576)

1. Timer GUI Plugin: Treat negative positions as positions from the ends
    * [Pull request #1703](https://bitbucket.org/osrf/gazebo/pull-request/1703)

1. Added Visual::GetDepth() and Visual::GetNthAncestor()
    * [Pull request #1613](https://bitbucket.org/osrf/gazebo/pull-request/1613)

1. Added a context menu for links
    * [Pull request #1589](https://bitbucket.org/osrf/gazebo/pull-request/1589)

1. Separate TimePanel's display into TimeWidget and LogPlayWidget.
    * [Pull request #1564](https://bitbucket.org/osrf/gazebo/pull-request/1564)

1. Display confirmation message after log is saved
    * [Pull request #1646](https://bitbucket.org/osrf/gazebo/pull-request/1646)

1. Added LogPlayView to display timeline and LogPlaybackStatistics message type.
    * [Pull request #1724](https://bitbucket.org/osrf/gazebo/pull-request/1724)

1. Added Time::FormattedString and removed all other FormatTime functions.
    * [Pull request #1710](https://bitbucket.org/osrf/gazebo/pull-request/1710)

1. Added support for Oculus DK2
    * [Pull request #1526](https://bitbucket.org/osrf/gazebo/pull-request/1526)

1. Use collide_bitmask from SDF to perform collision filtering
    * [Pull request #1470](https://bitbucket.org/osrf/gazebo/pull-request/1470)

1. Pass Coulomb surface friction parameters to DART.
    * [Pull request #1420](https://bitbucket.org/osrf/gazebo/pull-request/1420)

1. Added ModelAlign::SetHighlighted
    * [Pull request #1598](https://bitbucket.org/osrf/gazebo/pull-request/1598)

1. Added various Get functions to Visual. Also added a ConvertGeometryType function to msgs.
    * [Pull request #1402](https://bitbucket.org/osrf/gazebo/pull-request/1402)

1. Get and Set visibility of SelectionObj's handles, with unit test.
    * [Pull request #1417](https://bitbucket.org/osrf/gazebo/pull-request/1417)

1. Set material of SelectionObj's handles.
    * [Pull request #1472](https://bitbucket.org/osrf/gazebo/pull-request/1472)

1. Add SelectionObj::Fini with tests and make Visual::Fini virtual
    * [Pull request #1685](https://bitbucket.org/osrf/gazebo/pull-request/1685)

1. Allow link selection with the mouse if parent model already selected.
    * [Pull request #1409](https://bitbucket.org/osrf/gazebo/pull-request/1409)

1. Added ModelRightMenu::EntityTypes.
    * [Pull request #1414](https://bitbucket.org/osrf/gazebo/pull-request/1414)

1. Scale joint visuals according to link size.
    * [Pull request #1591](https://bitbucket.org/osrf/gazebo/pull-request/1591)
    * [Issue #1563](https://bitbucket.org/osrf/gazebo/issue/1563)

1. Added Gazebo/CoM material.
    * [Pull request #1439](https://bitbucket.org/osrf/gazebo/pull-request/1439)

1. Added arc parameter to MeshManager::CreateTube
    * [Pull request #1436](https://bitbucket.org/osrf/gazebo/pull-request/1436)

1. Added View Inertia and InertiaVisual, changed COMVisual to sphere proportional to mass.
    * [Pull request #1445](https://bitbucket.org/osrf/gazebo/pull-request/1445)

1. Added View Link Frame and LinkFrameVisual. Visual::SetTransparency goes into texture_unit.
    * [Pull request #1762](https://bitbucket.org/osrf/gazebo/pull-request/1762)
    * [Issue #853](https://bitbucket.org/osrf/gazebo/issue/853)

1. Changed the position of Save and Cancel buttons on editor dialogs
    * [Pull request #1442](https://bitbucket.org/osrf/gazebo/pull-request/1442)
    * [Issue #1377](https://bitbucket.org/osrf/gazebo/issue/1377)

1. Fixed Visual material updates
    * [Pull request #1454](https://bitbucket.org/osrf/gazebo/pull-request/1454)
    * [Issue #1455](https://bitbucket.org/osrf/gazebo/issue/1455)

1. Added Matrix3::Inverse() and tests
    * [Pull request #1481](https://bitbucket.org/osrf/gazebo/pull-request/1481)

1. Implemented AddLinkForce for ODE.
    * [Pull request #1456](https://bitbucket.org/osrf/gazebo/pull-request/1456)

1. Updated ConfigWidget class to parse enum values.
    * [Pull request #1518](https://bitbucket.org/osrf/gazebo/pull-request/1518)

1. Added PresetManager to physics libraries and corresponding integration test.
    * [Pull request #1471](https://bitbucket.org/osrf/gazebo/pull-request/1471)

1. Sync name and location on SaveDialog.
    * [Pull request #1563](https://bitbucket.org/osrf/gazebo/pull-request/1563)

1. Added Apply Force/Torque dialog
    * [Pull request #1600](https://bitbucket.org/osrf/gazebo/pull-request/1600)

1. Added Apply Force/Torque visuals
    * [Pull request #1619](https://bitbucket.org/osrf/gazebo/pull-request/1619)

1. Added Apply Force/Torque OnMouseRelease and ActivateWindow
    * [Pull request #1699](https://bitbucket.org/osrf/gazebo/pull-request/1699)

1. Added Apply Force/Torque mouse interactions, modes, activation
    * [Pull request #1731](https://bitbucket.org/osrf/gazebo/pull-request/1731)

1. Added inertia pose getter for COMVisual and COMVisual_TEST
    * [Pull request #1581](https://bitbucket.org/osrf/gazebo/pull-request/1581)

1. Model editor updates
    1. Joint preview using JointVisuals.
        * [Pull request #1369](https://bitbucket.org/osrf/gazebo/pull-request/1369)

    1. Added inspector for configuring link, visual, and collision properties.
        * [Pull request #1408](https://bitbucket.org/osrf/gazebo/pull-request/1408)

    1. Saving, exiting, generalizing SaveDialog.
        * [Pull request #1401](https://bitbucket.org/osrf/gazebo/pull-request/1401)

    1. Inspectors redesign
        * [Pull request #1586](https://bitbucket.org/osrf/gazebo/pull-request/1586)

    1. Edit existing model.
        * [Pull request #1425](https://bitbucket.org/osrf/gazebo/pull-request/1425)

    1. Add joint inspector to link's context menu.
        * [Pull request #1449](https://bitbucket.org/osrf/gazebo/pull-request/1449)
        * [Issue #1443](https://bitbucket.org/osrf/gazebo/issue/1443)

    1. Added button to select mesh file on inspector.
        * [Pull request #1460](https://bitbucket.org/osrf/gazebo/pull-request/1460)
        * [Issue #1450](https://bitbucket.org/osrf/gazebo/issue/1450)

    1. Renamed Part to Link.
        * [Pull request #1478](https://bitbucket.org/osrf/gazebo/pull-request/1478)

    1. Fix snapping inside editor.
        * [Pull request #1489](https://bitbucket.org/osrf/gazebo/pull-request/1489)
        * [Issue #1457](https://bitbucket.org/osrf/gazebo/issue/1457)

    1. Moved DataLogger from Window menu to the toolbar and moved screenshot button to the right.
        * [Pull request #1665](https://bitbucket.org/osrf/gazebo/pull-request/1665)

    1. Keep loaded model's name.
        * [Pull request #1516](https://bitbucket.org/osrf/gazebo/pull-request/1516)
        * [Issue #1504](https://bitbucket.org/osrf/gazebo/issue/1504)

    1. Added ExtrudeDialog.
        * [Pull request #1483](https://bitbucket.org/osrf/gazebo/pull-request/1483)

    1. Hide time panel inside editor and keep main window's paused state.
        * [Pull request #1500](https://bitbucket.org/osrf/gazebo/pull-request/1500)

    1. Fixed pose issues and added ModelCreator_TEST.
        * [Pull request #1509](https://bitbucket.org/osrf/gazebo/pull-request/1509)
        * [Issue #1497](https://bitbucket.org/osrf/gazebo/issue/1497)
        * [Issue #1509](https://bitbucket.org/osrf/gazebo/issue/1509)

    1. Added list of links and joints.
        * [Pull request #1515](https://bitbucket.org/osrf/gazebo/pull-request/1515)
        * [Issue #1418](https://bitbucket.org/osrf/gazebo/issue/1418)

    1. Expose API to support adding items to the palette.
        * [Pull request #1565](https://bitbucket.org/osrf/gazebo/pull-request/1565)

    1. Added menu for toggling joint visualization
        * [Pull request #1551](https://bitbucket.org/osrf/gazebo/pull-request/1551)
        * [Issue #1483](https://bitbucket.org/osrf/gazebo/issue/1483)

    1. Add schematic view to model editor
        * [Pull request #1562](https://bitbucket.org/osrf/gazebo/pull-request/1562)

1. Building editor updates
    1. Make palette tips tooltip clickable to open.
        * [Pull request #1519](https://bitbucket.org/osrf/gazebo/pull-request/1519)
        * [Issue #1370](https://bitbucket.org/osrf/gazebo/issue/1370)

    1. Add measurement unit to building inspectors.
        * [Pull request #1741](https://bitbucket.org/osrf/gazebo/pull-request/1741)
        * [Issue #1363](https://bitbucket.org/osrf/gazebo/issue/1363)

    1. Add `BaseInspectorDialog` as a base class for inspectors.
        * [Pull request #1749](https://bitbucket.org/osrf/gazebo/pull-request/1749)

## Gazebo 5.0

### Gazebo 5.4.0 (2017-01-17)

1. Check FSAA support when creating camera render textures
    * [Pull request 2442](https://bitbucket.org/osrf/gazebo/pull-request/2442)
    * [Issue #1837](https://bitbucket.org/osrf/gazebo/issue/1837)

1. Fix mouse picking with transparent visuals
    * [Pull request 2305](https://bitbucket.org/osrf/gazebo/pull-request/2305)
    * [Issue #1956](https://bitbucket.org/osrf/gazebo/issue/1956)

1. Backport fix for DepthCamera visibility mask
    * [Pull request 2286](https://bitbucket.org/osrf/gazebo/pull-request/2286)
    * [Pull request 2287](https://bitbucket.org/osrf/gazebo/pull-request/2287)

1. Backport sensor reset fix
    * [Pull request 2272](https://bitbucket.org/osrf/gazebo/pull-request/2272)
    * [Issue #1917](https://bitbucket.org/osrf/gazebo/issue/1917)

1. Fix model snap tool highlighting
    * [Pull request 2293](https://bitbucket.org/osrf/gazebo/pull-request/2293)
    * [Issue #1955](https://bitbucket.org/osrf/gazebo/issue/1955)

### Gazebo 5.3.0 (2015-04-07)

1. fix: remove back projection
    * [Pull request 2201](https://bitbucket.org/osrf/gazebo/pull-request/2201)
    * A contribution from Yuki Furuta

1. Backport depth camera OSX fix and test
    * [Pull request 2230](https://bitbucket.org/osrf/gazebo/pull-request/2230)

1. Add missing tinyxml includes
    * [Pull request 2216](https://bitbucket.org/osrf/gazebo/pull-request/2216)

1. backport fixes for ffmpeg3 to gazebo5 (from pull request #2154)
    * [Pull request 2161](https://bitbucket.org/osrf/gazebo/pull-request/2161)

1. Check for valid display using xwininfo -root
    * [Pull request 2111](https://bitbucket.org/osrf/gazebo/pull-request/2111)

1. Don't search for sdformat4 on gazebo5, since gazebo5 can't handle sdformat protocol 1.6
    * [Pull request 2092](https://bitbucket.org/osrf/gazebo/pull-request/2092)

1. Fix minimum window height
    * [Pull request 2002](https://bitbucket.org/osrf/gazebo/pull-request/2002)

1. Relax physics tolerances for single-precision bullet
    * [Pull request 1976](https://bitbucket.org/osrf/gazebo/pull-request/1976)

1. Try finding sdformat 4 in gazebo5 branch
    * [Pull request 1972](https://bitbucket.org/osrf/gazebo/pull-request/1972)

1. Fix_send_message (backport of pull request #1951)
    * [Pull request 1964](https://bitbucket.org/osrf/gazebo/pull-request/1964)
    * A contribution from Samuel Lekieffre

1. Export the media path in the cmake config file.
    * [Pull request 1933](https://bitbucket.org/osrf/gazebo/pull-request/1933)

1. Shorten gearbox test since it is failing via timeout on osx
    * [Pull request 1937](https://bitbucket.org/osrf/gazebo/pull-request/1937)

### Gazebo 5.2.1 (2015-10-02)

1. Fix minimum window height
    * Backport of [pull request #1977](https://bitbucket.org/osrf/gazebo/pull-request/1977)
    * [Pull request #2002](https://bitbucket.org/osrf/gazebo/pull-request/2002)
    * [Issue #1706](https://bitbucket.org/osrf/gazebo/issue/1706)

### Gazebo 5.2.0 (2015-10-02)

1. Initialize sigact struct fields that valgrind said were being used uninitialized
    * [Pull request #1809](https://bitbucket.org/osrf/gazebo/pull-request/1809)

1. Add missing ogre includes to ensure macros are properly defined
    * [Pull request #1813](https://bitbucket.org/osrf/gazebo/pull-request/1813)

1. Use ToSDF functions to simplify physics_friction test
    * [Pull request #1808](https://bitbucket.org/osrf/gazebo/pull-request/1808)

1. Added lines to laser sensor visualization
    * [Pull request #1742](https://bitbucket.org/osrf/gazebo/pull-request/1742)
    * [Issue #935](https://bitbucket.org/osrf/gazebo/issue/935)

1. Fix BulletSliderJoint friction for bullet 2.83
    * [Pull request #1686](https://bitbucket.org/osrf/gazebo/pull-request/1686)

1. Fix heightmap model texture loading.
    * [Pull request #1592](https://bitbucket.org/osrf/gazebo/pull-request/1592)

1. Disable failing pr2 test for dart
    * [Pull request #1540](https://bitbucket.org/osrf/gazebo/pull-request/1540)
    * [Issue #1435](https://bitbucket.org/osrf/gazebo/issue/1435)

### Gazebo 5.1.0 (2015-03-20)
1. Backport pull request #1527 (FindOGRE.cmake for non-Debian systems)
  * [Pull request #1532](https://bitbucket.org/osrf/gazebo/pull-request/1532)

1. Respect system cflags when not using USE_UPSTREAM_CFLAGS
  * [Pull request #1531](https://bitbucket.org/osrf/gazebo/pull-request/1531)

1. Allow light manipulation
  * [Pull request #1529](https://bitbucket.org/osrf/gazebo/pull-request/1529)

1. Allow sdformat 2.3.1+ or 3+ and fix tests
  * [Pull request #1484](https://bitbucket.org/osrf/gazebo/pull-request/1484)

1. Add Link::GetWorldAngularMomentum function and test.
  * [Pull request #1482](https://bitbucket.org/osrf/gazebo/pull-request/1482)

1. Preserve previous GAZEBO_MODEL_PATH values when sourcing setup.sh
  * [Pull request #1430](https://bitbucket.org/osrf/gazebo/pull-request/1430)

1. Implement Coulomb joint friction for DART
  * [Pull request #1427](https://bitbucket.org/osrf/gazebo/pull-request/1427)
  * [Issue #1281](https://bitbucket.org/osrf/gazebo/issue/1281)

1. Fix simple shape normals.
    * [Pull request #1477](https://bitbucket.org/osrf/gazebo/pull-request/1477)
    * [Issue #1369](https://bitbucket.org/osrf/gazebo/issue/1369)

1. Use Msg-to-SDF conversion functions in tests, add ServerFixture::SpawnModel(msgs::Model).
    * [Pull request #1466](https://bitbucket.org/osrf/gazebo/pull-request/1466)

1. Added Model Msg-to-SDF conversion functions and test.
    * [Pull request #1429](https://bitbucket.org/osrf/gazebo/pull-request/1429)

1. Added Joint Msg-to-SDF conversion functions and test.
    * [Pull request #1419](https://bitbucket.org/osrf/gazebo/pull-request/1419)

1. Added Visual, Material Msg-to-SDF conversion functions and ShaderType to string conversion functions.
    * [Pull request #1415](https://bitbucket.org/osrf/gazebo/pull-request/1415)

1. Implement Coulomb joint friction for BulletSliderJoint
  * [Pull request #1452](https://bitbucket.org/osrf/gazebo/pull-request/1452)
  * [Issue #1348](https://bitbucket.org/osrf/gazebo/issue/1348)

### Gazebo 5.0.0 (2015-01-27)
1. Support for using [digital elevation maps](http://gazebosim.org/tutorials?tut=dem) has been added to debian packages.

1. C++11 support (C++11 compatible compiler is now required)
    * [Pull request #1340](https://bitbucket.org/osrf/gazebo/pull-request/1340)

1. Implemented private data pointer for the World class.
    * [Pull request #1383](https://bitbucket.org/osrf/gazebo/pull-request/1383)

1. Implemented private data pointer for the Scene class.
    * [Pull request #1385](https://bitbucket.org/osrf/gazebo/pull-request/1385)

1. Added a events::Event::resetWorld event that is triggered when World::Reset is called.
    * [Pull request #1332](https://bitbucket.org/osrf/gazebo/pull-request/1332)
    * [Issue #1375](https://bitbucket.org/osrf/gazebo/issue/1375)

1. Fixed `math::Box::GetCenter` functionality.
    * [Pull request #1278](https://bitbucket.org/osrf/gazebo/pull-request/1278)
    * [Issue #1327](https://bitbucket.org/osrf/gazebo/issue/1327)

1. Added a GUI timer plugin that facilitates the display and control a timer inside the Gazebo UI.
    * [Pull request #1270](https://bitbucket.org/osrf/gazebo/pull-request/1270)

1. Added ability to load plugins via SDF.
    * [Pull request #1261](https://bitbucket.org/osrf/gazebo/pull-request/1261)

1. Added GUIEvent to hide/show the left GUI pane.
    * [Pull request #1269](https://bitbucket.org/osrf/gazebo/pull-request/1269)

1. Modified KeyEventHandler and GLWidget so that hotkeys can be suppressed by custom KeyEvents set up by developers
    * [Pull request #1251](https://bitbucket.org/osrf/gazebo/pull-request/1251)

1. Added ability to read the directory where the log files are stored.
    * [Pull request #1277](https://bitbucket.org/osrf/gazebo/pull-request/1277)

1. Implemented a simulation cloner
    * [Pull request #1180](https://bitbucket.org/osrf/gazebo/pull-request/1180/clone-a-simulation)

1. Added GUI overlay plugins. Users can now write a Gazebo + QT plugin that displays widgets over the render window.
  * [Pull request #1181](https://bitbucket.org/osrf/gazebo/pull-request/1181)

1. Change behavior of Joint::SetVelocity, add Joint::SetVelocityLimit(unsigned int, double)
  * [Pull request #1218](https://bitbucket.org/osrf/gazebo/pull-request/1218)
  * [Issue #964](https://bitbucket.org/osrf/gazebo/issue/964)

1. Implement Coulomb joint friction for ODE
  * [Pull request #1221](https://bitbucket.org/osrf/gazebo/pull-request/1221)
  * [Issue #381](https://bitbucket.org/osrf/gazebo/issue/381)

1. Implement Coulomb joint friction for BulletHingeJoint
  * [Pull request #1317](https://bitbucket.org/osrf/gazebo/pull-request/1317)
  * [Issue #1348](https://bitbucket.org/osrf/gazebo/issue/1348)

1. Implemented camera lens distortion.
  * [Pull request #1213](https://bitbucket.org/osrf/gazebo/pull-request/1213)

1. Kill rogue gzservers left over from failed INTEGRATION_world_clone tests
   and improve robustness of `UNIT_gz_TEST`
  * [Pull request #1232](https://bitbucket.org/osrf/gazebo/pull-request/1232)
  * [Issue #1299](https://bitbucket.org/osrf/gazebo/issue/1299)

1. Added RenderWidget::ShowToolbar to toggle visibility of top toolbar.
  * [Pull request #1248](https://bitbucket.org/osrf/gazebo/pull-request/1248)

1. Fix joint axis visualization.
  * [Pull request #1258](https://bitbucket.org/osrf/gazebo/pull-request/1258)

1. Change UserCamera view control via joysticks. Clean up rate control vs. pose control.
   see UserCamera::OnJoyPose and UserCamera::OnJoyTwist. Added view twist control toggle
   with joystick button 1.
  * [Pull request #1249](https://bitbucket.org/osrf/gazebo/pull-request/1249)

1. Added RenderWidget::GetToolbar to get the top toolbar and change its actions on ModelEditor.
    * [Pull request #1263](https://bitbucket.org/osrf/gazebo/pull-request/1263)

1. Added accessor for MainWindow graphical widget to GuiIface.
    * [Pull request #1250](https://bitbucket.org/osrf/gazebo/pull-request/1250)

1. Added a ConfigWidget class that takes in a google protobuf message and generates widgets for configuring the fields in the message
    * [Pull request #1285](https://bitbucket.org/osrf/gazebo/pull-request/1285)

1. Added GLWidget::OnModelEditor when model editor is triggered, and MainWindow::OnEditorGroup to manually uncheck editor actions.
    * [Pull request #1283](https://bitbucket.org/osrf/gazebo/pull-request/1283)

1. Added Collision, Geometry, Inertial, Surface Msg-to-SDF conversion functions.
    * [Pull request #1315](https://bitbucket.org/osrf/gazebo/pull-request/1315)

1. Added "button modifier" fields (control, shift, and alt) to common::KeyEvent.
    * [Pull request #1325](https://bitbucket.org/osrf/gazebo/pull-request/1325)

1. Added inputs for environment variable GAZEBO_GUI_INI_FILE for reading a custom .ini file.
    * [Pull request #1252](https://bitbucket.org/osrf/gazebo/pull-request/1252)

1. Fixed crash on "permission denied" bug, added insert_model integration test.
    * [Pull request #1329](https://bitbucket.org/osrf/gazebo/pull-request/1329/)

1. Enable simbody joint tests, implement `SimbodyJoint::GetParam`, create
   `Joint::GetParam`, fix bug in `BulletHingeJoint::SetParam`.
    * [Pull request #1404](https://bitbucket.org/osrf/gazebo/pull-request/1404/)

1. Building editor updates
    1. Fixed inspector resizing.
        * [Pull request #1230](https://bitbucket.org/osrf/gazebo/pull-request/1230)
        * [Issue #395](https://bitbucket.org/osrf/gazebo/issue/395)

    1. Doors and windows move proportionally with wall.
        * [Pull request #1231](https://bitbucket.org/osrf/gazebo/pull-request/1231)
        * [Issue #368](https://bitbucket.org/osrf/gazebo/issue/368)

    1. Inspector dialogs stay on top.
        * [Pull request #1229](https://bitbucket.org/osrf/gazebo/pull-request/1229)
        * [Issue #417](https://bitbucket.org/osrf/gazebo/issue/417)

    1. Make model name editable on palette.
        * [Pull request #1239](https://bitbucket.org/osrf/gazebo/pull-request/1239)

    1. Import background image and improve add/delete levels.
        * [Pull request #1214](https://bitbucket.org/osrf/gazebo/pull-request/1214)
        * [Issue #422](https://bitbucket.org/osrf/gazebo/issue/422)
        * [Issue #361](https://bitbucket.org/osrf/gazebo/issue/361)

    1. Fix changing draw mode.
        * [Pull request #1233](https://bitbucket.org/osrf/gazebo/pull-request/1233)
        * [Issue #405](https://bitbucket.org/osrf/gazebo/issue/405)

    1. Tips on palette's top-right corner.
        * [Pull request #1241](https://bitbucket.org/osrf/gazebo/pull-request/1241)

    1. New buttons and layout for the palette.
        * [Pull request #1242](https://bitbucket.org/osrf/gazebo/pull-request/1242)

    1. Individual wall segments instead of polylines.
        * [Pull request #1246](https://bitbucket.org/osrf/gazebo/pull-request/1246)
        * [Issue #389](https://bitbucket.org/osrf/gazebo/issue/389)
        * [Issue #415](https://bitbucket.org/osrf/gazebo/issue/415)

    1. Fix exiting and saving, exiting when there's nothing drawn, fix text on popups.
        * [Pull request #1296](https://bitbucket.org/osrf/gazebo/pull-request/1296)

    1. Display measure for selected wall segment.
        * [Pull request #1291](https://bitbucket.org/osrf/gazebo/pull-request/1291)
        * [Issue #366](https://bitbucket.org/osrf/gazebo/issue/366)

    1. Highlight selected item's 3D visual.
        * [Pull request #1292](https://bitbucket.org/osrf/gazebo/pull-request/1292)

    1. Added color picker to inspector dialogs.
        * [Pull request #1298](https://bitbucket.org/osrf/gazebo/pull-request/1298)

    1. Snapping on by default, off holding Shift. Improved snapping.
        * [Pull request #1304](https://bitbucket.org/osrf/gazebo/pull-request/1304)

    1. Snap walls to length increments, moved scale to SegmentItem and added Get/SetScale, added SegmentItem::SnapAngle and SegmentItem::SnapLength.
        * [Pull request #1311](https://bitbucket.org/osrf/gazebo/pull-request/1311)

    1. Make buildings available in "Insert Models" tab, improve save flow.
        * [Pull request #1312](https://bitbucket.org/osrf/gazebo/pull-request/1312)

    1. Added EditorItem::SetHighlighted.
        * [Pull request #1308](https://bitbucket.org/osrf/gazebo/pull-request/1308)

    1. Current level is transparent, lower levels opaque, higher levels invisible.
        * [Pull request #1303](https://bitbucket.org/osrf/gazebo/pull-request/1303)

    1. Detach all child manips when item is deleted, added BuildingMaker::DetachAllChildren.
        * [Pull request #1316](https://bitbucket.org/osrf/gazebo/pull-request/1316)

    1. Added texture picker to inspector dialogs.
        * [Pull request #1306](https://bitbucket.org/osrf/gazebo/pull-request/1306)

    1. Measures for doors and windows. Added RectItem::angleOnWall and related Get/Set.
        * [Pull request #1322](https://bitbucket.org/osrf/gazebo/pull-request/1322)
        * [Issue #370](https://bitbucket.org/osrf/gazebo/issue/370)

    1. Added Gazebo/BuildingFrame material to display holes for doors and windows on walls.
        * [Pull request #1338](https://bitbucket.org/osrf/gazebo/pull-request/1338)

    1. Added Gazebo/Bricks material to be used as texture on the building editor.
        * [Pull request #1333](https://bitbucket.org/osrf/gazebo/pull-request/1333)

    1. Pick colors from the palette and assign on 3D view. Added mouse and key event handlers to BuildingMaker, and events to communicate from BuildingModelManip to EditorItem.
        * [Pull request #1336](https://bitbucket.org/osrf/gazebo/pull-request/1336)

    1. Pick textures from the palette and assign in 3D view.
        * [Pull request #1368](https://bitbucket.org/osrf/gazebo/pull-request/1368)

1. Model editor updates
    1. Fix adding/removing event filters .
        * [Pull request #1279](https://bitbucket.org/osrf/gazebo/pull-request/1279)

    1. Enabled multi-selection and align tool inside model editor.
        * [Pull request #1302](https://bitbucket.org/osrf/gazebo/pull-request/1302)
        * [Issue #1323](https://bitbucket.org/osrf/gazebo/issue/1323)

    1. Enabled snap mode inside model editor.
        * [Pull request #1331](https://bitbucket.org/osrf/gazebo/pull-request/1331)
        * [Issue #1318](https://bitbucket.org/osrf/gazebo/issue/1318)

    1. Implemented copy/pasting of links.
        * [Pull request #1330](https://bitbucket.org/osrf/gazebo/pull-request/1330)

1. GUI publishes model selection information on ~/selection topic.
    * [Pull request #1318](https://bitbucket.org/osrf/gazebo/pull-request/1318)

## Gazebo 4.0

### Gazebo 4.x.x (2015-xx-xx)

1. Fix build for Bullet 2.83, enable angle wrapping for BulletHingeJoint
    * [Pull request #1664](https://bitbucket.org/osrf/gazebo/pull-request/1664)

### Gazebo 4.1.3 (2015-05-07)

1. Fix saving visual geom SDF values
    * [Pull request #1597](https://bitbucket.org/osrf/gazebo/pull-request/1597)
1. Fix heightmap model texture loading.
    * [Pull request #1595](https://bitbucket.org/osrf/gazebo/pull-request/1595)
1. Fix visual collision scale on separate client
    * [Pull request #1585](https://bitbucket.org/osrf/gazebo/pull-request/1585)
1. Fix several clang compiler warnings
    * [Pull request #1594](https://bitbucket.org/osrf/gazebo/pull-request/1594)
1. Fix blank save / browse dialogs
    * [Pull request #1544](https://bitbucket.org/osrf/gazebo/pull-request/1544)

### Gazebo 4.1.2 (2015-03-20)

1. Fix quaternion documentation: target Gazebo_4.1
    * [Pull request #1525](https://bitbucket.org/osrf/gazebo/pull-request/1525)
1. Speed up World::Step in loops
    * [Pull request #1492](https://bitbucket.org/osrf/gazebo/pull-request/1492)
1. Reduce selection buffer updates -> 4.1
    * [Pull request #1494](https://bitbucket.org/osrf/gazebo/pull-request/1494)
1. Fix loading of SimbodyPhysics parameters
    * [Pull request #1474](https://bitbucket.org/osrf/gazebo/pull-request/1474)
1. Fix heightmap on OSX -> 4.1
    * [Pull request #1455](https://bitbucket.org/osrf/gazebo/pull-request/1455)
1. Remove extra pose tag in a world file that should not be there
    * [Pull request #1458](https://bitbucket.org/osrf/gazebo/pull-request/1458)
1. Better fix for #236 for IMU that doesn't require ABI changes
    * [Pull request #1448](https://bitbucket.org/osrf/gazebo/pull-request/1448)
1. Fix regression of #236 for ImuSensor in 4.1
    * [Pull request #1446](https://bitbucket.org/osrf/gazebo/pull-request/1446)
1. Preserve previous GAZEBO_MODEL_PATH values when sourcing setup.sh
    * [Pull request #1430](https://bitbucket.org/osrf/gazebo/pull-request/1430)
1. issue #857: fix segfault for simbody screw joint when setting limits due to uninitialized limitForce.
    * [Pull request #1423](https://bitbucket.org/osrf/gazebo/pull-request/1423)
1. Allow multiple contact sensors per link (#960)
    * [Pull request #1413](https://bitbucket.org/osrf/gazebo/pull-request/1413)
1. Fix for issue #351, ODE World Step
    * [Pull request #1406](https://bitbucket.org/osrf/gazebo/pull-request/1406)
1. Disable failing InelasticCollision/0 test (#1394)
    * [Pull request #1405](https://bitbucket.org/osrf/gazebo/pull-request/1405)
1. Prevent out of bounds array access in SkidSteerDrivePlugin (found by cppcheck 1.68)
    * [Pull request #1379](https://bitbucket.org/osrf/gazebo/pull-request/1379)

### Gazebo 4.1.1 (2015-01-15)

1. Fix BulletPlaneShape bounding box (#1265)
    * [Pull request #1367](https://bitbucket.org/osrf/gazebo/pull-request/1367)
1. Fix dart linking errors on osx
    * [Pull request #1372](https://bitbucket.org/osrf/gazebo/pull-request/1372)
1. Update to player interfaces
    * [Pull request #1324](https://bitbucket.org/osrf/gazebo/pull-request/1324)
1. Handle GpuLaser name collisions (#1403)
    * [Pull request #1360](https://bitbucket.org/osrf/gazebo/pull-request/1360)
1. Add checks for handling array's with counts of zero, and read specular values
    * [Pull request #1339](https://bitbucket.org/osrf/gazebo/pull-request/1339)
1. Fix model list widget test
    * [Pull request #1327](https://bitbucket.org/osrf/gazebo/pull-request/1327)
1. Fix ogre includes
    * [Pull request #1323](https://bitbucket.org/osrf/gazebo/pull-request/1323)

### Gazebo 4.1.0 (2014-11-20)

1. Modified GUI rendering to improve the rendering update rate.
    * [Pull request #1487](https://bitbucket.org/osrf/gazebo/pull-request/1487)
1. Add ArrangePlugin for arranging groups of models.
   Also add Model::ResetPhysicsStates to call Link::ResetPhysicsStates
   recursively on all links in model.
    * [Pull request #1208](https://bitbucket.org/osrf/gazebo/pull-request/1208)
1. The `gz model` command line tool will output model info using either `-i` for complete info, or `-p` for just the model pose.
    * [Pull request #1212](https://bitbucket.org/osrf/gazebo/pull-request/1212)
    * [DRCSim Issue #389](https://bitbucket.org/osrf/drcsim/issue/389)
1. Added SignalStats class for computing incremental signal statistics.
    * [Pull request #1198](https://bitbucket.org/osrf/gazebo/pull-request/1198)
1. Add InitialVelocityPlugin to setting the initial state of links
    * [Pull request #1237](https://bitbucket.org/osrf/gazebo/pull-request/1237)
1. Added Quaternion::Integrate function.
    * [Pull request #1255](https://bitbucket.org/osrf/gazebo/pull-request/1255)
1. Added ConvertJointType functions, display more joint info on model list.
    * [Pull request #1259](https://bitbucket.org/osrf/gazebo/pull-request/1259)
1. Added ModelListWidget::AddProperty, removed unnecessary checks on ModelListWidget.
    * [Pull request #1271](https://bitbucket.org/osrf/gazebo/pull-request/1271)
1. Fix loading collada meshes with unsupported input semantics.
    * [Pull request #1319](https://bitbucket.org/osrf/gazebo/pull-request/1319)

### Gazebo 4.0.2 (2014-09-23)

1. Fix and improve mechanism to generate pkgconfig libs
    * [Pull request #1207](https://bitbucket.org/osrf/gazebo/pull-request/1207)
    * [Issue #1284](https://bitbucket.org/osrf/gazebo/issue/1284)
1. Added arat.world
    * [Pull request #1205](https://bitbucket.org/osrf/gazebo/pull-request/1205)
1. Update gzprop to output zip files.
    * [Pull request #1197](https://bitbucket.org/osrf/gazebo/pull-request/1197)
1. Make Collision::GetShape a const function
    * [Pull requset #1189](https://bitbucket.org/osrf/gazebo/pull-request/1189)
1. Install missing physics headers
    * [Pull requset #1183](https://bitbucket.org/osrf/gazebo/pull-request/1183)
1. Remove SimbodyLink::AddTorque console message
    * [Pull requset #1185](https://bitbucket.org/osrf/gazebo/pull-request/1185)
1. Fix log xml
    * [Pull requset #1188](https://bitbucket.org/osrf/gazebo/pull-request/1188)

### Gazebo 4.0.0 (2014-08-08)

1. Added lcov support to cmake
    * [Pull request #1047](https://bitbucket.org/osrf/gazebo/pull-request/1047)
1. Fixed memory leak in image conversion
    * [Pull request #1057](https://bitbucket.org/osrf/gazebo/pull-request/1057)
1. Removed deprecated function
    * [Pull request #1067](https://bitbucket.org/osrf/gazebo/pull-request/1067)
1. Improved collada loading performance
    * [Pull request #1066](https://bitbucket.org/osrf/gazebo/pull-request/1066)
    * [Pull request #1082](https://bitbucket.org/osrf/gazebo/pull-request/1082)
    * [Issue #1134](https://bitbucket.org/osrf/gazebo/issue/1134)
1. Implemented a collada exporter
    * [Pull request #1064](https://bitbucket.org/osrf/gazebo/pull-request/1064)
1. Force torque sensor now makes use of sensor's pose.
    * [Pull request #1076](https://bitbucket.org/osrf/gazebo/pull-request/1076)
    * [Issue #940](https://bitbucket.org/osrf/gazebo/issue/940)
1. Fix Model::GetLinks segfault
    * [Pull request #1093](https://bitbucket.org/osrf/gazebo/pull-request/1093)
1. Fix deleting and saving lights in gzserver
    * [Pull request #1094](https://bitbucket.org/osrf/gazebo/pull-request/1094)
    * [Issue #1182](https://bitbucket.org/osrf/gazebo/issue/1182)
    * [Issue #346](https://bitbucket.org/osrf/gazebo/issue/346)
1. Fix Collision::GetWorldPose. The pose of a collision would not update properly.
    * [Pull request #1049](https://bitbucket.org/osrf/gazebo/pull-request/1049)
    * [Issue #1124](https://bitbucket.org/osrf/gazebo/issue/1124)
1. Fixed the animate_box and animate_joints examples
    * [Pull request #1086](https://bitbucket.org/osrf/gazebo/pull-request/1086)
1. Integrated Oculus Rift functionality
    * [Pull request #1074](https://bitbucket.org/osrf/gazebo/pull-request/1074)
    * [Pull request #1136](https://bitbucket.org/osrf/gazebo/pull-request/1136)
    * [Pull request #1139](https://bitbucket.org/osrf/gazebo/pull-request/1139)
1. Updated Base::GetScopedName
    * [Pull request #1104](https://bitbucket.org/osrf/gazebo/pull-request/1104)
1. Fix collada loader from adding duplicate materials into a Mesh
    * [Pull request #1105](https://bitbucket.org/osrf/gazebo/pull-request/1105)
    * [Issue #1180](https://bitbucket.org/osrf/gazebo/issue/1180)
1. Integrated Razer Hydra functionality
    * [Pull request #1083](https://bitbucket.org/osrf/gazebo/pull-request/1083)
    * [Pull request #1109](https://bitbucket.org/osrf/gazebo/pull-request/1109)
1. Added ability to copy and paste models in the GUI
    * [Pull request #1103](https://bitbucket.org/osrf/gazebo/pull-request/1103)
1. Removed unnecessary inclusion of gazebo.hh and common.hh in plugins
    * [Pull request #1111](https://bitbucket.org/osrf/gazebo/pull-request/1111)
1. Added ability to specify custom road textures
    * [Pull request #1027](https://bitbucket.org/osrf/gazebo/pull-request/1027)
1. Added support for DART 4.1
    * [Pull request #1113](https://bitbucket.org/osrf/gazebo/pull-request/1113)
    * [Pull request #1132](https://bitbucket.org/osrf/gazebo/pull-request/1132)
    * [Pull request #1134](https://bitbucket.org/osrf/gazebo/pull-request/1134)
    * [Pull request #1154](https://bitbucket.org/osrf/gazebo/pull-request/1154)
1. Allow position of joints to be directly set.
    * [Pull request #1097](https://bitbucket.org/osrf/gazebo/pull-request/1097)
    * [Issue #1138](https://bitbucket.org/osrf/gazebo/issue/1138)
1. Added extruded polyline geometry
    * [Pull request #1026](https://bitbucket.org/osrf/gazebo/pull-request/1026)
1. Fixed actor animation
    * [Pull request #1133](https://bitbucket.org/osrf/gazebo/pull-request/1133)
    * [Pull request #1141](https://bitbucket.org/osrf/gazebo/pull-request/1141)
1. Generate a versioned cmake config file
    * [Pull request #1153](https://bitbucket.org/osrf/gazebo/pull-request/1153)
    * [Issue #1226](https://bitbucket.org/osrf/gazebo/issue/1226)
1. Added KMeans class
    * [Pull request #1147](https://bitbucket.org/osrf/gazebo/pull-request/1147)
1. Added --summary-range feature to bitbucket pullrequest tool
    * [Pull request #1156](https://bitbucket.org/osrf/gazebo/pull-request/1156)
1. Updated web links
    * [Pull request #1159](https://bitbucket.org/osrf/gazebo/pull-request/1159)
1. Update tests
    * [Pull request #1155](https://bitbucket.org/osrf/gazebo/pull-request/1155)
    * [Pull request #1143](https://bitbucket.org/osrf/gazebo/pull-request/1143)
    * [Pull request #1138](https://bitbucket.org/osrf/gazebo/pull-request/1138)
    * [Pull request #1140](https://bitbucket.org/osrf/gazebo/pull-request/1140)
    * [Pull request #1127](https://bitbucket.org/osrf/gazebo/pull-request/1127)
    * [Pull request #1115](https://bitbucket.org/osrf/gazebo/pull-request/1115)
    * [Pull request #1102](https://bitbucket.org/osrf/gazebo/pull-request/1102)
    * [Pull request #1087](https://bitbucket.org/osrf/gazebo/pull-request/1087)
    * [Pull request #1084](https://bitbucket.org/osrf/gazebo/pull-request/1084)

## Gazebo 3.0

### Gazebo 3.x.x (yyyy-mm-dd)

1. Fixed sonar and wireless sensor visualization
    * [Pull request #1254](https://bitbucket.org/osrf/gazebo/pull-request/1254)
1. Update visual bounding box when model is selected
    * [Pull request #1280](https://bitbucket.org/osrf/gazebo/pull-request/1280)

### Gazebo 3.1.0 (2014-08-08)

1. Implemented Simbody::Link::Set*Vel
    * [Pull request #1160](https://bitbucket.org/osrf/gazebo/pull-request/1160)
    * [Issue #1012](https://bitbucket.org/osrf/gazebo/issue/1012)
1. Added World::RemoveModel function
    * [Pull request #1106](https://bitbucket.org/osrf/gazebo/pull-request/1106)
    * [Issue #1177](https://bitbucket.org/osrf/gazebo/issue/1177)
1. Fix exit from camera follow mode using the escape key
    * [Pull request #1137](https://bitbucket.org/osrf/gazebo/pull-request/1137)
    * [Issue #1220](https://bitbucket.org/osrf/gazebo/issue/1220)
1. Added support for SDF joint spring stiffness and reference positions
    * [Pull request #1117](https://bitbucket.org/osrf/gazebo/pull-request/1117)
1. Removed the gzmodel_create script
    * [Pull request #1130](https://bitbucket.org/osrf/gazebo/pull-request/1130)
1. Added Vector2 dot product
    * [Pull request #1101](https://bitbucket.org/osrf/gazebo/pull-request/1101)
1. Added SetPositionPID and SetVelocityPID to JointController
    * [Pull request #1091](https://bitbucket.org/osrf/gazebo/pull-request/1091)
1. Fix gzclient startup crash with ogre 1.9
    * [Pull request #1098](https://bitbucket.org/osrf/gazebo/pull-request/1098)
    * [Issue #996](https://bitbucket.org/osrf/gazebo/issue/996)
1. Update the bitbucket_pullrequests tool
    * [Pull request #1108](https://bitbucket.org/osrf/gazebo/pull-request/1108)
1. Light properties now remain in place after move by the user via the GUI.
    * [Pull request #1110](https://bitbucket.org/osrf/gazebo/pull-request/1110)
    * [Issue #1211](https://bitbucket.org/osrf/gazebo/issue/1211)
1. Allow position of joints to be directly set.
    * [Pull request #1096](https://bitbucket.org/osrf/gazebo/pull-request/1096)
    * [Issue #1138](https://bitbucket.org/osrf/gazebo/issue/1138)

### Gazebo 3.0.0 (2014-04-11)

1. Fix bug when deleting the sun light
    * [Pull request #1088](https://bitbucket.org/osrf/gazebo/pull-request/1088)
    * [Issue #1133](https://bitbucket.org/osrf/gazebo/issue/1133)
1. Fix ODE screw joint
    * [Pull request #1078](https://bitbucket.org/osrf/gazebo/pull-request/1078)
    * [Issue #1167](https://bitbucket.org/osrf/gazebo/issue/1167)
1. Update joint integration tests
    * [Pull request #1081](https://bitbucket.org/osrf/gazebo/pull-request/1081)
1. Fixed false positives in cppcheck.
    * [Pull request #1061](https://bitbucket.org/osrf/gazebo/pull-request/1061)
1. Made joint axis reference frame relative to child, and updated simbody and dart accordingly.
    * [Pull request #1069](https://bitbucket.org/osrf/gazebo/pull-request/1069)
    * [Issue #494](https://bitbucket.org/osrf/gazebo/issue/494)
    * [Issue #1143](https://bitbucket.org/osrf/gazebo/issue/1143)
1. Added ability to pass vector of strings to SetupClient and SetupServer
    * [Pull request #1068](https://bitbucket.org/osrf/gazebo/pull-request/1068)
    * [Issue #1132](https://bitbucket.org/osrf/gazebo/issue/1132)
1. Fix error correction in screw constraints for ODE
    * [Pull request #1070](https://bitbucket.org/osrf/gazebo/pull-request/1070)
    * [Issue #1159](https://bitbucket.org/osrf/gazebo/issue/1159)
1. Improved pkgconfig with SDF
    * [Pull request #1062](https://bitbucket.org/osrf/gazebo/pull-request/1062)
1. Added a plugin to simulate aero dynamics
    * [Pull request #905](https://bitbucket.org/osrf/gazebo/pull-request/905)
1. Updated bullet support
    * [Issue #1069](https://bitbucket.org/osrf/gazebo/issue/1069)
    * [Pull request #1011](https://bitbucket.org/osrf/gazebo/pull-request/1011)
    * [Pull request #996](https://bitbucket.org/osrf/gazebo/pull-request/966)
    * [Pull request #1024](https://bitbucket.org/osrf/gazebo/pull-request/1024)
1. Updated simbody support
    * [Pull request #995](https://bitbucket.org/osrf/gazebo/pull-request/995)
1. Updated worlds to SDF 1.5
    * [Pull request #1021](https://bitbucket.org/osrf/gazebo/pull-request/1021)
1. Improvements to ODE
    * [Pull request #1001](https://bitbucket.org/osrf/gazebo/pull-request/1001)
    * [Pull request #1014](https://bitbucket.org/osrf/gazebo/pull-request/1014)
    * [Pull request #1015](https://bitbucket.org/osrf/gazebo/pull-request/1015)
    * [Pull request #1016](https://bitbucket.org/osrf/gazebo/pull-request/1016)
1. New command line tool
    * [Pull request #972](https://bitbucket.org/osrf/gazebo/pull-request/972)
1. Graphical user interface improvements
    * [Pull request #971](https://bitbucket.org/osrf/gazebo/pull-request/971)
    * [Pull request #1013](https://bitbucket.org/osrf/gazebo/pull-request/1013)
    * [Pull request #989](https://bitbucket.org/osrf/gazebo/pull-request/989)
1. Created a friction pyramid class
    * [Pull request #935](https://bitbucket.org/osrf/gazebo/pull-request/935)
1. Added GetWorldEnergy functions to Model, Joint, and Link
    * [Pull request #1017](https://bitbucket.org/osrf/gazebo/pull-request/1017)
1. Preparing Gazebo for admission into Ubuntu
    * [Pull request #969](https://bitbucket.org/osrf/gazebo/pull-request/969)
    * [Pull request #998](https://bitbucket.org/osrf/gazebo/pull-request/998)
    * [Pull request #1002](https://bitbucket.org/osrf/gazebo/pull-request/1002)
1. Add method for querying if useImplicitStiffnessDamping flag is set for a given joint
    * [Issue #629](https://bitbucket.org/osrf/gazebo/issue/629)
    * [Pull request #1006](https://bitbucket.org/osrf/gazebo/pull-request/1006)
1. Fix joint axis frames
    * [Issue #494](https://bitbucket.org/osrf/gazebo/issue/494)
    * [Pull request #963](https://bitbucket.org/osrf/gazebo/pull-request/963)
1. Compute joint anchor pose relative to parent
    * [Issue #1029](https://bitbucket.org/osrf/gazebo/issue/1029)
    * [Pull request #982](https://bitbucket.org/osrf/gazebo/pull-request/982)
1. Cleanup the installed worlds
    * [Issue #1036](https://bitbucket.org/osrf/gazebo/issue/1036)
    * [Pull request #984](https://bitbucket.org/osrf/gazebo/pull-request/984)
1. Update to the GPS sensor
    * [Issue #1059](https://bitbucket.org/osrf/gazebo/issue/1059)
    * [Pull request #978](https://bitbucket.org/osrf/gazebo/pull-request/978)
1. Removed libtool from plugin loading
    * [Pull request #981](https://bitbucket.org/osrf/gazebo/pull-request/981)
1. Added functions to get inertial information for a link in the world frame.
    * [Pull request #1005](https://bitbucket.org/osrf/gazebo/pull-request/1005)

## Gazebo 2.0

### Gazebo 2.2.6 (2015-09-28)

1. Backport fixes to setup.sh from pull request #1430 to 2.2 branch
    * [Pull request 1889](https://bitbucket.org/osrf/gazebo/pull-request/1889)
1. Fix heightmap texture loading (2.2)
    * [Pull request 1596](https://bitbucket.org/osrf/gazebo/pull-request/1596)
1. Prevent out of bounds array access in SkidSteerDrivePlugin (found by cppcheck 1.68)
    * [Pull request 1379](https://bitbucket.org/osrf/gazebo/pull-request/1379)
1. Fix build with boost 1.57 for 2.2 branch (#1399)
    * [Pull request 1358](https://bitbucket.org/osrf/gazebo/pull-request/1358)
1. Fix manpage test failures by incrementing year to 2015
    * [Pull request 1361](https://bitbucket.org/osrf/gazebo/pull-request/1361)
1. Fix build for OS X 10.10 (#1304, #1289)
    * [Pull request 1346](https://bitbucket.org/osrf/gazebo/pull-request/1346)
1. Restore ODELink ABI, use Link variables instead (#1354)
    * [Pull request 1347](https://bitbucket.org/osrf/gazebo/pull-request/1347)
1. Fix inertia_ratio test
    * [Pull request 1344](https://bitbucket.org/osrf/gazebo/pull-request/1344)
1. backport collision visual fix -> 2.2
    * [Pull request 1343](https://bitbucket.org/osrf/gazebo/pull-request/1343)
1. Fix two code_check errors on 2.2
    * [Pull request 1314](https://bitbucket.org/osrf/gazebo/pull-request/1314)
1. issue #243 fix Link::GetWorldLinearAccel and Link::GetWorldAngularAccel for ODE
    * [Pull request 1284](https://bitbucket.org/osrf/gazebo/pull-request/1284)

### Gazebo 2.2.3 (2014-04-29)

1. Removed redundant call to World::Init
    * [Pull request #1107](https://bitbucket.org/osrf/gazebo/pull-request/1107)
    * [Issue #1208](https://bitbucket.org/osrf/gazebo/issue/1208)
1. Return proper error codes when gazebo exits
    * [Pull request #1085](https://bitbucket.org/osrf/gazebo/pull-request/1085)
    * [Issue #1178](https://bitbucket.org/osrf/gazebo/issue/1178)
1. Fixed Camera::GetWorldRotation().
    * [Pull request #1071](https://bitbucket.org/osrf/gazebo/pull-request/1071)
    * [Issue #1087](https://bitbucket.org/osrf/gazebo/issue/1087)
1. Fixed memory leak in image conversion
    * [Pull request #1073](https://bitbucket.org/osrf/gazebo/pull-request/1073)

### Gazebo 2.2.1 (xxxx-xx-xx)

1. Fix heightmap model texture loading.
    * [Pull request #1596](https://bitbucket.org/osrf/gazebo/pull-request/1596)

### Gazebo 2.2.0 (2014-01-10)

1. Fix compilation when using OGRE-1.9 (full support is being worked on)
    * [Issue #994](https://bitbucket.org/osrf/gazebo/issue/994)
    * [Issue #995](https://bitbucket.org/osrf/gazebo/issue/995)
    * [Issue #996](https://bitbucket.org/osrf/gazebo/issue/996)
    * [Pull request #883](https://bitbucket.org/osrf/gazebo/pull-request/883)
1. Added unit test for issue 624.
    * [Issue #624](https://bitbucket.org/osrf/gazebo/issue/624).
    * [Pull request #889](https://bitbucket.org/osrf/gazebo/pull-request/889)
1. Use 3x3 PCF shadows for smoother shadows.
    * [Pull request #887](https://bitbucket.org/osrf/gazebo/pull-request/887)
1. Update manpage copyright to 2014.
    * [Pull request #893](https://bitbucket.org/osrf/gazebo/pull-request/893)
1. Added friction integration test .
    * [Pull request #885](https://bitbucket.org/osrf/gazebo/pull-request/885)
1. Fix joint anchor when link pose is not specified.
    * [Issue #978](https://bitbucket.org/osrf/gazebo/issue/978)
    * [Pull request #862](https://bitbucket.org/osrf/gazebo/pull-request/862)
1. Added (ESC) tooltip for GUI Selection Mode icon.
    * [Issue #993](https://bitbucket.org/osrf/gazebo/issue/993)
    * [Pull request #888](https://bitbucket.org/osrf/gazebo/pull-request/888)
1. Removed old comment about resolved issue.
    * [Issue #837](https://bitbucket.org/osrf/gazebo/issue/837)
    * [Pull request #880](https://bitbucket.org/osrf/gazebo/pull-request/880)
1. Made SimbodyLink::Get* function thread-safe
    * [Issue #918](https://bitbucket.org/osrf/gazebo/issue/918)
    * [Pull request #872](https://bitbucket.org/osrf/gazebo/pull-request/872)
1. Suppressed spurious gzlog messages in ODE::Body
    * [Issue #983](https://bitbucket.org/osrf/gazebo/issue/983)
    * [Pull request #875](https://bitbucket.org/osrf/gazebo/pull-request/875)
1. Fixed Force Torque Sensor Test by properly initializing some values.
    * [Issue #982](https://bitbucket.org/osrf/gazebo/issue/982)
    * [Pull request #869](https://bitbucket.org/osrf/gazebo/pull-request/869)
1. Added breakable joint plugin to support breakable walls.
    * [Pull request #865](https://bitbucket.org/osrf/gazebo/pull-request/865)
1. Used different tuple syntax to fix compilation on OSX mavericks.
    * [Issue #947](https://bitbucket.org/osrf/gazebo/issue/947)
    * [Pull request #858](https://bitbucket.org/osrf/gazebo/pull-request/858)
1. Fixed sonar test and deprecation warning.
    * [Pull request #856](https://bitbucket.org/osrf/gazebo/pull-request/856)
1. Speed up test compilation.
    * Part of [Issue #955](https://bitbucket.org/osrf/gazebo/issue/955)
    * [Pull request #846](https://bitbucket.org/osrf/gazebo/pull-request/846)
1. Added Joint::SetEffortLimit API
    * [Issue #923](https://bitbucket.org/osrf/gazebo/issue/923)
    * [Pull request #808](https://bitbucket.org/osrf/gazebo/pull-request/808)
1. Made bullet output less verbose.
    * [Pull request #839](https://bitbucket.org/osrf/gazebo/pull-request/839)
1. Convergence acceleration and stability tweak to make atlas_v3 stable
    * [Issue #895](https://bitbucket.org/osrf/gazebo/issue/895)
    * [Pull request #772](https://bitbucket.org/osrf/gazebo/pull-request/772)
1. Added colors, textures and world files for the SPL RoboCup environment
    * [Pull request #838](https://bitbucket.org/osrf/gazebo/pull-request/838)
1. Fixed bitbucket_pullrequests tool to work with latest BitBucket API.
    * [Issue #933](https://bitbucket.org/osrf/gazebo/issue/933)
    * [Pull request #841](https://bitbucket.org/osrf/gazebo/pull-request/841)
1. Fixed cppcheck warnings.
    * [Pull request #842](https://bitbucket.org/osrf/gazebo/pull-request/842)

### Gazebo 2.1.0 (2013-11-08)
1. Fix mainwindow unit test
    * [Pull request #752](https://bitbucket.org/osrf/gazebo/pull-request/752)
1. Visualize moment of inertia
    * Pull request [#745](https://bitbucket.org/osrf/gazebo/pull-request/745), [#769](https://bitbucket.org/osrf/gazebo/pull-request/769), [#787](https://bitbucket.org/osrf/gazebo/pull-request/787)
    * [Issue #203](https://bitbucket.org/osrf/gazebo/issue/203)
1. Update tool to count lines of code
    * [Pull request #758](https://bitbucket.org/osrf/gazebo/pull-request/758)
1. Implement World::Clear
    * Pull request [#785](https://bitbucket.org/osrf/gazebo/pull-request/785), [#804](https://bitbucket.org/osrf/gazebo/pull-request/804)
1. Improve Bullet support
    * [Pull request #805](https://bitbucket.org/osrf/gazebo/pull-request/805)
1. Fix doxygen spacing
    * [Pull request #740](https://bitbucket.org/osrf/gazebo/pull-request/740)
1. Add tool to generate model images for thepropshop.org
    * [Pull request #734](https://bitbucket.org/osrf/gazebo/pull-request/734)
1. Added paging support for terrains
    * [Pull request #707](https://bitbucket.org/osrf/gazebo/pull-request/707)
1. Added plugin path to LID_LIBRARY_PATH in setup.sh
    * [Pull request #750](https://bitbucket.org/osrf/gazebo/pull-request/750)
1. Fix for OSX
    * [Pull request #766](https://bitbucket.org/osrf/gazebo/pull-request/766)
    * [Pull request #786](https://bitbucket.org/osrf/gazebo/pull-request/786)
    * [Issue #906](https://bitbucket.org/osrf/gazebo/issue/906)
1. Update copyright information
    * [Pull request #771](https://bitbucket.org/osrf/gazebo/pull-request/771)
1. Enable screen dependent tests
    * [Pull request #764](https://bitbucket.org/osrf/gazebo/pull-request/764)
    * [Issue #811](https://bitbucket.org/osrf/gazebo/issue/811)
1. Fix gazebo command line help message
    * [Pull request #775](https://bitbucket.org/osrf/gazebo/pull-request/775)
    * [Issue #898](https://bitbucket.org/osrf/gazebo/issue/898)
1. Fix man page test
    * [Pull request #774](https://bitbucket.org/osrf/gazebo/pull-request/774)
1. Improve load time by reducing calls to RTShader::Update
    * [Pull request #773](https://bitbucket.org/osrf/gazebo/pull-request/773)
    * [Issue #877](https://bitbucket.org/osrf/gazebo/issue/877)
1. Fix joint visualization
    * [Pull request #776](https://bitbucket.org/osrf/gazebo/pull-request/776)
    * [Pull request #802](https://bitbucket.org/osrf/gazebo/pull-request/802)
    * [Issue #464](https://bitbucket.org/osrf/gazebo/issue/464)
1. Add helpers to fix NaN
    * [Pull request #742](https://bitbucket.org/osrf/gazebo/pull-request/742)
1. Fix model resizing via the GUI
    * [Pull request #763](https://bitbucket.org/osrf/gazebo/pull-request/763)
    * [Issue #885](https://bitbucket.org/osrf/gazebo/issue/885)
1. Simplify gzlog test by using sha1
    * [Pull request #781](https://bitbucket.org/osrf/gazebo/pull-request/781)
    * [Issue #837](https://bitbucket.org/osrf/gazebo/issue/837)
1. Enable cppcheck for header files
    * [Pull request #782](https://bitbucket.org/osrf/gazebo/pull-request/782)
    * [Issue #907](https://bitbucket.org/osrf/gazebo/issue/907)
1. Fix broken regression test
    * [Pull request #784](https://bitbucket.org/osrf/gazebo/pull-request/784)
    * [Issue #884](https://bitbucket.org/osrf/gazebo/issue/884)
1. All simbody and dart to pass tests
    * [Pull request #790](https://bitbucket.org/osrf/gazebo/pull-request/790)
    * [Issue #873](https://bitbucket.org/osrf/gazebo/issue/873)
1. Fix camera rotation from SDF
    * [Pull request #789](https://bitbucket.org/osrf/gazebo/pull-request/789)
    * [Issue #920](https://bitbucket.org/osrf/gazebo/issue/920)
1. Fix bitbucket pullrequest command line tool to match new API
    * [Pull request #803](https://bitbucket.org/osrf/gazebo/pull-request/803)
1. Fix transceiver spawn errors in tests
    * [Pull request #811](https://bitbucket.org/osrf/gazebo/pull-request/811)
    * [Pull request #814](https://bitbucket.org/osrf/gazebo/pull-request/814)

### Gazebo 2.0.0 (2013-10-08)
1. Refactor code check tool.
    * [Pull Request #669](https://bitbucket.org/osrf/gazebo/pull-request/669)
1. Added pull request tool for Bitbucket.
    * [Pull Request #670](https://bitbucket.org/osrf/gazebo/pull-request/670)
    * [Pull Request #691](https://bitbucket.org/osrf/gazebo/pull-request/671)
1. New wireless receiver and transmitter sensor models.
    * [Pull Request #644](https://bitbucket.org/osrf/gazebo/pull-request/644)
    * [Pull Request #675](https://bitbucket.org/osrf/gazebo/pull-request/675)
    * [Pull Request #727](https://bitbucket.org/osrf/gazebo/pull-request/727)
1. Audio support using OpenAL.
    * [Pull Request #648](https://bitbucket.org/osrf/gazebo/pull-request/648)
    * [Pull Request #704](https://bitbucket.org/osrf/gazebo/pull-request/704)
1. Simplify command-line parsing of gztopic echo output.
    * [Pull Request #674](https://bitbucket.org/osrf/gazebo/pull-request/674)
    * Resolves: [Issue #795](https://bitbucket.org/osrf/gazebo/issue/795)
1. Use UNIX directories through the user of GNUInstallDirs cmake module.
    * [Pull Request #676](https://bitbucket.org/osrf/gazebo/pull-request/676)
    * [Pull Request #681](https://bitbucket.org/osrf/gazebo/pull-request/681)
1. New GUI interactions for object manipulation.
    * [Pull Request #634](https://bitbucket.org/osrf/gazebo/pull-request/634)
1. Fix for OSX menubar.
    * [Pull Request #677](https://bitbucket.org/osrf/gazebo/pull-request/677)
1. Remove internal SDF directories and dependencies.
    * [Pull Request #680](https://bitbucket.org/osrf/gazebo/pull-request/680)
1. Add minimum version for sdformat.
    * [Pull Request #682](https://bitbucket.org/osrf/gazebo/pull-request/682)
    * Resolves: [Issue #818](https://bitbucket.org/osrf/gazebo/issue/818)
1. Allow different gtest parameter types with ServerFixture
    * [Pull Request #686](https://bitbucket.org/osrf/gazebo/pull-request/686)
    * Resolves: [Issue #820](https://bitbucket.org/osrf/gazebo/issue/820)
1. GUI model scaling when using Bullet.
    * [Pull Request #683](https://bitbucket.org/osrf/gazebo/pull-request/683)
1. Fix typo in cmake config.
    * [Pull Request #694](https://bitbucket.org/osrf/gazebo/pull-request/694)
    * Resolves: [Issue #824](https://bitbucket.org/osrf/gazebo/issue/824)
1. Remove gazebo include subdir from pkgconfig and cmake config.
    * [Pull Request #691](https://bitbucket.org/osrf/gazebo/pull-request/691)
1. Torsional spring demo
    * [Pull Request #693](https://bitbucket.org/osrf/gazebo/pull-request/693)
1. Remove repeated call to SetAxis in Joint.cc
    * [Pull Request #695](https://bitbucket.org/osrf/gazebo/pull-request/695)
    * Resolves: [Issue #823](https://bitbucket.org/osrf/gazebo/issue/823)
1. Add test for rotational joints.
    * [Pull Request #697](https://bitbucket.org/osrf/gazebo/pull-request/697)
    * Resolves: [Issue #820](https://bitbucket.org/osrf/gazebo/issue/820)
1. Fix compilation of tests using Joint base class
    * [Pull Request #701](https://bitbucket.org/osrf/gazebo/pull-request/701)
1. Terrain paging implemented.
    * [Pull Request #687](https://bitbucket.org/osrf/gazebo/pull-request/687)
1. Improve timeout error reporting in ServerFixture
    * [Pull Request #705](https://bitbucket.org/osrf/gazebo/pull-request/705)
1. Fix mouse picking for cases where visuals overlap with the laser
    * [Pull Request #709](https://bitbucket.org/osrf/gazebo/pull-request/709)
1. Fix string literals for OSX
    * [Pull Request #712](https://bitbucket.org/osrf/gazebo/pull-request/712)
    * Resolves: [Issue #803](https://bitbucket.org/osrf/gazebo/issue/803)
1. Support for ENABLE_TESTS_COMPILATION cmake parameter
    * [Pull Request #708](https://bitbucket.org/osrf/gazebo/pull-request/708)
1. Updated system gui plugin
    * [Pull Request #702](https://bitbucket.org/osrf/gazebo/pull-request/702)
1. Fix force torque unit test issue
    * [Pull Request #673](https://bitbucket.org/osrf/gazebo/pull-request/673)
    * Resolves: [Issue #813](https://bitbucket.org/osrf/gazebo/issue/813)
1. Use variables to control auto generation of CFlags
    * [Pull Request #699](https://bitbucket.org/osrf/gazebo/pull-request/699)
1. Remove deprecated functions.
    * [Pull Request #715](https://bitbucket.org/osrf/gazebo/pull-request/715)
1. Fix typo in `Camera.cc`
    * [Pull Request #719](https://bitbucket.org/osrf/gazebo/pull-request/719)
    * Resolves: [Issue #846](https://bitbucket.org/osrf/gazebo/issue/846)
1. Performance improvements
    * [Pull Request #561](https://bitbucket.org/osrf/gazebo/pull-request/561)
1. Fix gripper model.
    * [Pull Request #713](https://bitbucket.org/osrf/gazebo/pull-request/713)
    * Resolves: [Issue #314](https://bitbucket.org/osrf/gazebo/issue/314)
1. First part of Simbody integration
    * [Pull Request #716](https://bitbucket.org/osrf/gazebo/pull-request/716)

## Gazebo 1.9

### Gazebo 1.9.6 (2014-04-29)

1. Refactored inertia ratio reduction for ODE
    * [Pull request #1114](https://bitbucket.org/osrf/gazebo/pull-request/1114)
1. Improved collada loading performance
    * [Pull request #1075](https://bitbucket.org/osrf/gazebo/pull-request/1075)

### Gazebo 1.9.3 (2014-01-10)

1. Add thickness to plane to remove shadow flickering.
    * [Pull request #886](https://bitbucket.org/osrf/gazebo/pull-request/886)
1. Temporary GUI shadow toggle fix.
    * [Issue #925](https://bitbucket.org/osrf/gazebo/issue/925)
    * [Pull request #868](https://bitbucket.org/osrf/gazebo/pull-request/868)
1. Fix memory access bugs with libc++ on mavericks.
    * [Issue #965](https://bitbucket.org/osrf/gazebo/issue/965)
    * [Pull request #857](https://bitbucket.org/osrf/gazebo/pull-request/857)
    * [Pull request #881](https://bitbucket.org/osrf/gazebo/pull-request/881)
1. Replaced printf with cout in gztopic hz.
    * [Issue #969](https://bitbucket.org/osrf/gazebo/issue/969)
    * [Pull request #854](https://bitbucket.org/osrf/gazebo/pull-request/854)
1. Add Dark grey material and fix indentation.
    * [Pull request #851](https://bitbucket.org/osrf/gazebo/pull-request/851)
1. Fixed sonar sensor unit test.
    * [Pull request #848](https://bitbucket.org/osrf/gazebo/pull-request/848)
1. Convergence acceleration and stability tweak to make atlas_v3 stable.
    * [Pull request #845](https://bitbucket.org/osrf/gazebo/pull-request/845)
1. Update gtest to 1.7.0 to resolve problems with libc++.
    * [Issue #947](https://bitbucket.org/osrf/gazebo/issue/947)
    * [Pull request #827](https://bitbucket.org/osrf/gazebo/pull-request/827)
1. Fixed LD_LIBRARY_PATH for plugins.
    * [Issue #957](https://bitbucket.org/osrf/gazebo/issue/957)
    * [Pull request #844](https://bitbucket.org/osrf/gazebo/pull-request/844)
1. Fix transceiver sporadic errors.
    * Backport of [pull request #811](https://bitbucket.org/osrf/gazebo/pull-request/811)
    * [Pull request #836](https://bitbucket.org/osrf/gazebo/pull-request/836)
1. Modified the MsgTest to be deterministic with time checks.
    * [Pull request #843](https://bitbucket.org/osrf/gazebo/pull-request/843)
1. Fixed seg fault in LaserVisual.
    * [Issue #950](https://bitbucket.org/osrf/gazebo/issue/950)
    * [Pull request #832](https://bitbucket.org/osrf/gazebo/pull-request/832)
1. Implemented the option to disable tests that need a working screen to run properly.
    * Backport of [Pull request #764](https://bitbucket.org/osrf/gazebo/pull-request/764)
    * [Pull request #837](https://bitbucket.org/osrf/gazebo/pull-request/837)
1. Cleaned up gazebo shutdown.
    * [Pull request #829](https://bitbucket.org/osrf/gazebo/pull-request/829)
1. Fixed bug associated with loading joint child links.
    * [Issue #943](https://bitbucket.org/osrf/gazebo/issue/943)
    * [Pull request #820](https://bitbucket.org/osrf/gazebo/pull-request/820)

### Gazebo 1.9.2 (2013-11-08)
1. Fix enable/disable sky and clouds from SDF
    * [Pull request #809](https://bitbucket.org/osrf/gazebo/pull-request/809])
1. Fix occasional blank GUI screen on startup
    * [Pull request #815](https://bitbucket.org/osrf/gazebo/pull-request/815])
1. Fix GPU laser when interacting with heightmaps
    * [Pull request #796](https://bitbucket.org/osrf/gazebo/pull-request/796])
1. Added API/ABI checker command line tool
    * [Pull request #765](https://bitbucket.org/osrf/gazebo/pull-request/765])
1. Added gtest version information
    * [Pull request #801](https://bitbucket.org/osrf/gazebo/pull-request/801])
1. Fix GUI world saving
    * [Pull request #806](https://bitbucket.org/osrf/gazebo/pull-request/806])
1. Enable anti-aliasing for camera sensor
    * [Pull request #800](https://bitbucket.org/osrf/gazebo/pull-request/800])
1. Make sensor noise deterministic
    * [Pull request #788](https://bitbucket.org/osrf/gazebo/pull-request/788])
1. Fix build problem
    * [Issue #901](https://bitbucket.org/osrf/gazebo/issue/901)
    * [Pull request #778](https://bitbucket.org/osrf/gazebo/pull-request/778])
1. Fix a typo in Camera.cc
    * [Pull request #720](https://bitbucket.org/osrf/gazebo/pull-request/720])
    * [Issue #846](https://bitbucket.org/osrf/gazebo/issue/846)
1. Fix OSX menu bar
    * [Pull request #688](https://bitbucket.org/osrf/gazebo/pull-request/688])
1. Fix gazebo::init by calling sdf::setFindCallback() before loading the sdf in gzfactory.
    * [Pull request #678](https://bitbucket.org/osrf/gazebo/pull-request/678])
    * [Issue #817](https://bitbucket.org/osrf/gazebo/issue/817)

### Gazebo 1.9.1 (2013-08-20)
* Deprecate header files that require case-sensitive filesystem (e.g. Common.hh, Physics.hh) [https://bitbucket.org/osrf/gazebo/pull-request/638/fix-for-775-deprecate-headers-that-require]
* Initial support for building on Mac OS X [https://bitbucket.org/osrf/gazebo/pull-request/660/osx-support-for-gazebo-19] [https://bitbucket.org/osrf/gazebo/pull-request/657/cmake-fixes-for-osx]
* Fixes for various issues [https://bitbucket.org/osrf/gazebo/pull-request/635/fix-for-issue-792/diff] [https://bitbucket.org/osrf/gazebo/pull-request/628/allow-scoped-and-non-scoped-joint-names-to/diff] [https://bitbucket.org/osrf/gazebo/pull-request/636/fix-build-dependency-in-message-generation/diff] [https://bitbucket.org/osrf/gazebo/pull-request/639/make-the-unversioned-setupsh-a-copy-of-the/diff] [https://bitbucket.org/osrf/gazebo/pull-request/650/added-missing-lib-to-player-client-library/diff] [https://bitbucket.org/osrf/gazebo/pull-request/656/install-gzmode_create-without-sh-suffix/diff]

### Gazebo 1.9.0 (2013-07-23)
* Use external package [sdformat](https://bitbucket.org/osrf/sdformat) for sdf parsing, refactor the `Element::GetValue*` function calls, and deprecate Gazebo's internal sdf parser [https://bitbucket.org/osrf/gazebo/pull-request/627]
* Improved ROS support ([[Tutorials#ROS_Integration |documentation here]]) [https://bitbucket.org/osrf/gazebo/pull-request/559]
* Added Sonar, Force-Torque, and Tactile Pressure sensors [https://bitbucket.org/osrf/gazebo/pull-request/557], [https://bitbucket.org/osrf/gazebo/pull-request/567]
* Add compile-time defaults for environment variables so that sourcing setup.sh is unnecessary in most cases [https://bitbucket.org/osrf/gazebo/pull-request/620]
* Enable user camera to follow objects in client window [https://bitbucket.org/osrf/gazebo/pull-request/603]
* Install protobuf message files for use in custom messages [https://bitbucket.org/osrf/gazebo/pull-request/614]
* Change default compilation flags to improve debugging [https://bitbucket.org/osrf/gazebo/pull-request/617]
* Change to supported relative include paths [https://bitbucket.org/osrf/gazebo/pull-request/594]
* Fix display of laser scans when sensor is rotated [https://bitbucket.org/osrf/gazebo/pull-request/599]

## Gazebo 1.8

### Gazebo 1.8.7 (2013-07-16)
* Fix bug in URDF parsing of Vector3 elements [https://bitbucket.org/osrf/gazebo/pull-request/613]
* Fix compilation errors with newest libraries [https://bitbucket.org/osrf/gazebo/pull-request/615]

### Gazebo 1.8.6 (2013-06-07)
* Fix inertia lumping in the URDF parser[https://bitbucket.org/osrf/gazebo/pull-request/554]
* Fix for ODEJoint CFM damping sign error [https://bitbucket.org/osrf/gazebo/pull-request/586]
* Fix transport memory growth[https://bitbucket.org/osrf/gazebo/pull-request/584]
* Reduce log file data in order to reduce buffer growth that results in out of memory kernel errors[https://bitbucket.org/osrf/gazebo/pull-request/587]

### Gazebo 1.8.5 (2013-06-04)
* Fix Gazebo build for machines without a valid display.[https://bitbucket.org/osrf/gazebo/commits/37f00422eea03365b839a632c1850431ee6a1d67]

### Gazebo 1.8.4 (2013-06-03)
* Fix UDRF to SDF converter so that URDF gazebo extensions are applied to all collisions in a link.[https://bitbucket.org/osrf/gazebo/pull-request/579]
* Prevent transport layer from locking when a gzclient connects to a gzserver over a connection with high latency.[https://bitbucket.org/osrf/gazebo/pull-request/572]
* Improve performance and fix uninitialized conditional jumps.[https://bitbucket.org/osrf/gazebo/pull-request/571]

### Gazebo 1.8.3 (2013-06-03)
* Fix for gzlog hanging when gzserver is not present or not responsive[https://bitbucket.org/osrf/gazebo/pull-request/577]
* Fix occasional segfault when generating log files[https://bitbucket.org/osrf/gazebo/pull-request/575]
* Performance improvement to ODE[https://bitbucket.org/osrf/gazebo/pull-request/556]
* Fix node initialization[https://bitbucket.org/osrf/gazebo/pull-request/570]
* Fix GPU laser Hz rate reduction when sensor moved away from world origin[https://bitbucket.org/osrf/gazebo/pull-request/566]
* Fix incorrect lighting in camera sensors when GPU laser is subscribe to[https://bitbucket.org/osrf/gazebo/pull-request/563]

### Gazebo 1.8.2 (2013-05-28)
* ODE performance improvements[https://bitbucket.org/osrf/gazebo/pull-request/535][https://bitbucket.org/osrf/gazebo/pull-request/537]
* Fixed tests[https://bitbucket.org/osrf/gazebo/pull-request/538][https://bitbucket.org/osrf/gazebo/pull-request/541][https://bitbucket.org/osrf/gazebo/pull-request/542]
* Fixed sinking vehicle bug[https://bitbucket.org/osrf/drcsim/issue/300] in pull-request[https://bitbucket.org/osrf/gazebo/pull-request/538]
* Fix GPU sensor throttling[https://bitbucket.org/osrf/gazebo/pull-request/536]
* Reduce string comparisons for better performance[https://bitbucket.org/osrf/gazebo/pull-request/546]
* Contact manager performance improvements[https://bitbucket.org/osrf/gazebo/pull-request/543]
* Transport performance improvements[https://bitbucket.org/osrf/gazebo/pull-request/548]
* Reduce friction noise[https://bitbucket.org/osrf/gazebo/pull-request/545]

### Gazebo 1.8.1 (2013-05-22)
* Please note that 1.8.1 contains a bug[https://bitbucket.org/osrf/drcsim/issue/300] that causes interpenetration between objects in resting contact to grow slowly.  Please update to 1.8.2 for the patch.
* Added warm starting[https://bitbucket.org/osrf/gazebo/pull-request/529]
* Reduced console output[https://bitbucket.org/osrf/gazebo/pull-request/533]
* Improved off screen rendering performance[https://bitbucket.org/osrf/gazebo/pull-request/530]
* Performance improvements [https://bitbucket.org/osrf/gazebo/pull-request/535] [https://bitbucket.org/osrf/gazebo/pull-request/537]

### Gazebo 1.8.0 (2013-05-17)
* Fixed slider axis [https://bitbucket.org/osrf/gazebo/pull-request/527]
* Fixed heightmap shadows [https://bitbucket.org/osrf/gazebo/pull-request/525]
* Fixed model and canonical link pose [https://bitbucket.org/osrf/gazebo/pull-request/519]
* Fixed OSX message header[https://bitbucket.org/osrf/gazebo/pull-request/524]
* Added zlib compression for logging [https://bitbucket.org/osrf/gazebo/pull-request/515]
* Allow clouds to be disabled in cameras [https://bitbucket.org/osrf/gazebo/pull-request/507]
* Camera rendering performance [https://bitbucket.org/osrf/gazebo/pull-request/528]


## Gazebo 1.7

### Gazebo 1.7.3 (2013-05-08)
* Fixed log cleanup (again) [https://bitbucket.org/osrf/gazebo/pull-request/511/fix-log-cleanup-logic]

### Gazebo 1.7.2 (2013-05-07)
* Fixed log cleanup [https://bitbucket.org/osrf/gazebo/pull-request/506/fix-gzlog-stop-command-line]
* Minor documentation fix [https://bitbucket.org/osrf/gazebo/pull-request/488/minor-documentation-fix]

### Gazebo 1.7.1 (2013-04-19)
* Fixed tests
* IMU sensor receives time stamped data from links
* Fix saving image frames [https://bitbucket.org/osrf/gazebo/pull-request/466/fix-saving-frames/diff]
* Wireframe rendering in GUI [https://bitbucket.org/osrf/gazebo/pull-request/414/allow-rendering-of-models-in-wireframe]
* Improved logging performance [https://bitbucket.org/osrf/gazebo/pull-request/457/improvements-to-gzlog-filter-and-logging]
* Viscous mud model [https://bitbucket.org/osrf/gazebo/pull-request/448/mud-plugin/diff]

## Gazebo 1.6

### Gazebo 1.6.3 (2013-04-15)
* Fixed a [critical SDF bug](https://bitbucket.org/osrf/gazebo/pull-request/451)
* Fixed a [laser offset bug](https://bitbucket.org/osrf/gazebo/pull-request/449)

### Gazebo 1.6.2 (2013-04-14)
* Fix for fdir1 physics property [https://bitbucket.org/osrf/gazebo/pull-request/429/fixes-to-treat-fdir1-better-1-rotate-into/diff]
* Fix for force torque sensor [https://bitbucket.org/osrf/gazebo/pull-request/447]
* SDF documentation fix [https://bitbucket.org/osrf/gazebo/issue/494/joint-axis-reference-frame-doesnt-match]

### Gazebo 1.6.1 (2013-04-05)
* Switch default build type to Release.

### Gazebo 1.6.0 (2013-04-05)
* Improvements to inertia in rubble pile
* Various Bullet integration advances.
* Noise models for ray, camera, and imu sensors.
* SDF 1.4, which accommodates more physics engine parameters and also some sensor noise models.
* Initial support for making movies from within Gazebo.
* Many performance improvements.
* Many bug fixes.
* Progress toward to building on OS X.

## Gazebo 1.5

### Gazebo 1.5.0 (2013-03-11)
* Partial integration of Bullet
  * Includes: cubes, spheres, cylinders, planes, meshes, revolute joints, ray sensors
* GUI Interface for log writing.
* Threaded sensors.
* Multi-camera sensor.

* Fixed the following issues:
 * [https://bitbucket.org/osrf/gazebo/issue/236 Issue #236]
 * [https://bitbucket.org/osrf/gazebo/issue/507 Issue #507]
 * [https://bitbucket.org/osrf/gazebo/issue/530 Issue #530]
 * [https://bitbucket.org/osrf/gazebo/issue/279 Issue #279]
 * [https://bitbucket.org/osrf/gazebo/issue/529 Issue #529]
 * [https://bitbucket.org/osrf/gazebo/issue/239 Issue #239]
 * [https://bitbucket.org/osrf/gazebo/issue/5 Issue #5]

## Gazebo 1.4

### Gazebo 1.4.0 (2013-02-01)
* New Features:
 * GUI elements to display messages from the server.
 * Multi-floor building editor and creator.
 * Improved sensor visualizations.
 * Improved mouse interactions

* Fixed the following issues:
 * [https://bitbucket.org/osrf/gazebo/issue/16 Issue #16]
 * [https://bitbucket.org/osrf/gazebo/issue/142 Issue #142]
 * [https://bitbucket.org/osrf/gazebo/issue/229 Issue #229]
 * [https://bitbucket.org/osrf/gazebo/issue/277 Issue #277]
 * [https://bitbucket.org/osrf/gazebo/issue/291 Issue #291]
 * [https://bitbucket.org/osrf/gazebo/issue/310 Issue #310]
 * [https://bitbucket.org/osrf/gazebo/issue/320 Issue #320]
 * [https://bitbucket.org/osrf/gazebo/issue/329 Issue #329]
 * [https://bitbucket.org/osrf/gazebo/issue/333 Issue #333]
 * [https://bitbucket.org/osrf/gazebo/issue/334 Issue #334]
 * [https://bitbucket.org/osrf/gazebo/issue/335 Issue #335]
 * [https://bitbucket.org/osrf/gazebo/issue/341 Issue #341]
 * [https://bitbucket.org/osrf/gazebo/issue/350 Issue #350]
 * [https://bitbucket.org/osrf/gazebo/issue/384 Issue #384]
 * [https://bitbucket.org/osrf/gazebo/issue/431 Issue #431]
 * [https://bitbucket.org/osrf/gazebo/issue/433 Issue #433]
 * [https://bitbucket.org/osrf/gazebo/issue/453 Issue #453]
 * [https://bitbucket.org/osrf/gazebo/issue/456 Issue #456]
 * [https://bitbucket.org/osrf/gazebo/issue/457 Issue #457]
 * [https://bitbucket.org/osrf/gazebo/issue/459 Issue #459]

## Gazebo 1.3

### Gazebo 1.3.1 (2012-12-14)
* Fixed the following issues:
 * [https://bitbucket.org/osrf/gazebo/issue/297 Issue #297]
* Other bugs fixed:
 * [https://bitbucket.org/osrf/gazebo/pull-request/164/ Fix light bounding box to disable properly when deselected]
 * [https://bitbucket.org/osrf/gazebo/pull-request/169/ Determine correct local IP address, to make remote clients work properly]
 * Various test fixes

### Gazebo 1.3.0 (2012-12-03)
* Fixed the following issues:
 * [https://bitbucket.org/osrf/gazebo/issue/233 Issue #233]
 * [https://bitbucket.org/osrf/gazebo/issue/238 Issue #238]
 * [https://bitbucket.org/osrf/gazebo/issue/2 Issue #2]
 * [https://bitbucket.org/osrf/gazebo/issue/95 Issue #95]
 * [https://bitbucket.org/osrf/gazebo/issue/97 Issue #97]
 * [https://bitbucket.org/osrf/gazebo/issue/90 Issue #90]
 * [https://bitbucket.org/osrf/gazebo/issue/253 Issue #253]
 * [https://bitbucket.org/osrf/gazebo/issue/163 Issue #163]
 * [https://bitbucket.org/osrf/gazebo/issue/91 Issue #91]
 * [https://bitbucket.org/osrf/gazebo/issue/245 Issue #245]
 * [https://bitbucket.org/osrf/gazebo/issue/242 Issue #242]
 * [https://bitbucket.org/osrf/gazebo/issue/156 Issue #156]
 * [https://bitbucket.org/osrf/gazebo/issue/78 Issue #78]
 * [https://bitbucket.org/osrf/gazebo/issue/36 Issue #36]
 * [https://bitbucket.org/osrf/gazebo/issue/104 Issue #104]
 * [https://bitbucket.org/osrf/gazebo/issue/249 Issue #249]
 * [https://bitbucket.org/osrf/gazebo/issue/244 Issue #244]

* New features:
 * Default camera view changed to look down at the origin from a height of 2 meters at location (5, -5, 2).
 * Record state data using the '-r' command line option, playback recorded state data using the '-p' command line option
 * Adjust placement of lights using the mouse.
 * Reduced the startup time.
 * Added visual reference for GUI mouse movements.
 * SDF version 1.3 released (changes from 1.2 listed below):
     - added `name` to `<camera name="cam_name"/>`
     - added `pose` to `<camera><pose>...</pose></camera>`
     - removed `filename` from `<mesh><filename>...</filename><mesh>`, use uri only.
     - recovered `provide_feedback` under `<joint>`, allowing calling `physics::Joint::GetForceTorque` in plugins.
     - added `imu` under `<sensor>`.

## Gazebo 1.2

### Gazebo 1.2.6 (2012-11-08)
* Fixed a transport issue with the GUI. Fixed saving the world via the GUI. Added more documentation. ([https://bitbucket.org/osrf/gazebo/pull-request/43/fixed-a-transport-issue-with-the-gui-fixed/diff pull request #43])
* Clean up mutex usage. ([https://bitbucket.org/osrf/gazebo/pull-request/54/fix-mutex-in-modellistwidget-using-boost/diff pull request #54])
* Fix OGRE path determination ([https://bitbucket.org/osrf/gazebo/pull-request/58/fix-ogre-paths-so-this-also-works-with/diff pull request #58], [https://bitbucket.org/osrf/gazebo/pull-request/68/fix-ogre-plugindir-determination/diff pull request #68])
* Fixed a couple of crashes and model selection/dragging problems ([https://bitbucket.org/osrf/gazebo/pull-request/59/fixed-a-couple-of-crashes-and-model/diff pull request #59])

### Gazebo 1.2.5 (2012-10-22)
* Step increment update while paused fixed ([https://bitbucket.org/osrf/gazebo/pull-request/45/fix-proper-world-stepinc-count-we-were/diff pull request #45])
* Actually call plugin destructors on shutdown ([https://bitbucket.org/osrf/gazebo/pull-request/51/fixed-a-bug-which-prevent-a-plugin/diff pull request #51])
* Don't crash on bad SDF input ([https://bitbucket.org/osrf/gazebo/pull-request/52/fixed-loading-of-bad-sdf-files/diff pull request #52])
* Fix cleanup of ray sensors on model deletion ([https://bitbucket.org/osrf/gazebo/pull-request/53/deleting-a-model-with-a-ray-sensor-did/diff pull request #53])
* Fix loading / deletion of improperly specified models ([https://bitbucket.org/osrf/gazebo/pull-request/56/catch-when-loading-bad-models-joint/diff pull request #56])

### Gazebo 1.2.4 (10-19-2012:08:00:52)
*  Style fixes ([https://bitbucket.org/osrf/gazebo/pull-request/30/style-fixes/diff pull request #30]).
*  Fix joint position control ([https://bitbucket.org/osrf/gazebo/pull-request/49/fixed-position-joint-control/diff pull request #49])

### Gazebo 1.2.3 (10-16-2012:18:39:54)
*  Disabled selection highlighting due to bug ([https://bitbucket.org/osrf/gazebo/pull-request/44/disabled-selection-highlighting-fixed/diff pull request #44]).
*  Fixed saving a world via the GUI.

### Gazebo 1.2.2 (10-16-2012:15:12:22)
*  Skip search for system install of libccd, use version inside gazebo ([https://bitbucket.org/osrf/gazebo/pull-request/39/skip-search-for-system-install-of-libccd/diff pull request #39]).
*  Fixed sensor initialization race condition ([https://bitbucket.org/osrf/gazebo/pull-request/42/fix-sensor-initializaiton-race-condition pull request #42]).

### Gazebo 1.2.1 (10-15-2012:21:32:55)
*  Properly removed projectors attached to deleted models ([https://bitbucket.org/osrf/gazebo/pull-request/37/remove-projectors-that-are-attached-to/diff pull request #37]).
*  Fix model plugin loading bug ([https://bitbucket.org/osrf/gazebo/pull-request/31/moving-bool-first-in-model-and-world pull request #31]).
*  Fix light insertion and visualization of models prior to insertion ([https://bitbucket.org/osrf/gazebo/pull-request/35/fixed-light-insertion-and-visualization-of/diff pull request #35]).
*  Fixed GUI manipulation of static objects ([https://bitbucket.org/osrf/gazebo/issue/63/moving-static-objects-does-not-move-the issue #63] [https://bitbucket.org/osrf/gazebo/pull-request/38/issue-63-bug-patch-moving-static-objects/diff pull request #38]).
*  Fixed GUI selection bug ([https://bitbucket.org/osrf/gazebo/pull-request/40/fixed-selection-of-multiple-objects-at/diff pull request #40])

### Gazebo 1.2.0 (10-04-2012:20:01:20)
*  Updated GUI: new style, improved mouse controls, and removal of non-functional items.
*  Model database: An online repository of models.
*  Numerous bug fixes
*  APT repository hosted at [http://osrfoundation.org OSRF]
*  Improved process control prevents zombie processes<|MERGE_RESOLUTION|>--- conflicted
+++ resolved
@@ -2,12 +2,9 @@
 
 ## Gazebo 7.X.X (201X-XX-XX)
 
-<<<<<<< HEAD
-=======
 1. ODE slip parameter example world and test
     * [Pull request 2717](https://bitbucket.org/osrf/gazebo/pull-request/2717)
 
->>>>>>> add35cd7
 ## Gazebo 7.8.0 (2017-06-02)
 
 1. Add log record filter options
