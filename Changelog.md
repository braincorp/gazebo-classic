## Gazebo 8

## Gazebo 8.x.x (2017-xx-xx)

<<<<<<< HEAD
1. Include basic support for GNU Precompiled Headers to reduce compile time
    * [Pull request #2268](https://bitbucket.org/osrf/gazebo/pull-request/2268)
=======
1. Refactor Event classes and improve memory management.
    * [Pull request #2277](https://bitbucket.org/osrf/gazebo/pull-request/2277)
    * [gazebo_design Pull request #33](https://bitbucket.org/osrf/gazebo_design/pull-requests/33)

1. Remove EntityMakerPrivate and move its members to derived classes
    * [Pull request #2310](https://bitbucket.org/osrf/gazebo/pull-request/2310)

1. Change NULL to nullptr.
    * [Pull request #2294](https://bitbucket.org/osrf/gazebo/pull-request/2294)
    * [Pull request #2297](https://bitbucket.org/osrf/gazebo/pull-request/2297)
    * [Pull request #2298](https://bitbucket.org/osrf/gazebo/pull-request/2298)
    * [Pull request #2302](https://bitbucket.org/osrf/gazebo/pull-request/2302)
    * [Pull request #2295](https://bitbucket.org/osrf/gazebo/pull-request/2295)
    * [Pull request #2300](https://bitbucket.org/osrf/gazebo/pull-request/2300)
>>>>>>> 6c4f1585

1. Fix memory and other issues found from running Coverity.
    * A contribution from Olivier Crave
    * [Pull request #2241](https://bitbucket.org/osrf/gazebo/pull-request/2241)
    * [Pull request #2242](https://bitbucket.org/osrf/gazebo/pull-request/2242)
    * [Pull request #2243](https://bitbucket.org/osrf/gazebo/pull-request/2243)
    * [Pull request #2244](https://bitbucket.org/osrf/gazebo/pull-request/2244)
    * [Pull request #2245](https://bitbucket.org/osrf/gazebo/pull-request/2245)

1. Add Wind support
    * [Pull request #1985](https://bitbucket.org/osrf/gazebo/pull-request/1985)
    * A contribution from Olivier Crave

1. Adds an output option to gz log that allows the tool to filter a log file and write to a new log file.
    * [Pull request #2149](https://bitbucket.org/osrf/gazebo/pull-request/2149)

1. Add common::URI class
    * [Pull request #2275](https://bitbucket.org/osrf/gazebo/pull-request/2275)

1. Update Actor animations by faciliting skeleton visualization, control via a plugin. Also resolves issue #1785.
    * [Pull request #2219](https://bitbucket.org/osrf/gazebo/pull-request/2219)

1. Use only Gazebo's internal version of tinyxml2. The version of tinyxml2 distributed with Ubuntu fails when parsing large log files.
    * [Pull request #2146](https://bitbucket.org/osrf/gazebo/pull-request/2146)

1. Moved gazebo ODE includes to have correct include path
    * [Pull request #2186](https://bitbucket.org/osrf/gazebo/pull-request/2186)

1. Atmosphere model
    * [Pull request #1989](https://bitbucket.org/osrf/gazebo/pull-request/1989)

1. Added static camera when following a model.
    * [Pull request #1980](https://bitbucket.org/osrf/gazebo/pull-request/1980)
    * A contribution from Oliver Crave

1. Support conversions between SDF and protobuf for more sensors.
    * [Pull request #2118](https://bitbucket.org/osrf/gazebo/pull-request/2118)

1. Fix ODE Ray-Cylinder collision, and added ability to instantiate stand alone MultiRayShapes.
    * [Pull request #2122](https://bitbucket.org/osrf/gazebo/pull-request/2122)

1. Update depth camera sensor to publish depth data over a topic.
    * [Pull request #2112](https://bitbucket.org/osrf/gazebo/pull-request/2112)

1. Model editor updates

    1. Undo / redo inserting and deleting links
        * [Pull request #2151](https://bitbucket.org/osrf/gazebo/pull-request/2151)

    1. Undo / redo inserting and deleting nested models
        * [Pull request #2229](https://bitbucket.org/osrf/gazebo/pull-request/2229)

## Gazebo 7

## Gazebo 7.x.x (2016-xx-xx)

1. Reset ODE joint force feedback after world reset
    * [Pull request 2255](https://bitbucket.org/osrf/gazebo/pull-request/2255)

1. Update model editor snap to grid modifier key
    * [Pull request 2259](https://bitbucket.org/osrf/gazebo/pull-request/2259)
    * [Issue #1583](https://bitbucket.org/osrf/gazebo/issues/1583)

1. PIMPLize gui/model/ModelEditorPalette
    * [Pull request 2279](https://bitbucket.org/osrf/gazebo/pull-request/2279)

1. Properly cleanup pointers when destroying a blank world.
    * [Pull request 2220](https://bitbucket.org/osrf/gazebo/pull-request/2220)

1. Properly cleanup pointers when destroying a world with models and lights.
    * [Pull request 2263](https://bitbucket.org/osrf/gazebo/pull-request/2263)

1. Model Editor: Select and align nested models
    * [Pull request 2282](https://bitbucket.org/osrf/gazebo/pull-request/2282)

## Gazebo 7.1.0 (2016-04-07)

1. fix: remove back projection
    * [Pull request 2201](https://bitbucket.org/osrf/gazebo/pull-request/2201)
    * A contribution from Yuki Furuta

1. Fix oculus 2 camera field of view
    * [Pull request 2157](https://bitbucket.org/osrf/gazebo/pull-request/2157)

1. Added BeforePhysicsUpdate world event
    * [Pull request 2128](https://bitbucket.org/osrf/gazebo/pull-request/2128)
    * A contribution from Martin Pecka

1. Update `gz sdf -c` command line tool to use the new `sdf::convertFile` API.
    * [Pull request #2227](https://bitbucket.org/osrf/gazebo/pull-requests/2227)

1. Backport depth camera OSX fix
    * [Pull request 2233](https://bitbucket.org/osrf/gazebo/pull-request/2233)

1. Feat load collision.sdf only once
    * [Pull request 2236](https://bitbucket.org/osrf/gazebo/pull-request/2236)

1. Update gui/building/Item API
    * [Pull request 2228](https://bitbucket.org/osrf/gazebo/pull-request/2228)

1. Semantic version class to compare model versions in the model database.
    * [Pull request 2207](https://bitbucket.org/osrf/gazebo/pull-request/2207)

1. Backport issue 1834 fix to gazebo7
    * [Pull request 2222](https://bitbucket.org/osrf/gazebo/pull-request/2222)

1. Backport ImagesView_TEST changes
    * [Pull request 2217](https://bitbucket.org/osrf/gazebo/pull-request/2217)

1. Backport pull request #2189 (mutex in Transport::Conection)
    * [Pull request 2208](https://bitbucket.org/osrf/gazebo/pull-request/2208)

1. Process insertions on World::SetState
    * [Pull request #2200](https://bitbucket.org/osrf/gazebo/pull-requests/2200)

1. Process deletions on World::SetState
    * [Pull request #2204](https://bitbucket.org/osrf/gazebo/pull-requests/2204)

1. Fix ray-cylinder collision
    * [Pull request 2124](https://bitbucket.org/osrf/gazebo/pull-request/2124)

1. Fix editing physics parameters in gzclient, update test
    * [Pull request 2192](https://bitbucket.org/osrf/gazebo/pull-request/2192)

1. Fix Audio Decoder test failure
    * [Pull request 2193](https://bitbucket.org/osrf/gazebo/pull-request/2193)

1. Add layers to building levels
    * [Pull request 2180](https://bitbucket.org/osrf/gazebo/pull-request/2180)

1. Allow dynamically adding links to a model.
    * [Pull request #2185](https://bitbucket.org/osrf/gazebo/pull-requests/2185)

1. Fix editing physics parameters in gzclient, update test
    * [Pull request #2192](https://bitbucket.org/osrf/gazebo/pull-requests/2192)
    * [Issue #1876](https://bitbucket.org/osrf/gazebo/issues/1876)

1. Model database selects the latest model version.
    * [Pull request #2207](https://bitbucket.org/osrf/gazebo/pull-requests/2207)

1. Only link relevant libraries to tests
    * [Pull request 2130](https://bitbucket.org/osrf/gazebo/pull-request/2130)

1. PIMPLize gui/model/ModelCreator
    * [Pull request 2171](https://bitbucket.org/osrf/gazebo/pull-request/2171)

1. backport warning and test fixes from pull request #2177
    * [Pull request 2179](https://bitbucket.org/osrf/gazebo/pull-request/2179)

1. Prevent xml parser error from crashing LogPlay on osx -> gazebo7
    * [Pull request 2174](https://bitbucket.org/osrf/gazebo/pull-request/2174)

1. PIMPLize gui/building/ScaleWidget
    * [Pull request 2164](https://bitbucket.org/osrf/gazebo/pull-request/2164)

1. Fix using Shift key while scaling inside the model editor
    * [Pull request 2165](https://bitbucket.org/osrf/gazebo/pull-request/2165)

1. Backport fix for ign-math explicit constructors -> gazebo7
    * [Pull request 2163](https://bitbucket.org/osrf/gazebo/pull-request/2163)

1. Display physics engine type in the GUI
    * [Pull request #2155](https://bitbucket.org/osrf/gazebo/pull-requests/2155)
    * [Issue #1121](https://bitbucket.org/osrf/gazebo/issues/1121)
    * A contribution from Mohamd Ayman

1. Fix compilation against ffmpeg3 (libavcodec)
    * [Pull request #2154](https://bitbucket.org/osrf/gazebo/pull-request/2154)

1. Append a missing </gazebo_log> tag to log files when played.
    * [Pull request #2143](https://bitbucket.org/osrf/gazebo/pull-request/2143)

1. Add helper function QTestFixture::ProcessEventsAndDraw
    * [Pull request #2147](https://bitbucket.org/osrf/gazebo/pull-request/2147)

1. Add qt resources to gazebo gui library
    * [Pull request 2134](https://bitbucket.org/osrf/gazebo/pull-request/2134)

1. Undo scaling during simulation
    * [Pull request #2108](https://bitbucket.org/osrf/gazebo/pull-request/2108)

1. Fix SensorManager::SensorContainer::RunLoop sensor update time assertion
    * [Pull request #2115](https://bitbucket.org/osrf/gazebo/pull-request/2115)

1. Fix use of not initialized static attribute in Light class
    * [Pull request 2075](https://bitbucket.org/osrf/gazebo/pull-request/2075)
    * A contribution from Silvio Traversaro

1. Install GuiTypes header
    * [Pull request 2106](https://bitbucket.org/osrf/gazebo/pull-request/2106)

1. Removes one function call and replaces a manual swap with std::swap in ODE heightfield.
    * [Pull request #2114](https://bitbucket.org/osrf/gazebo/pull-request/2114)

1. New world event: BeforePhysicsUpdate
    * [Pull request #2128](https://bitbucket.org/osrf/gazebo/pull-request/2128)
    * [Issue #1851](https://bitbucket.org/osrf/gazebo/issues/1851)

1. Model editor: Fix setting relative pose after alignment during joint creation.
    * [Issue #1844](https://bitbucket.org/osrf/gazebo/issues/1844)
    * [Pull request #2150](https://bitbucket.org/osrf/gazebo/pull-request/2150)

1. Model editor: Fix saving and spawning model with its original name
    * [Pull request #2183](https://bitbucket.org/osrf/gazebo/pull-request/2183)

1. Model editor: Fix inserting custom links
    * [Pull request #2222](https://bitbucket.org/osrf/gazebo/pull-request/2222)
    * [Issue #1834](https://bitbucket.org/osrf/gazebo/issues/1834)

1. Model editor: Reset visual / collision insertion / deletion
        * [Pull request #2254](https://bitbucket.org/osrf/gazebo/pull-request/2254)
        * [Issue #1777](https://bitbucket.org/osrf/gazebo/issues/1777)
        * [Issue #1852](https://bitbucket.org/osrf/gazebo/issues/1852)

1. Building editor: Add layers to building levels
    * [Pull request #2180](https://bitbucket.org/osrf/gazebo/pull-request/2180)
    * [Issue #1806](https://bitbucket.org/osrf/gazebo/issues/1806)

1. Building editor: Update gui/building/Item API
    * [Pull request #2228](https://bitbucket.org/osrf/gazebo/pull-request/2228)

## Gazebo 7.0.0 (2016-01-25)

1. Add FollowerPlugin
    * [Pull request #2085](https://bitbucket.org/osrf/gazebo/pull-request/2085)

1. Fix circular dependency so that physics does not call the sensors API.
    * [Pull request #2089](https://bitbucket.org/osrf/gazebo/pull-request/2089)
    * [Issue #1516](https://bitbucket.org/osrf/gazebo/issues/1516)

1. Add Gravity and MagneticField API to World class to match sdformat change.
    * [SDFormat pull request 247](https://bitbucket.org/osrf/sdformat/pull-requests/247)
    * [Issue #1823](https://bitbucket.org/osrf/gazebo/issues/1823)
    * [Pull request #2090](https://bitbucket.org/osrf/gazebo/pull-request/2090)

1. Use opaque pointers and deprecate functions in the rendering library
    * [Pull request #2069](https://bitbucket.org/osrf/gazebo/pull-request/2069)
    * [Pull request #2064](https://bitbucket.org/osrf/gazebo/pull-request/2064)
    * [Pull request #2066](https://bitbucket.org/osrf/gazebo/pull-request/2066)
    * [Pull request #2069](https://bitbucket.org/osrf/gazebo/pull-request/2069)
    * [Pull request #2074](https://bitbucket.org/osrf/gazebo/pull-request/2074)
    * [Pull request #2076](https://bitbucket.org/osrf/gazebo/pull-request/2076)
    * [Pull request #2070](https://bitbucket.org/osrf/gazebo/pull-request/2070)
    * [Pull request #2071](https://bitbucket.org/osrf/gazebo/pull-request/2071)
    * [Pull request #2084](https://bitbucket.org/osrf/gazebo/pull-request/2084)
    * [Pull request #2073](https://bitbucket.org/osrf/gazebo/pull-request/2073)

1. Use opaque pointers for the Master class.
    * [Pull request #2036](https://bitbucket.org/osrf/gazebo/pull-request/2036)

1. Use opaque pointers in the gui library
    * [Pull request #2057](https://bitbucket.org/osrf/gazebo/pull-request/2057)
    * [Pull request #2037](https://bitbucket.org/osrf/gazebo/pull-request/2037)
    * [Pull request #2052](https://bitbucket.org/osrf/gazebo/pull-request/2052)
    * [Pull request #2053](https://bitbucket.org/osrf/gazebo/pull-request/2053)
    * [Pull request #2028](https://bitbucket.org/osrf/gazebo/pull-request/2028)
    * [Pull request #2051](https://bitbucket.org/osrf/gazebo/pull-request/2051)
    * [Pull request #2027](https://bitbucket.org/osrf/gazebo/pull-request/2027)
    * [Pull request #2026](https://bitbucket.org/osrf/gazebo/pull-request/2026)
    * [Pull request #2029](https://bitbucket.org/osrf/gazebo/pull-request/2029)
    * [Pull request #2042](https://bitbucket.org/osrf/gazebo/pull-request/2042)

1. Use more opaque pointers.
    * [Pull request #2022](https://bitbucket.org/osrf/gazebo/pull-request/2022)
    * [Pull request #2025](https://bitbucket.org/osrf/gazebo/pull-request/2025)
    * [Pull request #2043](https://bitbucket.org/osrf/gazebo/pull-request/2043)
    * [Pull request #2044](https://bitbucket.org/osrf/gazebo/pull-request/2044)
    * [Pull request #2065](https://bitbucket.org/osrf/gazebo/pull-request/2065)
    * [Pull request #2067](https://bitbucket.org/osrf/gazebo/pull-request/2067)
    * [Pull request #2079](https://bitbucket.org/osrf/gazebo/pull-request/2079)

1. Fix visual transparency issues
    * [Pull request #2031](https://bitbucket.org/osrf/gazebo/pull-request/2031)
    * [Issue #1726](https://bitbucket.org/osrf/gazebo/issue/1726)
    * [Issue #1790](https://bitbucket.org/osrf/gazebo/issue/1790)

1. Implemented private data pointer for the RTShaderSystem class. Minimized shader updates to once per render update.
    * [Pull request #2003](https://bitbucket.org/osrf/gazebo/pull-request/2003)

1. Updating physics library to use ignition math.
    * [Pull request #2007](https://bitbucket.org/osrf/gazebo/pull-request/2007)

1. Switching to ignition math for the rendering library.
    * [Pull request #1993](https://bitbucket.org/osrf/gazebo/pull-request/1993)
    * [Pull request #1994](https://bitbucket.org/osrf/gazebo/pull-request/1994)
    * [Pull request #1995](https://bitbucket.org/osrf/gazebo/pull-request/1995)
    * [Pull request #1996](https://bitbucket.org/osrf/gazebo/pull-request/1996)

1. Removed deprecations
    * [Pull request #1992]((https://bitbucket.org/osrf/gazebo/pull-request/1992)

1. Add ability to set the pose of a visual from a link.
    * [Pull request #1963](https://bitbucket.org/osrf/gazebo/pull-request/1963)

1. Copy visual visibility flags on clone
    * [Pull request #2008](https://bitbucket.org/osrf/gazebo/pull-request/2008)

1. Publish camera sensor image size when rendering is not enabled
    * [Pull request #1969](https://bitbucket.org/osrf/gazebo/pull-request/1969)

1. Added Poissons Ratio and Elastic Modulus for ODE.
    * [Pull request #1974](https://bitbucket.org/osrf/gazebo/pull-request/1974)

1. Update rest web plugin to publish response messages and display login user name in toolbar.
    * [Pull request #1956](https://bitbucket.org/osrf/gazebo/pull-request/1956)

1. Improve overall speed of log playback. Added new functions to LogPlay.
   Use tinyxml2 for playback.
    * [Pull request #1931](https://bitbucket.org/osrf/gazebo/pull-request/1931)

1. Improve SVG import. Added support for transforms in paths.
    * [Pull request #1981](https://bitbucket.org/osrf/gazebo/pull-request/1981)

1. Enter time during log playback
    * [Pull request #2000](https://bitbucket.org/osrf/gazebo/pull-request/2000)

1. Added Ignition Transport dependency.
    * [Pull request #1930](https://bitbucket.org/osrf/gazebo/pull-request/1930)

1. Make latched subscribers receive the message only once
    * [Issue #1789](https://bitbucket.org/osrf/gazebo/issue/1789)
    * [Pull request #2019](https://bitbucket.org/osrf/gazebo/pull-request/2019)

1. Implemented transport clear buffers
    * [Pull request #2017](https://bitbucket.org/osrf/gazebo/pull-request/2017)

1. KeyEvent constructor should be in a source file. Removed a few visibility
flags from c functions. Windows did not like `CPPTYPE_*` in
`gazebo/gui/ConfigWidget.cc`, so I replaced it with `TYPE_*`.
    * [Pull request #1943](https://bitbucket.org/osrf/gazebo/pull-request/1943)

1. Added wide angle camera sensor.
    * [Pull request #1866](https://bitbucket.org/osrf/gazebo/pull-request/1866)

1. Change the `near` and `far` members of `gazebo/msgs/logical_camera_sensors.proto` to `near_clip` and `far_clip`
    + [Pull request #1942](https://bitbucket.org/osrf/gazebo/pull-request/1942)

1. Resolve issue #1702
    * [Issue #1702](https://bitbucket.org/osrf/gazebo/issue/1702)
    * [Pull request #1905](https://bitbucket.org/osrf/gazebo/pull-request/1905)
    * [Pull request #1913](https://bitbucket.org/osrf/gazebo/pull-request/1913)
    * [Pull request #1914](https://bitbucket.org/osrf/gazebo/pull-request/1914)

1. Update physics when the world is reset
    * [Pull request #1903](https://bitbucket.org/osrf/gazebo/pull-request/1903)

1. Light and light state for the server side
    * [Pull request #1920](https://bitbucket.org/osrf/gazebo/pull-request/1920)

1. Add scale to model state so scaling works on log/playback.
    * [Pull request #2020](https://bitbucket.org/osrf/gazebo/pull-request/2020)

1. Added tests for WorldState
    * [Pull request #1968](https://bitbucket.org/osrf/gazebo/pull-request/1968)

1. Rename Reset to Reset Time in time widget
    * [Pull request #1892](https://bitbucket.org/osrf/gazebo/pull-request/1892)
    * [Issue #1730](https://bitbucket.org/osrf/gazebo/issue/1730)

1. Set QTestfFxture to verbose
    * [Pull request #1944](https://bitbucket.org/osrf/gazebo/pull-request/1944)
    * [Issue #1756](https://bitbucket.org/osrf/gazebo/issue/1756)

1. Added torsional friction
    * [Pull request #1831](https://bitbucket.org/osrf/gazebo/pull-request/1831)

1. Support loading and spawning nested models
    * [Pull request #1868](https://bitbucket.org/osrf/gazebo/pull-request/1868)
    * [Pull request #1895](https://bitbucket.org/osrf/gazebo/pull-request/1895)

1. Undo user motion commands during simulation, added physics::UserCmdManager and gui::UserCmdHistory.
    * [Pull request #1934](https://bitbucket.org/osrf/gazebo/pull-request/1934)

1. Forward user command messages for undo.
    * [Pull request #2009](https://bitbucket.org/osrf/gazebo/pull-request/2009)

1. Undo reset commands during simulation, forwarding commands
    * [Pull request #1986](https://bitbucket.org/osrf/gazebo/pull-request/1986)

1. Undo apply force / torque during simulation
    * [Pull request #2030](https://bitbucket.org/osrf/gazebo/pull-request/2030)

1. Add function to get the derived scale of a Visual
    * [Pull request #1881](https://bitbucket.org/osrf/gazebo/pull-request/1881)

1. Added EnumIface, which supports iterators over enums.
    * [Pull request #1847](https://bitbucket.org/osrf/gazebo/pull-request/1847)

1. Added RegionEventBoxPlugin - fires events when models enter / exit the region
    * [Pull request #1856](https://bitbucket.org/osrf/gazebo/pull-request/1856)

1. Added tests for checking the playback control via messages.
    * [Pull request #1885](https://bitbucket.org/osrf/gazebo/pull-request/1885)

1. Added LoadArgs() function to ServerFixture for being able to load a server
using the same arguments used in the command line.
    * [Pull request #1874](https://bitbucket.org/osrf/gazebo/pull-request/1874)

1. Added battery class, plugins and test world.
    * [Pull request #1872](https://bitbucket.org/osrf/gazebo/pull-request/1872)

1. Display gearbox and screw joint properties in property tree
    * [Pull request #1838](https://bitbucket.org/osrf/gazebo/pull-request/1838)

1. Set window flags for dialogs and file dialogs
    * [Pull request #1816](https://bitbucket.org/osrf/gazebo/pull-request/1816)

1. Fix minimum window height
   * [Pull request #1977](https://bitbucket.org/osrf/gazebo/pull-request/1977)
   * [Issue #1706](https://bitbucket.org/osrf/gazebo/issue/1706)

1. Add option to reverse alignment direction
   * [Pull request #2040](https://bitbucket.org/osrf/gazebo/pull-request/2040)
   * [Issue #1242](https://bitbucket.org/osrf/gazebo/issue/1242)

1. Fix unadvertising a publisher - only unadvertise topic if it is the last publisher.
   * [Pull request #2005](https://bitbucket.org/osrf/gazebo/pull-request/2005)
   * [Issue #1782](https://bitbucket.org/osrf/gazebo/issue/1782)

1. Log playback GUI for multistep, rewind, forward and seek
    * [Pull request #1791](https://bitbucket.org/osrf/gazebo/pull-request/1791)

1. Added Apply Force/Torque movable text
    * [Pull request #1789](https://bitbucket.org/osrf/gazebo/pull-request/1789)

1. Added cascade parameter (apply to children) for Visual SetMaterial, SetAmbient, SetEmissive, SetSpecular, SetDiffuse, SetTransparency
    * [Pull request #1851](https://bitbucket.org/osrf/gazebo/pull-request/1851)

1. Tweaks to Data Logger, such as multiline text edit for path
    * [Pull request #1800](https://bitbucket.org/osrf/gazebo/pull-request/1800)

1. Added TopToolbar and hide / disable several widgets according to WindowMode
    * [Pull request #1869](https://bitbucket.org/osrf/gazebo/pull-request/1869)

1. Added Visual::IsAncestorOf and Visual::IsDescendantOf
    * [Pull request #1850](https://bitbucket.org/osrf/gazebo/pull-request/1850)

1. Added msgs::PluginFromSDF and tests
    * [Pull request #1858](https://bitbucket.org/osrf/gazebo/pull-request/1858)

1. Added msgs::CollisionFromSDF msgs::SurfaceFromSDF and msgs::FrictionFromSDF
    * [Pull request #1900](https://bitbucket.org/osrf/gazebo/pull-request/1900)

1. Added hotkeys chart dialog
    * [Pull request #1835](https://bitbucket.org/osrf/gazebo/pull-request/1835)

1. Space bar to play / pause
   * [Pull request #2023](https://bitbucket.org/osrf/gazebo/pull-request/2023)
   * [Issue #1798](https://bitbucket.org/osrf/gazebo/issue/1798)

1. Make it possible to create custom ConfigWidgets
    * [Pull request #1861](https://bitbucket.org/osrf/gazebo/pull-request/1861)

1. AddItem / RemoveItem / Clear enum config widgets
    * [Pull request #1878](https://bitbucket.org/osrf/gazebo/pull-request/1878)

1. Make all child ConfigWidgets emit signals.
    * [Pull request #1884](https://bitbucket.org/osrf/gazebo/pull-request/1884)

1. Refactored makers
    * [Pull request #1828](https://bitbucket.org/osrf/gazebo/pull-request/1828)

1. Added gui::Conversions to convert between Gazebo and Qt
    * [Pull request #2034](https://bitbucket.org/osrf/gazebo/pull-request/2034)

1. Model editor updates
    1. Support adding model plugins in model editor
        * [Pull request #2060](https://bitbucket.org/osrf/gazebo/pull-request/2060)

    1. Added support for copying and pasting top level nested models
        * [Pull request #2006](https://bitbucket.org/osrf/gazebo/pull-request/2006)

    1. Make non-editable background models white in model editor
        * [Pull request #1950](https://bitbucket.org/osrf/gazebo/pull-request/1950)

    1. Choose / swap parent and child links in joint inspector
        * [Pull request #1887](https://bitbucket.org/osrf/gazebo/pull-request/1887)
        * [Issue #1500](https://bitbucket.org/osrf/gazebo/issue/1500)

    1. Presets combo box for Vector3 config widget
        * [Pull request #1954](https://bitbucket.org/osrf/gazebo/pull-request/1954)

    1. Added support for more joint types (gearbox and fixed joints).
        * [Pull request #1794](https://bitbucket.org/osrf/gazebo/pull-request/1794)

    1. Added support for selecting links and joints, opening context menu and inspectors in Schematic View.
        * [Pull request #1787](https://bitbucket.org/osrf/gazebo/pull-request/1787)

    1. Color-coded edges in Schematic View to match joint color.
        * [Pull request #1781](https://bitbucket.org/osrf/gazebo/pull-request/1781)

    1. Scale link mass and inertia when a link is scaled
        * [Pull request #1836](https://bitbucket.org/osrf/gazebo/pull-request/1836)

    1. Add density widget to config widget and link inspector
        * [Pull request #1978](https://bitbucket.org/osrf/gazebo/pull-request/1978)

    1. Added icons for child and parent link in joint inspector
        * [Pull request #1953](https://bitbucket.org/osrf/gazebo/pull-request/1953)

    1. Load and save nested models
        * [Pull request #1894](https://bitbucket.org/osrf/gazebo/pull-request/1894)

    1. Display model plugins on the left panel and added model plugin inspector
        * [Pull request #1863](https://bitbucket.org/osrf/gazebo/pull-request/1863)

    1. Context menu and deletion for model plugins
        * [Pull request #1890](https://bitbucket.org/osrf/gazebo/pull-request/1890)

    1. Delete self from inspector
        * [Pull request #1904](https://bitbucket.org/osrf/gazebo/pull-request/1904)
        * [Issue #1543](https://bitbucket.org/osrf/gazebo/issue/1543)

    1. Apply inspector changes in real time and add reset button
        * [Pull request #1945](https://bitbucket.org/osrf/gazebo/pull-request/1945)
        * [Issue #1472](https://bitbucket.org/osrf/gazebo/issue/1472)

    1. Set physics to be paused when exiting model editor mode
        * [Pull request #1893](https://bitbucket.org/osrf/gazebo/pull-request/1893)
        * [Issue #1734](https://bitbucket.org/osrf/gazebo/issue/1734)

    1. Add Insert tab to model editor
        * [Pull request #1924](https://bitbucket.org/osrf/gazebo/pull-request/1924)

    1. Support inserting nested models from model maker
        * [Pull request #1982](https://bitbucket.org/osrf/gazebo/pull-request/1982)

    1. Added joint creation dialog
        * [Pull request #2021](https://bitbucket.org/osrf/gazebo/pull-request/2021)

    1. Added reverse checkboxes to joint creation dialog
        * [Pull request #2086](https://bitbucket.org/osrf/gazebo/pull-request/2086)

    1. Use opaque pointers in the model editor
        * [Pull request #2056](https://bitbucket.org/osrf/gazebo/pull-request/2056)
        * [Pull request #2059](https://bitbucket.org/osrf/gazebo/pull-request/2059)
        * [Pull request #2087](https://bitbucket.org/osrf/gazebo/pull-request/2087)

    1. Support joint creation between links in nested model.
        * [Pull request #2080](https://bitbucket.org/osrf/gazebo/pull-request/2080)

1. Building editor updates

    1. Use opaque pointers in the building editor
        * [Pull request #2041](https://bitbucket.org/osrf/gazebo/pull-request/2041)
        * [Pull request #2039](https://bitbucket.org/osrf/gazebo/pull-request/2039)
        * [Pull request #2055](https://bitbucket.org/osrf/gazebo/pull-request/2055)
        * [Pull request #2032](https://bitbucket.org/osrf/gazebo/pull-request/2032)
        * [Pull request #2082](https://bitbucket.org/osrf/gazebo/pull-request/2082)
        * [Pull request #2038](https://bitbucket.org/osrf/gazebo/pull-request/2038)
        * [Pull request #2033](https://bitbucket.org/osrf/gazebo/pull-request/2033)

    1. Use opaque pointers for GrabberHandle, add *LinkedGrabbers functions
        * [Pull request #2034](https://bitbucket.org/osrf/gazebo/pull-request/2034)

    1. Removed unused class: BuildingItem
        * [Pull request #2045](https://bitbucket.org/osrf/gazebo/pull-request/2045)

    1. Use opaque pointers for BuildingModelManip, move attachment logic to BuildingMaker
        * [Pull request #2046](https://bitbucket.org/osrf/gazebo/pull-request/2046)

    1. Use opaque pointers for all Dialog classes, add conversion from QPointF, move common logic to BaseInspectorDialog.
        * [Pull request #2083](https://bitbucket.org/osrf/gazebo/pull-request/2083)

## Gazebo 6.0

### Gazebo 6.X.X (201X-XX-XX)

1. Fix race condition in ~TimePanelPrivate (#1919)
    * [Pull request 2250](https://bitbucket.org/osrf/gazebo/pull-request/2250)

### Gazebo 6.6.0 (2016-04-07)

1. fix: remove back projection
    * [Pull request 2201](https://bitbucket.org/osrf/gazebo/pull-request/2201)
    * A contribution from Yuki Furuta

1. Backport depth camera OSX fix and test
    * [Pull request 2230](https://bitbucket.org/osrf/gazebo/pull-request/2230)

1. Add missing tinyxml includes (gazebo6)
    * [Pull request 2218](https://bitbucket.org/osrf/gazebo/pull-request/2218)

1. Fix ray-cylinder collision in ode
    * [Pull request 2125](https://bitbucket.org/osrf/gazebo/pull-request/2125)

1. backport fixes for ffmpeg3 to gazebo6 (from pull request #2154)
    * [Pull request 2162](https://bitbucket.org/osrf/gazebo/pull-request/2162)

1. Install shapes_bitmask.world
    * [Pull request 2104](https://bitbucket.org/osrf/gazebo/pull-request/2104)

1. Add gazebo_client to gazebo.pc (gazebo6)
    * [Pull request 2102](https://bitbucket.org/osrf/gazebo/pull-request/2102)

1. Fix removing multiple camera sensors that have the same camera name
    * [Pull request 2081](https://bitbucket.org/osrf/gazebo/pull-request/2081)

1. Ensure that LINK_FRAME_VISUAL arrow components are deleted (#1812)
    * [Pull request 2078](https://bitbucket.org/osrf/gazebo/pull-request/2078)

1. add migration notes for gazebo::setupClient to gazebo::client::setup
    * [Pull request 2068](https://bitbucket.org/osrf/gazebo/pull-request/2068)

1. Update inertia properties during simulation: part 2
    * [Pull request 1984](https://bitbucket.org/osrf/gazebo/pull-request/1984)

1. Fix minimum window height
    * [Pull request 2002](https://bitbucket.org/osrf/gazebo/pull-request/2002)

1. Backport gpu laser test fix
    * [Pull request 1999](https://bitbucket.org/osrf/gazebo/pull-request/1999)

1. Relax physics tolerances for single-precision bullet (gazebo6)
    * [Pull request 1997](https://bitbucket.org/osrf/gazebo/pull-request/1997)

1. Fix minimum window height
    * [Pull request 1998](https://bitbucket.org/osrf/gazebo/pull-request/1998)

1. backport model editor fixed joint option to gazebo6
    * [Pull request 1957](https://bitbucket.org/osrf/gazebo/pull-request/1957)

1. Update shaders once per render update
    * [Pull request 1991](https://bitbucket.org/osrf/gazebo/pull-request/1991)

1. Relax physics tolerances for single-precision bullet
    * [Pull request 1976](https://bitbucket.org/osrf/gazebo/pull-request/1976)

1. Fix visual transparency issues
    * [Pull request 1967](https://bitbucket.org/osrf/gazebo/pull-request/1967)

1. fix memory corruption in transport/Publisher.cc
    * [Pull request 1951](https://bitbucket.org/osrf/gazebo/pull-request/1951)

1. Add test for SphericalCoordinates::LocalFromGlobal
    * [Pull request 1959](https://bitbucket.org/osrf/gazebo/pull-request/1959)

### Gazebo 6.5.1 (2015-10-29)

1. Fix removing multiple camera sensors that have the same camera name.
    * [Pull request #2081](https://bitbucket.org/osrf/gazebo/pull-request/2081)
    * [Issue #1811](https://bitbucket.org/osrf/gazebo/issues/1811)

1. Backport model editor toolbar fixed joint option from [pull request #1794](https://bitbucket.org/osrf/gazebo/pull-request/1794)
    * [Pull request #1957](https://bitbucket.org/osrf/gazebo/pull-request/1957)

1. Fix minimum window height
    * Backport of [pull request #1977](https://bitbucket.org/osrf/gazebo/pull-request/1977)
    * [Pull request #1998](https://bitbucket.org/osrf/gazebo/pull-request/1998)
    * [Issue #1706](https://bitbucket.org/osrf/gazebo/issue/1706)

1. Fix visual transparency issues
    * [Pull request #1967](https://bitbucket.org/osrf/gazebo/pull-request/1967)
    * [Issue #1726](https://bitbucket.org/osrf/gazebo/issue/1726)

### Gazebo 6.5.0 (2015-10-22)

1. Added ability to convert from spherical coordinates to local coordinates.
    * [Pull request #1955](https://bitbucket.org/osrf/gazebo/pull-request/1955)

### Gazebo 6.4.0 (2015-10-14)

1. Fix ABI problem. Make `Sensor::SetPose` function non virtual.
    * [Pull request #1947](https://bitbucket.org/osrf/gazebo/pull-request/1947)

1. Update inertia properties during simulation
    * [Pull request #1909](https://bitbucket.org/osrf/gazebo/pull-requests/1909)
    * [Design document](https://bitbucket.org/osrf/gazebo_design/src/default/inertia_resize/inertia_resize.md)

1. Fix transparency correction for opaque materials
    * [Pull request #1946](https://bitbucket.org/osrf/gazebo/pull-requests/1946/fix-transparency-correction-for-opaque/diff)

### Gazebo 6.3.0 (2015-10-06)

1. Added `Sensor::SetPose` function
    * [Pull request #1935](https://bitbucket.org/osrf/gazebo/pull-request/1935)

### Gazebo 6.2.0 (2015-10-02)

1. Update physics when the world is reset
    * Backport of [pull request #1903](https://bitbucket.org/osrf/gazebo/pull-request/1903)
    * [Pull request #1916](https://bitbucket.org/osrf/gazebo/pull-request/1916)
    * [Issue #101](https://bitbucket.org/osrf/gazebo/issue/101)

1. Added Copy constructor and assignment operator to MouseEvent
    * [Pull request #1855](https://bitbucket.org/osrf/gazebo/pull-request/1855)

### Gazebo 6.1.0 (2015-08-02)

1. Added logical_camera sensor.
    * [Pull request #1845](https://bitbucket.org/osrf/gazebo/pull-request/1845)

1. Added RandomVelocityPlugin, which applies a random velocity to a model's link.
    * [Pull request #1839](https://bitbucket.org/osrf/gazebo/pull-request/1839)

1. Sim events for joint position, velocity and applied force
    * [Pull request #1849](https://bitbucket.org/osrf/gazebo/pull-request/1849)

### Gazebo 6.0.0 (2015-07-27)

1. Added magnetometer sensor. A contribution from Andrew Symington.
    * [Pull request #1788](https://bitbucket.org/osrf/gazebo/pull-request/1788)

1. Added altimeter sensor. A contribution from Andrew Symington.
    * [Pull request #1792](https://bitbucket.org/osrf/gazebo/pull-request/1792)

1. Implement more control options for log playback:
  1. Rewind: The simulation starts from the beginning.
  1. Forward: The simulation jumps to the end of the log file.
  1. Seek: The simulation jumps to a specific point specified by its simulation
  time.
      * [Pull request #1737](https://bitbucket.org/osrf/gazebo/pull-request/1737)

1. Added Gazebo splash screen
    * [Pull request #1745](https://bitbucket.org/osrf/gazebo/pull-request/1745)

1. Added a transporter plugin which allows models to move from one location
   to another based on their location and the location of transporter pads.
    * [Pull request #1738](https://bitbucket.org/osrf/gazebo/pull-request/1738)

1. Implement forward/backwards multi-step for log playback. Now, the semantics
of a multi-step while playing back a log session are different from a multi-step
during a live simulation. While playback, a multi-step simulates all the
intermediate steps as before, but the client only perceives a single step.
E.g: You have a log file containing a 1 hour simulation session. You want to
jump to the minute 00H::30M::00S to check a specific aspect of the simulation.
You should not see continuous updates until minute 00H:30M:00S. Instead, you
should visualize a single jump to the specific instant of the simulation that
you are interested.
    * [Pull request #1623](https://bitbucket.org/osrf/gazebo/pull-request/1623)

1. Added browse button to log record dialog.
    * [Pull request #1719](https://bitbucket.org/osrf/gazebo/pull-request/1719)

1. Improved SVG support: arcs in paths, and contours made of multiple paths.
    * [Pull request #1608](https://bitbucket.org/osrf/gazebo/pull-request/1608)

1. Added simulation iterations to the world state.
    * [Pull request #1722](https://bitbucket.org/osrf/gazebo/pull-request/1722)

1. Added multiple LiftDrag plugins to the cessna_demo.world to allow the Cessna
C-172 model to fly.
    * [Pull request #1715](https://bitbucket.org/osrf/gazebo/pull-request/1715)

1. Added a plugin to control a Cessna C-172 via messages (CessnaPlugin), and a
GUI plugin to test this functionality with the keyboard (CessnaGUIPlugin). Added
world with the Cessna model and the two previous plugins loaded
(cessna_demo.world).
    * [Pull request #1712](https://bitbucket.org/osrf/gazebo/pull-request/1712)

1. Added world with OSRF building and an elevator
    * [Pull request #1697](https://bitbucket.org/osrf/gazebo/pull-request/1697)

1. Fixed collide bitmask by changing default value from 0x1 to 0xffff.
    * [Pull request #1696](https://bitbucket.org/osrf/gazebo/pull-request/1696)

1. Added a plugin to control an elevator (ElevatorPlugin), and an OccupiedEvent plugin that sends a message when a model is within a specified region.
    * [Pull request #1694](https://bitbucket.org/osrf/gazebo/pull-request/1694)
    * [Pull request #1775](https://bitbucket.org/osrf/gazebo/pull-request/1775)

1. Added Layers tab and meta information for visuals.
    * [Pull request #1674](https://bitbucket.org/osrf/gazebo/pull-request/1674)

1. Added countdown behavior for common::Timer and exposed the feature in TimerGUIPlugin.
    * [Pull request #1690](https://bitbucket.org/osrf/gazebo/pull-request/1690)

1. Added BuoyancyPlugin for simulating the buoyancy of an object in a column of fluid.
    * [Pull request #1622](https://bitbucket.org/osrf/gazebo/pull-request/1622)

1. Added ComputeVolume function for simple shape subclasses of Shape.hh.
    * [Pull request #1605](https://bitbucket.org/osrf/gazebo/pull-request/1605)

1. Add option to parallelize the ODE quickstep constraint solver,
which solves an LCP twice with different parameters in order
to corrected for position projection errors.
    * [Pull request #1561](https://bitbucket.org/osrf/gazebo/pull-request/1561)

1. Get/Set user camera pose in GUI.
    * [Pull request #1649](https://bitbucket.org/osrf/gazebo/pull-request/1649)
    * [Issue #1595](https://bitbucket.org/osrf/gazebo/issue/1595)

1. Added ViewAngleWidget, removed hard-coded reset view and removed MainWindow::Reset(). Also added GLWidget::GetSelectedVisuals().
    * [Pull request #1768](https://bitbucket.org/osrf/gazebo/pull-request/1768)
    * [Issue #1507](https://bitbucket.org/osrf/gazebo/issue/1507)

1. Windows support. This consists mostly of numerous small changes to support
compilation on Windows.
    * [Pull request #1616](https://bitbucket.org/osrf/gazebo/pull-request/1616)
    * [Pull request #1618](https://bitbucket.org/osrf/gazebo/pull-request/1618)
    * [Pull request #1620](https://bitbucket.org/osrf/gazebo/pull-request/1620)
    * [Pull request #1625](https://bitbucket.org/osrf/gazebo/pull-request/1625)
    * [Pull request #1626](https://bitbucket.org/osrf/gazebo/pull-request/1626)
    * [Pull request #1627](https://bitbucket.org/osrf/gazebo/pull-request/1627)
    * [Pull request #1628](https://bitbucket.org/osrf/gazebo/pull-request/1628)
    * [Pull request #1629](https://bitbucket.org/osrf/gazebo/pull-request/1629)
    * [Pull request #1630](https://bitbucket.org/osrf/gazebo/pull-request/1630)
    * [Pull request #1631](https://bitbucket.org/osrf/gazebo/pull-request/1631)
    * [Pull request #1632](https://bitbucket.org/osrf/gazebo/pull-request/1632)
    * [Pull request #1633](https://bitbucket.org/osrf/gazebo/pull-request/1633)
    * [Pull request #1635](https://bitbucket.org/osrf/gazebo/pull-request/1635)
    * [Pull request #1637](https://bitbucket.org/osrf/gazebo/pull-request/1637)
    * [Pull request #1639](https://bitbucket.org/osrf/gazebo/pull-request/1639)
    * [Pull request #1647](https://bitbucket.org/osrf/gazebo/pull-request/1647)
    * [Pull request #1650](https://bitbucket.org/osrf/gazebo/pull-request/1650)
    * [Pull request #1651](https://bitbucket.org/osrf/gazebo/pull-request/1651)
    * [Pull request #1653](https://bitbucket.org/osrf/gazebo/pull-request/1653)
    * [Pull request #1654](https://bitbucket.org/osrf/gazebo/pull-request/1654)
    * [Pull request #1657](https://bitbucket.org/osrf/gazebo/pull-request/1657)
    * [Pull request #1658](https://bitbucket.org/osrf/gazebo/pull-request/1658)
    * [Pull request #1659](https://bitbucket.org/osrf/gazebo/pull-request/1659)
    * [Pull request #1660](https://bitbucket.org/osrf/gazebo/pull-request/1660)
    * [Pull request #1661](https://bitbucket.org/osrf/gazebo/pull-request/1661)
    * [Pull request #1669](https://bitbucket.org/osrf/gazebo/pull-request/1669)
    * [Pull request #1670](https://bitbucket.org/osrf/gazebo/pull-request/1670)
    * [Pull request #1672](https://bitbucket.org/osrf/gazebo/pull-request/1672)
    * [Pull request #1682](https://bitbucket.org/osrf/gazebo/pull-request/1682)
    * [Pull request #1683](https://bitbucket.org/osrf/gazebo/pull-request/1683)

1. Install `libgazebo_server_fixture`. This will facilitate tests external to the main gazebo repository. See `examples/stand_alone/test_fixture`.
    * [Pull request #1606](https://bitbucket.org/osrf/gazebo/pull-request/1606)

1. Laser visualization renders light blue for rays that do not hit obstacles, and dark blue for other rays.
    * [Pull request #1607](https://bitbucket.org/osrf/gazebo/pull-request/1607)
    * [Issue #1576](https://bitbucket.org/osrf/gazebo/issue/1576)

1. Add VisualType enum to Visual and clean up visuals when entity is deleted.
    * [Pull request #1614](https://bitbucket.org/osrf/gazebo/pull-request/1614)

1. Alert user of connection problems when using the REST service plugin
    * [Pull request #1655](https://bitbucket.org/osrf/gazebo/pull-request/1655)
    * [Issue #1574](https://bitbucket.org/osrf/gazebo/issue/1574)

1. ignition-math is now a dependency.
    + [http://ignitionrobotics.org/libraries/math](http://ignitionrobotics.org/libraries/math)
    + [Gazebo::math migration](https://bitbucket.org/osrf/gazebo/src/583edbeb90759d43d994cc57c0797119dd6d2794/ign-math-migration.md)

1. Detect uuid library during compilation.
    * [Pull request #1655](https://bitbucket.org/osrf/gazebo/pull-request/1655)
    * [Issue #1572](https://bitbucket.org/osrf/gazebo/issue/1572)

1. New accessors in LogPlay class.
    * [Pull request #1577](https://bitbucket.org/osrf/gazebo/pull-request/1577)

1. Added a plugin to send messages to an existing website.
   Added gui::MainWindow::AddMenu and msgs/rest_error, msgs/rest_login, msgs rest/post
    * [Pull request #1524](https://bitbucket.org/osrf/gazebo/pull-request/1524)

1. Fix deprecation warnings when using SDFormat 3.0.2, 3.0.3 prereleases
    * [Pull request #1568](https://bitbucket.org/osrf/gazebo/pull-request/1568)

1. Use GAZEBO_CFLAGS or GAZEBO_CXX_FLAGS in CMakeLists.txt for example plugins
    * [Pull request #1573](https://bitbucket.org/osrf/gazebo/pull-request/1573)

1. Added Link::OnWrenchMsg subscriber with test
    * [Pull request #1582](https://bitbucket.org/osrf/gazebo/pull-request/1582)

1. Show/hide GUI overlays using the menu bar.
    * [Pull request #1555](https://bitbucket.org/osrf/gazebo/pull-request/1555)

1. Added world origin indicator rendering::OriginVisual.
    * [Pull request #1700](https://bitbucket.org/osrf/gazebo/pull-request/1700)

1. Show/hide toolbars using the menu bars and shortcut.
   Added MainWindow::CloneAction.
   Added Window menu to Model Editor.
    * [Pull request #1584](https://bitbucket.org/osrf/gazebo/pull-request/1584)

1. Added event to show/hide toolbars.
    * [Pull request #1707](https://bitbucket.org/osrf/gazebo/pull-request/1707)

1. Added optional start/stop/reset buttons to timer GUI plugin.
    * [Pull request #1576](https://bitbucket.org/osrf/gazebo/pull-request/1576)

1. Timer GUI Plugin: Treat negative positions as positions from the ends
    * [Pull request #1703](https://bitbucket.org/osrf/gazebo/pull-request/1703)

1. Added Visual::GetDepth() and Visual::GetNthAncestor()
    * [Pull request #1613](https://bitbucket.org/osrf/gazebo/pull-request/1613)

1. Added a context menu for links
    * [Pull request #1589](https://bitbucket.org/osrf/gazebo/pull-request/1589)

1. Separate TimePanel's display into TimeWidget and LogPlayWidget.
    * [Pull request #1564](https://bitbucket.org/osrf/gazebo/pull-request/1564)

1. Display confirmation message after log is saved
    * [Pull request #1646](https://bitbucket.org/osrf/gazebo/pull-request/1646)

1. Added LogPlayView to display timeline and LogPlaybackStatistics message type.
    * [Pull request #1724](https://bitbucket.org/osrf/gazebo/pull-request/1724)

1. Added Time::FormattedString and removed all other FormatTime functions.
    * [Pull request #1710](https://bitbucket.org/osrf/gazebo/pull-request/1710)

1. Added support for Oculus DK2
    * [Pull request #1526](https://bitbucket.org/osrf/gazebo/pull-request/1526)

1. Use collide_bitmask from SDF to perform collision filtering
    * [Pull request #1470](https://bitbucket.org/osrf/gazebo/pull-request/1470)

1. Pass Coulomb surface friction parameters to DART.
    * [Pull request #1420](https://bitbucket.org/osrf/gazebo/pull-request/1420)

1. Added ModelAlign::SetHighlighted
    * [Pull request #1598](https://bitbucket.org/osrf/gazebo/pull-request/1598)

1. Added various Get functions to Visual. Also added a ConvertGeometryType function to msgs.
    * [Pull request #1402](https://bitbucket.org/osrf/gazebo/pull-request/1402)

1. Get and Set visibility of SelectionObj's handles, with unit test.
    * [Pull request #1417](https://bitbucket.org/osrf/gazebo/pull-request/1417)

1. Set material of SelectionObj's handles.
    * [Pull request #1472](https://bitbucket.org/osrf/gazebo/pull-request/1472)

1. Add SelectionObj::Fini with tests and make Visual::Fini virtual
    * [Pull request #1685](https://bitbucket.org/osrf/gazebo/pull-request/1685)

1. Allow link selection with the mouse if parent model already selected.
    * [Pull request #1409](https://bitbucket.org/osrf/gazebo/pull-request/1409)

1. Added ModelRightMenu::EntityTypes.
    * [Pull request #1414](https://bitbucket.org/osrf/gazebo/pull-request/1414)

1. Scale joint visuals according to link size.
    * [Pull request #1591](https://bitbucket.org/osrf/gazebo/pull-request/1591)
    * [Issue #1563](https://bitbucket.org/osrf/gazebo/issue/1563)

1. Added Gazebo/CoM material.
    * [Pull request #1439](https://bitbucket.org/osrf/gazebo/pull-request/1439)

1. Added arc parameter to MeshManager::CreateTube
    * [Pull request #1436](https://bitbucket.org/osrf/gazebo/pull-request/1436)

1. Added View Inertia and InertiaVisual, changed COMVisual to sphere proportional to mass.
    * [Pull request #1445](https://bitbucket.org/osrf/gazebo/pull-request/1445)

1. Added View Link Frame and LinkFrameVisual. Visual::SetTransparency goes into texture_unit.
    * [Pull request #1762](https://bitbucket.org/osrf/gazebo/pull-request/1762)
    * [Issue #853](https://bitbucket.org/osrf/gazebo/issue/853)

1. Changed the position of Save and Cancel buttons on editor dialogs
    * [Pull request #1442](https://bitbucket.org/osrf/gazebo/pull-request/1442)
    * [Issue #1377](https://bitbucket.org/osrf/gazebo/issue/1377)

1. Fixed Visual material updates
    * [Pull request #1454](https://bitbucket.org/osrf/gazebo/pull-request/1454)
    * [Issue #1455](https://bitbucket.org/osrf/gazebo/issue/1455)

1. Added Matrix3::Inverse() and tests
    * [Pull request #1481](https://bitbucket.org/osrf/gazebo/pull-request/1481)

1. Implemented AddLinkForce for ODE.
    * [Pull request #1456](https://bitbucket.org/osrf/gazebo/pull-request/1456)

1. Updated ConfigWidget class to parse enum values.
    * [Pull request #1518](https://bitbucket.org/osrf/gazebo/pull-request/1518)

1. Added PresetManager to physics libraries and corresponding integration test.
    * [Pull request #1471](https://bitbucket.org/osrf/gazebo/pull-request/1471)

1. Sync name and location on SaveDialog.
    * [Pull request #1563](https://bitbucket.org/osrf/gazebo/pull-request/1563)

1. Added Apply Force/Torque dialog
    * [Pull request #1600](https://bitbucket.org/osrf/gazebo/pull-request/1600)

1. Added Apply Force/Torque visuals
    * [Pull request #1619](https://bitbucket.org/osrf/gazebo/pull-request/1619)

1. Added Apply Force/Torque OnMouseRelease and ActivateWindow
    * [Pull request #1699](https://bitbucket.org/osrf/gazebo/pull-request/1699)

1. Added Apply Force/Torque mouse interactions, modes, activation
    * [Pull request #1731](https://bitbucket.org/osrf/gazebo/pull-request/1731)

1. Added inertia pose getter for COMVisual and COMVisual_TEST
    * [Pull request #1581](https://bitbucket.org/osrf/gazebo/pull-request/1581)

1. Model editor updates
    1. Joint preview using JointVisuals.
        * [Pull request #1369](https://bitbucket.org/osrf/gazebo/pull-request/1369)

    1. Added inspector for configuring link, visual, and collision properties.
        * [Pull request #1408](https://bitbucket.org/osrf/gazebo/pull-request/1408)

    1. Saving, exiting, generalizing SaveDialog.
        * [Pull request #1401](https://bitbucket.org/osrf/gazebo/pull-request/1401)

    1. Inspectors redesign
        * [Pull request #1586](https://bitbucket.org/osrf/gazebo/pull-request/1586)

    1. Edit existing model.
        * [Pull request #1425](https://bitbucket.org/osrf/gazebo/pull-request/1425)

    1. Add joint inspector to link's context menu.
        * [Pull request #1449](https://bitbucket.org/osrf/gazebo/pull-request/1449)
        * [Issue #1443](https://bitbucket.org/osrf/gazebo/issue/1443)

    1. Added button to select mesh file on inspector.
        * [Pull request #1460](https://bitbucket.org/osrf/gazebo/pull-request/1460)
        * [Issue #1450](https://bitbucket.org/osrf/gazebo/issue/1450)

    1. Renamed Part to Link.
        * [Pull request #1478](https://bitbucket.org/osrf/gazebo/pull-request/1478)

    1. Fix snapping inside editor.
        * [Pull request #1489](https://bitbucket.org/osrf/gazebo/pull-request/1489)
        * [Issue #1457](https://bitbucket.org/osrf/gazebo/issue/1457)

    1. Moved DataLogger from Window menu to the toolbar and moved screenshot button to the right.
        * [Pull request #1665](https://bitbucket.org/osrf/gazebo/pull-request/1665)

    1. Keep loaded model's name.
        * [Pull request #1516](https://bitbucket.org/osrf/gazebo/pull-request/1516)
        * [Issue #1504](https://bitbucket.org/osrf/gazebo/issue/1504)

    1. Added ExtrudeDialog.
        * [Pull request #1483](https://bitbucket.org/osrf/gazebo/pull-request/1483)

    1. Hide time panel inside editor and keep main window's paused state.
        * [Pull request #1500](https://bitbucket.org/osrf/gazebo/pull-request/1500)

    1. Fixed pose issues and added ModelCreator_TEST.
        * [Pull request #1509](https://bitbucket.org/osrf/gazebo/pull-request/1509)
        * [Issue #1497](https://bitbucket.org/osrf/gazebo/issue/1497)
        * [Issue #1509](https://bitbucket.org/osrf/gazebo/issue/1509)

    1. Added list of links and joints.
        * [Pull request #1515](https://bitbucket.org/osrf/gazebo/pull-request/1515)
        * [Issue #1418](https://bitbucket.org/osrf/gazebo/issue/1418)

    1. Expose API to support adding items to the palette.
        * [Pull request #1565](https://bitbucket.org/osrf/gazebo/pull-request/1565)

    1. Added menu for toggling joint visualization
        * [Pull request #1551](https://bitbucket.org/osrf/gazebo/pull-request/1551)
        * [Issue #1483](https://bitbucket.org/osrf/gazebo/issue/1483)

    1. Add schematic view to model editor
        * [Pull request #1562](https://bitbucket.org/osrf/gazebo/pull-request/1562)

1. Building editor updates
    1. Make palette tips tooltip clickable to open.
        * [Pull request #1519](https://bitbucket.org/osrf/gazebo/pull-request/1519)
        * [Issue #1370](https://bitbucket.org/osrf/gazebo/issue/1370)

    1. Add measurement unit to building inspectors.
        * [Pull request #1741](https://bitbucket.org/osrf/gazebo/pull-request/1741)
        * [Issue #1363](https://bitbucket.org/osrf/gazebo/issue/1363)

    1. Add `BaseInspectorDialog` as a base class for inspectors.
        * [Pull request #1749](https://bitbucket.org/osrf/gazebo/pull-request/1749)

## Gazebo 5.0

### Gazebo 5.x.x

### Gazebo 5.3.0 (2015-04-07)

1. fix: remove back projection
    * [Pull request 2201](https://bitbucket.org/osrf/gazebo/pull-request/2201)
    * A contribution from Yuki Furuta

1. Backport depth camera OSX fix and test
    * [Pull request 2230](https://bitbucket.org/osrf/gazebo/pull-request/2230)

1. Add missing tinyxml includes
    * [Pull request 2216](https://bitbucket.org/osrf/gazebo/pull-request/2216)

1. backport fixes for ffmpeg3 to gazebo5 (from pull request #2154)
    * [Pull request 2161](https://bitbucket.org/osrf/gazebo/pull-request/2161)

1. Check for valid display using xwininfo -root
    * [Pull request 2111](https://bitbucket.org/osrf/gazebo/pull-request/2111)

1. Don't search for sdformat4 on gazebo5, since gazebo5 can't handle sdformat protocol 1.6
    * [Pull request 2092](https://bitbucket.org/osrf/gazebo/pull-request/2092)

1. Fix minimum window height
    * [Pull request 2002](https://bitbucket.org/osrf/gazebo/pull-request/2002)

1. Relax physics tolerances for single-precision bullet
    * [Pull request 1976](https://bitbucket.org/osrf/gazebo/pull-request/1976)

1. Try finding sdformat 4 in gazebo5 branch
    * [Pull request 1972](https://bitbucket.org/osrf/gazebo/pull-request/1972)

1. Fix_send_message (backport of pull request #1951)
    * [Pull request 1964](https://bitbucket.org/osrf/gazebo/pull-request/1964)
    * A contribution from Samuel Lekieffre

1. Export the media path in the cmake config file.
    * [Pull request 1933](https://bitbucket.org/osrf/gazebo/pull-request/1933)

1. Shorten gearbox test since it is failing via timeout on osx
    * [Pull request 1937](https://bitbucket.org/osrf/gazebo/pull-request/1937)

### Gazebo 5.2.1 (2015-10-02)

1. Fix minimum window height
    * Backport of [pull request #1977](https://bitbucket.org/osrf/gazebo/pull-request/1977)
    * [Pull request #2002](https://bitbucket.org/osrf/gazebo/pull-request/2002)
    * [Issue #1706](https://bitbucket.org/osrf/gazebo/issue/1706)

### Gazebo 5.2.0 (2015-10-02)

1. Initialize sigact struct fields that valgrind said were being used uninitialized
    * [Pull request #1809](https://bitbucket.org/osrf/gazebo/pull-request/1809)

1. Add missing ogre includes to ensure macros are properly defined
    * [Pull request #1813](https://bitbucket.org/osrf/gazebo/pull-request/1813)

1. Use ToSDF functions to simplify physics_friction test
    * [Pull request #1808](https://bitbucket.org/osrf/gazebo/pull-request/1808)

1. Added lines to laser sensor visualization
    * [Pull request #1742](https://bitbucket.org/osrf/gazebo/pull-request/1742)
    * [Issue #935](https://bitbucket.org/osrf/gazebo/issue/935)

1. Fix BulletSliderJoint friction for bullet 2.83
    * [Pull request #1686](https://bitbucket.org/osrf/gazebo/pull-request/1686)

1. Fix heightmap model texture loading.
    * [Pull request #1592](https://bitbucket.org/osrf/gazebo/pull-request/1592)

1. Disable failing pr2 test for dart
    * [Pull request #1540](https://bitbucket.org/osrf/gazebo/pull-request/1540)
    * [Issue #1435](https://bitbucket.org/osrf/gazebo/issue/1435)

### Gazebo 5.1.0 (2015-03-20)
1. Backport pull request #1527 (FindOGRE.cmake for non-Debian systems)
  * [Pull request #1532](https://bitbucket.org/osrf/gazebo/pull-request/1532)

1. Respect system cflags when not using USE_UPSTREAM_CFLAGS
  * [Pull request #1531](https://bitbucket.org/osrf/gazebo/pull-request/1531)

1. Allow light manipulation
  * [Pull request #1529](https://bitbucket.org/osrf/gazebo/pull-request/1529)

1. Allow sdformat 2.3.1+ or 3+ and fix tests
  * [Pull request #1484](https://bitbucket.org/osrf/gazebo/pull-request/1484)

1. Add Link::GetWorldAngularMomentum function and test.
  * [Pull request #1482](https://bitbucket.org/osrf/gazebo/pull-request/1482)

1. Preserve previous GAZEBO_MODEL_PATH values when sourcing setup.sh
  * [Pull request #1430](https://bitbucket.org/osrf/gazebo/pull-request/1430)

1. Implement Coulomb joint friction for DART
  * [Pull request #1427](https://bitbucket.org/osrf/gazebo/pull-request/1427)
  * [Issue #1281](https://bitbucket.org/osrf/gazebo/issue/1281)

1. Fix simple shape normals.
    * [Pull request #1477](https://bitbucket.org/osrf/gazebo/pull-request/1477)
    * [Issue #1369](https://bitbucket.org/osrf/gazebo/issue/1369)

1. Use Msg-to-SDF conversion functions in tests, add ServerFixture::SpawnModel(msgs::Model).
    * [Pull request #1466](https://bitbucket.org/osrf/gazebo/pull-request/1466)

1. Added Model Msg-to-SDF conversion functions and test.
    * [Pull request #1429](https://bitbucket.org/osrf/gazebo/pull-request/1429)

1. Added Joint Msg-to-SDF conversion functions and test.
    * [Pull request #1419](https://bitbucket.org/osrf/gazebo/pull-request/1419)

1. Added Visual, Material Msg-to-SDF conversion functions and ShaderType to string conversion functions.
    * [Pull request #1415](https://bitbucket.org/osrf/gazebo/pull-request/1415)

1. Implement Coulomb joint friction for BulletSliderJoint
  * [Pull request #1452](https://bitbucket.org/osrf/gazebo/pull-request/1452)
  * [Issue #1348](https://bitbucket.org/osrf/gazebo/issue/1348)

### Gazebo 5.0.0 (2015-01-27)
1. Support for using [digital elevation maps](http://gazebosim.org/tutorials?tut=dem) has been added to debian packages.

1. C++11 support (C++11 compatible compiler is now required)
    * [Pull request #1340](https://bitbucket.org/osrf/gazebo/pull-request/1340)

1. Implemented private data pointer for the World class.
    * [Pull request #1383](https://bitbucket.org/osrf/gazebo/pull-request/1383)

1. Implemented private data pointer for the Scene class.
    * [Pull request #1385](https://bitbucket.org/osrf/gazebo/pull-request/1385)

1. Added a events::Event::resetWorld event that is triggered when World::Reset is called.
    * [Pull request #1332](https://bitbucket.org/osrf/gazebo/pull-request/1332)
    * [Issue #1375](https://bitbucket.org/osrf/gazebo/issue/1375)

1. Fixed `math::Box::GetCenter` functionality.
    * [Pull request #1278](https://bitbucket.org/osrf/gazebo/pull-request/1278)
    * [Issue #1327](https://bitbucket.org/osrf/gazebo/issue/1327)

1. Added a GUI timer plugin that facilitates the display and control a timer inside the Gazebo UI.
    * [Pull request #1270](https://bitbucket.org/osrf/gazebo/pull-request/1270)

1. Added ability to load plugins via SDF.
    * [Pull request #1261](https://bitbucket.org/osrf/gazebo/pull-request/1261)

1. Added GUIEvent to hide/show the left GUI pane.
    * [Pull request #1269](https://bitbucket.org/osrf/gazebo/pull-request/1269)

1. Modified KeyEventHandler and GLWidget so that hotkeys can be suppressed by custom KeyEvents set up by developers
    * [Pull request #1251](https://bitbucket.org/osrf/gazebo/pull-request/1251)

1. Added ability to read the directory where the log files are stored.
    * [Pull request #1277](https://bitbucket.org/osrf/gazebo/pull-request/1277)

1. Implemented a simulation cloner
    * [Pull request #1180](https://bitbucket.org/osrf/gazebo/pull-request/1180/clone-a-simulation)

1. Added GUI overlay plugins. Users can now write a Gazebo + QT plugin that displays widgets over the render window.
  * [Pull request #1181](https://bitbucket.org/osrf/gazebo/pull-request/1181)

1. Change behavior of Joint::SetVelocity, add Joint::SetVelocityLimit(unsigned int, double)
  * [Pull request #1218](https://bitbucket.org/osrf/gazebo/pull-request/1218)
  * [Issue #964](https://bitbucket.org/osrf/gazebo/issue/964)

1. Implement Coulomb joint friction for ODE
  * [Pull request #1221](https://bitbucket.org/osrf/gazebo/pull-request/1221)
  * [Issue #381](https://bitbucket.org/osrf/gazebo/issue/381)

1. Implement Coulomb joint friction for BulletHingeJoint
  * [Pull request #1317](https://bitbucket.org/osrf/gazebo/pull-request/1317)
  * [Issue #1348](https://bitbucket.org/osrf/gazebo/issue/1348)

1. Implemented camera lens distortion.
  * [Pull request #1213](https://bitbucket.org/osrf/gazebo/pull-request/1213)

1. Kill rogue gzservers left over from failed INTEGRATION_world_clone tests
   and improve robustness of `UNIT_gz_TEST`
  * [Pull request #1232](https://bitbucket.org/osrf/gazebo/pull-request/1232)
  * [Issue #1299](https://bitbucket.org/osrf/gazebo/issue/1299)

1. Added RenderWidget::ShowToolbar to toggle visibility of top toolbar.
  * [Pull request #1248](https://bitbucket.org/osrf/gazebo/pull-request/1248)

1. Fix joint axis visualization.
  * [Pull request #1258](https://bitbucket.org/osrf/gazebo/pull-request/1258)

1. Change UserCamera view control via joysticks. Clean up rate control vs. pose control.
   see UserCamera::OnJoyPose and UserCamera::OnJoyTwist. Added view twist control toggle
   with joystick button 1.
  * [Pull request #1249](https://bitbucket.org/osrf/gazebo/pull-request/1249)

1. Added RenderWidget::GetToolbar to get the top toolbar and change its actions on ModelEditor.
    * [Pull request #1263](https://bitbucket.org/osrf/gazebo/pull-request/1263)

1. Added accessor for MainWindow graphical widget to GuiIface.
    * [Pull request #1250](https://bitbucket.org/osrf/gazebo/pull-request/1250)

1. Added a ConfigWidget class that takes in a google protobuf message and generates widgets for configuring the fields in the message
    * [Pull request #1285](https://bitbucket.org/osrf/gazebo/pull-request/1285)

1. Added GLWidget::OnModelEditor when model editor is triggered, and MainWindow::OnEditorGroup to manually uncheck editor actions.
    * [Pull request #1283](https://bitbucket.org/osrf/gazebo/pull-request/1283)

1. Added Collision, Geometry, Inertial, Surface Msg-to-SDF conversion functions.
    * [Pull request #1315](https://bitbucket.org/osrf/gazebo/pull-request/1315)

1. Added "button modifier" fields (control, shift, and alt) to common::KeyEvent.
    * [Pull request #1325](https://bitbucket.org/osrf/gazebo/pull-request/1325)

1. Added inputs for environment variable GAZEBO_GUI_INI_FILE for reading a custom .ini file.
    * [Pull request #1252](https://bitbucket.org/osrf/gazebo/pull-request/1252)

1. Fixed crash on "permission denied" bug, added insert_model integration test.
    * [Pull request #1329](https://bitbucket.org/osrf/gazebo/pull-request/1329/)

1. Enable simbody joint tests, implement `SimbodyJoint::GetParam`, create
   `Joint::GetParam`, fix bug in `BulletHingeJoint::SetParam`.
    * [Pull request #1404](https://bitbucket.org/osrf/gazebo/pull-request/1404/)

1. Building editor updates
    1. Fixed inspector resizing.
        * [Pull request #1230](https://bitbucket.org/osrf/gazebo/pull-request/1230)
        * [Issue #395](https://bitbucket.org/osrf/gazebo/issue/395)

    1. Doors and windows move proportionally with wall.
        * [Pull request #1231](https://bitbucket.org/osrf/gazebo/pull-request/1231)
        * [Issue #368](https://bitbucket.org/osrf/gazebo/issue/368)

    1. Inspector dialogs stay on top.
        * [Pull request #1229](https://bitbucket.org/osrf/gazebo/pull-request/1229)
        * [Issue #417](https://bitbucket.org/osrf/gazebo/issue/417)

    1. Make model name editable on palette.
        * [Pull request #1239](https://bitbucket.org/osrf/gazebo/pull-request/1239)

    1. Import background image and improve add/delete levels.
        * [Pull request #1214](https://bitbucket.org/osrf/gazebo/pull-request/1214)
        * [Issue #422](https://bitbucket.org/osrf/gazebo/issue/422)
        * [Issue #361](https://bitbucket.org/osrf/gazebo/issue/361)

    1. Fix changing draw mode.
        * [Pull request #1233](https://bitbucket.org/osrf/gazebo/pull-request/1233)
        * [Issue #405](https://bitbucket.org/osrf/gazebo/issue/405)

    1. Tips on palette's top-right corner.
        * [Pull request #1241](https://bitbucket.org/osrf/gazebo/pull-request/1241)

    1. New buttons and layout for the palette.
        * [Pull request #1242](https://bitbucket.org/osrf/gazebo/pull-request/1242)

    1. Individual wall segments instead of polylines.
        * [Pull request #1246](https://bitbucket.org/osrf/gazebo/pull-request/1246)
        * [Issue #389](https://bitbucket.org/osrf/gazebo/issue/389)
        * [Issue #415](https://bitbucket.org/osrf/gazebo/issue/415)

    1. Fix exiting and saving, exiting when there's nothing drawn, fix text on popups.
        * [Pull request #1296](https://bitbucket.org/osrf/gazebo/pull-request/1296)

    1. Display measure for selected wall segment.
        * [Pull request #1291](https://bitbucket.org/osrf/gazebo/pull-request/1291)
        * [Issue #366](https://bitbucket.org/osrf/gazebo/issue/366)

    1. Highlight selected item's 3D visual.
        * [Pull request #1292](https://bitbucket.org/osrf/gazebo/pull-request/1292)

    1. Added color picker to inspector dialogs.
        * [Pull request #1298](https://bitbucket.org/osrf/gazebo/pull-request/1298)

    1. Snapping on by default, off holding Shift. Improved snapping.
        * [Pull request #1304](https://bitbucket.org/osrf/gazebo/pull-request/1304)

    1. Snap walls to length increments, moved scale to SegmentItem and added Get/SetScale, added SegmentItem::SnapAngle and SegmentItem::SnapLength.
        * [Pull request #1311](https://bitbucket.org/osrf/gazebo/pull-request/1311)

    1. Make buildings available in "Insert Models" tab, improve save flow.
        * [Pull request #1312](https://bitbucket.org/osrf/gazebo/pull-request/1312)

    1. Added EditorItem::SetHighlighted.
        * [Pull request #1308](https://bitbucket.org/osrf/gazebo/pull-request/1308)

    1. Current level is transparent, lower levels opaque, higher levels invisible.
        * [Pull request #1303](https://bitbucket.org/osrf/gazebo/pull-request/1303)

    1. Detach all child manips when item is deleted, added BuildingMaker::DetachAllChildren.
        * [Pull request #1316](https://bitbucket.org/osrf/gazebo/pull-request/1316)

    1. Added texture picker to inspector dialogs.
        * [Pull request #1306](https://bitbucket.org/osrf/gazebo/pull-request/1306)

    1. Measures for doors and windows. Added RectItem::angleOnWall and related Get/Set.
        * [Pull request #1322](https://bitbucket.org/osrf/gazebo/pull-request/1322)
        * [Issue #370](https://bitbucket.org/osrf/gazebo/issue/370)

    1. Added Gazebo/BuildingFrame material to display holes for doors and windows on walls.
        * [Pull request #1338](https://bitbucket.org/osrf/gazebo/pull-request/1338)

    1. Added Gazebo/Bricks material to be used as texture on the building editor.
        * [Pull request #1333](https://bitbucket.org/osrf/gazebo/pull-request/1333)

    1. Pick colors from the palette and assign on 3D view. Added mouse and key event handlers to BuildingMaker, and events to communicate from BuildingModelManip to EditorItem.
        * [Pull request #1336](https://bitbucket.org/osrf/gazebo/pull-request/1336)

    1. Pick textures from the palette and assign in 3D view.
        * [Pull request #1368](https://bitbucket.org/osrf/gazebo/pull-request/1368)

1. Model editor updates
    1. Fix adding/removing event filters .
        * [Pull request #1279](https://bitbucket.org/osrf/gazebo/pull-request/1279)

    1. Enabled multi-selection and align tool inside model editor.
        * [Pull request #1302](https://bitbucket.org/osrf/gazebo/pull-request/1302)
        * [Issue #1323](https://bitbucket.org/osrf/gazebo/issue/1323)

    1. Enabled snap mode inside model editor.
        * [Pull request #1331](https://bitbucket.org/osrf/gazebo/pull-request/1331)
        * [Issue #1318](https://bitbucket.org/osrf/gazebo/issue/1318)

    1. Implemented copy/pasting of links.
        * [Pull request #1330](https://bitbucket.org/osrf/gazebo/pull-request/1330)

1. GUI publishes model selection information on ~/selection topic.
    * [Pull request #1318](https://bitbucket.org/osrf/gazebo/pull-request/1318)

## Gazebo 4.0

### Gazebo 4.x.x (2015-xx-xx)

1. Fix build for Bullet 2.83, enable angle wrapping for BulletHingeJoint
    * [Pull request #1664](https://bitbucket.org/osrf/gazebo/pull-request/1664)

### Gazebo 4.1.3 (2015-05-07)

1. Fix saving visual geom SDF values
    * [Pull request #1597](https://bitbucket.org/osrf/gazebo/pull-request/1597)
1. Fix heightmap model texture loading.
    * [Pull request #1595](https://bitbucket.org/osrf/gazebo/pull-request/1595)
1. Fix visual collision scale on separate client
    * [Pull request #1585](https://bitbucket.org/osrf/gazebo/pull-request/1585)
1. Fix several clang compiler warnings
    * [Pull request #1594](https://bitbucket.org/osrf/gazebo/pull-request/1594)
1. Fix blank save / browse dialogs
    * [Pull request #1544](https://bitbucket.org/osrf/gazebo/pull-request/1544)

### Gazebo 4.1.2 (2015-03-20)

1. Fix quaternion documentation: target Gazebo_4.1
    * [Pull request #1525](https://bitbucket.org/osrf/gazebo/pull-request/1525)
1. Speed up World::Step in loops
    * [Pull request #1492](https://bitbucket.org/osrf/gazebo/pull-request/1492)
1. Reduce selection buffer updates -> 4.1
    * [Pull request #1494](https://bitbucket.org/osrf/gazebo/pull-request/1494)
1. Fix loading of SimbodyPhysics parameters
    * [Pull request #1474](https://bitbucket.org/osrf/gazebo/pull-request/1474)
1. Fix heightmap on OSX -> 4.1
    * [Pull request #1455](https://bitbucket.org/osrf/gazebo/pull-request/1455)
1. Remove extra pose tag in a world file that should not be there
    * [Pull request #1458](https://bitbucket.org/osrf/gazebo/pull-request/1458)
1. Better fix for #236 for IMU that doesn't require ABI changes
    * [Pull request #1448](https://bitbucket.org/osrf/gazebo/pull-request/1448)
1. Fix regression of #236 for ImuSensor in 4.1
    * [Pull request #1446](https://bitbucket.org/osrf/gazebo/pull-request/1446)
1. Preserve previous GAZEBO_MODEL_PATH values when sourcing setup.sh
    * [Pull request #1430](https://bitbucket.org/osrf/gazebo/pull-request/1430)
1. issue #857: fix segfault for simbody screw joint when setting limits due to uninitialized limitForce.
    * [Pull request #1423](https://bitbucket.org/osrf/gazebo/pull-request/1423)
1. Allow multiple contact sensors per link (#960)
    * [Pull request #1413](https://bitbucket.org/osrf/gazebo/pull-request/1413)
1. Fix for issue #351, ODE World Step
    * [Pull request #1406](https://bitbucket.org/osrf/gazebo/pull-request/1406)
1. Disable failing InelasticCollision/0 test (#1394)
    * [Pull request #1405](https://bitbucket.org/osrf/gazebo/pull-request/1405)
1. Prevent out of bounds array access in SkidSteerDrivePlugin (found by cppcheck 1.68)
    * [Pull request #1379](https://bitbucket.org/osrf/gazebo/pull-request/1379)

### Gazebo 4.1.1 (2015-01-15)

1. Fix BulletPlaneShape bounding box (#1265)
    * [Pull request #1367](https://bitbucket.org/osrf/gazebo/pull-request/1367)
1. Fix dart linking errors on osx
    * [Pull request #1372](https://bitbucket.org/osrf/gazebo/pull-request/1372)
1. Update to player interfaces
    * [Pull request #1324](https://bitbucket.org/osrf/gazebo/pull-request/1324)
1. Handle GpuLaser name collisions (#1403)
    * [Pull request #1360](https://bitbucket.org/osrf/gazebo/pull-request/1360)
1. Add checks for handling array's with counts of zero, and read specular values
    * [Pull request #1339](https://bitbucket.org/osrf/gazebo/pull-request/1339)
1. Fix model list widget test
    * [Pull request #1327](https://bitbucket.org/osrf/gazebo/pull-request/1327)
1. Fix ogre includes
    * [Pull request #1323](https://bitbucket.org/osrf/gazebo/pull-request/1323)

### Gazebo 4.1.0 (2014-11-20)

1. Modified GUI rendering to improve the rendering update rate.
    * [Pull request #1487](https://bitbucket.org/osrf/gazebo/pull-request/1487)
1. Add ArrangePlugin for arranging groups of models.
   Also add Model::ResetPhysicsStates to call Link::ResetPhysicsStates
   recursively on all links in model.
    * [Pull request #1208](https://bitbucket.org/osrf/gazebo/pull-request/1208)
1. The `gz model` command line tool will output model info using either `-i` for complete info, or `-p` for just the model pose.
    * [Pull request #1212](https://bitbucket.org/osrf/gazebo/pull-request/1212)
    * [DRCSim Issue #389](https://bitbucket.org/osrf/drcsim/issue/389)
1. Added SignalStats class for computing incremental signal statistics.
    * [Pull request #1198](https://bitbucket.org/osrf/gazebo/pull-request/1198)
1. Add InitialVelocityPlugin to setting the initial state of links
    * [Pull request #1237](https://bitbucket.org/osrf/gazebo/pull-request/1237)
1. Added Quaternion::Integrate function.
    * [Pull request #1255](https://bitbucket.org/osrf/gazebo/pull-request/1255)
1. Added ConvertJointType functions, display more joint info on model list.
    * [Pull request #1259](https://bitbucket.org/osrf/gazebo/pull-request/1259)
1. Added ModelListWidget::AddProperty, removed unnecessary checks on ModelListWidget.
    * [Pull request #1271](https://bitbucket.org/osrf/gazebo/pull-request/1271)
1. Fix loading collada meshes with unsupported input semantics.
    * [Pull request #1319](https://bitbucket.org/osrf/gazebo/pull-request/1319)

### Gazebo 4.0.2 (2014-09-23)

1. Fix and improve mechanism to generate pkgconfig libs
    * [Pull request #1207](https://bitbucket.org/osrf/gazebo/pull-request/1207)
    * [Issue #1284](https://bitbucket.org/osrf/gazebo/issue/1284)
1. Added arat.world
    * [Pull request #1205](https://bitbucket.org/osrf/gazebo/pull-request/1205)
1. Update gzprop to output zip files.
    * [Pull request #1197](https://bitbucket.org/osrf/gazebo/pull-request/1197)
1. Make Collision::GetShape a const function
    * [Pull requset #1189](https://bitbucket.org/osrf/gazebo/pull-request/1189)
1. Install missing physics headers
    * [Pull requset #1183](https://bitbucket.org/osrf/gazebo/pull-request/1183)
1. Remove SimbodyLink::AddTorque console message
    * [Pull requset #1185](https://bitbucket.org/osrf/gazebo/pull-request/1185)
1. Fix log xml
    * [Pull requset #1188](https://bitbucket.org/osrf/gazebo/pull-request/1188)

### Gazebo 4.0.0 (2014-08-08)

1. Added lcov support to cmake
    * [Pull request #1047](https://bitbucket.org/osrf/gazebo/pull-request/1047)
1. Fixed memory leak in image conversion
    * [Pull request #1057](https://bitbucket.org/osrf/gazebo/pull-request/1057)
1. Removed deprecated function
    * [Pull request #1067](https://bitbucket.org/osrf/gazebo/pull-request/1067)
1. Improved collada loading performance
    * [Pull request #1066](https://bitbucket.org/osrf/gazebo/pull-request/1066)
    * [Pull request #1082](https://bitbucket.org/osrf/gazebo/pull-request/1082)
    * [Issue #1134](https://bitbucket.org/osrf/gazebo/issue/1134)
1. Implemented a collada exporter
    * [Pull request #1064](https://bitbucket.org/osrf/gazebo/pull-request/1064)
1. Force torque sensor now makes use of sensor's pose.
    * [Pull request #1076](https://bitbucket.org/osrf/gazebo/pull-request/1076)
    * [Issue #940](https://bitbucket.org/osrf/gazebo/issue/940)
1. Fix Model::GetLinks segfault
    * [Pull request #1093](https://bitbucket.org/osrf/gazebo/pull-request/1093)
1. Fix deleting and saving lights in gzserver
    * [Pull request #1094](https://bitbucket.org/osrf/gazebo/pull-request/1094)
    * [Issue #1182](https://bitbucket.org/osrf/gazebo/issue/1182)
    * [Issue #346](https://bitbucket.org/osrf/gazebo/issue/346)
1. Fix Collision::GetWorldPose. The pose of a collision would not update properly.
    * [Pull request #1049](https://bitbucket.org/osrf/gazebo/pull-request/1049)
    * [Issue #1124](https://bitbucket.org/osrf/gazebo/issue/1124)
1. Fixed the animate_box and animate_joints examples
    * [Pull request #1086](https://bitbucket.org/osrf/gazebo/pull-request/1086)
1. Integrated Oculus Rift functionality
    * [Pull request #1074](https://bitbucket.org/osrf/gazebo/pull-request/1074)
    * [Pull request #1136](https://bitbucket.org/osrf/gazebo/pull-request/1136)
    * [Pull request #1139](https://bitbucket.org/osrf/gazebo/pull-request/1139)
1. Updated Base::GetScopedName
    * [Pull request #1104](https://bitbucket.org/osrf/gazebo/pull-request/1104)
1. Fix collada loader from adding duplicate materials into a Mesh
    * [Pull request #1105](https://bitbucket.org/osrf/gazebo/pull-request/1105)
    * [Issue #1180](https://bitbucket.org/osrf/gazebo/issue/1180)
1. Integrated Razer Hydra functionality
    * [Pull request #1083](https://bitbucket.org/osrf/gazebo/pull-request/1083)
    * [Pull request #1109](https://bitbucket.org/osrf/gazebo/pull-request/1109)
1. Added ability to copy and paste models in the GUI
    * [Pull request #1103](https://bitbucket.org/osrf/gazebo/pull-request/1103)
1. Removed unnecessary inclusion of gazebo.hh and common.hh in plugins
    * [Pull request #1111](https://bitbucket.org/osrf/gazebo/pull-request/1111)
1. Added ability to specify custom road textures
    * [Pull request #1027](https://bitbucket.org/osrf/gazebo/pull-request/1027)
1. Added support for DART 4.1
    * [Pull request #1113](https://bitbucket.org/osrf/gazebo/pull-request/1113)
    * [Pull request #1132](https://bitbucket.org/osrf/gazebo/pull-request/1132)
    * [Pull request #1134](https://bitbucket.org/osrf/gazebo/pull-request/1134)
    * [Pull request #1154](https://bitbucket.org/osrf/gazebo/pull-request/1154)
1. Allow position of joints to be directly set.
    * [Pull request #1097](https://bitbucket.org/osrf/gazebo/pull-request/1097)
    * [Issue #1138](https://bitbucket.org/osrf/gazebo/issue/1138)
1. Added extruded polyline geometry
    * [Pull request #1026](https://bitbucket.org/osrf/gazebo/pull-request/1026)
1. Fixed actor animation
    * [Pull request #1133](https://bitbucket.org/osrf/gazebo/pull-request/1133)
    * [Pull request #1141](https://bitbucket.org/osrf/gazebo/pull-request/1141)
1. Generate a versioned cmake config file
    * [Pull request #1153](https://bitbucket.org/osrf/gazebo/pull-request/1153)
    * [Issue #1226](https://bitbucket.org/osrf/gazebo/issue/1226)
1. Added KMeans class
    * [Pull request #1147](https://bitbucket.org/osrf/gazebo/pull-request/1147)
1. Added --summary-range feature to bitbucket pullrequest tool
    * [Pull request #1156](https://bitbucket.org/osrf/gazebo/pull-request/1156)
1. Updated web links
    * [Pull request #1159](https://bitbucket.org/osrf/gazebo/pull-request/1159)
1. Update tests
    * [Pull request #1155](https://bitbucket.org/osrf/gazebo/pull-request/1155)
    * [Pull request #1143](https://bitbucket.org/osrf/gazebo/pull-request/1143)
    * [Pull request #1138](https://bitbucket.org/osrf/gazebo/pull-request/1138)
    * [Pull request #1140](https://bitbucket.org/osrf/gazebo/pull-request/1140)
    * [Pull request #1127](https://bitbucket.org/osrf/gazebo/pull-request/1127)
    * [Pull request #1115](https://bitbucket.org/osrf/gazebo/pull-request/1115)
    * [Pull request #1102](https://bitbucket.org/osrf/gazebo/pull-request/1102)
    * [Pull request #1087](https://bitbucket.org/osrf/gazebo/pull-request/1087)
    * [Pull request #1084](https://bitbucket.org/osrf/gazebo/pull-request/1084)

## Gazebo 3.0

### Gazebo 3.x.x (yyyy-mm-dd)

1. Fixed sonar and wireless sensor visualization
    * [Pull request #1254](https://bitbucket.org/osrf/gazebo/pull-request/1254)
1. Update visual bounding box when model is selected
    * [Pull request #1280](https://bitbucket.org/osrf/gazebo/pull-request/1280)

### Gazebo 3.1.0 (2014-08-08)

1. Implemented Simbody::Link::Set*Vel
    * [Pull request #1160](https://bitbucket.org/osrf/gazebo/pull-request/1160)
    * [Issue #1012](https://bitbucket.org/osrf/gazebo/issue/1012)
1. Added World::RemoveModel function
    * [Pull request #1106](https://bitbucket.org/osrf/gazebo/pull-request/1106)
    * [Issue #1177](https://bitbucket.org/osrf/gazebo/issue/1177)
1. Fix exit from camera follow mode using the escape key
    * [Pull request #1137](https://bitbucket.org/osrf/gazebo/pull-request/1137)
    * [Issue #1220](https://bitbucket.org/osrf/gazebo/issue/1220)
1. Added support for SDF joint spring stiffness and reference positions
    * [Pull request #1117](https://bitbucket.org/osrf/gazebo/pull-request/1117)
1. Removed the gzmodel_create script
    * [Pull request #1130](https://bitbucket.org/osrf/gazebo/pull-request/1130)
1. Added Vector2 dot product
    * [Pull request #1101](https://bitbucket.org/osrf/gazebo/pull-request/1101)
1. Added SetPositionPID and SetVelocityPID to JointController
    * [Pull request #1091](https://bitbucket.org/osrf/gazebo/pull-request/1091)
1. Fix gzclient startup crash with ogre 1.9
    * [Pull request #1098](https://bitbucket.org/osrf/gazebo/pull-request/1098)
    * [Issue #996](https://bitbucket.org/osrf/gazebo/issue/996)
1. Update the bitbucket_pullrequests tool
    * [Pull request #1108](https://bitbucket.org/osrf/gazebo/pull-request/1108)
1. Light properties now remain in place after move by the user via the GUI.
    * [Pull request #1110](https://bitbucket.org/osrf/gazebo/pull-request/1110)
    * [Issue #1211](https://bitbucket.org/osrf/gazebo/issue/1211)
1. Allow position of joints to be directly set.
    * [Pull request #1096](https://bitbucket.org/osrf/gazebo/pull-request/1096)
    * [Issue #1138](https://bitbucket.org/osrf/gazebo/issue/1138)

### Gazebo 3.0.0 (2014-04-11)

1. Fix bug when deleting the sun light
    * [Pull request #1088](https://bitbucket.org/osrf/gazebo/pull-request/1088)
    * [Issue #1133](https://bitbucket.org/osrf/gazebo/issue/1133)
1. Fix ODE screw joint
    * [Pull request #1078](https://bitbucket.org/osrf/gazebo/pull-request/1078)
    * [Issue #1167](https://bitbucket.org/osrf/gazebo/issue/1167)
1. Update joint integration tests
    * [Pull request #1081](https://bitbucket.org/osrf/gazebo/pull-request/1081)
1. Fixed false positives in cppcheck.
    * [Pull request #1061](https://bitbucket.org/osrf/gazebo/pull-request/1061)
1. Made joint axis reference frame relative to child, and updated simbody and dart accordingly.
    * [Pull request #1069](https://bitbucket.org/osrf/gazebo/pull-request/1069)
    * [Issue #494](https://bitbucket.org/osrf/gazebo/issue/494)
    * [Issue #1143](https://bitbucket.org/osrf/gazebo/issue/1143)
1. Added ability to pass vector of strings to SetupClient and SetupServer
    * [Pull request #1068](https://bitbucket.org/osrf/gazebo/pull-request/1068)
    * [Issue #1132](https://bitbucket.org/osrf/gazebo/issue/1132)
1. Fix error correction in screw constraints for ODE
    * [Pull request #1070](https://bitbucket.org/osrf/gazebo/pull-request/1070)
    * [Issue #1159](https://bitbucket.org/osrf/gazebo/issue/1159)
1. Improved pkgconfig with SDF
    * [Pull request #1062](https://bitbucket.org/osrf/gazebo/pull-request/1062)
1. Added a plugin to simulate aero dynamics
    * [Pull request #905](https://bitbucket.org/osrf/gazebo/pull-request/905)
1. Updated bullet support
    * [Issue #1069](https://bitbucket.org/osrf/gazebo/issue/1069)
    * [Pull request #1011](https://bitbucket.org/osrf/gazebo/pull-request/1011)
    * [Pull request #996](https://bitbucket.org/osrf/gazebo/pull-request/966)
    * [Pull request #1024](https://bitbucket.org/osrf/gazebo/pull-request/1024)
1. Updated simbody support
    * [Pull request #995](https://bitbucket.org/osrf/gazebo/pull-request/995)
1. Updated worlds to SDF 1.5
    * [Pull request #1021](https://bitbucket.org/osrf/gazebo/pull-request/1021)
1. Improvements to ODE
    * [Pull request #1001](https://bitbucket.org/osrf/gazebo/pull-request/1001)
    * [Pull request #1014](https://bitbucket.org/osrf/gazebo/pull-request/1014)
    * [Pull request #1015](https://bitbucket.org/osrf/gazebo/pull-request/1015)
    * [Pull request #1016](https://bitbucket.org/osrf/gazebo/pull-request/1016)
1. New command line tool
    * [Pull request #972](https://bitbucket.org/osrf/gazebo/pull-request/972)
1. Graphical user interface improvements
    * [Pull request #971](https://bitbucket.org/osrf/gazebo/pull-request/971)
    * [Pull request #1013](https://bitbucket.org/osrf/gazebo/pull-request/1013)
    * [Pull request #989](https://bitbucket.org/osrf/gazebo/pull-request/989)
1. Created a friction pyramid class
    * [Pull request #935](https://bitbucket.org/osrf/gazebo/pull-request/935)
1. Added GetWorldEnergy functions to Model, Joint, and Link
    * [Pull request #1017](https://bitbucket.org/osrf/gazebo/pull-request/1017)
1. Preparing Gazebo for admission into Ubuntu
    * [Pull request #969](https://bitbucket.org/osrf/gazebo/pull-request/969)
    * [Pull request #998](https://bitbucket.org/osrf/gazebo/pull-request/998)
    * [Pull request #1002](https://bitbucket.org/osrf/gazebo/pull-request/1002)
1. Add method for querying if useImplicitStiffnessDamping flag is set for a given joint
    * [Issue #629](https://bitbucket.org/osrf/gazebo/issue/629)
    * [Pull request #1006](https://bitbucket.org/osrf/gazebo/pull-request/1006)
1. Fix joint axis frames
    * [Issue #494](https://bitbucket.org/osrf/gazebo/issue/494)
    * [Pull request #963](https://bitbucket.org/osrf/gazebo/pull-request/963)
1. Compute joint anchor pose relative to parent
    * [Issue #1029](https://bitbucket.org/osrf/gazebo/issue/1029)
    * [Pull request #982](https://bitbucket.org/osrf/gazebo/pull-request/982)
1. Cleanup the installed worlds
    * [Issue #1036](https://bitbucket.org/osrf/gazebo/issue/1036)
    * [Pull request #984](https://bitbucket.org/osrf/gazebo/pull-request/984)
1. Update to the GPS sensor
    * [Issue #1059](https://bitbucket.org/osrf/gazebo/issue/1059)
    * [Pull request #978](https://bitbucket.org/osrf/gazebo/pull-request/978)
1. Removed libtool from plugin loading
    * [Pull request #981](https://bitbucket.org/osrf/gazebo/pull-request/981)
1. Added functions to get inertial information for a link in the world frame.
    * [Pull request #1005](https://bitbucket.org/osrf/gazebo/pull-request/1005)

## Gazebo 2.0

### Gazebo 2.2.6 (2015-09-28)

1. Backport fixes to setup.sh from pull request #1430 to 2.2 branch
    * [Pull request 1889](https://bitbucket.org/osrf/gazebo/pull-request/1889)
1. Fix heightmap texture loading (2.2)
    * [Pull request 1596](https://bitbucket.org/osrf/gazebo/pull-request/1596)
1. Prevent out of bounds array access in SkidSteerDrivePlugin (found by cppcheck 1.68)
    * [Pull request 1379](https://bitbucket.org/osrf/gazebo/pull-request/1379)
1. Fix build with boost 1.57 for 2.2 branch (#1399)
    * [Pull request 1358](https://bitbucket.org/osrf/gazebo/pull-request/1358)
1. Fix manpage test failures by incrementing year to 2015
    * [Pull request 1361](https://bitbucket.org/osrf/gazebo/pull-request/1361)
1. Fix build for OS X 10.10 (#1304, #1289)
    * [Pull request 1346](https://bitbucket.org/osrf/gazebo/pull-request/1346)
1. Restore ODELink ABI, use Link variables instead (#1354)
    * [Pull request 1347](https://bitbucket.org/osrf/gazebo/pull-request/1347)
1. Fix inertia_ratio test
    * [Pull request 1344](https://bitbucket.org/osrf/gazebo/pull-request/1344)
1. backport collision visual fix -> 2.2
    * [Pull request 1343](https://bitbucket.org/osrf/gazebo/pull-request/1343)
1. Fix two code_check errors on 2.2
    * [Pull request 1314](https://bitbucket.org/osrf/gazebo/pull-request/1314)
1. issue #243 fix Link::GetWorldLinearAccel and Link::GetWorldAngularAccel for ODE
    * [Pull request 1284](https://bitbucket.org/osrf/gazebo/pull-request/1284)

### Gazebo 2.2.3 (2014-04-29)

1. Removed redundant call to World::Init
    * [Pull request #1107](https://bitbucket.org/osrf/gazebo/pull-request/1107)
    * [Issue #1208](https://bitbucket.org/osrf/gazebo/issue/1208)
1. Return proper error codes when gazebo exits
    * [Pull request #1085](https://bitbucket.org/osrf/gazebo/pull-request/1085)
    * [Issue #1178](https://bitbucket.org/osrf/gazebo/issue/1178)
1. Fixed Camera::GetWorldRotation().
    * [Pull request #1071](https://bitbucket.org/osrf/gazebo/pull-request/1071)
    * [Issue #1087](https://bitbucket.org/osrf/gazebo/issue/1087)
1. Fixed memory leak in image conversion
    * [Pull request #1073](https://bitbucket.org/osrf/gazebo/pull-request/1073)

### Gazebo 2.2.1 (xxxx-xx-xx)

1. Fix heightmap model texture loading.
    * [Pull request #1596](https://bitbucket.org/osrf/gazebo/pull-request/1596)

### Gazebo 2.2.0 (2014-01-10)

1. Fix compilation when using OGRE-1.9 (full support is being worked on)
    * [Issue #994](https://bitbucket.org/osrf/gazebo/issue/994)
    * [Issue #995](https://bitbucket.org/osrf/gazebo/issue/995)
    * [Issue #996](https://bitbucket.org/osrf/gazebo/issue/996)
    * [Pull request #883](https://bitbucket.org/osrf/gazebo/pull-request/883)
1. Added unit test for issue 624.
    * [Issue #624](https://bitbucket.org/osrf/gazebo/issue/624).
    * [Pull request #889](https://bitbucket.org/osrf/gazebo/pull-request/889)
1. Use 3x3 PCF shadows for smoother shadows.
    * [Pull request #887](https://bitbucket.org/osrf/gazebo/pull-request/887)
1. Update manpage copyright to 2014.
    * [Pull request #893](https://bitbucket.org/osrf/gazebo/pull-request/893)
1. Added friction integration test .
    * [Pull request #885](https://bitbucket.org/osrf/gazebo/pull-request/885)
1. Fix joint anchor when link pose is not specified.
    * [Issue #978](https://bitbucket.org/osrf/gazebo/issue/978)
    * [Pull request #862](https://bitbucket.org/osrf/gazebo/pull-request/862)
1. Added (ESC) tooltip for GUI Selection Mode icon.
    * [Issue #993](https://bitbucket.org/osrf/gazebo/issue/993)
    * [Pull request #888](https://bitbucket.org/osrf/gazebo/pull-request/888)
1. Removed old comment about resolved issue.
    * [Issue #837](https://bitbucket.org/osrf/gazebo/issue/837)
    * [Pull request #880](https://bitbucket.org/osrf/gazebo/pull-request/880)
1. Made SimbodyLink::Get* function thread-safe
    * [Issue #918](https://bitbucket.org/osrf/gazebo/issue/918)
    * [Pull request #872](https://bitbucket.org/osrf/gazebo/pull-request/872)
1. Suppressed spurious gzlog messages in ODE::Body
    * [Issue #983](https://bitbucket.org/osrf/gazebo/issue/983)
    * [Pull request #875](https://bitbucket.org/osrf/gazebo/pull-request/875)
1. Fixed Force Torque Sensor Test by properly initializing some values.
    * [Issue #982](https://bitbucket.org/osrf/gazebo/issue/982)
    * [Pull request #869](https://bitbucket.org/osrf/gazebo/pull-request/869)
1. Added breakable joint plugin to support breakable walls.
    * [Pull request #865](https://bitbucket.org/osrf/gazebo/pull-request/865)
1. Used different tuple syntax to fix compilation on OSX mavericks.
    * [Issue #947](https://bitbucket.org/osrf/gazebo/issue/947)
    * [Pull request #858](https://bitbucket.org/osrf/gazebo/pull-request/858)
1. Fixed sonar test and deprecation warning.
    * [Pull request #856](https://bitbucket.org/osrf/gazebo/pull-request/856)
1. Speed up test compilation.
    * Part of [Issue #955](https://bitbucket.org/osrf/gazebo/issue/955)
    * [Pull request #846](https://bitbucket.org/osrf/gazebo/pull-request/846)
1. Added Joint::SetEffortLimit API
    * [Issue #923](https://bitbucket.org/osrf/gazebo/issue/923)
    * [Pull request #808](https://bitbucket.org/osrf/gazebo/pull-request/808)
1. Made bullet output less verbose.
    * [Pull request #839](https://bitbucket.org/osrf/gazebo/pull-request/839)
1. Convergence acceleration and stability tweak to make atlas_v3 stable
    * [Issue #895](https://bitbucket.org/osrf/gazebo/issue/895)
    * [Pull request #772](https://bitbucket.org/osrf/gazebo/pull-request/772)
1. Added colors, textures and world files for the SPL RoboCup environment
    * [Pull request #838](https://bitbucket.org/osrf/gazebo/pull-request/838)
1. Fixed bitbucket_pullrequests tool to work with latest BitBucket API.
    * [Issue #933](https://bitbucket.org/osrf/gazebo/issue/933)
    * [Pull request #841](https://bitbucket.org/osrf/gazebo/pull-request/841)
1. Fixed cppcheck warnings.
    * [Pull request #842](https://bitbucket.org/osrf/gazebo/pull-request/842)

### Gazebo 2.1.0 (2013-11-08)
1. Fix mainwindow unit test
    * [Pull request #752](https://bitbucket.org/osrf/gazebo/pull-request/752)
1. Visualize moment of inertia
    * Pull request [#745](https://bitbucket.org/osrf/gazebo/pull-request/745), [#769](https://bitbucket.org/osrf/gazebo/pull-request/769), [#787](https://bitbucket.org/osrf/gazebo/pull-request/787)
    * [Issue #203](https://bitbucket.org/osrf/gazebo/issue/203)
1. Update tool to count lines of code
    * [Pull request #758](https://bitbucket.org/osrf/gazebo/pull-request/758)
1. Implement World::Clear
    * Pull request [#785](https://bitbucket.org/osrf/gazebo/pull-request/785), [#804](https://bitbucket.org/osrf/gazebo/pull-request/804)
1. Improve Bullet support
    * [Pull request #805](https://bitbucket.org/osrf/gazebo/pull-request/805)
1. Fix doxygen spacing
    * [Pull request #740](https://bitbucket.org/osrf/gazebo/pull-request/740)
1. Add tool to generate model images for thepropshop.org
    * [Pull request #734](https://bitbucket.org/osrf/gazebo/pull-request/734)
1. Added paging support for terrains
    * [Pull request #707](https://bitbucket.org/osrf/gazebo/pull-request/707)
1. Added plugin path to LID_LIBRARY_PATH in setup.sh
    * [Pull request #750](https://bitbucket.org/osrf/gazebo/pull-request/750)
1. Fix for OSX
    * [Pull request #766](https://bitbucket.org/osrf/gazebo/pull-request/766)
    * [Pull request #786](https://bitbucket.org/osrf/gazebo/pull-request/786)
    * [Issue #906](https://bitbucket.org/osrf/gazebo/issue/906)
1. Update copyright information
    * [Pull request #771](https://bitbucket.org/osrf/gazebo/pull-request/771)
1. Enable screen dependent tests
    * [Pull request #764](https://bitbucket.org/osrf/gazebo/pull-request/764)
    * [Issue #811](https://bitbucket.org/osrf/gazebo/issue/811)
1. Fix gazebo command line help message
    * [Pull request #775](https://bitbucket.org/osrf/gazebo/pull-request/775)
    * [Issue #898](https://bitbucket.org/osrf/gazebo/issue/898)
1. Fix man page test
    * [Pull request #774](https://bitbucket.org/osrf/gazebo/pull-request/774)
1. Improve load time by reducing calls to RTShader::Update
    * [Pull request #773](https://bitbucket.org/osrf/gazebo/pull-request/773)
    * [Issue #877](https://bitbucket.org/osrf/gazebo/issue/877)
1. Fix joint visualization
    * [Pull request #776](https://bitbucket.org/osrf/gazebo/pull-request/776)
    * [Pull request #802](https://bitbucket.org/osrf/gazebo/pull-request/802)
    * [Issue #464](https://bitbucket.org/osrf/gazebo/issue/464)
1. Add helpers to fix NaN
    * [Pull request #742](https://bitbucket.org/osrf/gazebo/pull-request/742)
1. Fix model resizing via the GUI
    * [Pull request #763](https://bitbucket.org/osrf/gazebo/pull-request/763)
    * [Issue #885](https://bitbucket.org/osrf/gazebo/issue/885)
1. Simplify gzlog test by using sha1
    * [Pull request #781](https://bitbucket.org/osrf/gazebo/pull-request/781)
    * [Issue #837](https://bitbucket.org/osrf/gazebo/issue/837)
1. Enable cppcheck for header files
    * [Pull request #782](https://bitbucket.org/osrf/gazebo/pull-request/782)
    * [Issue #907](https://bitbucket.org/osrf/gazebo/issue/907)
1. Fix broken regression test
    * [Pull request #784](https://bitbucket.org/osrf/gazebo/pull-request/784)
    * [Issue #884](https://bitbucket.org/osrf/gazebo/issue/884)
1. All simbody and dart to pass tests
    * [Pull request #790](https://bitbucket.org/osrf/gazebo/pull-request/790)
    * [Issue #873](https://bitbucket.org/osrf/gazebo/issue/873)
1. Fix camera rotation from SDF
    * [Pull request #789](https://bitbucket.org/osrf/gazebo/pull-request/789)
    * [Issue #920](https://bitbucket.org/osrf/gazebo/issue/920)
1. Fix bitbucket pullrequest command line tool to match new API
    * [Pull request #803](https://bitbucket.org/osrf/gazebo/pull-request/803)
1. Fix transceiver spawn errors in tests
    * [Pull request #811](https://bitbucket.org/osrf/gazebo/pull-request/811)
    * [Pull request #814](https://bitbucket.org/osrf/gazebo/pull-request/814)

### Gazebo 2.0.0 (2013-10-08)
1. Refactor code check tool.
    * [Pull Request #669](https://bitbucket.org/osrf/gazebo/pull-request/669)
1. Added pull request tool for Bitbucket.
    * [Pull Request #670](https://bitbucket.org/osrf/gazebo/pull-request/670)
    * [Pull Request #691](https://bitbucket.org/osrf/gazebo/pull-request/671)
1. New wireless receiver and transmitter sensor models.
    * [Pull Request #644](https://bitbucket.org/osrf/gazebo/pull-request/644)
    * [Pull Request #675](https://bitbucket.org/osrf/gazebo/pull-request/675)
    * [Pull Request #727](https://bitbucket.org/osrf/gazebo/pull-request/727)
1. Audio support using OpenAL.
    * [Pull Request #648](https://bitbucket.org/osrf/gazebo/pull-request/648)
    * [Pull Request #704](https://bitbucket.org/osrf/gazebo/pull-request/704)
1. Simplify command-line parsing of gztopic echo output.
    * [Pull Request #674](https://bitbucket.org/osrf/gazebo/pull-request/674)
    * Resolves: [Issue #795](https://bitbucket.org/osrf/gazebo/issue/795)
1. Use UNIX directories through the user of GNUInstallDirs cmake module.
    * [Pull Request #676](https://bitbucket.org/osrf/gazebo/pull-request/676)
    * [Pull Request #681](https://bitbucket.org/osrf/gazebo/pull-request/681)
1. New GUI interactions for object manipulation.
    * [Pull Request #634](https://bitbucket.org/osrf/gazebo/pull-request/634)
1. Fix for OSX menubar.
    * [Pull Request #677](https://bitbucket.org/osrf/gazebo/pull-request/677)
1. Remove internal SDF directories and dependencies.
    * [Pull Request #680](https://bitbucket.org/osrf/gazebo/pull-request/680)
1. Add minimum version for sdformat.
    * [Pull Request #682](https://bitbucket.org/osrf/gazebo/pull-request/682)
    * Resolves: [Issue #818](https://bitbucket.org/osrf/gazebo/issue/818)
1. Allow different gtest parameter types with ServerFixture
    * [Pull Request #686](https://bitbucket.org/osrf/gazebo/pull-request/686)
    * Resolves: [Issue #820](https://bitbucket.org/osrf/gazebo/issue/820)
1. GUI model scaling when using Bullet.
    * [Pull Request #683](https://bitbucket.org/osrf/gazebo/pull-request/683)
1. Fix typo in cmake config.
    * [Pull Request #694](https://bitbucket.org/osrf/gazebo/pull-request/694)
    * Resolves: [Issue #824](https://bitbucket.org/osrf/gazebo/issue/824)
1. Remove gazebo include subdir from pkgconfig and cmake config.
    * [Pull Request #691](https://bitbucket.org/osrf/gazebo/pull-request/691)
1. Torsional spring demo
    * [Pull Request #693](https://bitbucket.org/osrf/gazebo/pull-request/693)
1. Remove repeated call to SetAxis in Joint.cc
    * [Pull Request #695](https://bitbucket.org/osrf/gazebo/pull-request/695)
    * Resolves: [Issue #823](https://bitbucket.org/osrf/gazebo/issue/823)
1. Add test for rotational joints.
    * [Pull Request #697](https://bitbucket.org/osrf/gazebo/pull-request/697)
    * Resolves: [Issue #820](https://bitbucket.org/osrf/gazebo/issue/820)
1. Fix compilation of tests using Joint base class
    * [Pull Request #701](https://bitbucket.org/osrf/gazebo/pull-request/701)
1. Terrain paging implemented.
    * [Pull Request #687](https://bitbucket.org/osrf/gazebo/pull-request/687)
1. Improve timeout error reporting in ServerFixture
    * [Pull Request #705](https://bitbucket.org/osrf/gazebo/pull-request/705)
1. Fix mouse picking for cases where visuals overlap with the laser
    * [Pull Request #709](https://bitbucket.org/osrf/gazebo/pull-request/709)
1. Fix string literals for OSX
    * [Pull Request #712](https://bitbucket.org/osrf/gazebo/pull-request/712)
    * Resolves: [Issue #803](https://bitbucket.org/osrf/gazebo/issue/803)
1. Support for ENABLE_TESTS_COMPILATION cmake parameter
    * [Pull Request #708](https://bitbucket.org/osrf/gazebo/pull-request/708)
1. Updated system gui plugin
    * [Pull Request #702](https://bitbucket.org/osrf/gazebo/pull-request/702)
1. Fix force torque unit test issue
    * [Pull Request #673](https://bitbucket.org/osrf/gazebo/pull-request/673)
    * Resolves: [Issue #813](https://bitbucket.org/osrf/gazebo/issue/813)
1. Use variables to control auto generation of CFlags
    * [Pull Request #699](https://bitbucket.org/osrf/gazebo/pull-request/699)
1. Remove deprecated functions.
    * [Pull Request #715](https://bitbucket.org/osrf/gazebo/pull-request/715)
1. Fix typo in `Camera.cc`
    * [Pull Request #719](https://bitbucket.org/osrf/gazebo/pull-request/719)
    * Resolves: [Issue #846](https://bitbucket.org/osrf/gazebo/issue/846)
1. Performance improvements
    * [Pull Request #561](https://bitbucket.org/osrf/gazebo/pull-request/561)
1. Fix gripper model.
    * [Pull Request #713](https://bitbucket.org/osrf/gazebo/pull-request/713)
    * Resolves: [Issue #314](https://bitbucket.org/osrf/gazebo/issue/314)
1. First part of Simbody integration
    * [Pull Request #716](https://bitbucket.org/osrf/gazebo/pull-request/716)

## Gazebo 1.9

### Gazebo 1.9.6 (2014-04-29)

1. Refactored inertia ratio reduction for ODE
    * [Pull request #1114](https://bitbucket.org/osrf/gazebo/pull-request/1114)
1. Improved collada loading performance
    * [Pull request #1075](https://bitbucket.org/osrf/gazebo/pull-request/1075)

### Gazebo 1.9.3 (2014-01-10)

1. Add thickness to plane to remove shadow flickering.
    * [Pull request #886](https://bitbucket.org/osrf/gazebo/pull-request/886)
1. Temporary GUI shadow toggle fix.
    * [Issue #925](https://bitbucket.org/osrf/gazebo/issue/925)
    * [Pull request #868](https://bitbucket.org/osrf/gazebo/pull-request/868)
1. Fix memory access bugs with libc++ on mavericks.
    * [Issue #965](https://bitbucket.org/osrf/gazebo/issue/965)
    * [Pull request #857](https://bitbucket.org/osrf/gazebo/pull-request/857)
    * [Pull request #881](https://bitbucket.org/osrf/gazebo/pull-request/881)
1. Replaced printf with cout in gztopic hz.
    * [Issue #969](https://bitbucket.org/osrf/gazebo/issue/969)
    * [Pull request #854](https://bitbucket.org/osrf/gazebo/pull-request/854)
1. Add Dark grey material and fix indentation.
    * [Pull request #851](https://bitbucket.org/osrf/gazebo/pull-request/851)
1. Fixed sonar sensor unit test.
    * [Pull request #848](https://bitbucket.org/osrf/gazebo/pull-request/848)
1. Convergence acceleration and stability tweak to make atlas_v3 stable.
    * [Pull request #845](https://bitbucket.org/osrf/gazebo/pull-request/845)
1. Update gtest to 1.7.0 to resolve problems with libc++.
    * [Issue #947](https://bitbucket.org/osrf/gazebo/issue/947)
    * [Pull request #827](https://bitbucket.org/osrf/gazebo/pull-request/827)
1. Fixed LD_LIBRARY_PATH for plugins.
    * [Issue #957](https://bitbucket.org/osrf/gazebo/issue/957)
    * [Pull request #844](https://bitbucket.org/osrf/gazebo/pull-request/844)
1. Fix transceiver sporadic errors.
    * Backport of [pull request #811](https://bitbucket.org/osrf/gazebo/pull-request/811)
    * [Pull request #836](https://bitbucket.org/osrf/gazebo/pull-request/836)
1. Modified the MsgTest to be deterministic with time checks.
    * [Pull request #843](https://bitbucket.org/osrf/gazebo/pull-request/843)
1. Fixed seg fault in LaserVisual.
    * [Issue #950](https://bitbucket.org/osrf/gazebo/issue/950)
    * [Pull request #832](https://bitbucket.org/osrf/gazebo/pull-request/832)
1. Implemented the option to disable tests that need a working screen to run properly.
    * Backport of [Pull request #764](https://bitbucket.org/osrf/gazebo/pull-request/764)
    * [Pull request #837](https://bitbucket.org/osrf/gazebo/pull-request/837)
1. Cleaned up gazebo shutdown.
    * [Pull request #829](https://bitbucket.org/osrf/gazebo/pull-request/829)
1. Fixed bug associated with loading joint child links.
    * [Issue #943](https://bitbucket.org/osrf/gazebo/issue/943)
    * [Pull request #820](https://bitbucket.org/osrf/gazebo/pull-request/820)

### Gazebo 1.9.2 (2013-11-08)
1. Fix enable/disable sky and clouds from SDF
    * [Pull request #809](https://bitbucket.org/osrf/gazebo/pull-request/809])
1. Fix occasional blank GUI screen on startup
    * [Pull request #815](https://bitbucket.org/osrf/gazebo/pull-request/815])
1. Fix GPU laser when interacting with heightmaps
    * [Pull request #796](https://bitbucket.org/osrf/gazebo/pull-request/796])
1. Added API/ABI checker command line tool
    * [Pull request #765](https://bitbucket.org/osrf/gazebo/pull-request/765])
1. Added gtest version information
    * [Pull request #801](https://bitbucket.org/osrf/gazebo/pull-request/801])
1. Fix GUI world saving
    * [Pull request #806](https://bitbucket.org/osrf/gazebo/pull-request/806])
1. Enable anti-aliasing for camera sensor
    * [Pull request #800](https://bitbucket.org/osrf/gazebo/pull-request/800])
1. Make sensor noise deterministic
    * [Pull request #788](https://bitbucket.org/osrf/gazebo/pull-request/788])
1. Fix build problem
    * [Issue #901](https://bitbucket.org/osrf/gazebo/issue/901)
    * [Pull request #778](https://bitbucket.org/osrf/gazebo/pull-request/778])
1. Fix a typo in Camera.cc
    * [Pull request #720](https://bitbucket.org/osrf/gazebo/pull-request/720])
    * [Issue #846](https://bitbucket.org/osrf/gazebo/issue/846)
1. Fix OSX menu bar
    * [Pull request #688](https://bitbucket.org/osrf/gazebo/pull-request/688])
1. Fix gazebo::init by calling sdf::setFindCallback() before loading the sdf in gzfactory.
    * [Pull request #678](https://bitbucket.org/osrf/gazebo/pull-request/678])
    * [Issue #817](https://bitbucket.org/osrf/gazebo/issue/817)

### Gazebo 1.9.1 (2013-08-20)
* Deprecate header files that require case-sensitive filesystem (e.g. Common.hh, Physics.hh) [https://bitbucket.org/osrf/gazebo/pull-request/638/fix-for-775-deprecate-headers-that-require]
* Initial support for building on Mac OS X [https://bitbucket.org/osrf/gazebo/pull-request/660/osx-support-for-gazebo-19] [https://bitbucket.org/osrf/gazebo/pull-request/657/cmake-fixes-for-osx]
* Fixes for various issues [https://bitbucket.org/osrf/gazebo/pull-request/635/fix-for-issue-792/diff] [https://bitbucket.org/osrf/gazebo/pull-request/628/allow-scoped-and-non-scoped-joint-names-to/diff] [https://bitbucket.org/osrf/gazebo/pull-request/636/fix-build-dependency-in-message-generation/diff] [https://bitbucket.org/osrf/gazebo/pull-request/639/make-the-unversioned-setupsh-a-copy-of-the/diff] [https://bitbucket.org/osrf/gazebo/pull-request/650/added-missing-lib-to-player-client-library/diff] [https://bitbucket.org/osrf/gazebo/pull-request/656/install-gzmode_create-without-sh-suffix/diff]

### Gazebo 1.9.0 (2013-07-23)
* Use external package [sdformat](https://bitbucket.org/osrf/sdformat) for sdf parsing, refactor the `Element::GetValue*` function calls, and deprecate Gazebo's internal sdf parser [https://bitbucket.org/osrf/gazebo/pull-request/627]
* Improved ROS support ([[Tutorials#ROS_Integration |documentation here]]) [https://bitbucket.org/osrf/gazebo/pull-request/559]
* Added Sonar, Force-Torque, and Tactile Pressure sensors [https://bitbucket.org/osrf/gazebo/pull-request/557], [https://bitbucket.org/osrf/gazebo/pull-request/567]
* Add compile-time defaults for environment variables so that sourcing setup.sh is unnecessary in most cases [https://bitbucket.org/osrf/gazebo/pull-request/620]
* Enable user camera to follow objects in client window [https://bitbucket.org/osrf/gazebo/pull-request/603]
* Install protobuf message files for use in custom messages [https://bitbucket.org/osrf/gazebo/pull-request/614]
* Change default compilation flags to improve debugging [https://bitbucket.org/osrf/gazebo/pull-request/617]
* Change to supported relative include paths [https://bitbucket.org/osrf/gazebo/pull-request/594]
* Fix display of laser scans when sensor is rotated [https://bitbucket.org/osrf/gazebo/pull-request/599]

## Gazebo 1.8

### Gazebo 1.8.7 (2013-07-16)
* Fix bug in URDF parsing of Vector3 elements [https://bitbucket.org/osrf/gazebo/pull-request/613]
* Fix compilation errors with newest libraries [https://bitbucket.org/osrf/gazebo/pull-request/615]

### Gazebo 1.8.6 (2013-06-07)
* Fix inertia lumping in the URDF parser[https://bitbucket.org/osrf/gazebo/pull-request/554]
* Fix for ODEJoint CFM damping sign error [https://bitbucket.org/osrf/gazebo/pull-request/586]
* Fix transport memory growth[https://bitbucket.org/osrf/gazebo/pull-request/584]
* Reduce log file data in order to reduce buffer growth that results in out of memory kernel errors[https://bitbucket.org/osrf/gazebo/pull-request/587]

### Gazebo 1.8.5 (2013-06-04)
* Fix Gazebo build for machines without a valid display.[https://bitbucket.org/osrf/gazebo/commits/37f00422eea03365b839a632c1850431ee6a1d67]

### Gazebo 1.8.4 (2013-06-03)
* Fix UDRF to SDF converter so that URDF gazebo extensions are applied to all collisions in a link.[https://bitbucket.org/osrf/gazebo/pull-request/579]
* Prevent transport layer from locking when a gzclient connects to a gzserver over a connection with high latency.[https://bitbucket.org/osrf/gazebo/pull-request/572]
* Improve performance and fix uninitialized conditional jumps.[https://bitbucket.org/osrf/gazebo/pull-request/571]

### Gazebo 1.8.3 (2013-06-03)
* Fix for gzlog hanging when gzserver is not present or not responsive[https://bitbucket.org/osrf/gazebo/pull-request/577]
* Fix occasional segfault when generating log files[https://bitbucket.org/osrf/gazebo/pull-request/575]
* Performance improvement to ODE[https://bitbucket.org/osrf/gazebo/pull-request/556]
* Fix node initialization[https://bitbucket.org/osrf/gazebo/pull-request/570]
* Fix GPU laser Hz rate reduction when sensor moved away from world origin[https://bitbucket.org/osrf/gazebo/pull-request/566]
* Fix incorrect lighting in camera sensors when GPU laser is subscribe to[https://bitbucket.org/osrf/gazebo/pull-request/563]

### Gazebo 1.8.2 (2013-05-28)
* ODE performance improvements[https://bitbucket.org/osrf/gazebo/pull-request/535][https://bitbucket.org/osrf/gazebo/pull-request/537]
* Fixed tests[https://bitbucket.org/osrf/gazebo/pull-request/538][https://bitbucket.org/osrf/gazebo/pull-request/541][https://bitbucket.org/osrf/gazebo/pull-request/542]
* Fixed sinking vehicle bug[https://bitbucket.org/osrf/drcsim/issue/300] in pull-request[https://bitbucket.org/osrf/gazebo/pull-request/538]
* Fix GPU sensor throttling[https://bitbucket.org/osrf/gazebo/pull-request/536]
* Reduce string comparisons for better performance[https://bitbucket.org/osrf/gazebo/pull-request/546]
* Contact manager performance improvements[https://bitbucket.org/osrf/gazebo/pull-request/543]
* Transport performance improvements[https://bitbucket.org/osrf/gazebo/pull-request/548]
* Reduce friction noise[https://bitbucket.org/osrf/gazebo/pull-request/545]

### Gazebo 1.8.1 (2013-05-22)
* Please note that 1.8.1 contains a bug[https://bitbucket.org/osrf/drcsim/issue/300] that causes interpenetration between objects in resting contact to grow slowly.  Please update to 1.8.2 for the patch.
* Added warm starting[https://bitbucket.org/osrf/gazebo/pull-request/529]
* Reduced console output[https://bitbucket.org/osrf/gazebo/pull-request/533]
* Improved off screen rendering performance[https://bitbucket.org/osrf/gazebo/pull-request/530]
* Performance improvements [https://bitbucket.org/osrf/gazebo/pull-request/535] [https://bitbucket.org/osrf/gazebo/pull-request/537]

### Gazebo 1.8.0 (2013-05-17)
* Fixed slider axis [https://bitbucket.org/osrf/gazebo/pull-request/527]
* Fixed heightmap shadows [https://bitbucket.org/osrf/gazebo/pull-request/525]
* Fixed model and canonical link pose [https://bitbucket.org/osrf/gazebo/pull-request/519]
* Fixed OSX message header[https://bitbucket.org/osrf/gazebo/pull-request/524]
* Added zlib compression for logging [https://bitbucket.org/osrf/gazebo/pull-request/515]
* Allow clouds to be disabled in cameras [https://bitbucket.org/osrf/gazebo/pull-request/507]
* Camera rendering performance [https://bitbucket.org/osrf/gazebo/pull-request/528]


## Gazebo 1.7

### Gazebo 1.7.3 (2013-05-08)
* Fixed log cleanup (again) [https://bitbucket.org/osrf/gazebo/pull-request/511/fix-log-cleanup-logic]

### Gazebo 1.7.2 (2013-05-07)
* Fixed log cleanup [https://bitbucket.org/osrf/gazebo/pull-request/506/fix-gzlog-stop-command-line]
* Minor documentation fix [https://bitbucket.org/osrf/gazebo/pull-request/488/minor-documentation-fix]

### Gazebo 1.7.1 (2013-04-19)
* Fixed tests
* IMU sensor receives time stamped data from links
* Fix saving image frames [https://bitbucket.org/osrf/gazebo/pull-request/466/fix-saving-frames/diff]
* Wireframe rendering in GUI [https://bitbucket.org/osrf/gazebo/pull-request/414/allow-rendering-of-models-in-wireframe]
* Improved logging performance [https://bitbucket.org/osrf/gazebo/pull-request/457/improvements-to-gzlog-filter-and-logging]
* Viscous mud model [https://bitbucket.org/osrf/gazebo/pull-request/448/mud-plugin/diff]

## Gazebo 1.6

### Gazebo 1.6.3 (2013-04-15)
* Fixed a [critical SDF bug](https://bitbucket.org/osrf/gazebo/pull-request/451)
* Fixed a [laser offset bug](https://bitbucket.org/osrf/gazebo/pull-request/449)

### Gazebo 1.6.2 (2013-04-14)
* Fix for fdir1 physics property [https://bitbucket.org/osrf/gazebo/pull-request/429/fixes-to-treat-fdir1-better-1-rotate-into/diff]
* Fix for force torque sensor [https://bitbucket.org/osrf/gazebo/pull-request/447]
* SDF documentation fix [https://bitbucket.org/osrf/gazebo/issue/494/joint-axis-reference-frame-doesnt-match]

### Gazebo 1.6.1 (2013-04-05)
* Switch default build type to Release.

### Gazebo 1.6.0 (2013-04-05)
* Improvements to inertia in rubble pile
* Various Bullet integration advances.
* Noise models for ray, camera, and imu sensors.
* SDF 1.4, which accommodates more physics engine parameters and also some sensor noise models.
* Initial support for making movies from within Gazebo.
* Many performance improvements.
* Many bug fixes.
* Progress toward to building on OS X.

## Gazebo 1.5

### Gazebo 1.5.0 (2013-03-11)
* Partial integration of Bullet
  * Includes: cubes, spheres, cylinders, planes, meshes, revolute joints, ray sensors
* GUI Interface for log writing.
* Threaded sensors.
* Multi-camera sensor.

* Fixed the following issues:
 * [https://bitbucket.org/osrf/gazebo/issue/236 Issue #236]
 * [https://bitbucket.org/osrf/gazebo/issue/507 Issue #507]
 * [https://bitbucket.org/osrf/gazebo/issue/530 Issue #530]
 * [https://bitbucket.org/osrf/gazebo/issue/279 Issue #279]
 * [https://bitbucket.org/osrf/gazebo/issue/529 Issue #529]
 * [https://bitbucket.org/osrf/gazebo/issue/239 Issue #239]
 * [https://bitbucket.org/osrf/gazebo/issue/5 Issue #5]

## Gazebo 1.4

### Gazebo 1.4.0 (2013-02-01)
* New Features:
 * GUI elements to display messages from the server.
 * Multi-floor building editor and creator.
 * Improved sensor visualizations.
 * Improved mouse interactions

* Fixed the following issues:
 * [https://bitbucket.org/osrf/gazebo/issue/16 Issue #16]
 * [https://bitbucket.org/osrf/gazebo/issue/142 Issue #142]
 * [https://bitbucket.org/osrf/gazebo/issue/229 Issue #229]
 * [https://bitbucket.org/osrf/gazebo/issue/277 Issue #277]
 * [https://bitbucket.org/osrf/gazebo/issue/291 Issue #291]
 * [https://bitbucket.org/osrf/gazebo/issue/310 Issue #310]
 * [https://bitbucket.org/osrf/gazebo/issue/320 Issue #320]
 * [https://bitbucket.org/osrf/gazebo/issue/329 Issue #329]
 * [https://bitbucket.org/osrf/gazebo/issue/333 Issue #333]
 * [https://bitbucket.org/osrf/gazebo/issue/334 Issue #334]
 * [https://bitbucket.org/osrf/gazebo/issue/335 Issue #335]
 * [https://bitbucket.org/osrf/gazebo/issue/341 Issue #341]
 * [https://bitbucket.org/osrf/gazebo/issue/350 Issue #350]
 * [https://bitbucket.org/osrf/gazebo/issue/384 Issue #384]
 * [https://bitbucket.org/osrf/gazebo/issue/431 Issue #431]
 * [https://bitbucket.org/osrf/gazebo/issue/433 Issue #433]
 * [https://bitbucket.org/osrf/gazebo/issue/453 Issue #453]
 * [https://bitbucket.org/osrf/gazebo/issue/456 Issue #456]
 * [https://bitbucket.org/osrf/gazebo/issue/457 Issue #457]
 * [https://bitbucket.org/osrf/gazebo/issue/459 Issue #459]

## Gazebo 1.3

### Gazebo 1.3.1 (2012-12-14)
* Fixed the following issues:
 * [https://bitbucket.org/osrf/gazebo/issue/297 Issue #297]
* Other bugs fixed:
 * [https://bitbucket.org/osrf/gazebo/pull-request/164/ Fix light bounding box to disable properly when deselected]
 * [https://bitbucket.org/osrf/gazebo/pull-request/169/ Determine correct local IP address, to make remote clients work properly]
 * Various test fixes

### Gazebo 1.3.0 (2012-12-03)
* Fixed the following issues:
 * [https://bitbucket.org/osrf/gazebo/issue/233 Issue #233]
 * [https://bitbucket.org/osrf/gazebo/issue/238 Issue #238]
 * [https://bitbucket.org/osrf/gazebo/issue/2 Issue #2]
 * [https://bitbucket.org/osrf/gazebo/issue/95 Issue #95]
 * [https://bitbucket.org/osrf/gazebo/issue/97 Issue #97]
 * [https://bitbucket.org/osrf/gazebo/issue/90 Issue #90]
 * [https://bitbucket.org/osrf/gazebo/issue/253 Issue #253]
 * [https://bitbucket.org/osrf/gazebo/issue/163 Issue #163]
 * [https://bitbucket.org/osrf/gazebo/issue/91 Issue #91]
 * [https://bitbucket.org/osrf/gazebo/issue/245 Issue #245]
 * [https://bitbucket.org/osrf/gazebo/issue/242 Issue #242]
 * [https://bitbucket.org/osrf/gazebo/issue/156 Issue #156]
 * [https://bitbucket.org/osrf/gazebo/issue/78 Issue #78]
 * [https://bitbucket.org/osrf/gazebo/issue/36 Issue #36]
 * [https://bitbucket.org/osrf/gazebo/issue/104 Issue #104]
 * [https://bitbucket.org/osrf/gazebo/issue/249 Issue #249]
 * [https://bitbucket.org/osrf/gazebo/issue/244 Issue #244]

* New features:
 * Default camera view changed to look down at the origin from a height of 2 meters at location (5, -5, 2).
 * Record state data using the '-r' command line option, playback recorded state data using the '-p' command line option
 * Adjust placement of lights using the mouse.
 * Reduced the startup time.
 * Added visual reference for GUI mouse movements.
 * SDF version 1.3 released (changes from 1.2 listed below):
     - added `name` to `<camera name="cam_name"/>`
     - added `pose` to `<camera><pose>...</pose></camera>`
     - removed `filename` from `<mesh><filename>...</filename><mesh>`, use uri only.
     - recovered `provide_feedback` under `<joint>`, allowing calling `physics::Joint::GetForceTorque` in plugins.
     - added `imu` under `<sensor>`.

## Gazebo 1.2

### Gazebo 1.2.6 (2012-11-08)
* Fixed a transport issue with the GUI. Fixed saving the world via the GUI. Added more documentation. ([https://bitbucket.org/osrf/gazebo/pull-request/43/fixed-a-transport-issue-with-the-gui-fixed/diff pull request #43])
* Clean up mutex usage. ([https://bitbucket.org/osrf/gazebo/pull-request/54/fix-mutex-in-modellistwidget-using-boost/diff pull request #54])
* Fix OGRE path determination ([https://bitbucket.org/osrf/gazebo/pull-request/58/fix-ogre-paths-so-this-also-works-with/diff pull request #58], [https://bitbucket.org/osrf/gazebo/pull-request/68/fix-ogre-plugindir-determination/diff pull request #68])
* Fixed a couple of crashes and model selection/dragging problems ([https://bitbucket.org/osrf/gazebo/pull-request/59/fixed-a-couple-of-crashes-and-model/diff pull request #59])

### Gazebo 1.2.5 (2012-10-22)
* Step increment update while paused fixed ([https://bitbucket.org/osrf/gazebo/pull-request/45/fix-proper-world-stepinc-count-we-were/diff pull request #45])
* Actually call plugin destructors on shutdown ([https://bitbucket.org/osrf/gazebo/pull-request/51/fixed-a-bug-which-prevent-a-plugin/diff pull request #51])
* Don't crash on bad SDF input ([https://bitbucket.org/osrf/gazebo/pull-request/52/fixed-loading-of-bad-sdf-files/diff pull request #52])
* Fix cleanup of ray sensors on model deletion ([https://bitbucket.org/osrf/gazebo/pull-request/53/deleting-a-model-with-a-ray-sensor-did/diff pull request #53])
* Fix loading / deletion of improperly specified models ([https://bitbucket.org/osrf/gazebo/pull-request/56/catch-when-loading-bad-models-joint/diff pull request #56])

### Gazebo 1.2.4 (10-19-2012:08:00:52)
*  Style fixes ([https://bitbucket.org/osrf/gazebo/pull-request/30/style-fixes/diff pull request #30]).
*  Fix joint position control ([https://bitbucket.org/osrf/gazebo/pull-request/49/fixed-position-joint-control/diff pull request #49])

### Gazebo 1.2.3 (10-16-2012:18:39:54)
*  Disabled selection highlighting due to bug ([https://bitbucket.org/osrf/gazebo/pull-request/44/disabled-selection-highlighting-fixed/diff pull request #44]).
*  Fixed saving a world via the GUI.

### Gazebo 1.2.2 (10-16-2012:15:12:22)
*  Skip search for system install of libccd, use version inside gazebo ([https://bitbucket.org/osrf/gazebo/pull-request/39/skip-search-for-system-install-of-libccd/diff pull request #39]).
*  Fixed sensor initialization race condition ([https://bitbucket.org/osrf/gazebo/pull-request/42/fix-sensor-initializaiton-race-condition pull request #42]).

### Gazebo 1.2.1 (10-15-2012:21:32:55)
*  Properly removed projectors attached to deleted models ([https://bitbucket.org/osrf/gazebo/pull-request/37/remove-projectors-that-are-attached-to/diff pull request #37]).
*  Fix model plugin loading bug ([https://bitbucket.org/osrf/gazebo/pull-request/31/moving-bool-first-in-model-and-world pull request #31]).
*  Fix light insertion and visualization of models prior to insertion ([https://bitbucket.org/osrf/gazebo/pull-request/35/fixed-light-insertion-and-visualization-of/diff pull request #35]).
*  Fixed GUI manipulation of static objects ([https://bitbucket.org/osrf/gazebo/issue/63/moving-static-objects-does-not-move-the issue #63] [https://bitbucket.org/osrf/gazebo/pull-request/38/issue-63-bug-patch-moving-static-objects/diff pull request #38]).
*  Fixed GUI selection bug ([https://bitbucket.org/osrf/gazebo/pull-request/40/fixed-selection-of-multiple-objects-at/diff pull request #40])

### Gazebo 1.2.0 (10-04-2012:20:01:20)
*  Updated GUI: new style, improved mouse controls, and removal of non-functional items.
*  Model database: An online repository of models.
*  Numerous bug fixes
*  APT repository hosted at [http://osrfoundation.org OSRF]
*  Improved process control prevents zombie processes<|MERGE_RESOLUTION|>--- conflicted
+++ resolved
@@ -2,10 +2,9 @@
 
 ## Gazebo 8.x.x (2017-xx-xx)
 
-<<<<<<< HEAD
 1. Include basic support for GNU Precompiled Headers to reduce compile time
     * [Pull request #2268](https://bitbucket.org/osrf/gazebo/pull-request/2268)
-=======
+
 1. Refactor Event classes and improve memory management.
     * [Pull request #2277](https://bitbucket.org/osrf/gazebo/pull-request/2277)
     * [gazebo_design Pull request #33](https://bitbucket.org/osrf/gazebo_design/pull-requests/33)
@@ -20,7 +19,6 @@
     * [Pull request #2302](https://bitbucket.org/osrf/gazebo/pull-request/2302)
     * [Pull request #2295](https://bitbucket.org/osrf/gazebo/pull-request/2295)
     * [Pull request #2300](https://bitbucket.org/osrf/gazebo/pull-request/2300)
->>>>>>> 6c4f1585
 
 1. Fix memory and other issues found from running Coverity.
     * A contribution from Olivier Crave
