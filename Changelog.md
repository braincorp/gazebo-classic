--- conflicted
+++ resolved
@@ -2,19 +2,12 @@
 
 ## Gazebo 7.X.X (2018-XX-XX)
 
-<<<<<<< HEAD
+1. Fix build on homebrew with protobuf 3.6
+    * [Pull request 2984](https://bitbucket.org/osrf/gazebo/pull-request/2984)
+
 1. Fix GpuRaySensor vertical rays
     * [Pull request 2955](https://bitbucket.org/osrf/gazebo/pull-request/2955)
 
-=======
-1. Fix build on homebrew with protobuf 3.6
-    * [Pull request 2984](https://bitbucket.org/osrf/gazebo/pull-request/2984)
-
-1. Fix GpuRaySensor vertical rays
-    * [Pull request 2955](https://bitbucket.org/osrf/gazebo/pull-request/2955)
-
-
->>>>>>> b0a7f31b
 ## Gazebo 7.13.1 (2018-06-15)
 
 1. Fix check terrain layer count in height map
