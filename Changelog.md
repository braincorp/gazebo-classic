--- conflicted
+++ resolved
@@ -2,10 +2,12 @@
 
 ## Gazebo 7.X.X (2018-XX-XX)
 
-<<<<<<< HEAD
 1. Adding WheelSlipPlugin: for adding wheel slip using ODE's contact parameters
     * [Pull request 2950](https://bitbucket.org/osrf/gazebo/pull-request/2950)
-=======
+
+
+## Gazebo 7.14.0 (2018-07-27)
+
 1. Fix manipulating links in the model editor
     * [Pull request 2999](https://bitbucket.org/osrf/gazebo/pull-request/2999)
     * [Issue 2487](https://bitbucket.org/osrf/gazebo/issues/2487)
@@ -15,7 +17,6 @@
 
 1. Patch for visual message process
     * [Pull request 2983](https://bitbucket.org/osrf/gazebo/pull-request/2983)
->>>>>>> 72c9b802
 
 1. Fix build on homebrew with protobuf 3.6
     * [Pull request 2984](https://bitbucket.org/osrf/gazebo/pull-request/2984)
