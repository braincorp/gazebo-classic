## Gazebo 7.0

<<<<<<< HEAD
1. Updating physics engine to use ignition math.
    * [Pull request #2011](https://bitbucket.org/osrf/gazebo/pull-request/2011)
=======
1. Copy visual visibility flags on clone
    * [Pull request #2008](https://bitbucket.org/osrf/gazebo/pull-request/2008)
    
1. Publish camera sensor image size when rendering is not enabled
    * [Pull request #1969](https://bitbucket.org/osrf/gazebo/pull-request/1969)
>>>>>>> 18ec0a19

1. Added Poissons Ratio and Elastic Modulus for ODE.
    * [Pull request #1974](https://bitbucket.org/osrf/gazebo/pull-request/1974)

1. Update rest web plugin to publish response messages and display login user name in toolbar.
    * [Pull request #1956](https://bitbucket.org/osrf/gazebo/pull-request/1956)

1. Improve overall speed of log playback. Added new functions to LogPlay.
   Use tinyxml2 for playback.
    * [Pull request #1931](https://bitbucket.org/osrf/gazebo/pull-request/1931)

1 Added Ignition Transport dependency.
  * [Pull request #1930](https://bitbucket.org/osrf/gazebo/pull-request/1930)

1. KeyEvent constructor should be in a source file. Removed a few visibility
flags from c functions. Windows did not like `CPPTYPE_*` in
`gazebo/gui/ConfigWidget.cc`, so I replaced it with `TYPE_*`.
    * [Pull request #1943](https://bitbucket.org/osrf/gazebo/pull-request/1943)

1. Added wide angle camera sensor.
    * [Pull request #1866](https://bitbucket.org/osrf/gazebo/pull-request/1866)

1. Change the `near` and `far` members of `gazebo/msgs/logical_camera_sensors.proto` to `near_clip` and `far_clip`
    + [Pull request #1942](https://bitbucket.org/osrf/gazebo/pull-request/1942)

1. Resolve issue #1702
    * [Issue #1702](https://bitbucket.org/osrf/gazebo/issue/1702)
    * [Pull request #1905](https://bitbucket.org/osrf/gazebo/pull-request/1905)
    * [Pull request #1913](https://bitbucket.org/osrf/gazebo/pull-request/1913)
    * [Pull request #1914](https://bitbucket.org/osrf/gazebo/pull-request/1914)

1. Update physics when the world is reset
    * [Pull request #1903](https://bitbucket.org/osrf/gazebo/pull-request/1903)

1. Light and light state for the server side
    * [Pull request #1920](https://bitbucket.org/osrf/gazebo/pull-request/1920)

1. Added tests for WorldState
    * [Pull request #1968](https://bitbucket.org/osrf/gazebo/pull-request/1968)

1. Rename Reset to Reset Time in time widget
    * [Pull request #1892](https://bitbucket.org/osrf/gazebo/pull-request/1892)
    * [Issue #1730](https://bitbucket.org/osrf/gazebo/issue/1730)

1. Set QTestfFxture to verbose
    * [Pull request #1944](https://bitbucket.org/osrf/gazebo/pull-request/1944)
    * [Issue #1756](https://bitbucket.org/osrf/gazebo/issue/1756)

1. Added torsional friction
    * [Pull request #1831](https://bitbucket.org/osrf/gazebo/pull-request/1831)

1. Support loading and spawning nested models
    * [Pull request #1868](https://bitbucket.org/osrf/gazebo/pull-request/1868)
    * [Pull request #1895](https://bitbucket.org/osrf/gazebo/pull-request/1895)

1. Undo user motion commands during simulation, added physics::UserCmdManager and gui::UserCmdHistory.
    * [Pull request #1934](https://bitbucket.org/osrf/gazebo/pull-request/1934)

1. Add function to get the derived scale of a Visual
    * [Pull request #1881](https://bitbucket.org/osrf/gazebo/pull-request/1881)

1. Added EnumIface, which supports iterators over enums.
    * [Pull request #1847](https://bitbucket.org/osrf/gazebo/pull-request/1847)

1. Added RegionEventBoxPlugin - fires events when models enter / exit the region
    * [Pull request #1856](https://bitbucket.org/osrf/gazebo/pull-request/1856)

1. Added tests for checking the playback control via messages.
    * [Pull request #1885](https://bitbucket.org/osrf/gazebo/pull-request/1885)

1. Added LoadArgs() function to ServerFixture for being able to load a server
using the same arguments used in the command line.
    * [Pull request #1874](https://bitbucket.org/osrf/gazebo/pull-request/1874)

1. Added battery class, plugins and test world.
    * [Pull request #1872](https://bitbucket.org/osrf/gazebo/pull-request/1872)

1. Display gearbox and screw joint properties in property tree
    * [Pull request #1838](https://bitbucket.org/osrf/gazebo/pull-request/1838)

1. Set window flags for dialogs and file dialogs
    * [Pull request #1816](https://bitbucket.org/osrf/gazebo/pull-request/1816)

1. Fix minimum window height
   * [Pull request #1977](https://bitbucket.org/osrf/gazebo/pull-request/1977)
   * [Issue #1706](https://bitbucket.org/osrf/gazebo/issue/1706)

1. Log playback GUI for multistep, rewind, forward and seek
    * [Pull request #1791](https://bitbucket.org/osrf/gazebo/pull-request/1791)

1. Added Apply Force/Torque movable text
    * [Pull request #1789](https://bitbucket.org/osrf/gazebo/pull-request/1789)

1. Added cascade parameter (apply to children) for Visual SetMaterial, SetAmbient, SetEmissive, SetSpecular, SetDiffuse, SetTransparency
    * [Pull request #1851](https://bitbucket.org/osrf/gazebo/pull-request/1851)

1. Tweaks to Data Logger, such as multiline text edit for path
    * [Pull request #1800](https://bitbucket.org/osrf/gazebo/pull-request/1800)

1. Added TopToolbar and hide / disable several widgets according to WindowMode
    * [Pull request #1869](https://bitbucket.org/osrf/gazebo/pull-request/1869)

1. Added Visual::IsAncestorOf and Visual::IsDescendantOf
    * [Pull request #1850](https://bitbucket.org/osrf/gazebo/pull-request/1850)

1. Added msgs::PluginFromSDF and tests
    * [Pull request #1858](https://bitbucket.org/osrf/gazebo/pull-request/1858)

1. Added msgs::CollisionFromSDF msgs::SurfaceFromSDF and msgs::FrictionFromSDF
    * [Pull request #1900](https://bitbucket.org/osrf/gazebo/pull-request/1900)

1. Added hotkeys chart dialog
    * [Pull request #1835](https://bitbucket.org/osrf/gazebo/pull-request/1835)

1. Make it possible to create custom ConfigWidgets
    * [Pull request #1861](https://bitbucket.org/osrf/gazebo/pull-request/1861)

1. AddItem / RemoveItem / Clear enum config widgets
    * [Pull request #1878](https://bitbucket.org/osrf/gazebo/pull-request/1878)

1. Make all child ConfigWidgets emit signals.
    * [Pull request #1884](https://bitbucket.org/osrf/gazebo/pull-request/1884)

1. Refactored makers
    * [Pull request #1828](https://bitbucket.org/osrf/gazebo/pull-request/1828)

1. Model editor updates

    1. Make non-editable background models white in model editor
        * [Pull request #1950](https://bitbucket.org/osrf/gazebo/pull-request/1950)

    1. Choose / swap parent and child links in joint inspector
        * [Pull request #1887](https://bitbucket.org/osrf/gazebo/pull-request/1887)
        * [Issue #1500](https://bitbucket.org/osrf/gazebo/issue/1500)

    1. Presets combo box for Vector3 config widget
        * [Pull request #1954](https://bitbucket.org/osrf/gazebo/pull-request/1954)

    1. Added support for more joint types (gearbox and fixed joints).
        * [Pull request #1794](https://bitbucket.org/osrf/gazebo/pull-request/1794)

    1. Added support for selecting links and joints, opening context menu and inspectors in Schematic View.
        * [Pull request #1787](https://bitbucket.org/osrf/gazebo/pull-request/1787)

    1. Color-coded edges in Schematic View to match joint color.
        * [Pull request #1781](https://bitbucket.org/osrf/gazebo/pull-request/1781)

    1. Scale link mass and inertia when a link is scaled
        * [Pull request #1836](https://bitbucket.org/osrf/gazebo/pull-request/1836)

    1. Added icons for child and parent link in joint inspector
        * [Pull request #1953](https://bitbucket.org/osrf/gazebo/pull-request/1953)

    1. Load and save nested models
        * [Pull request #1894](https://bitbucket.org/osrf/gazebo/pull-request/1894)

    1. Display model plugins on the left panel and added model plugin inspector
        * [Pull request #1863](https://bitbucket.org/osrf/gazebo/pull-request/1863)

    1. Context menu and deletion for model plugins
        * [Pull request #1890](https://bitbucket.org/osrf/gazebo/pull-request/1890)

    1. Delete self from inspector
        * [Pull request #1904](https://bitbucket.org/osrf/gazebo/pull-request/1904)
        * [Issue #1543](https://bitbucket.org/osrf/gazebo/issue/1543)

    1. Apply inspector changes in real time and add reset button
        * [Pull request #1945](https://bitbucket.org/osrf/gazebo/pull-request/1945)
        * [Issue #1472](https://bitbucket.org/osrf/gazebo/issue/1472)

    1. Set physics to be paused when exiting model editor mode
        * [Pull request #1893](https://bitbucket.org/osrf/gazebo/pull-request/1893)
        * [Issue #1734](https://bitbucket.org/osrf/gazebo/issue/1734)

    1. Add Insert tab to model editor
        * [Pull request #1924](https://bitbucket.org/osrf/gazebo/pull-request/1924)

## Gazebo 6.0

### Gazebo 6.5.0 (2015-10-22)

1. Added ability to convert from spherical coordinates to local coordinates.
    * [Pull request #1955](https://bitbucket.org/osrf/gazebo/pull-request/1955)

### Gazebo 6.4.0 (2015-10-14)

1. Fix ABI problem. Make `Sensor::SetPose` function non virtual.
    * [Pull request #1947](https://bitbucket.org/osrf/gazebo/pull-request/1947)

1. Update inertia properties during simulation
    * [Pull request #1909](https://bitbucket.org/osrf/gazebo/pull-requests/1909)
    * [Design document](https://bitbucket.org/osrf/gazebo_design/src/default/inertia_resize/inertia_resize.md)

1. Fix transparency correction for opaque materials
    * [Pull request #1946](https://bitbucket.org/osrf/gazebo/pull-requests/1946/fix-transparency-correction-for-opaque/diff)

### Gazebo 6.3.0 (2015-10-06)

1. Added `Sensor::SetPose` function
    * [Pull request #1935](https://bitbucket.org/osrf/gazebo/pull-request/1935)

### Gazebo 6.2.0 (2015-10-02)

1. Update physics when the world is reset
    * Backport of [pull request #1903](https://bitbucket.org/osrf/gazebo/pull-request/1903)
    * [Pull request #1916](https://bitbucket.org/osrf/gazebo/pull-request/1916)
    * [Issue #101](https://bitbucket.org/osrf/gazebo/issue/101)

1. Added Copy constructor and assignment operator to MouseEvent
    * [Pull request #1855](https://bitbucket.org/osrf/gazebo/pull-request/1855)

### Gazebo 6.1.0 (2015-08-02)

1. Added logical_camera sensor.
    * [Pull request #1845](https://bitbucket.org/osrf/gazebo/pull-request/1845)

1. Added RandomVelocityPlugin, which applies a random velocity to a model's link.
    * [Pull request #1839](https://bitbucket.org/osrf/gazebo/pull-request/1839)

1. Sim events for joint position, velocity and applied force
    * [Pull request #1849](https://bitbucket.org/osrf/gazebo/pull-request/1849)

### Gazebo 6.0.0 (2015-07-27)

1. Added magnetometer sensor. A contribution from Andrew Symington.
    * [Pull request #1788](https://bitbucket.org/osrf/gazebo/pull-request/1788)

1. Added altimeter sensor. A contribution from Andrew Symington.
    * [Pull request #1792](https://bitbucket.org/osrf/gazebo/pull-request/1792)

1. Implement more control options for log playback:
  1. Rewind: The simulation starts from the beginning.
  1. Forward: The simulation jumps to the end of the log file.
  1. Seek: The simulation jumps to a specific point specified by its simulation
  time.
      * [Pull request #1737](https://bitbucket.org/osrf/gazebo/pull-request/1737)

1. Added Gazebo splash screen
    * [Pull request #1745](https://bitbucket.org/osrf/gazebo/pull-request/1745)

1. Added a transporter plugin which allows models to move from one location
   to another based on their location and the location of transporter pads.
    * [Pull request #1738](https://bitbucket.org/osrf/gazebo/pull-request/1738)

1. Implement forward/backwards multi-step for log playback. Now, the semantics
of a multi-step while playing back a log session are different from a multi-step
during a live simulation. While playback, a multi-step simulates all the
intermediate steps as before, but the client only perceives a single step.
E.g: You have a log file containing a 1 hour simulation session. You want to
jump to the minute 00H::30M::00S to check a specific aspect of the simulation.
You should not see continuous updates until minute 00H:30M:00S. Instead, you
should visualize a single jump to the specific instant of the simulation that
you are interested.
    * [Pull request #1623](https://bitbucket.org/osrf/gazebo/pull-request/1623)

1. Added browse button to log record dialog.
    * [Pull request #1719](https://bitbucket.org/osrf/gazebo/pull-request/1719)

1. Improved SVG support: arcs in paths, and contours made of multiple paths.
    * [Pull request #1608](https://bitbucket.org/osrf/gazebo/pull-request/1608)

1. Added simulation iterations to the world state.
    * [Pull request #1722](https://bitbucket.org/osrf/gazebo/pull-request/1722)

1. Added multiple LiftDrag plugins to the cessna_demo.world to allow the Cessna
C-172 model to fly.
    * [Pull request #1715](https://bitbucket.org/osrf/gazebo/pull-request/1715)

1. Added a plugin to control a Cessna C-172 via messages (CessnaPlugin), and a
GUI plugin to test this functionality with the keyboard (CessnaGUIPlugin). Added
world with the Cessna model and the two previous plugins loaded
(cessna_demo.world).
    * [Pull request #1712](https://bitbucket.org/osrf/gazebo/pull-request/1712)

1. Added world with OSRF building and an elevator
    * [Pull request #1697](https://bitbucket.org/osrf/gazebo/pull-request/1697)

1. Fixed collide bitmask by changing default value from 0x1 to 0xffff.
    * [Pull request #1696](https://bitbucket.org/osrf/gazebo/pull-request/1696)

1. Added a plugin to control an elevator (ElevatorPlugin), and an OccupiedEvent plugin that sends a message when a model is within a specified region.
    * [Pull request #1694](https://bitbucket.org/osrf/gazebo/pull-request/1694)
    * [Pull request #1775](https://bitbucket.org/osrf/gazebo/pull-request/1775)

1. Added Layers tab and meta information for visuals.
    * [Pull request #1674](https://bitbucket.org/osrf/gazebo/pull-request/1674)

1. Added countdown behavior for common::Timer and exposed the feature in TimerGUIPlugin.
    * [Pull request #1690](https://bitbucket.org/osrf/gazebo/pull-request/1690)

1. Added BuoyancyPlugin for simulating the buoyancy of an object in a column of fluid.
    * [Pull request #1622](https://bitbucket.org/osrf/gazebo/pull-request/1622)

1. Added ComputeVolume function for simple shape subclasses of Shape.hh.
    * [Pull request #1605](https://bitbucket.org/osrf/gazebo/pull-request/1605)

1. Add option to parallelize the ODE quickstep constraint solver,
which solves an LCP twice with different parameters in order
to corrected for position projection errors.
    * [Pull request #1561](https://bitbucket.org/osrf/gazebo/pull-request/1561)

1. Get/Set user camera pose in GUI.
    * [Pull request #1649](https://bitbucket.org/osrf/gazebo/pull-request/1649)
    * [Issue #1595](https://bitbucket.org/osrf/gazebo/issue/1595)

1. Added ViewAngleWidget, removed hard-coded reset view and removed MainWindow::Reset(). Also added GLWidget::GetSelectedVisuals().
    * [Pull request #1768](https://bitbucket.org/osrf/gazebo/pull-request/1768)
    * [Issue #1507](https://bitbucket.org/osrf/gazebo/issue/1507)

1. Windows support. This consists mostly of numerous small changes to support
compilation on Windows.
    * [Pull request #1616](https://bitbucket.org/osrf/gazebo/pull-request/1616)
    * [Pull request #1618](https://bitbucket.org/osrf/gazebo/pull-request/1618)
    * [Pull request #1620](https://bitbucket.org/osrf/gazebo/pull-request/1620)
    * [Pull request #1625](https://bitbucket.org/osrf/gazebo/pull-request/1625)
    * [Pull request #1626](https://bitbucket.org/osrf/gazebo/pull-request/1626)
    * [Pull request #1627](https://bitbucket.org/osrf/gazebo/pull-request/1627)
    * [Pull request #1628](https://bitbucket.org/osrf/gazebo/pull-request/1628)
    * [Pull request #1629](https://bitbucket.org/osrf/gazebo/pull-request/1629)
    * [Pull request #1630](https://bitbucket.org/osrf/gazebo/pull-request/1630)
    * [Pull request #1631](https://bitbucket.org/osrf/gazebo/pull-request/1631)
    * [Pull request #1632](https://bitbucket.org/osrf/gazebo/pull-request/1632)
    * [Pull request #1633](https://bitbucket.org/osrf/gazebo/pull-request/1633)
    * [Pull request #1635](https://bitbucket.org/osrf/gazebo/pull-request/1635)
    * [Pull request #1637](https://bitbucket.org/osrf/gazebo/pull-request/1637)
    * [Pull request #1639](https://bitbucket.org/osrf/gazebo/pull-request/1639)
    * [Pull request #1647](https://bitbucket.org/osrf/gazebo/pull-request/1647)
    * [Pull request #1650](https://bitbucket.org/osrf/gazebo/pull-request/1650)
    * [Pull request #1651](https://bitbucket.org/osrf/gazebo/pull-request/1651)
    * [Pull request #1653](https://bitbucket.org/osrf/gazebo/pull-request/1653)
    * [Pull request #1654](https://bitbucket.org/osrf/gazebo/pull-request/1654)
    * [Pull request #1657](https://bitbucket.org/osrf/gazebo/pull-request/1657)
    * [Pull request #1658](https://bitbucket.org/osrf/gazebo/pull-request/1658)
    * [Pull request #1659](https://bitbucket.org/osrf/gazebo/pull-request/1659)
    * [Pull request #1660](https://bitbucket.org/osrf/gazebo/pull-request/1660)
    * [Pull request #1661](https://bitbucket.org/osrf/gazebo/pull-request/1661)
    * [Pull request #1669](https://bitbucket.org/osrf/gazebo/pull-request/1669)
    * [Pull request #1670](https://bitbucket.org/osrf/gazebo/pull-request/1670)
    * [Pull request #1672](https://bitbucket.org/osrf/gazebo/pull-request/1672)
    * [Pull request #1682](https://bitbucket.org/osrf/gazebo/pull-request/1682)
    * [Pull request #1683](https://bitbucket.org/osrf/gazebo/pull-request/1683)

1. Install `libgazebo_server_fixture`. This will facilitate tests external to the main gazebo repository. See `examples/stand_alone/test_fixture`.
    * [Pull request #1606](https://bitbucket.org/osrf/gazebo/pull-request/1606)

1. Laser visualization renders light blue for rays that do not hit obstacles, and dark blue for other rays.
    * [Pull request #1607](https://bitbucket.org/osrf/gazebo/pull-request/1607)
    * [Issue #1576](https://bitbucket.org/osrf/gazebo/issue/1576)

1. Add VisualType enum to Visual and clean up visuals when entity is deleted.
    * [Pull request #1614](https://bitbucket.org/osrf/gazebo/pull-request/1614)

1. Alert user of connection problems when using the REST service plugin
    * [Pull request #1655](https://bitbucket.org/osrf/gazebo/pull-request/1655)
    * [Issue #1574](https://bitbucket.org/osrf/gazebo/issue/1574)

1. ignition-math is now a dependency.
    + [http://ignitionrobotics.org/libraries/math](http://ignitionrobotics.org/libraries/math)
    + [Gazebo::math migration](https://bitbucket.org/osrf/gazebo/src/583edbeb90759d43d994cc57c0797119dd6d2794/ign-math-migration.md)

1. Detect uuid library during compilation.
    * [Pull request #1655](https://bitbucket.org/osrf/gazebo/pull-request/1655)
    * [Issue #1572](https://bitbucket.org/osrf/gazebo/issue/1572)

1. New accessors in LogPlay class.
    * [Pull request #1577](https://bitbucket.org/osrf/gazebo/pull-request/1577)

1. Added a plugin to send messages to an existing website.
   Added gui::MainWindow::AddMenu and msgs/rest_error, msgs/rest_login, msgs rest/post
    * [Pull request #1524](https://bitbucket.org/osrf/gazebo/pull-request/1524)

1. Fix deprecation warnings when using SDFormat 3.0.2, 3.0.3 prereleases
    * [Pull request #1568](https://bitbucket.org/osrf/gazebo/pull-request/1568)

1. Use GAZEBO_CFLAGS or GAZEBO_CXX_FLAGS in CMakeLists.txt for example plugins
    * [Pull request #1573](https://bitbucket.org/osrf/gazebo/pull-request/1573)

1. Added Link::OnWrenchMsg subscriber with test
    * [Pull request #1582](https://bitbucket.org/osrf/gazebo/pull-request/1582)

1. Show/hide GUI overlays using the menu bar.
    * [Pull request #1555](https://bitbucket.org/osrf/gazebo/pull-request/1555)

1. Added world origin indicator rendering::OriginVisual.
    * [Pull request #1700](https://bitbucket.org/osrf/gazebo/pull-request/1700)

1. Show/hide toolbars using the menu bars and shortcut.
   Added MainWindow::CloneAction.
   Added Window menu to Model Editor.
    * [Pull request #1584](https://bitbucket.org/osrf/gazebo/pull-request/1584)

1. Added event to show/hide toolbars.
    * [Pull request #1707](https://bitbucket.org/osrf/gazebo/pull-request/1707)

1. Added optional start/stop/reset buttons to timer GUI plugin.
    * [Pull request #1576](https://bitbucket.org/osrf/gazebo/pull-request/1576)

1. Timer GUI Plugin: Treat negative positions as positions from the ends
    * [Pull request #1703](https://bitbucket.org/osrf/gazebo/pull-request/1703)

1. Added Visual::GetDepth() and Visual::GetNthAncestor()
    * [Pull request #1613](https://bitbucket.org/osrf/gazebo/pull-request/1613)

1. Added a context menu for links
    * [Pull request #1589](https://bitbucket.org/osrf/gazebo/pull-request/1589)

1. Separate TimePanel's display into TimeWidget and LogPlayWidget.
    * [Pull request #1564](https://bitbucket.org/osrf/gazebo/pull-request/1564)

1. Display confirmation message after log is saved
    * [Pull request #1646](https://bitbucket.org/osrf/gazebo/pull-request/1646)

1. Added LogPlayView to display timeline and LogPlaybackStatistics message type.
    * [Pull request #1724](https://bitbucket.org/osrf/gazebo/pull-request/1724)

1. Added Time::FormattedString and removed all other FormatTime functions.
    * [Pull request #1710](https://bitbucket.org/osrf/gazebo/pull-request/1710)

1. Added support for Oculus DK2
    * [Pull request #1526](https://bitbucket.org/osrf/gazebo/pull-request/1526)

1. Use collide_bitmask from SDF to perform collision filtering
    * [Pull request #1470](https://bitbucket.org/osrf/gazebo/pull-request/1470)

1. Pass Coulomb surface friction parameters to DART.
    * [Pull request #1420](https://bitbucket.org/osrf/gazebo/pull-request/1420)

1. Added ModelAlign::SetHighlighted
    * [Pull request #1598](https://bitbucket.org/osrf/gazebo/pull-request/1598)

1. Added various Get functions to Visual. Also added a ConvertGeometryType function to msgs.
    * [Pull request #1402](https://bitbucket.org/osrf/gazebo/pull-request/1402)

1. Get and Set visibility of SelectionObj's handles, with unit test.
    * [Pull request #1417](https://bitbucket.org/osrf/gazebo/pull-request/1417)

1. Set material of SelectionObj's handles.
    * [Pull request #1472](https://bitbucket.org/osrf/gazebo/pull-request/1472)

1. Add SelectionObj::Fini with tests and make Visual::Fini virtual
    * [Pull request #1685](https://bitbucket.org/osrf/gazebo/pull-request/1685)

1. Allow link selection with the mouse if parent model already selected.
    * [Pull request #1409](https://bitbucket.org/osrf/gazebo/pull-request/1409)

1. Added ModelRightMenu::EntityTypes.
    * [Pull request #1414](https://bitbucket.org/osrf/gazebo/pull-request/1414)

1. Scale joint visuals according to link size.
    * [Pull request #1591](https://bitbucket.org/osrf/gazebo/pull-request/1591)
    * [Issue #1563](https://bitbucket.org/osrf/gazebo/issue/1563)

1. Added Gazebo/CoM material.
    * [Pull request #1439](https://bitbucket.org/osrf/gazebo/pull-request/1439)

1. Added arc parameter to MeshManager::CreateTube
    * [Pull request #1436](https://bitbucket.org/osrf/gazebo/pull-request/1436)

1. Added View Inertia and InertiaVisual, changed COMVisual to sphere proportional to mass.
    * [Pull request #1445](https://bitbucket.org/osrf/gazebo/pull-request/1445)

1. Added View Link Frame and LinkFrameVisual. Visual::SetTransparency goes into texture_unit.
    * [Pull request #1762](https://bitbucket.org/osrf/gazebo/pull-request/1762)
    * [Issue #853](https://bitbucket.org/osrf/gazebo/issue/853)

1. Changed the position of Save and Cancel buttons on editor dialogs
    * [Pull request #1442](https://bitbucket.org/osrf/gazebo/pull-request/1442)
    * [Issue #1377](https://bitbucket.org/osrf/gazebo/issue/1377)

1. Fixed Visual material updates
    * [Pull request #1454](https://bitbucket.org/osrf/gazebo/pull-request/1454)
    * [Issue #1455](https://bitbucket.org/osrf/gazebo/issue/1455)

1. Added Matrix3::Inverse() and tests
    * [Pull request #1481](https://bitbucket.org/osrf/gazebo/pull-request/1481)

1. Implemented AddLinkForce for ODE.
    * [Pull request #1456](https://bitbucket.org/osrf/gazebo/pull-request/1456)

1. Updated ConfigWidget class to parse enum values.
    * [Pull request #1518](https://bitbucket.org/osrf/gazebo/pull-request/1518)

1. Added PresetManager to physics libraries and corresponding integration test.
    * [Pull request #1471](https://bitbucket.org/osrf/gazebo/pull-request/1471)

1. Sync name and location on SaveDialog.
    * [Pull request #1563](https://bitbucket.org/osrf/gazebo/pull-request/1563)

1. Added Apply Force/Torque dialog
    * [Pull request #1600](https://bitbucket.org/osrf/gazebo/pull-request/1600)

1. Added Apply Force/Torque visuals
    * [Pull request #1619](https://bitbucket.org/osrf/gazebo/pull-request/1619)

1. Added Apply Force/Torque OnMouseRelease and ActivateWindow
    * [Pull request #1699](https://bitbucket.org/osrf/gazebo/pull-request/1699)

1. Added Apply Force/Torque mouse interactions, modes, activation
    * [Pull request #1731](https://bitbucket.org/osrf/gazebo/pull-request/1731)

1. Added inertia pose getter for COMVisual and COMVisual_TEST
    * [Pull request #1581](https://bitbucket.org/osrf/gazebo/pull-request/1581)

1. Model editor updates
    1. Joint preview using JointVisuals.
        * [Pull request #1369](https://bitbucket.org/osrf/gazebo/pull-request/1369)

    1. Added inspector for configuring link, visual, and collision properties.
        * [Pull request #1408](https://bitbucket.org/osrf/gazebo/pull-request/1408)

    1. Saving, exiting, generalizing SaveDialog.
        * [Pull request #1401](https://bitbucket.org/osrf/gazebo/pull-request/1401)

    1. Inspectors redesign
        * [Pull request #1586](https://bitbucket.org/osrf/gazebo/pull-request/1586)

    1. Edit existing model.
        * [Pull request #1425](https://bitbucket.org/osrf/gazebo/pull-request/1425)

    1. Add joint inspector to link's context menu.
        * [Pull request #1449](https://bitbucket.org/osrf/gazebo/pull-request/1449)
        * [Issue #1443](https://bitbucket.org/osrf/gazebo/issue/1443)

    1. Added button to select mesh file on inspector.
        * [Pull request #1460](https://bitbucket.org/osrf/gazebo/pull-request/1460)
        * [Issue #1450](https://bitbucket.org/osrf/gazebo/issue/1450)

    1. Renamed Part to Link.
        * [Pull request #1478](https://bitbucket.org/osrf/gazebo/pull-request/1478)

    1. Fix snapping inside editor.
        * [Pull request #1489](https://bitbucket.org/osrf/gazebo/pull-request/1489)
        * [Issue #1457](https://bitbucket.org/osrf/gazebo/issue/1457)

    1. Moved DataLogger from Window menu to the toolbar and moved screenshot button to the right.
        * [Pull request #1665](https://bitbucket.org/osrf/gazebo/pull-request/1665)

    1. Keep loaded model's name.
        * [Pull request #1516](https://bitbucket.org/osrf/gazebo/pull-request/1516)
        * [Issue #1504](https://bitbucket.org/osrf/gazebo/issue/1504)

    1. Added ExtrudeDialog.
        * [Pull request #1483](https://bitbucket.org/osrf/gazebo/pull-request/1483)

    1. Hide time panel inside editor and keep main window's paused state.
        * [Pull request #1500](https://bitbucket.org/osrf/gazebo/pull-request/1500)

    1. Fixed pose issues and added ModelCreator_TEST.
        * [Pull request #1509](https://bitbucket.org/osrf/gazebo/pull-request/1509)
        * [Issue #1497](https://bitbucket.org/osrf/gazebo/issue/1497)
        * [Issue #1509](https://bitbucket.org/osrf/gazebo/issue/1509)

    1. Added list of links and joints.
        * [Pull request #1515](https://bitbucket.org/osrf/gazebo/pull-request/1515)
        * [Issue #1418](https://bitbucket.org/osrf/gazebo/issue/1418)

    1. Expose API to support adding items to the palette.
        * [Pull request #1565](https://bitbucket.org/osrf/gazebo/pull-request/1565)

    1. Added menu for toggling joint visualization
        * [Pull request #1551](https://bitbucket.org/osrf/gazebo/pull-request/1551)
        * [Issue #1483](https://bitbucket.org/osrf/gazebo/issue/1483)

    1. Add schematic view to model editor
        * [Pull request #1562](https://bitbucket.org/osrf/gazebo/pull-request/1562)

1. Building editor updates
    1. Make palette tips tooltip clickable to open.
        * [Pull request #1519](https://bitbucket.org/osrf/gazebo/pull-request/1519)
        * [Issue #1370](https://bitbucket.org/osrf/gazebo/issue/1370)

    1. Add measurement unit to building inspectors.
        * [Pull request #1741](https://bitbucket.org/osrf/gazebo/pull-request/1741)
        * [Issue #1363](https://bitbucket.org/osrf/gazebo/issue/1363)

    1. Add `BaseInspectorDialog` as a base class for inspectors.
        * [Pull request #1749](https://bitbucket.org/osrf/gazebo/pull-request/1749)

## Gazebo 5.0

### Gazebo 5.x.x

### Gazebo 5.2.0 (2015-10-02)

1. Initialize sigact struct fields that valgrind said were being used uninitialized
    * [Pull request #1809](https://bitbucket.org/osrf/gazebo/pull-request/1809)

1. Add missing ogre includes to ensure macros are properly defined
    * [Pull request #1813](https://bitbucket.org/osrf/gazebo/pull-request/1813)

1. Use ToSDF functions to simplify physics_friction test
    * [Pull request #1808](https://bitbucket.org/osrf/gazebo/pull-request/1808)

1. Added lines to laser sensor visualization
    * [Pull request #1742](https://bitbucket.org/osrf/gazebo/pull-request/1742)
    * [Issue #935](https://bitbucket.org/osrf/gazebo/issue/935)

1. Fix BulletSliderJoint friction for bullet 2.83
    * [Pull request #1686](https://bitbucket.org/osrf/gazebo/pull-request/1686)

1. Fix heightmap model texture loading.
    * [Pull request #1592](https://bitbucket.org/osrf/gazebo/pull-request/1592)

1. Disable failing pr2 test for dart
    * [Pull request #1540](https://bitbucket.org/osrf/gazebo/pull-request/1540)
    * [Issue #1435](https://bitbucket.org/osrf/gazebo/issue/1435)

### Gazebo 5.1.0 (2015-03-20)
1. Backport pull request #1527 (FindOGRE.cmake for non-Debian systems)
  * [Pull request #1532](https://bitbucket.org/osrf/gazebo/pull-request/1532)

1. Respect system cflags when not using USE_UPSTREAM_CFLAGS
  * [Pull request #1531](https://bitbucket.org/osrf/gazebo/pull-request/1531)

1. Allow light manipulation
  * [Pull request #1529](https://bitbucket.org/osrf/gazebo/pull-request/1529)

1. Allow sdformat 2.3.1+ or 3+ and fix tests
  * [Pull request #1484](https://bitbucket.org/osrf/gazebo/pull-request/1484)

1. Add Link::GetWorldAngularMomentum function and test.
  * [Pull request #1482](https://bitbucket.org/osrf/gazebo/pull-request/1482)

1. Preserve previous GAZEBO_MODEL_PATH values when sourcing setup.sh
  * [Pull request #1430](https://bitbucket.org/osrf/gazebo/pull-request/1430)

1. Implement Coulomb joint friction for DART
  * [Pull request #1427](https://bitbucket.org/osrf/gazebo/pull-request/1427)
  * [Issue #1281](https://bitbucket.org/osrf/gazebo/issue/1281)

1. Fix simple shape normals.
    * [Pull request #1477](https://bitbucket.org/osrf/gazebo/pull-request/1477)
    * [Issue #1369](https://bitbucket.org/osrf/gazebo/issue/1369)

1. Use Msg-to-SDF conversion functions in tests, add ServerFixture::SpawnModel(msgs::Model).
    * [Pull request #1466](https://bitbucket.org/osrf/gazebo/pull-request/1466)

1. Added Model Msg-to-SDF conversion functions and test.
    * [Pull request #1429](https://bitbucket.org/osrf/gazebo/pull-request/1429)

1. Added Joint Msg-to-SDF conversion functions and test.
    * [Pull request #1419](https://bitbucket.org/osrf/gazebo/pull-request/1419)

1. Added Visual, Material Msg-to-SDF conversion functions and ShaderType to string conversion functions.
    * [Pull request #1415](https://bitbucket.org/osrf/gazebo/pull-request/1415)

1. Implement Coulomb joint friction for BulletSliderJoint
  * [Pull request #1452](https://bitbucket.org/osrf/gazebo/pull-request/1452)
  * [Issue #1348](https://bitbucket.org/osrf/gazebo/issue/1348)

### Gazebo 5.0.0 (2015-01-27)
1. Support for using [digital elevation maps](http://gazebosim.org/tutorials?tut=dem) has been added to debian packages.

1. C++11 support (C++11 compatible compiler is now required)
    * [Pull request #1340](https://bitbucket.org/osrf/gazebo/pull-request/1340)

1. Implemented private data pointer for the World class.
    * [Pull request #1383](https://bitbucket.org/osrf/gazebo/pull-request/1383)

1. Implemented private data pointer for the Scene class.
    * [Pull request #1385](https://bitbucket.org/osrf/gazebo/pull-request/1385)

1. Added a events::Event::resetWorld event that is triggered when World::Reset is called.
    * [Pull request #1332](https://bitbucket.org/osrf/gazebo/pull-request/1332)
    * [Issue #1375](https://bitbucket.org/osrf/gazebo/issue/1375)

1. Fixed `math::Box::GetCenter` functionality.
    * [Pull request #1278](https://bitbucket.org/osrf/gazebo/pull-request/1278)
    * [Issue #1327](https://bitbucket.org/osrf/gazebo/issue/1327)

1. Added a GUI timer plugin that facilitates the display and control a timer inside the Gazebo UI.
    * [Pull request #1270](https://bitbucket.org/osrf/gazebo/pull-request/1270)

1. Added ability to load plugins via SDF.
    * [Pull request #1261](https://bitbucket.org/osrf/gazebo/pull-request/1261)

1. Added GUIEvent to hide/show the left GUI pane.
    * [Pull request #1269](https://bitbucket.org/osrf/gazebo/pull-request/1269)

1. Modified KeyEventHandler and GLWidget so that hotkeys can be suppressed by custom KeyEvents set up by developers
    * [Pull request #1251](https://bitbucket.org/osrf/gazebo/pull-request/1251)

1. Added ability to read the directory where the log files are stored.
    * [Pull request #1277](https://bitbucket.org/osrf/gazebo/pull-request/1277)

1. Implemented a simulation cloner
    * [Pull request #1180](https://bitbucket.org/osrf/gazebo/pull-request/1180/clone-a-simulation)

1. Added GUI overlay plugins. Users can now write a Gazebo + QT plugin that displays widgets over the render window.
  * [Pull request #1181](https://bitbucket.org/osrf/gazebo/pull-request/1181)

1. Change behavior of Joint::SetVelocity, add Joint::SetVelocityLimit(unsigned int, double)
  * [Pull request #1218](https://bitbucket.org/osrf/gazebo/pull-request/1218)
  * [Issue #964](https://bitbucket.org/osrf/gazebo/issue/964)

1. Implement Coulomb joint friction for ODE
  * [Pull request #1221](https://bitbucket.org/osrf/gazebo/pull-request/1221)
  * [Issue #381](https://bitbucket.org/osrf/gazebo/issue/381)

1. Implement Coulomb joint friction for BulletHingeJoint
  * [Pull request #1317](https://bitbucket.org/osrf/gazebo/pull-request/1317)
  * [Issue #1348](https://bitbucket.org/osrf/gazebo/issue/1348)

1. Implemented camera lens distortion.
  * [Pull request #1213](https://bitbucket.org/osrf/gazebo/pull-request/1213)

1. Kill rogue gzservers left over from failed INTEGRATION_world_clone tests
   and improve robustness of `UNIT_gz_TEST`
  * [Pull request #1232](https://bitbucket.org/osrf/gazebo/pull-request/1232)
  * [Issue #1299](https://bitbucket.org/osrf/gazebo/issue/1299)

1. Added RenderWidget::ShowToolbar to toggle visibility of top toolbar.
  * [Pull request #1248](https://bitbucket.org/osrf/gazebo/pull-request/1248)

1. Fix joint axis visualization.
  * [Pull request #1258](https://bitbucket.org/osrf/gazebo/pull-request/1258)

1. Change UserCamera view control via joysticks. Clean up rate control vs. pose control.
   see UserCamera::OnJoyPose and UserCamera::OnJoyTwist. Added view twist control toggle
   with joystick button 1.
  * [Pull request #1249](https://bitbucket.org/osrf/gazebo/pull-request/1249)

1. Added RenderWidget::GetToolbar to get the top toolbar and change its actions on ModelEditor.
    * [Pull request #1263](https://bitbucket.org/osrf/gazebo/pull-request/1263)

1. Added accessor for MainWindow graphical widget to GuiIface.
    * [Pull request #1250](https://bitbucket.org/osrf/gazebo/pull-request/1250)

1. Added a ConfigWidget class that takes in a google protobuf message and generates widgets for configuring the fields in the message
    * [Pull request #1285](https://bitbucket.org/osrf/gazebo/pull-request/1285)

1. Added GLWidget::OnModelEditor when model editor is triggered, and MainWindow::OnEditorGroup to manually uncheck editor actions.
    * [Pull request #1283](https://bitbucket.org/osrf/gazebo/pull-request/1283)

1. Added Collision, Geometry, Inertial, Surface Msg-to-SDF conversion functions.
    * [Pull request #1315](https://bitbucket.org/osrf/gazebo/pull-request/1315)

1. Added "button modifier" fields (control, shift, and alt) to common::KeyEvent.
    * [Pull request #1325](https://bitbucket.org/osrf/gazebo/pull-request/1325)

1. Added inputs for environment variable GAZEBO_GUI_INI_FILE for reading a custom .ini file.
    * [Pull request #1252](https://bitbucket.org/osrf/gazebo/pull-request/1252)

1. Fixed crash on "permission denied" bug, added insert_model integration test.
    * [Pull request #1329](https://bitbucket.org/osrf/gazebo/pull-request/1329/)

1. Enable simbody joint tests, implement `SimbodyJoint::GetParam`, create
   `Joint::GetParam`, fix bug in `BulletHingeJoint::SetParam`.
    * [Pull request #1404](https://bitbucket.org/osrf/gazebo/pull-request/1404/)

1. Building editor updates
    1. Fixed inspector resizing.
        * [Pull request #1230](https://bitbucket.org/osrf/gazebo/pull-request/1230)
        * [Issue #395](https://bitbucket.org/osrf/gazebo/issue/395)

    1. Doors and windows move proportionally with wall.
        * [Pull request #1231](https://bitbucket.org/osrf/gazebo/pull-request/1231)
        * [Issue #368](https://bitbucket.org/osrf/gazebo/issue/368)

    1. Inspector dialogs stay on top.
        * [Pull request #1229](https://bitbucket.org/osrf/gazebo/pull-request/1229)
        * [Issue #417](https://bitbucket.org/osrf/gazebo/issue/417)

    1. Make model name editable on palette.
        * [Pull request #1239](https://bitbucket.org/osrf/gazebo/pull-request/1239)

    1. Import background image and improve add/delete levels.
        * [Pull request #1214](https://bitbucket.org/osrf/gazebo/pull-request/1214)
        * [Issue #422](https://bitbucket.org/osrf/gazebo/issue/422)
        * [Issue #361](https://bitbucket.org/osrf/gazebo/issue/361)

    1. Fix changing draw mode.
        * [Pull request #1233](https://bitbucket.org/osrf/gazebo/pull-request/1233)
        * [Issue #405](https://bitbucket.org/osrf/gazebo/issue/405)

    1. Tips on palette's top-right corner.
        * [Pull request #1241](https://bitbucket.org/osrf/gazebo/pull-request/1241)

    1. New buttons and layout for the palette.
        * [Pull request #1242](https://bitbucket.org/osrf/gazebo/pull-request/1242)

    1. Individual wall segments instead of polylines.
        * [Pull request #1246](https://bitbucket.org/osrf/gazebo/pull-request/1246)
        * [Issue #389](https://bitbucket.org/osrf/gazebo/issue/389)
        * [Issue #415](https://bitbucket.org/osrf/gazebo/issue/415)

    1. Fix exiting and saving, exiting when there's nothing drawn, fix text on popups.
        * [Pull request #1296](https://bitbucket.org/osrf/gazebo/pull-request/1296)

    1. Display measure for selected wall segment.
        * [Pull request #1291](https://bitbucket.org/osrf/gazebo/pull-request/1291)
        * [Issue #366](https://bitbucket.org/osrf/gazebo/issue/366)

    1. Highlight selected item's 3D visual.
        * [Pull request #1292](https://bitbucket.org/osrf/gazebo/pull-request/1292)

    1. Added color picker to inspector dialogs.
        * [Pull request #1298](https://bitbucket.org/osrf/gazebo/pull-request/1298)

    1. Snapping on by default, off holding Shift. Improved snapping.
        * [Pull request #1304](https://bitbucket.org/osrf/gazebo/pull-request/1304)

    1. Snap walls to length increments, moved scale to SegmentItem and added Get/SetScale, added SegmentItem::SnapAngle and SegmentItem::SnapLength.
        * [Pull request #1311](https://bitbucket.org/osrf/gazebo/pull-request/1311)

    1. Make buildings available in "Insert Models" tab, improve save flow.
        * [Pull request #1312](https://bitbucket.org/osrf/gazebo/pull-request/1312)

    1. Added EditorItem::SetHighlighted.
        * [Pull request #1308](https://bitbucket.org/osrf/gazebo/pull-request/1308)

    1. Current level is transparent, lower levels opaque, higher levels invisible.
        * [Pull request #1303](https://bitbucket.org/osrf/gazebo/pull-request/1303)

    1. Detach all child manips when item is deleted, added BuildingMaker::DetachAllChildren.
        * [Pull request #1316](https://bitbucket.org/osrf/gazebo/pull-request/1316)

    1. Added texture picker to inspector dialogs.
        * [Pull request #1306](https://bitbucket.org/osrf/gazebo/pull-request/1306)

    1. Measures for doors and windows. Added RectItem::angleOnWall and related Get/Set.
        * [Pull request #1322](https://bitbucket.org/osrf/gazebo/pull-request/1322)
        * [Issue #370](https://bitbucket.org/osrf/gazebo/issue/370)

    1. Added Gazebo/BuildingFrame material to display holes for doors and windows on walls.
        * [Pull request #1338](https://bitbucket.org/osrf/gazebo/pull-request/1338)

    1. Added Gazebo/Bricks material to be used as texture on the building editor.
        * [Pull request #1333](https://bitbucket.org/osrf/gazebo/pull-request/1333)

    1. Pick colors from the palette and assign on 3D view. Added mouse and key event handlers to BuildingMaker, and events to communicate from BuildingModelManip to EditorItem.
        * [Pull request #1336](https://bitbucket.org/osrf/gazebo/pull-request/1336)

    1. Pick textures from the palette and assign in 3D view.
        * [Pull request #1368](https://bitbucket.org/osrf/gazebo/pull-request/1368)

1. Model editor updates
    1. Fix adding/removing event filters .
        * [Pull request #1279](https://bitbucket.org/osrf/gazebo/pull-request/1279)

    1. Enabled multi-selection and align tool inside model editor.
        * [Pull request #1302](https://bitbucket.org/osrf/gazebo/pull-request/1302)
        * [Issue #1323](https://bitbucket.org/osrf/gazebo/issue/1323)

    1. Enabled snap mode inside model editor.
        * [Pull request #1331](https://bitbucket.org/osrf/gazebo/pull-request/1331)
        * [Issue #1318](https://bitbucket.org/osrf/gazebo/issue/1318)

    1. Implemented copy/pasting of links.
        * [Pull request #1330](https://bitbucket.org/osrf/gazebo/pull-request/1330)

1. GUI publishes model selection information on ~/selection topic.
    * [Pull request #1318](https://bitbucket.org/osrf/gazebo/pull-request/1318)

## Gazebo 4.0

### Gazebo 4.x.x (2015-xx-xx)

1. Fix build for Bullet 2.83, enable angle wrapping for BulletHingeJoint
    * [Pull request #1664](https://bitbucket.org/osrf/gazebo/pull-request/1664)

### Gazebo 4.1.3 (2015-05-07)

1. Fix saving visual geom SDF values
    * [Pull request #1597](https://bitbucket.org/osrf/gazebo/pull-request/1597)
1. Fix heightmap model texture loading.
    * [Pull request #1595](https://bitbucket.org/osrf/gazebo/pull-request/1595)
1. Fix visual collision scale on separate client
    * [Pull request #1585](https://bitbucket.org/osrf/gazebo/pull-request/1585)
1. Fix several clang compiler warnings
    * [Pull request #1594](https://bitbucket.org/osrf/gazebo/pull-request/1594)
1. Fix blank save / browse dialogs
    * [Pull request #1544](https://bitbucket.org/osrf/gazebo/pull-request/1544)

### Gazebo 4.1.2 (2015-03-20)

1. Fix quaternion documentation: target Gazebo_4.1
    * [Pull request #1525](https://bitbucket.org/osrf/gazebo/pull-request/1525)
1. Speed up World::Step in loops
    * [Pull request #1492](https://bitbucket.org/osrf/gazebo/pull-request/1492)
1. Reduce selection buffer updates -> 4.1
    * [Pull request #1494](https://bitbucket.org/osrf/gazebo/pull-request/1494)
1. Fix QT rendering, and rendering update rate
    * [Pull request #1487](https://bitbucket.org/osrf/gazebo/pull-request/1487)
1. Fix loading of SimbodyPhysics parameters
    * [Pull request #1474](https://bitbucket.org/osrf/gazebo/pull-request/1474)
1. Fix heightmap on OSX -> 4.1
    * [Pull request #1455](https://bitbucket.org/osrf/gazebo/pull-request/1455)
1. Remove extra pose tag in a world file that should not be there
    * [Pull request #1458](https://bitbucket.org/osrf/gazebo/pull-request/1458)
1. Better fix for #236 for IMU that doesn't require ABI changes
    * [Pull request #1448](https://bitbucket.org/osrf/gazebo/pull-request/1448)
1. Fix regression of #236 for ImuSensor in 4.1
    * [Pull request #1446](https://bitbucket.org/osrf/gazebo/pull-request/1446)
1. Preserve previous GAZEBO_MODEL_PATH values when sourcing setup.sh
    * [Pull request #1430](https://bitbucket.org/osrf/gazebo/pull-request/1430)
1. issue #857: fix segfault for simbody screw joint when setting limits due to uninitialized limitForce.
    * [Pull request #1423](https://bitbucket.org/osrf/gazebo/pull-request/1423)
1. Allow multiple contact sensors per link (#960)
    * [Pull request #1413](https://bitbucket.org/osrf/gazebo/pull-request/1413)
1. Fix for issue #351, ODE World Step
    * [Pull request #1406](https://bitbucket.org/osrf/gazebo/pull-request/1406)
1. Disable failing InelasticCollision/0 test (#1394)
    * [Pull request #1405](https://bitbucket.org/osrf/gazebo/pull-request/1405)
1. Prevent out of bounds array access in SkidSteerDrivePlugin (found by cppcheck 1.68)
    * [Pull request #1379](https://bitbucket.org/osrf/gazebo/pull-request/1379)

### Gazebo 4.1.1 (2015-01-15)

1. Fix BulletPlaneShape bounding box (#1265)
    * [Pull request #1367](https://bitbucket.org/osrf/gazebo/pull-request/1367)
1. Fix dart linking errors on osx
    * [Pull request #1372](https://bitbucket.org/osrf/gazebo/pull-request/1372)
1. Update to player interfaces
    * [Pull request #1324](https://bitbucket.org/osrf/gazebo/pull-request/1324)
1. Handle GpuLaser name collisions (#1403)
    * [Pull request #1360](https://bitbucket.org/osrf/gazebo/pull-request/1360)
1. Add checks for handling array's with counts of zero, and read specular values
    * [Pull request #1339](https://bitbucket.org/osrf/gazebo/pull-request/1339)
1. Fix model list widget test
    * [Pull request #1327](https://bitbucket.org/osrf/gazebo/pull-request/1327)
1. Fix ogre includes
    * [Pull request #1323](https://bitbucket.org/osrf/gazebo/pull-request/1323)

### Gazebo 4.1.0 (2014-11-20)

1. Modified GUI rendering to improve the rendering update rate.
    * [Pull request #1487](https://bitbucket.org/osrf/gazebo/pull-request/1487)

### Gazebo 4.1.0 (2014-11-20)

1. Add ArrangePlugin for arranging groups of models.
   Also add Model::ResetPhysicsStates to call Link::ResetPhysicsStates
   recursively on all links in model.
    * [Pull request #1208](https://bitbucket.org/osrf/gazebo/pull-request/1208)
1. The `gz model` command line tool will output model info using either `-i` for complete info, or `-p` for just the model pose.
    * [Pull request #1212](https://bitbucket.org/osrf/gazebo/pull-request/1212)
    * [DRCSim Issue #389](https://bitbucket.org/osrf/drcsim/issue/389)
1. Added SignalStats class for computing incremental signal statistics.
    * [Pull request #1198](https://bitbucket.org/osrf/gazebo/pull-request/1198)
1. Add InitialVelocityPlugin to setting the initial state of links
    * [Pull request #1237](https://bitbucket.org/osrf/gazebo/pull-request/1237)
1. Added Quaternion::Integrate function.
    * [Pull request #1255](https://bitbucket.org/osrf/gazebo/pull-request/1255)
1. Added ConvertJointType functions, display more joint info on model list.
    * [Pull request #1259](https://bitbucket.org/osrf/gazebo/pull-request/1259)
1. Added ModelListWidget::AddProperty, removed unnecessary checks on ModelListWidget.
    * [Pull request #1271](https://bitbucket.org/osrf/gazebo/pull-request/1271)
1. Fix loading collada meshes with unsupported input semantics.
    * [Pull request #1319](https://bitbucket.org/osrf/gazebo/pull-request/1319)

### Gazebo 4.0.2 (2014-09-23)

1. Fix and improve mechanism to generate pkgconfig libs
    * [Pull request #1027](https://bitbucket.org/osrf/gazebo/pull-request/1027)
    * [Issue #1284](https://bitbucket.org/osrf/gazebo/issue/1284)
1. Added arat.world
    * [Pull request #1205](https://bitbucket.org/osrf/gazebo/pull-request/1205)
1. Update gzprop to output zip files.
    * [Pull request #1197](https://bitbucket.org/osrf/gazebo/pull-request/1197)
1. Make Collision::GetShape a const function
    * [Pull requset #1189](https://bitbucket.org/osrf/gazebo/pull-request/1189)
1. Install missing physics headers
    * [Pull requset #1183](https://bitbucket.org/osrf/gazebo/pull-request/1183)
1. Remove SimbodyLink::AddTorque console message
    * [Pull requset #1185](https://bitbucket.org/osrf/gazebo/pull-request/1185)
1. Fix log xml
    * [Pull requset #1188](https://bitbucket.org/osrf/gazebo/pull-request/1188)

### Gazebo 4.0.0 (2014-08-08)

1. Added lcov support to cmake
    * [Pull request #1047](https://bitbucket.org/osrf/gazebo/pull-request/1047)
1. Fixed memory leak in image conversion
    * [Pull request #1057](https://bitbucket.org/osrf/gazebo/pull-request/1057)
1. Removed deprecated function
    * [Pull request #1067](https://bitbucket.org/osrf/gazebo/pull-request/1067)
1. Improved collada loading performance
    * [Pull request #1066](https://bitbucket.org/osrf/gazebo/pull-request/1066)
    * [Pull request #1082](https://bitbucket.org/osrf/gazebo/pull-request/1082)
    * [Issue #1134](https://bitbucket.org/osrf/gazebo/issue/1134)
1. Implemented a collada exporter
    * [Pull request #1064](https://bitbucket.org/osrf/gazebo/pull-request/1064)
1. Force torque sensor now makes use of sensor's pose.
    * [Pull request #1076](https://bitbucket.org/osrf/gazebo/pull-request/1076)
    * [Issue #940](https://bitbucket.org/osrf/gazebo/issue/940)
1. Fix Model::GetLinks segfault
    * [Pull request #1093](https://bitbucket.org/osrf/gazebo/pull-request/1093)
1. Fix deleting and saving lights in gzserver
    * [Pull request #1094](https://bitbucket.org/osrf/gazebo/pull-request/1094)
    * [Issue #1182](https://bitbucket.org/osrf/gazebo/issue/1182)
    * [Issue #346](https://bitbucket.org/osrf/gazebo/issue/346)
1. Fix Collision::GetWorldPose. The pose of a collision would not update properly.
    * [Pull request #1049](https://bitbucket.org/osrf/gazebo/pull-request/1049)
    * [Issue #1124](https://bitbucket.org/osrf/gazebo/issue/1124)
1. Fixed the animate_box and animate_joints examples
    * [Pull request #1086](https://bitbucket.org/osrf/gazebo/pull-request/1086)
1. Integrated Oculus Rift functionality
    * [Pull request #1074](https://bitbucket.org/osrf/gazebo/pull-request/1074)
    * [Pull request #1136](https://bitbucket.org/osrf/gazebo/pull-request/1136)
    * [Pull request #1139](https://bitbucket.org/osrf/gazebo/pull-request/1139)
1. Updated Base::GetScopedName
    * [Pull request #1104](https://bitbucket.org/osrf/gazebo/pull-request/1104)
1. Fix collada loader from adding duplicate materials into a Mesh
    * [Pull request #1105](https://bitbucket.org/osrf/gazebo/pull-request/1105)
    * [Issue #1180](https://bitbucket.org/osrf/gazebo/issue/1180)
1. Integrated Razer Hydra functionality
    * [Pull request #1083](https://bitbucket.org/osrf/gazebo/pull-request/1083)
    * [Pull request #1109](https://bitbucket.org/osrf/gazebo/pull-request/1109)
1. Added ability to copy and paste models in the GUI
    * [Pull request #1103](https://bitbucket.org/osrf/gazebo/pull-request/1103)
1. Removed unnecessary inclusion of gazebo.hh and common.hh in plugins
    * [Pull request #1111](https://bitbucket.org/osrf/gazebo/pull-request/1111)
1. Added ability to specify custom road textures
    * [Pull request #1027](https://bitbucket.org/osrf/gazebo/pull-request/1027)
1. Added support for DART 4.1
    * [Pull request #1113](https://bitbucket.org/osrf/gazebo/pull-request/1113)
    * [Pull request #1132](https://bitbucket.org/osrf/gazebo/pull-request/1132)
    * [Pull request #1134](https://bitbucket.org/osrf/gazebo/pull-request/1134)
    * [Pull request #1154](https://bitbucket.org/osrf/gazebo/pull-request/1154)
1. Allow position of joints to be directly set.
    * [Pull request #1097](https://bitbucket.org/osrf/gazebo/pull-request/1097)
    * [Issue #1138](https://bitbucket.org/osrf/gazebo/issue/1138)
1. Added extruded polyline geometry
    * [Pull request #1026](https://bitbucket.org/osrf/gazebo/pull-request/1026)
1. Fixed actor animation
    * [Pull request #1133](https://bitbucket.org/osrf/gazebo/pull-request/1133)
    * [Pull request #1141](https://bitbucket.org/osrf/gazebo/pull-request/1141)
1. Generate a versioned cmake config file
    * [Pull request #1153](https://bitbucket.org/osrf/gazebo/pull-request/1153)
    * [Issue #1226](https://bitbucket.org/osrf/gazebo/issue/1226)
1. Added KMeans class
    * [Pull request #1147](https://bitbucket.org/osrf/gazebo/pull-request/1147)
1. Added --summary-range feature to bitbucket pullrequest tool
    * [Pull request #1156](https://bitbucket.org/osrf/gazebo/pull-request/1156)
1. Updated web links
    * [Pull request #1159](https://bitbucket.org/osrf/gazebo/pull-request/1159)
1. Update tests
    * [Pull request #1155](https://bitbucket.org/osrf/gazebo/pull-request/1155)
    * [Pull request #1143](https://bitbucket.org/osrf/gazebo/pull-request/1143)
    * [Pull request #1138](https://bitbucket.org/osrf/gazebo/pull-request/1138)
    * [Pull request #1140](https://bitbucket.org/osrf/gazebo/pull-request/1140)
    * [Pull request #1127](https://bitbucket.org/osrf/gazebo/pull-request/1127)
    * [Pull request #1115](https://bitbucket.org/osrf/gazebo/pull-request/1115)
    * [Pull request #1102](https://bitbucket.org/osrf/gazebo/pull-request/1102)
    * [Pull request #1087](https://bitbucket.org/osrf/gazebo/pull-request/1087)
    * [Pull request #1084](https://bitbucket.org/osrf/gazebo/pull-request/1084)

## Gazebo 3.0

### Gazebo 3.x.x (yyyy-mm-dd)

1. Fixed sonar and wireless sensor visualization
    * [Pull request #1254](https://bitbucket.org/osrf/gazebo/pull-request/1254)
1. Update visual bounding box when model is selected
    * [Pull request #1280](https://bitbucket.org/osrf/gazebo/pull-request/1280)

### Gazebo 3.1.0 (2014-08-08)

1. Implemented Simbody::Link::Set*Vel
    * [Pull request #1160](https://bitbucket.org/osrf/gazebo/pull-request/1160)
    * [Issue #1012](https://bitbucket.org/osrf/gazebo/issue/1012)
1. Added World::RemoveModel function
    * [Pull request #1106](https://bitbucket.org/osrf/gazebo/pull-request/1106)
    * [Issue #1177](https://bitbucket.org/osrf/gazebo/issue/1177)
1. Fix exit from camera follow mode using the escape key
    * [Pull request #1137](https://bitbucket.org/osrf/gazebo/pull-request/1137)
    * [Issue #1220](https://bitbucket.org/osrf/gazebo/issue/1220)
1. Added support for SDF joint spring stiffness and reference positions
    * [Pull request #1117](https://bitbucket.org/osrf/gazebo/pull-request/1117)
1. Removed the gzmodel_create script
    * [Pull request #1130](https://bitbucket.org/osrf/gazebo/pull-request/1130)
1. Added Vector2 dot product
    * [Pull request #1101](https://bitbucket.org/osrf/gazebo/pull-request/1101)
1. Added SetPositionPID and SetVelocityPID to JointController
    * [Pull request #1091](https://bitbucket.org/osrf/gazebo/pull-request/1091)
1. Fix gzclient startup crash with ogre 1.9
    * [Pull request #1098](https://bitbucket.org/osrf/gazebo/pull-request/1098)
    * [Issue #996](https://bitbucket.org/osrf/gazebo/issue/996)
1. Update the bitbucket_pullrequests tool
    * [Pull request #1108](https://bitbucket.org/osrf/gazebo/pull-request/1108)
1. Light properties now remain in place after move by the user via the GUI.
    * [Pull request #1110](https://bitbucket.org/osrf/gazebo/pull-request/1110)
    * [Issue #1211](https://bitbucket.org/osrf/gazebo/issue/1211)
1. Allow position of joints to be directly set.
    * [Pull request #1096](https://bitbucket.org/osrf/gazebo/pull-request/1096)
    * [Issue #1138](https://bitbucket.org/osrf/gazebo/issue/1138)

### Gazebo 3.0.0 (2014-04-11)

1. Fix bug when deleting the sun light
    * [Pull request #1088](https://bitbucket.org/osrf/gazebo/pull-request/1088)
    * [Issue #1133](https://bitbucket.org/osrf/gazebo/issue/1133)
1. Fix ODE screw joint
    * [Pull request #1078](https://bitbucket.org/osrf/gazebo/pull-request/1078)
    * [Issue #1167](https://bitbucket.org/osrf/gazebo/issue/1167)
1. Update joint integration tests
    * [Pull request #1081](https://bitbucket.org/osrf/gazebo/pull-request/1081)
1. Fixed false positives in cppcheck.
    * [Pull request #1061](https://bitbucket.org/osrf/gazebo/pull-request/1061)
1. Made joint axis reference frame relative to child, and updated simbody and dart accordingly.
    * [Pull request #1069](https://bitbucket.org/osrf/gazebo/pull-request/1069)
    * [Issue #494](https://bitbucket.org/osrf/gazebo/issue/494)
    * [Issue #1143](https://bitbucket.org/osrf/gazebo/issue/1143)
1. Added ability to pass vector of strings to SetupClient and SetupServer
    * [Pull request #1068](https://bitbucket.org/osrf/gazebo/pull-request/1068)
    * [Issue #1132](https://bitbucket.org/osrf/gazebo/issue/1132)
1. Fix error correction in screw constraints for ODE
    * [Pull request #1159](https://bitbucket.org/osrf/gazebo/pull-request/1159)
    * [Issue #1159](https://bitbucket.org/osrf/gazebo/issue/1159)
1. Improved pkgconfig with SDF
    * [Pull request #1062](https://bitbucket.org/osrf/gazebo/pull-request/1062)
1. Added a plugin to simulate aero dynamics
    * [Pull request #905](https://bitbucket.org/osrf/gazebo/pull-request/905)
1. Updated bullet support
    * [Issue #1069](https://bitbucket.org/osrf/gazebo/issue/1069)
    * [Pull request #1011](https://bitbucket.org/osrf/gazebo/pull-request/1011)
    * [Pull request #996](https://bitbucket.org/osrf/gazebo/pull-request/966)
    * [Pull request #1024](https://bitbucket.org/osrf/gazebo/pull-request/1024)
1. Updated simbody support
    * [Pull request #995](https://bitbucket.org/osrf/gazebo/pull-request/995)
1. Updated worlds to SDF 1.5
    * [Pull request #1021](https://bitbucket.org/osrf/gazebo/pull-request/1021)
1. Improvements to ODE
    * [Pull request #1001](https://bitbucket.org/osrf/gazebo/pull-request/1001)
    * [Pull request #1014](https://bitbucket.org/osrf/gazebo/pull-request/1014)
    * [Pull request #1015](https://bitbucket.org/osrf/gazebo/pull-request/1015)
    * [Pull request #1016](https://bitbucket.org/osrf/gazebo/pull-request/1016)
1. New command line tool
    * [Pull request #972](https://bitbucket.org/osrf/gazebo/pull-request/972)
1. Graphical user interface improvements
    * [Pull request #971](https://bitbucket.org/osrf/gazebo/pull-request/971)
    * [Pull request #1013](https://bitbucket.org/osrf/gazebo/pull-request/1013)
    * [Pull request #989](https://bitbucket.org/osrf/gazebo/pull-request/989)
1. Created a friction pyramid class
    * [Pull request #935](https://bitbucket.org/osrf/gazebo/pull-request/935)
1. Added GetWorldEnergy functions to Model, Joint, and Link
    * [Pull request #1017](https://bitbucket.org/osrf/gazebo/pull-request/1017)
1. Preparing Gazebo for admission into Ubuntu
    * [Pull request #969](https://bitbucket.org/osrf/gazebo/pull-request/969)
    * [Pull request #998](https://bitbucket.org/osrf/gazebo/pull-request/998)
    * [Pull request #1002](https://bitbucket.org/osrf/gazebo/pull-request/1002)
1. Add method for querying if useImplicitStiffnessDamping flag is set for a given joint
    * [Issue #629](https://bitbucket.org/osrf/gazebo/issue/629)
    * [Pull request #1006](https://bitbucket.org/osrf/gazebo/pull-request/1006)
1. Fix joint axis frames
    * [Issue #494](https://bitbucket.org/osrf/gazebo/issue/494)
    * [Pull request #963](https://bitbucket.org/osrf/gazebo/pull-request/963)
1. Compute joint anchor pose relative to parent
    * [Issue #1029](https://bitbucket.org/osrf/gazebo/issue/1029)
    * [Pull request #982](https://bitbucket.org/osrf/gazebo/pull-request/982)
1. Cleanup the installed worlds
    * [Issue #1036](https://bitbucket.org/osrf/gazebo/issue/1036)
    * [Pull request #984](https://bitbucket.org/osrf/gazebo/pull-request/984)
1. Update to the GPS sensor
    * [Issue #1059](https://bitbucket.org/osrf/gazebo/issue/1059)
    * [Pull request #984](https://bitbucket.org/osrf/gazebo/pull-request/984)
1. Removed libtool from plugin loading
    * [Pull request #981](https://bitbucket.org/osrf/gazebo/pull-request/981)
1. Added functions to get inertial information for a link in the world frame.
    * [Pull request #1005](https://bitbucket.org/osrf/gazebo/pull-request/1005)

## Gazebo 2.0

### Gazebo 2.2.6 (2015-09-28)

1. Backport fixes to setup.sh from pull request #1430 to 2.2 branch
    * [Pull request 1889](https://bitbucket.org/osrf/gazebo/pull-request/1889)
1. Fix heightmap texture loading (2.2)
    * [Pull request 1596](https://bitbucket.org/osrf/gazebo/pull-request/1596)
1. Prevent out of bounds array access in SkidSteerDrivePlugin (found by cppcheck 1.68)
    * [Pull request 1379](https://bitbucket.org/osrf/gazebo/pull-request/1379)
1. Fix build with boost 1.57 for 2.2 branch (#1399)
    * [Pull request 1358](https://bitbucket.org/osrf/gazebo/pull-request/1358)
1. Fix manpage test failures by incrementing year to 2015
    * [Pull request 1361](https://bitbucket.org/osrf/gazebo/pull-request/1361)
1. Fix build for OS X 10.10 (#1304, #1289)
    * [Pull request 1346](https://bitbucket.org/osrf/gazebo/pull-request/1346)
1. Restore ODELink ABI, use Link variables instead (#1354)
    * [Pull request 1347](https://bitbucket.org/osrf/gazebo/pull-request/1347)
1. Fix inertia_ratio test
    * [Pull request 1344](https://bitbucket.org/osrf/gazebo/pull-request/1344)
1. backport collision visual fix -> 2.2
    * [Pull request 1343](https://bitbucket.org/osrf/gazebo/pull-request/1343)
1. Fix two code_check errors on 2.2
    * [Pull request 1314](https://bitbucket.org/osrf/gazebo/pull-request/1314)
1. issue #243 fix Link::GetWorldLinearAccel and Link::GetWorldAngularAccel for ODE
    * [Pull request 1284](https://bitbucket.org/osrf/gazebo/pull-request/1284)

### Gazebo 2.2.3 (2014-04-29)

1. Removed redundant call to World::Init
    * [Pull request #1107](https://bitbucket.org/osrf/gazebo/pull-request/1107)
    * [Issue #1208](https://bitbucket.org/osrf/gazebo/issue/1208)
1. Return proper error codes when gazebo exits
    * [Pull request #1085](https://bitbucket.org/osrf/gazebo/pull-request/1085)
    * [Issue #1178](https://bitbucket.org/osrf/gazebo/issue/1178)
1. Fixed Camera::GetWorldRotation().
    * [Pull request #1071](https://bitbucket.org/osrf/gazebo/pull-request/1071)
    * [Issue #1087](https://bitbucket.org/osrf/gazebo/issue/1087)
1. Fixed memory leak in image conversion
    * [Pull request #1073](https://bitbucket.org/osrf/gazebo/pull-request/1073)

### Gazebo 2.2.1 (xxxx-xx-xx)

1. Fix heightmap model texture loading.
    * [Pull request #1596](https://bitbucket.org/osrf/gazebo/pull-request/1596)

### Gazebo 2.2.0 (2014-01-10)

1. Fix compilation when using OGRE-1.9 (full support is being worked on)
    * [Issue #994](https://bitbucket.org/osrf/gazebo/issue/994)
    * [Issue #995](https://bitbucket.org/osrf/gazebo/issue/995)
    * [Issue #996](https://bitbucket.org/osrf/gazebo/issue/996)
    * [Pull request #883](https://bitbucket.org/osrf/gazebo/pull-request/883)
1. Added unit test for issue 624.
    * [Issue #624](https://bitbucket.org/osrf/gazebo/issue/624).
    * [Pull request #889](https://bitbucket.org/osrf/gazebo/pull-request/889)
1. Use 3x3 PCF shadows for smoother shadows.
    * [Pull request #887](https://bitbucket.org/osrf/gazebo/pull-request/887)
1. Update manpage copyright to 2014.
    * [Pull request #893](https://bitbucket.org/osrf/gazebo/pull-request/893)
1. Added friction integration test .
    * [Pull request #885](https://bitbucket.org/osrf/gazebo/pull-request/885)
1. Fix joint anchor when link pose is not specified.
    * [Issue #978](https://bitbucket.org/osrf/gazebo/issue/978)
    * [Pull request #862](https://bitbucket.org/osrf/gazebo/pull-request/862)
1. Added (ESC) tooltip for GUI Selection Mode icon.
    * [Issue #993](https://bitbucket.org/osrf/gazebo/issue/993)
    * [Pull request #888](https://bitbucket.org/osrf/gazebo/pull-request/888)
1. Removed old comment about resolved issue.
    * [Issue #837](https://bitbucket.org/osrf/gazebo/issue/837)
    * [Pull request #880](https://bitbucket.org/osrf/gazebo/pull-request/880)
1. Made SimbodyLink::Get* function thread-safe
    * [Issue #918](https://bitbucket.org/osrf/gazebo/issue/918)
    * [Pull request #872](https://bitbucket.org/osrf/gazebo/pull-request/872)
1. Suppressed spurious gzlog messages in ODE::Body
    * [Issue #983](https://bitbucket.org/osrf/gazebo/issue/983)
    * [Pull request #875](https://bitbucket.org/osrf/gazebo/pull-request/875)
1. Fixed Force Torque Sensor Test by properly initializing some values.
    * [Issue #982](https://bitbucket.org/osrf/gazebo/issue/982)
    * [Pull request #869](https://bitbucket.org/osrf/gazebo/pull-request/869)
1. Added breakable joint plugin to support breakable walls.
    * [Pull request #865](https://bitbucket.org/osrf/gazebo/pull-request/865)
1. Used different tuple syntax to fix compilation on OSX mavericks.
    * [Issue #947](https://bitbucket.org/osrf/gazebo/issue/947)
    * [Pull request #858](https://bitbucket.org/osrf/gazebo/pull-request/858)
1. Fixed sonar test and deprecation warning.
    * [Pull request #856](https://bitbucket.org/osrf/gazebo/pull-request/856)
1. Speed up test compilation.
    * Part of [Issue #955](https://bitbucket.org/osrf/gazebo/issue/955)
    * [Pull request #846](https://bitbucket.org/osrf/gazebo/pull-request/846)
1. Added Joint::SetEffortLimit API
    * [Issue #923](https://bitbucket.org/osrf/gazebo/issue/923)
    * [Pull request #808](https://bitbucket.org/osrf/gazebo/pull-request/808)
1. Made bullet output less verbose.
    * [Pull request #839](https://bitbucket.org/osrf/gazebo/pull-request/839)
1. Convergence acceleration and stability tweak to make atlas_v3 stable
    * [Issue #895](https://bitbucket.org/osrf/gazebo/issue/895)
    * [Pull request #772](https://bitbucket.org/osrf/gazebo/pull-request/772)
1. Added colors, textures and world files for the SPL RoboCup environment
    * [Pull request #838](https://bitbucket.org/osrf/gazebo/pull-request/838)
1. Fixed bitbucket_pullrequests tool to work with latest BitBucket API.
    * [Issue #933](https://bitbucket.org/osrf/gazebo/issue/933)
    * [Pull request #841](https://bitbucket.org/osrf/gazebo/pull-request/841)
1. Fixed cppcheck warnings.
    * [Pull request #842](https://bitbucket.org/osrf/gazebo/pull-request/842)

### Gazebo 2.1.0 (2013-11-08)
1. Fix mainwindow unit test
    * [Pull request #752](https://bitbucket.org/osrf/gazebo/pull-request/752)
1. Visualize moment of inertia
    * Pull request [#745](https://bitbucket.org/osrf/gazebo/pull-request/745), [#769](https://bitbucket.org/osrf/gazebo/pull-request/769), [#787](https://bitbucket.org/osrf/gazebo/pull-request/787)
    * [Issue #203](https://bitbucket.org/osrf/gazebo/issue/203)
1. Update tool to count lines of code
    * [Pull request #758](https://bitbucket.org/osrf/gazebo/pull-request/758)
1. Implement World::Clear
    * Pull request [#785](https://bitbucket.org/osrf/gazebo/pull-request/785), [#804](https://bitbucket.org/osrf/gazebo/pull-request/804)
1. Improve Bullet support
    * [Pull request #805](https://bitbucket.org/osrf/gazebo/pull-request/805)
1. Fix doxygen spacing
    * [Pull request #740](https://bitbucket.org/osrf/gazebo/pull-request/740)
1. Add tool to generate model images for thepropshop.org
    * [Pull request #734](https://bitbucket.org/osrf/gazebo/pull-request/734)
1. Added paging support for terrains
    * [Pull request #707](https://bitbucket.org/osrf/gazebo/pull-request/707)
1. Added plugin path to LID_LIBRARY_PATH in setup.sh
    * [Pull request #750](https://bitbucket.org/osrf/gazebo/pull-request/750)
1. Fix for OSX
    * [Pull request #766](https://bitbucket.org/osrf/gazebo/pull-request/766)
    * [Pull request #786](https://bitbucket.org/osrf/gazebo/pull-request/786)
    * [Issue #906](https://bitbucket.org/osrf/gazebo/issue/906)
1. Update copyright information
    * [Pull request #771](https://bitbucket.org/osrf/gazebo/pull-request/771)
1. Enable screen dependent tests
    * [Pull request #764](https://bitbucket.org/osrf/gazebo/pull-request/764)
    * [Issue #811](https://bitbucket.org/osrf/gazebo/issue/811)
1. Fix gazebo command line help message
    * [Pull request #775](https://bitbucket.org/osrf/gazebo/pull-request/775)
    * [Issue #898](https://bitbucket.org/osrf/gazebo/issue/898)
1. Fix man page test
    * [Pull request #774](https://bitbucket.org/osrf/gazebo/pull-request/774)
1. Improve load time by reducing calls to RTShader::Update
    * [Pull request #773](https://bitbucket.org/osrf/gazebo/pull-request/773)
    * [Issue #877](https://bitbucket.org/osrf/gazebo/issue/877)
1. Fix joint visualization
    * [Pull request #776](https://bitbucket.org/osrf/gazebo/pull-request/776)
    * [Pull request #802](https://bitbucket.org/osrf/gazebo/pull-request/802)
    * [Issue #464](https://bitbucket.org/osrf/gazebo/issue/464)
1. Add helpers to fix NaN
    * [Pull request #742](https://bitbucket.org/osrf/gazebo/pull-request/742)
1. Fix model resizing via the GUI
    * [Pull request #763](https://bitbucket.org/osrf/gazebo/pull-request/763)
    * [Issue #885](https://bitbucket.org/osrf/gazebo/issue/885)
1. Simplify gzlog test by using sha1
    * [Pull request #781](https://bitbucket.org/osrf/gazebo/pull-request/781)
    * [Issue #837](https://bitbucket.org/osrf/gazebo/issue/837)
1. Enable cppcheck for header files
    * [Pull request #782](https://bitbucket.org/osrf/gazebo/pull-request/782)
    * [Issue #907](https://bitbucket.org/osrf/gazebo/issue/907)
1. Fix broken regression test
    * [Pull request #784](https://bitbucket.org/osrf/gazebo/pull-request/784)
    * [Issue #884](https://bitbucket.org/osrf/gazebo/issue/884)
1. All simbody and dart to pass tests
    * [Pull request #790](https://bitbucket.org/osrf/gazebo/pull-request/790)
    * [Issue #873](https://bitbucket.org/osrf/gazebo/issue/873)
1. Fix camera rotation from SDF
    * [Pull request #789](https://bitbucket.org/osrf/gazebo/pull-request/789)
    * [Issue #920](https://bitbucket.org/osrf/gazebo/issue/920)
1. Fix bitbucket pullrequest command line tool to match new API
    * [Pull request #803](https://bitbucket.org/osrf/gazebo/pull-request/803)
1. Fix transceiver spawn errors in tests
    * [Pull request #811](https://bitbucket.org/osrf/gazebo/pull-request/811)
    * [Pull request #814](https://bitbucket.org/osrf/gazebo/pull-request/814)

### Gazebo 2.0.0 (2013-10-08)
1. Refactor code check tool.
    * [Pull Request #669](https://bitbucket.org/osrf/gazebo/pull-request/669)
1. Added pull request tool for Bitbucket.
    * [Pull Request #670](https://bitbucket.org/osrf/gazebo/pull-request/670)
    * [Pull Request #691](https://bitbucket.org/osrf/gazebo/pull-request/671)
1. New wireless receiver and transmitter sensor models.
    * [Pull Request #644](https://bitbucket.org/osrf/gazebo/pull-request/644)
    * [Pull Request #675](https://bitbucket.org/osrf/gazebo/pull-request/675)
    * [Pull Request #727](https://bitbucket.org/osrf/gazebo/pull-request/727)
1. Audio support using OpenAL.
    * [Pull Request #648](https://bitbucket.org/osrf/gazebo/pull-request/648)
    * [Pull Request #704](https://bitbucket.org/osrf/gazebo/pull-request/704)
1. Simplify command-line parsing of gztopic echo output.
    * [Pull Request #674](https://bitbucket.org/osrf/gazebo/pull-request/674)
    * Resolves: [Issue #795](https://bitbucket.org/osrf/gazebo/issue/795)
1. Use UNIX directories through the user of GNUInstallDirs cmake module.
    * [Pull Request #676](https://bitbucket.org/osrf/gazebo/pull-request/676)
    * [Pull Request #681](https://bitbucket.org/osrf/gazebo/pull-request/681)
1. New GUI interactions for object manipulation.
    * [Pull Request #634](https://bitbucket.org/osrf/gazebo/pull-request/634)
1. Fix for OSX menubar.
    * [Pull Request #677](https://bitbucket.org/osrf/gazebo/pull-request/677)
1. Remove internal SDF directories and dependencies.
    * [Pull Request #680](https://bitbucket.org/osrf/gazebo/pull-request/680)
1. Add minimum version for sdformat.
    * [Pull Request #682](https://bitbucket.org/osrf/gazebo/pull-request/682)
    * Resolves: [Issue #818](https://bitbucket.org/osrf/gazebo/issue/818)
1. Allow different gtest parameter types with ServerFixture
    * [Pull Request #686](https://bitbucket.org/osrf/gazebo/pull-request/686)
    * Resolves: [Issue #820](https://bitbucket.org/osrf/gazebo/issue/820)
1. GUI model scaling when using Bullet.
    * [Pull Request #683](https://bitbucket.org/osrf/gazebo/pull-request/683)
1. Fix typo in cmake config.
    * [Pull Request #694](https://bitbucket.org/osrf/gazebo/pull-request/694)
    * Resolves: [Issue #824](https://bitbucket.org/osrf/gazebo/issue/824)
1. Remove gazebo include subdir from pkgconfig and cmake config.
    * [Pull Request #691](https://bitbucket.org/osrf/gazebo/pull-request/691)
1. Torsional spring demo
    * [Pull Request #693](https://bitbucket.org/osrf/gazebo/pull-request/693)
1. Remove repeated call to SetAxis in Joint.cc
    * [Pull Request #695](https://bitbucket.org/osrf/gazebo/pull-request/695)
    * Resolves: [Issue #823](https://bitbucket.org/osrf/gazebo/issue/823)
1. Add test for rotational joints.
    * [Pull Request #697](https://bitbucket.org/osrf/gazebo/pull-request/697)
    * Resolves: [Issue #820](https://bitbucket.org/osrf/gazebo/issue/820)
1. Fix compilation of tests using Joint base class
    * [Pull Request #701](https://bitbucket.org/osrf/gazebo/pull-request/701)
1. Terrain paging implemented.
    * [Pull Request #687](https://bitbucket.org/osrf/gazebo/pull-request/687)
1. Improve timeout error reporting in ServerFixture
    * [Pull Request #705](https://bitbucket.org/osrf/gazebo/pull-request/705)
1. Fix mouse picking for cases where visuals overlap with the laser
    * [Pull Request #709](https://bitbucket.org/osrf/gazebo/pull-request/709)
1. Fix string literals for OSX
    * [Pull Request #712](https://bitbucket.org/osrf/gazebo/pull-request/712)
    * Resolves: [Issue #803](https://bitbucket.org/osrf/gazebo/issue/803)
1. Support for ENABLE_TESTS_COMPILATION cmake parameter
    * [Pull Request #708](https://bitbucket.org/osrf/gazebo/pull-request/708)
1. Updated system gui plugin
    * [Pull Request #702](https://bitbucket.org/osrf/gazebo/pull-request/702)
1. Fix force torque unit test issue
    * [Pull Request #673](https://bitbucket.org/osrf/gazebo/pull-request/673)
    * Resolves: [Issue #813](https://bitbucket.org/osrf/gazebo/issue/813)
1. Use variables to control auto generation of CFlags
    * [Pull Request #699](https://bitbucket.org/osrf/gazebo/pull-request/699)
1. Remove deprecated functions.
    * [Pull Request #715](https://bitbucket.org/osrf/gazebo/pull-request/715)
1. Fix typo in `Camera.cc`
    * [Pull Request #719](https://bitbucket.org/osrf/gazebo/pull-request/719)
    * Resolves: [Issue #846](https://bitbucket.org/osrf/gazebo/issue/846)
1. Performance improvements
    * [Pull Request #561](https://bitbucket.org/osrf/gazebo/pull-request/561)
1. Fix gripper model.
    * [Pull Request #713](https://bitbucket.org/osrf/gazebo/pull-request/713)
    * Resolves: [Issue #314](https://bitbucket.org/osrf/gazebo/issue/314)
1. First part of Simbody integration
    * [Pull Request #716](https://bitbucket.org/osrf/gazebo/pull-request/716)

## Gazebo 1.9

### Gazebo 1.9.6 (2014-04-29)

1. Refactored inertia ratio reduction for ODE
    * [Pull request #1114](https://bitbucket.org/osrf/gazebo/pull-request/1114)
1. Improved collada loading performance
    * [Pull request #1075](https://bitbucket.org/osrf/gazebo/pull-request/1075)

### Gazebo 1.9.3 (2014-01-10)

1. Add thickness to plane to remove shadow flickering.
    * [Pull request #886](https://bitbucket.org/osrf/gazebo/pull-request/886)
1. Temporary GUI shadow toggle fix.
    * [Issue #925](https://bitbucket.org/osrf/gazebo/issue/925)
    * [Pull request #868](https://bitbucket.org/osrf/gazebo/pull-request/868)
1. Fix memory access bugs with libc++ on mavericks.
    * [Issue #965](https://bitbucket.org/osrf/gazebo/issue/965)
    * [Pull request #857](https://bitbucket.org/osrf/gazebo/pull-request/857)
    * [Pull request #881](https://bitbucket.org/osrf/gazebo/pull-request/881)
1. Replaced printf with cout in gztopic hz.
    * [Issue #969](https://bitbucket.org/osrf/gazebo/issue/969)
    * [Pull request #854](https://bitbucket.org/osrf/gazebo/pull-request/854)
1. Add Dark grey material and fix indentation.
    * [Pull request #851](https://bitbucket.org/osrf/gazebo/pull-request/851)
1. Fixed sonar sensor unit test.
    * [Pull request #848](https://bitbucket.org/osrf/gazebo/pull-request/848)
1. Convergence acceleration and stability tweak to make atlas_v3 stable.
    * [Pull request #845](https://bitbucket.org/osrf/gazebo/pull-request/845)
1. Update gtest to 1.7.0 to resolve problems with libc++.
    * [Issue #947](https://bitbucket.org/osrf/gazebo/issue/947)
    * [Pull request #827](https://bitbucket.org/osrf/gazebo/pull-request/827)
1. Fixed LD_LIBRARY_PATH for plugins.
    * [Issue #957](https://bitbucket.org/osrf/gazebo/issue/957)
    * [Pull request #844](https://bitbucket.org/osrf/gazebo/pull-request/844)
1. Fix transceiver sporadic errors.
    * Backport of [pull request #811](https://bitbucket.org/osrf/gazebo/pull-request/811)
    * [Pull request #836](https://bitbucket.org/osrf/gazebo/pull-request/836)
1. Modified the MsgTest to be deterministic with time checks.
    * [Pull request #843](https://bitbucket.org/osrf/gazebo/pull-request/843)
1. Fixed seg fault in LaserVisual.
    * [Issue #950](https://bitbucket.org/osrf/gazebo/issue/950)
    * [Pull request #832](https://bitbucket.org/osrf/gazebo/pull-request/832)
1. Implemented the option to disable tests that need a working screen to run properly.
    * Backport of [Pull request #764](https://bitbucket.org/osrf/gazebo/pull-request/764)
    * [Pull request #837](https://bitbucket.org/osrf/gazebo/pull-request/837)
1. Cleaned up gazebo shutdown.
    * [Pull request #829](https://bitbucket.org/osrf/gazebo/pull-request/829)
1. Fixed bug associated with loading joint child links.
    * [Issue #943](https://bitbucket.org/osrf/gazebo/issue/943)
    * [Pull request #820](https://bitbucket.org/osrf/gazebo/pull-request/820)

### Gazebo 1.9.2 (2013-11-08)
1. Fix enable/disable sky and clouds from SDF
    * [Pull request #809](https://bitbucket.org/osrf/gazebo/pull-request/809])
1. Fix occasional blank GUI screen on startup
    * [Pull request #815](https://bitbucket.org/osrf/gazebo/pull-request/815])
1. Fix GPU laser when interacting with heightmaps
    * [Pull request #796](https://bitbucket.org/osrf/gazebo/pull-request/796])
1. Added API/ABI checker command line tool
    * [Pull request #765](https://bitbucket.org/osrf/gazebo/pull-request/765])
1. Added gtest version information
    * [Pull request #801](https://bitbucket.org/osrf/gazebo/pull-request/801])
1. Fix GUI world saving
    * [Pull request #806](https://bitbucket.org/osrf/gazebo/pull-request/806])
1. Enable anti-aliasing for camera sensor
    * [Pull request #800](https://bitbucket.org/osrf/gazebo/pull-request/800])
1. Make sensor noise deterministic
    * [Pull request #788](https://bitbucket.org/osrf/gazebo/pull-request/788])
1. Fix build problem
    * [Issue #901](https://bitbucket.org/osrf/gazebo/issue/901)
    * [Pull request #778](https://bitbucket.org/osrf/gazebo/pull-request/778])
1. Fix a typo in Camera.cc
    * [Pull request #720](https://bitbucket.org/osrf/gazebo/pull-request/720])
    * [Issue #846](https://bitbucket.org/osrf/gazebo/issue/846)
1. Fix OSX menu bar
    * [Pull request #688](https://bitbucket.org/osrf/gazebo/pull-request/688])
1. Fix gazebo::init by calling sdf::setFindCallback() before loading the sdf in gzfactory.
    * [Pull request #678](https://bitbucket.org/osrf/gazebo/pull-request/678])
    * [Issue #817](https://bitbucket.org/osrf/gazebo/issue/817)

### Gazebo 1.9.1 (2013-08-20)
* Deprecate header files that require case-sensitive filesystem (e.g. Common.hh, Physics.hh) [https://bitbucket.org/osrf/gazebo/pull-request/638/fix-for-775-deprecate-headers-that-require]
* Initial support for building on Mac OS X [https://bitbucket.org/osrf/gazebo/pull-request/660/osx-support-for-gazebo-19] [https://bitbucket.org/osrf/gazebo/pull-request/657/cmake-fixes-for-osx]
* Fixes for various issues [https://bitbucket.org/osrf/gazebo/pull-request/635/fix-for-issue-792/diff] [https://bitbucket.org/osrf/gazebo/pull-request/628/allow-scoped-and-non-scoped-joint-names-to/diff] [https://bitbucket.org/osrf/gazebo/pull-request/636/fix-build-dependency-in-message-generation/diff] [https://bitbucket.org/osrf/gazebo/pull-request/639/make-the-unversioned-setupsh-a-copy-of-the/diff] [https://bitbucket.org/osrf/gazebo/pull-request/650/added-missing-lib-to-player-client-library/diff] [https://bitbucket.org/osrf/gazebo/pull-request/656/install-gzmode_create-without-sh-suffix/diff]

### Gazebo 1.9.0 (2013-07-23)
* Use external package [sdformat](https://bitbucket.org/osrf/sdformat) for sdf parsing, refactor the `Element::GetValue*` function calls, and deprecate Gazebo's internal sdf parser [https://bitbucket.org/osrf/gazebo/pull-request/627]
* Improved ROS support ([[Tutorials#ROS_Integration |documentation here]]) [https://bitbucket.org/osrf/gazebo/pull-request/559]
* Added Sonar, Force-Torque, and Tactile Pressure sensors [https://bitbucket.org/osrf/gazebo/pull-request/557], [https://bitbucket.org/osrf/gazebo/pull-request/567]
* Add compile-time defaults for environment variables so that sourcing setup.sh is unnecessary in most cases [https://bitbucket.org/osrf/gazebo/pull-request/620]
* Enable user camera to follow objects in client window [https://bitbucket.org/osrf/gazebo/pull-request/603]
* Install protobuf message files for use in custom messages [https://bitbucket.org/osrf/gazebo/pull-request/614]
* Change default compilation flags to improve debugging [https://bitbucket.org/osrf/gazebo/pull-request/617]
* Change to supported relative include paths [https://bitbucket.org/osrf/gazebo/pull-request/594]
* Fix display of laser scans when sensor is rotated [https://bitbucket.org/osrf/gazebo/pull-request/599]

## Gazebo 1.8

### Gazebo 1.8.7 (2013-07-16)
* Fix bug in URDF parsing of Vector3 elements [https://bitbucket.org/osrf/gazebo/pull-request/613]
* Fix compilation errors with newest libraries [https://bitbucket.org/osrf/gazebo/pull-request/615]

### Gazebo 1.8.6 (2013-06-07)
* Fix inertia lumping in the URDF parser[https://bitbucket.org/osrf/gazebo/pull-request/554]
* Fix for ODEJoint CFM damping sign error [https://bitbucket.org/osrf/gazebo/pull-request/586]
* Fix transport memory growth[https://bitbucket.org/osrf/gazebo/pull-request/584]
* Reduce log file data in order to reduce buffer growth that results in out of memory kernel errors[https://bitbucket.org/osrf/gazebo/pull-request/587]

### Gazebo 1.8.5 (2013-06-04)
* Fix Gazebo build for machines without a valid display.[https://bitbucket.org/osrf/gazebo/commits/37f00422eea03365b839a632c1850431ee6a1d67]

### Gazebo 1.8.4 (2013-06-03)
* Fix UDRF to SDF converter so that URDF gazebo extensions are applied to all collisions in a link.[https://bitbucket.org/osrf/gazebo/pull-request/579]
* Prevent transport layer from locking when a gzclient connects to a gzserver over a connection with high latency.[https://bitbucket.org/osrf/gazebo/pull-request/572]
* Improve performance and fix uninitialized conditional jumps.[https://bitbucket.org/osrf/gazebo/pull-request/571]

### Gazebo 1.8.3 (2013-06-03)
* Fix for gzlog hanging when gzserver is not present or not responsive[https://bitbucket.org/osrf/gazebo/pull-request/577]
* Fix occasional segfault when generating log files[https://bitbucket.org/osrf/gazebo/pull-request/575]
* Performance improvement to ODE[https://bitbucket.org/osrf/gazebo/pull-request/556]
* Fix node initialization[https://bitbucket.org/osrf/gazebo/pull-request/570]
* Fix GPU laser Hz rate reduction when sensor moved away from world origin[https://bitbucket.org/osrf/gazebo/pull-request/566]
* Fix incorrect lighting in camera sensors when GPU laser is subscribe to[https://bitbucket.org/osrf/gazebo/pull-request/563]

### Gazebo 1.8.2 (2013-05-28)
* ODE performance improvements[https://bitbucket.org/osrf/gazebo/pull-request/535][https://bitbucket.org/osrf/gazebo/pull-request/537]
* Fixed tests[https://bitbucket.org/osrf/gazebo/pull-request/538][https://bitbucket.org/osrf/gazebo/pull-request/541][https://bitbucket.org/osrf/gazebo/pull-request/542]
* Fixed sinking vehicle bug[https://bitbucket.org/osrf/drcsim/issue/300] in pull-request[https://bitbucket.org/osrf/gazebo/pull-request/538]
* Fix GPU sensor throttling[https://bitbucket.org/osrf/gazebo/pull-request/536]
* Reduce string comparisons for better performance[https://bitbucket.org/osrf/gazebo/pull-request/546]
* Contact manager performance improvements[https://bitbucket.org/osrf/gazebo/pull-request/543]
* Transport performance improvements[https://bitbucket.org/osrf/gazebo/pull-request/548]
* Reduce friction noise[https://bitbucket.org/osrf/gazebo/pull-request/545]

### Gazebo 1.8.1 (2013-05-22)
* Please note that 1.8.1 contains a bug[https://bitbucket.org/osrf/drcsim/issue/300] that causes interpenetration between objects in resting contact to grow slowly.  Please update to 1.8.2 for the patch.
* Added warm starting[https://bitbucket.org/osrf/gazebo/pull-request/529]
* Reduced console output[https://bitbucket.org/osrf/gazebo/pull-request/533]
* Improved off screen rendering performance[https://bitbucket.org/osrf/gazebo/pull-request/530]
* Performance improvements [https://bitbucket.org/osrf/gazebo/pull-request/535] [https://bitbucket.org/osrf/gazebo/pull-request/537]

### Gazebo 1.8.0 (2013-05-17)
* Fixed slider axis [https://bitbucket.org/osrf/gazebo/pull-request/527]
* Fixed heightmap shadows [https://bitbucket.org/osrf/gazebo/pull-request/525]
* Fixed model and canonical link pose [https://bitbucket.org/osrf/gazebo/pull-request/519]
* Fixed OSX message header[https://bitbucket.org/osrf/gazebo/pull-request/524]
* Added zlib compression for logging [https://bitbucket.org/osrf/gazebo/pull-request/515]
* Allow clouds to be disabled in cameras [https://bitbucket.org/osrf/gazebo/pull-request/507]
* Camera rendering performance [https://bitbucket.org/osrf/gazebo/pull-request/528]


## Gazebo 1.7

### Gazebo 1.7.3 (2013-05-08)
* Fixed log cleanup (again) [https://bitbucket.org/osrf/gazebo/pull-request/511/fix-log-cleanup-logic]

### Gazebo 1.7.2 (2013-05-07)
* Fixed log cleanup [https://bitbucket.org/osrf/gazebo/pull-request/506/fix-gzlog-stop-command-line]
* Minor documentation fix [https://bitbucket.org/osrf/gazebo/pull-request/488/minor-documentation-fix]

### Gazebo 1.7.1 (2013-04-19)
* Fixed tests
* IMU sensor receives time stamped data from links
* Fix saving image frames [https://bitbucket.org/osrf/gazebo/pull-request/466/fix-saving-frames/diff]
* Wireframe rendering in GUI [https://bitbucket.org/osrf/gazebo/pull-request/414/allow-rendering-of-models-in-wireframe]
* Improved logging performance [https://bitbucket.org/osrf/gazebo/pull-request/457/improvements-to-gzlog-filter-and-logging]
* Viscous mud model [https://bitbucket.org/osrf/gazebo/pull-request/448/mud-plugin/diff]

## Gazebo 1.6

### Gazebo 1.6.3 (2013-04-15)
* Fixed a [critical SDF bug](https://bitbucket.org/osrf/gazebo/pull-request/451)
* Fixed a [laser offset bug](https://bitbucket.org/osrf/gazebo/pull-request/449)

### Gazebo 1.6.2 (2013-04-14)
* Fix for fdir1 physics property [https://bitbucket.org/osrf/gazebo/pull-request/429/fixes-to-treat-fdir1-better-1-rotate-into/diff]
* Fix for force torque sensor [https://bitbucket.org/osrf/gazebo/pull-request/447]
* SDF documentation fix [https://bitbucket.org/osrf/gazebo/issue/494/joint-axis-reference-frame-doesnt-match]

### Gazebo 1.6.1 (2013-04-05)
* Switch default build type to Release.

### Gazebo 1.6.0 (2013-04-05)
* Improvements to inertia in rubble pile
* Various Bullet integration advances.
* Noise models for ray, camera, and imu sensors.
* SDF 1.4, which accommodates more physics engine parameters and also some sensor noise models.
* Initial support for making movies from within Gazebo.
* Many performance improvements.
* Many bug fixes.
* Progress toward to building on OS X.

## Gazebo 1.5

### Gazebo 1.5.0 (2013-03-11)
* Partial integration of Bullet
  * Includes: cubes, spheres, cylinders, planes, meshes, revolute joints, ray sensors
* GUI Interface for log writing.
* Threaded sensors.
* Multi-camera sensor.

* Fixed the following issues:
 * [https://bitbucket.org/osrf/gazebo/issue/236 Issue #236]
 * [https://bitbucket.org/osrf/gazebo/issue/507 Issue #507]
 * [https://bitbucket.org/osrf/gazebo/issue/530 Issue #530]
 * [https://bitbucket.org/osrf/gazebo/issue/279 Issue #279]
 * [https://bitbucket.org/osrf/gazebo/issue/529 Issue #529]
 * [https://bitbucket.org/osrf/gazebo/issue/239 Issue #239]
 * [https://bitbucket.org/osrf/gazebo/issue/5 Issue #5]

## Gazebo 1.4

### Gazebo 1.4.0 (2013-02-01)
* New Features:
 * GUI elements to display messages from the server.
 * Multi-floor building editor and creator.
 * Improved sensor visualizations.
 * Improved mouse interactions

* Fixed the following issues:
 * [https://bitbucket.org/osrf/gazebo/issue/16 Issue #16]
 * [https://bitbucket.org/osrf/gazebo/issue/142 Issue #142]
 * [https://bitbucket.org/osrf/gazebo/issue/229 Issue #229]
 * [https://bitbucket.org/osrf/gazebo/issue/277 Issue #277]
 * [https://bitbucket.org/osrf/gazebo/issue/291 Issue #291]
 * [https://bitbucket.org/osrf/gazebo/issue/310 Issue #310]
 * [https://bitbucket.org/osrf/gazebo/issue/320 Issue #320]
 * [https://bitbucket.org/osrf/gazebo/issue/329 Issue #329]
 * [https://bitbucket.org/osrf/gazebo/issue/333 Issue #333]
 * [https://bitbucket.org/osrf/gazebo/issue/334 Issue #334]
 * [https://bitbucket.org/osrf/gazebo/issue/335 Issue #335]
 * [https://bitbucket.org/osrf/gazebo/issue/341 Issue #341]
 * [https://bitbucket.org/osrf/gazebo/issue/350 Issue #350]
 * [https://bitbucket.org/osrf/gazebo/issue/384 Issue #384]
 * [https://bitbucket.org/osrf/gazebo/issue/431 Issue #431]
 * [https://bitbucket.org/osrf/gazebo/issue/433 Issue #433]
 * [https://bitbucket.org/osrf/gazebo/issue/453 Issue #453]
 * [https://bitbucket.org/osrf/gazebo/issue/456 Issue #456]
 * [https://bitbucket.org/osrf/gazebo/issue/457 Issue #457]
 * [https://bitbucket.org/osrf/gazebo/issue/459 Issue #459]

## Gazebo 1.3

### Gazebo 1.3.1 (2012-12-14)
* Fixed the following issues:
 * [https://bitbucket.org/osrf/gazebo/issue/297 Issue #297]
* Other bugs fixed:
 * [https://bitbucket.org/osrf/gazebo/pull-request/164/ Fix light bounding box to disable properly when deselected]
 * [https://bitbucket.org/osrf/gazebo/pull-request/169/ Determine correct local IP address, to make remote clients work properly]
 * Various test fixes

### Gazebo 1.3.0 (2012-12-03)
* Fixed the following issues:
 * [https://bitbucket.org/osrf/gazebo/issue/233 Issue #233]
 * [https://bitbucket.org/osrf/gazebo/issue/238 Issue #238]
 * [https://bitbucket.org/osrf/gazebo/issue/2 Issue #2]
 * [https://bitbucket.org/osrf/gazebo/issue/95 Issue #95]
 * [https://bitbucket.org/osrf/gazebo/issue/97 Issue #97]
 * [https://bitbucket.org/osrf/gazebo/issue/90 Issue #90]
 * [https://bitbucket.org/osrf/gazebo/issue/253 Issue #253]
 * [https://bitbucket.org/osrf/gazebo/issue/163 Issue #163]
 * [https://bitbucket.org/osrf/gazebo/issue/91 Issue #91]
 * [https://bitbucket.org/osrf/gazebo/issue/245 Issue #245]
 * [https://bitbucket.org/osrf/gazebo/issue/242 Issue #242]
 * [https://bitbucket.org/osrf/gazebo/issue/156 Issue #156]
 * [https://bitbucket.org/osrf/gazebo/issue/78 Issue #78]
 * [https://bitbucket.org/osrf/gazebo/issue/36 Issue #36]
 * [https://bitbucket.org/osrf/gazebo/issue/104 Issue #104]
 * [https://bitbucket.org/osrf/gazebo/issue/249 Issue #249]
 * [https://bitbucket.org/osrf/gazebo/issue/244 Issue #244]
 * [https://bitbucket.org/osrf/gazebo/issue/36 Issue #36]

* New features:
 * Default camera view changed to look down at the origin from a height of 2 meters at location (5, -5, 2).
 * Record state data using the '-r' command line option, playback recorded state data using the '-p' command line option
 * Adjust placement of lights using the mouse.
 * Reduced the startup time.
 * Added visual reference for GUI mouse movements.
 * SDF version 1.3 released (changes from 1.2 listed below):
     - added `name` to `<camera name="cam_name"/>`
     - added `pose` to `<camera><pose>...</pose></camera>`
     - removed `filename` from `<mesh><filename>...</filename><mesh>`, use uri only.
     - recovered `provide_feedback` under `<joint>`, allowing calling `physics::Joint::GetForceTorque` in plugins.
     - added `imu` under `<sensor>`.

## Gazebo 1.2

### Gazebo 1.2.6 (2012-11-08)
* Fixed a transport issue with the GUI. Fixed saving the world via the GUI. Added more documentation. ([https://bitbucket.org/osrf/gazebo/pull-request/43/fixed-a-transport-issue-with-the-gui-fixed/diff pull request #43])
* Clean up mutex usage. ([https://bitbucket.org/osrf/gazebo/pull-request/54/fix-mutex-in-modellistwidget-using-boost/diff pull request #54])
* Fix OGRE path determination ([https://bitbucket.org/osrf/gazebo/pull-request/58/fix-ogre-paths-so-this-also-works-with/diff pull request #58], [https://bitbucket.org/osrf/gazebo/pull-request/68/fix-ogre-plugindir-determination/diff pull request #68])
* Fixed a couple of crashes and model selection/dragging problems ([https://bitbucket.org/osrf/gazebo/pull-request/59/fixed-a-couple-of-crashes-and-model/diff pull request #59])

### Gazebo 1.2.5 (2012-10-22)
* Step increment update while paused fixed ([https://bitbucket.org/osrf/gazebo/pull-request/45/fix-proper-world-stepinc-count-we-were/diff pull request #45])
* Actually call plugin destructors on shutdown ([https://bitbucket.org/osrf/gazebo/pull-request/51/fixed-a-bug-which-prevent-a-plugin/diff pull request #51])
* Don't crash on bad SDF input ([https://bitbucket.org/osrf/gazebo/pull-request/52/fixed-loading-of-bad-sdf-files/diff pull request #52])
* Fix cleanup of ray sensors on model deletion ([https://bitbucket.org/osrf/gazebo/pull-request/53/deleting-a-model-with-a-ray-sensor-did/diff pull request #53])
* Fix loading / deletion of improperly specified models ([https://bitbucket.org/osrf/gazebo/pull-request/56/catch-when-loading-bad-models-joint/diff pull request #56])

### Gazebo 1.2.4 (10-19-2012:08:00:52)
*  Style fixes ([https://bitbucket.org/osrf/gazebo/pull-request/30/style-fixes/diff pull request #30]).
*  Fix joint position control ([https://bitbucket.org/osrf/gazebo/pull-request/49/fixed-position-joint-control/diff pull request #49])

### Gazebo 1.2.3 (10-16-2012:18:39:54)
*  Disabled selection highlighting due to bug ([https://bitbucket.org/osrf/gazebo/pull-request/44/disabled-selection-highlighting-fixed/diff pull request #44]).
*  Fixed saving a world via the GUI.

### Gazebo 1.2.2 (10-16-2012:15:12:22)
*  Skip search for system install of libccd, use version inside gazebo ([https://bitbucket.org/osrf/gazebo/pull-request/39/skip-search-for-system-install-of-libccd/diff pull request #39]).
*  Fixed sensor initialization race condition ([https://bitbucket.org/osrf/gazebo/pull-request/42/fix-sensor-initializaiton-race-condition pull request #42]).

### Gazebo 1.2.1 (10-15-2012:21:32:55)
*  Properly removed projectors attached to deleted models ([https://bitbucket.org/osrf/gazebo/pull-request/37/remove-projectors-that-are-attached-to/diff pull request #37]).
*  Fix model plugin loading bug ([https://bitbucket.org/osrf/gazebo/pull-request/31/moving-bool-first-in-model-and-world pull request #31]).
*  Fix light insertion and visualization of models prior to insertion ([https://bitbucket.org/osrf/gazebo/pull-request/35/fixed-light-insertion-and-visualization-of/diff pull request #35]).
*  Fixed GUI manipulation of static objects ([https://bitbucket.org/osrf/gazebo/issue/63/moving-static-objects-does-not-move-the issue #63] [https://bitbucket.org/osrf/gazebo/pull-request/38/issue-63-bug-patch-moving-static-objects/diff pull request #38]).
*  Fixed GUI selection bug ([https://bitbucket.org/osrf/gazebo/pull-request/40/fixed-selection-of-multiple-objects-at/diff pull request #40])

### Gazebo 1.2.0 (10-04-2012:20:01:20)
*  Updated GUI: new style, improved mouse controls, and removal of non-functional items.
*  Model database: An online repository of models.
*  Numerous bug fixes
*  APT repository hosted at [http://osrfoundation.org OSRF]
*  Improved process control prevents zombie processes<|MERGE_RESOLUTION|>--- conflicted
+++ resolved
@@ -1,15 +1,13 @@
 ## Gazebo 7.0
 
-<<<<<<< HEAD
 1. Updating physics engine to use ignition math.
     * [Pull request #2011](https://bitbucket.org/osrf/gazebo/pull-request/2011)
-=======
+
 1. Copy visual visibility flags on clone
     * [Pull request #2008](https://bitbucket.org/osrf/gazebo/pull-request/2008)
     
 1. Publish camera sensor image size when rendering is not enabled
     * [Pull request #1969](https://bitbucket.org/osrf/gazebo/pull-request/1969)
->>>>>>> 18ec0a19
 
 1. Added Poissons Ratio and Elastic Modulus for ODE.
     * [Pull request #1974](https://bitbucket.org/osrf/gazebo/pull-request/1974)
