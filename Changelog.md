--- conflicted
+++ resolved
@@ -115,22 +115,20 @@
     1. Added color picker to inspector dialogs.
         * [Pull request #1298](https://bitbucket.org/osrf/gazebo/pull-request/1298)
 
-<<<<<<< HEAD
+    1. Snapping on by default, off holding Shift. Improved snapping.
+        * [Pull request #1304](https://bitbucket.org/osrf/gazebo/pull-request/1304)
+
+    1. Snap walls to length increments, moved scale to SegmentItem and added Get/SetScale, added SegmentItem::SnapAngle and SegmentItem::SnapLength.
+        * [Pull request #1311](https://bitbucket.org/osrf/gazebo/pull-request/1311)
+
+    1. Added EditorItem::SetHighlighted.
+        * [Pull request #1308](https://bitbucket.org/osrf/gazebo/pull-request/1308)
+
+    1. Detach all child manips when item is deleted, added BuildingMaker::DetachAllChildren.
+        * [Pull request #1316](https://bitbucket.org/osrf/gazebo/pull-request/1316)
+
     1. Current level is transparent, lower levels opaque, higher levels invisible.
         * [Pull request #1303](https://bitbucket.org/osrf/gazebo/pull-request/1303)
-=======
-    1. Snapping on by default, off holding Shift. Improved snapping.
-        * [Pull request #1304](https://bitbucket.org/osrf/gazebo/pull-request/1304)
-
-    1. Snap walls to length increments, moved scale to SegmentItem and added Get/SetScale, added SegmentItem::SnapAngle and SegmentItem::SnapLength.
-        * [Pull request #1311](https://bitbucket.org/osrf/gazebo/pull-request/1311)
-
-    1. Added EditorItem::SetHighlighted.
-        * [Pull request #1308](https://bitbucket.org/osrf/gazebo/pull-request/1308)
-
-    1. Detach all child manips when item is deleted, added BuildingMaker::DetachAllChildren.
-        * [Pull request #1316](https://bitbucket.org/osrf/gazebo/pull-request/1316)
->>>>>>> aacefd52
 
 1. Model editor updates
     1. Fix adding/removing event filters .
