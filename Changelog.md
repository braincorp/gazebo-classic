## Gazebo 7.0

<<<<<<< HEAD
1. Copy visual visibility flags on clone
    * [Pull request #2008](https://bitbucket.org/osrf/gazebo/pull-request/2008)
=======
1. Publish camera sensor image size when rendering is not enabled
    * [Pull request #1969](https://bitbucket.org/osrf/gazebo/pull-request/1969)
>>>>>>> abd073b3

1. Added Poissons Ratio and Elastic Modulus for ODE.
    * [Pull request #1974](https://bitbucket.org/osrf/gazebo/pull-request/1974)

1. Update rest web plugin to publish response messages and display login user name in toolbar.
    * [Pull request #1956](https://bitbucket.org/osrf/gazebo/pull-request/1956)

1. Improve overall speed of log playback. Added new functions to LogPlay.
   Use tinyxml2 for playback.
    * [Pull request #1931](https://bitbucket.org/osrf/gazebo/pull-request/1931)

1 Added Ignition Transport dependency.
  * [Pull request #1930](https://bitbucket.org/osrf/gazebo/pull-request/1930)

1. KeyEvent constructor should be in a source file. Removed a few visibility
flags from c functions. Windows did not like `CPPTYPE_*` in
`gazebo/gui/ConfigWidget.cc`, so I replaced it with `TYPE_*`.
    * [Pull request #1943](https://bitbucket.org/osrf/gazebo/pull-request/1943)

1. Added wide angle camera sensor.
    * [Pull request #1866](https://bitbucket.org/osrf/gazebo/pull-request/1866)

1. Change the `near` and `far` members of `gazebo/msgs/logical_camera_sensors.proto` to `near_clip` and `far_clip`
    + [Pull request #1942](https://bitbucket.org/osrf/gazebo/pull-request/1942)

1. Resolve issue #1702
    * [Issue #1702](https://bitbucket.org/osrf/gazebo/issue/1702)
    * [Pull request #1905](https://bitbucket.org/osrf/gazebo/pull-request/1905)
    * [Pull request #1913](https://bitbucket.org/osrf/gazebo/pull-request/1913)
    * [Pull request #1914](https://bitbucket.org/osrf/gazebo/pull-request/1914)

1. Update physics when the world is reset
    * [Pull request #1903](https://bitbucket.org/osrf/gazebo/pull-request/1903)

1. Light and light state for the server side
    * [Pull request #1920](https://bitbucket.org/osrf/gazebo/pull-request/1920)

1. Added tests for WorldState
    * [Pull request #1968](https://bitbucket.org/osrf/gazebo/pull-request/1968)

1. Rename Reset to Reset Time in time widget
    * [Pull request #1892](https://bitbucket.org/osrf/gazebo/pull-request/1892)
    * [Issue #1730](https://bitbucket.org/osrf/gazebo/issue/1730)

1. Set QTestfFxture to verbose
    * [Pull request #1944](https://bitbucket.org/osrf/gazebo/pull-request/1944)
    * [Issue #1756](https://bitbucket.org/osrf/gazebo/issue/1756)

1. Added torsional friction
    * [Pull request #1831](https://bitbucket.org/osrf/gazebo/pull-request/1831)

1. Support loading and spawning nested models
    * [Pull request #1868](https://bitbucket.org/osrf/gazebo/pull-request/1868)
    * [Pull request #1895](https://bitbucket.org/osrf/gazebo/pull-request/1895)

1. Undo user motion commands during simulation, added physics::UserCmdManager and gui::UserCmdHistory.
    * [Pull request #1934](https://bitbucket.org/osrf/gazebo/pull-request/1934)

1. Add function to get the derived scale of a Visual
    * [Pull request #1881](https://bitbucket.org/osrf/gazebo/pull-request/1881)

1. Added EnumIface, which supports iterators over enums.
    * [Pull request #1847](https://bitbucket.org/osrf/gazebo/pull-request/1847)

1. Added RegionEventBoxPlugin - fires events when models enter / exit the region
    * [Pull request #1856](https://bitbucket.org/osrf/gazebo/pull-request/1856)

1. Added tests for checking the playback control via messages.
    * [Pull request #1885](https://bitbucket.org/osrf/gazebo/pull-request/1885)

1. Added LoadArgs() function to ServerFixture for being able to load a server
using the same arguments used in the command line.
    * [Pull request #1874](https://bitbucket.org/osrf/gazebo/pull-request/1874)

1. Added battery class, plugins and test world.
    * [Pull request #1872](https://bitbucket.org/osrf/gazebo/pull-request/1872)

1. Display gearbox and screw joint properties in property tree
    * [Pull request #1838](https://bitbucket.org/osrf/gazebo/pull-request/1838)

1. Set window flags for dialogs and file dialogs
    * [Pull request #1816](https://bitbucket.org/osrf/gazebo/pull-request/1816)

1. Fix minimum window height
   * [Pull request #1977](https://bitbucket.org/osrf/gazebo/pull-request/1977)
   * [Issue #1706](https://bitbucket.org/osrf/gazebo/issue/1706)

1. Log playback GUI for multistep, rewind, forward and seek
    * [Pull request #1791](https://bitbucket.org/osrf/gazebo/pull-request/1791)

1. Added Apply Force/Torque movable text
    * [Pull request #1789](https://bitbucket.org/osrf/gazebo/pull-request/1789)

1. Added cascade parameter (apply to children) for Visual SetMaterial, SetAmbient, SetEmissive, SetSpecular, SetDiffuse, SetTransparency
    * [Pull request #1851](https://bitbucket.org/osrf/gazebo/pull-request/1851)

1. Tweaks to Data Logger, such as multiline text edit for path
    * [Pull request #1800](https://bitbucket.org/osrf/gazebo/pull-request/1800)

1. Added TopToolbar and hide / disable several widgets according to WindowMode
    * [Pull request #1869](https://bitbucket.org/osrf/gazebo/pull-request/1869)

1. Added Visual::IsAncestorOf and Visual::IsDescendantOf
    * [Pull request #1850](https://bitbucket.org/osrf/gazebo/pull-request/1850)

1. Added msgs::PluginFromSDF and tests
    * [Pull request #1858](https://bitbucket.org/osrf/gazebo/pull-request/1858)

1. Added msgs::CollisionFromSDF msgs::SurfaceFromSDF and msgs::FrictionFromSDF
    * [Pull request #1900](https://bitbucket.org/osrf/gazebo/pull-request/1900)

1. Added hotkeys chart dialog
    * [Pull request #1835](https://bitbucket.org/osrf/gazebo/pull-request/1835)

1. Make it possible to create custom ConfigWidgets
    * [Pull request #1861](https://bitbucket.org/osrf/gazebo/pull-request/1861)

1. AddItem / RemoveItem / Clear enum config widgets
    * [Pull request #1878](https://bitbucket.org/osrf/gazebo/pull-request/1878)

1. Make all child ConfigWidgets emit signals.
    * [Pull request #1884](https://bitbucket.org/osrf/gazebo/pull-request/1884)

1. Refactored makers
    * [Pull request #1828](https://bitbucket.org/osrf/gazebo/pull-request/1828)

1. Model editor updates

    1. Make non-editable background models white in model editor
        * [Pull request #1950](https://bitbucket.org/osrf/gazebo/pull-request/1950)

    1. Choose / swap parent and child links in joint inspector
        * [Pull request #1887](https://bitbucket.org/osrf/gazebo/pull-request/1887)
        * [Issue #1500](https://bitbucket.org/osrf/gazebo/issue/1500)

    1. Presets combo box for Vector3 config widget
        * [Pull request #1954](https://bitbucket.org/osrf/gazebo/pull-request/1954)

    1. Added support for more joint types (gearbox and fixed joints).
        * [Pull request #1794](https://bitbucket.org/osrf/gazebo/pull-request/1794)

    1. Added support for selecting links and joints, opening context menu and inspectors in Schematic View.
        * [Pull request #1787](https://bitbucket.org/osrf/gazebo/pull-request/1787)

    1. Color-coded edges in Schematic View to match joint color.
        * [Pull request #1781](https://bitbucket.org/osrf/gazebo/pull-request/1781)

    1. Scale link mass and inertia when a link is scaled
        * [Pull request #1836](https://bitbucket.org/osrf/gazebo/pull-request/1836)

    1. Added icons for child and parent link in joint inspector
        * [Pull request #1953](https://bitbucket.org/osrf/gazebo/pull-request/1953)

    1. Load and save nested models
        * [Pull request #1894](https://bitbucket.org/osrf/gazebo/pull-request/1894)

    1. Display model plugins on the left panel and added model plugin inspector
        * [Pull request #1863](https://bitbucket.org/osrf/gazebo/pull-request/1863)

    1. Context menu and deletion for model plugins
        * [Pull request #1890](https://bitbucket.org/osrf/gazebo/pull-request/1890)

    1. Delete self from inspector
        * [Pull request #1904](https://bitbucket.org/osrf/gazebo/pull-request/1904)
        * [Issue #1543](https://bitbucket.org/osrf/gazebo/issue/1543)

    1. Apply inspector changes in real time and add reset button
        * [Pull request #1945](https://bitbucket.org/osrf/gazebo/pull-request/1945)
        * [Issue #1472](https://bitbucket.org/osrf/gazebo/issue/1472)

    1. Set physics to be paused when exiting model editor mode
        * [Pull request #1893](https://bitbucket.org/osrf/gazebo/pull-request/1893)
        * [Issue #1734](https://bitbucket.org/osrf/gazebo/issue/1734)

    1. Add Insert tab to model editor
        * [Pull request #1924](https://bitbucket.org/osrf/gazebo/pull-request/1924)

## Gazebo 6.0

### Gazebo 6.5.0 (2015-10-22)

1. Added ability to convert from spherical coordinates to local coordinates.
    * [Pull request #1955](https://bitbucket.org/osrf/gazebo/pull-request/1955)

### Gazebo 6.4.0 (2015-10-14)

1. Fix ABI problem. Make `Sensor::SetPose` function non virtual.
    * [Pull request #1947](https://bitbucket.org/osrf/gazebo/pull-request/1947)

1. Update inertia properties during simulation
    * [Pull request #1909](https://bitbucket.org/osrf/gazebo/pull-requests/1909)
    * [Design document](https://bitbucket.org/osrf/gazebo_design/src/default/inertia_resize/inertia_resize.md)

1. Fix transparency correction for opaque materials
    * [Pull request #1946](https://bitbucket.org/osrf/gazebo/pull-requests/1946/fix-transparency-correction-for-opaque/diff)

### Gazebo 6.3.0 (2015-10-06)

1. Added `Sensor::SetPose` function
    * [Pull request #1935](https://bitbucket.org/osrf/gazebo/pull-request/1935)

### Gazebo 6.2.0 (2015-10-02)

1. Update physics when the world is reset
    * Backport of [pull request #1903](https://bitbucket.org/osrf/gazebo/pull-request/1903)
    * [Pull request #1916](https://bitbucket.org/osrf/gazebo/pull-request/1916)
    * [Issue #101](https://bitbucket.org/osrf/gazebo/issue/101)

1. Added Copy constructor and assignment operator to MouseEvent
    * [Pull request #1855](https://bitbucket.org/osrf/gazebo/pull-request/1855)

### Gazebo 6.1.0 (2015-08-02)

1. Added logical_camera sensor.
    * [Pull request #1845](https://bitbucket.org/osrf/gazebo/pull-request/1845)

1. Added RandomVelocityPlugin, which applies a random velocity to a model's link.
    * [Pull request #1839](https://bitbucket.org/osrf/gazebo/pull-request/1839)

1. Sim events for joint position, velocity and applied force
    * [Pull request #1849](https://bitbucket.org/osrf/gazebo/pull-request/1849)

### Gazebo 6.0.0 (2015-07-27)

1. Added magnetometer sensor. A contribution from Andrew Symington.
    * [Pull request #1788](https://bitbucket.org/osrf/gazebo/pull-request/1788)

1. Added altimeter sensor. A contribution from Andrew Symington.
    * [Pull request #1792](https://bitbucket.org/osrf/gazebo/pull-request/1792)

1. Implement more control options for log playback:
  1. Rewind: The simulation starts from the beginning.
  1. Forward: The simulation jumps to the end of the log file.
  1. Seek: The simulation jumps to a specific point specified by its simulation
  time.
      * [Pull request #1737](https://bitbucket.org/osrf/gazebo/pull-request/1737)

1. Added Gazebo splash screen
    * [Pull request #1745](https://bitbucket.org/osrf/gazebo/pull-request/1745)

1. Added a transporter plugin which allows models to move from one location
   to another based on their location and the location of transporter pads.
    * [Pull request #1738](https://bitbucket.org/osrf/gazebo/pull-request/1738)

1. Implement forward/backwards multi-step for log playback. Now, the semantics
of a multi-step while playing back a log session are different from a multi-step
during a live simulation. While playback, a multi-step simulates all the
intermediate steps as before, but the client only perceives a single step.
E.g: You have a log file containing a 1 hour simulation session. You want to
jump to the minute 00H::30M::00S to check a specific aspect of the simulation.
You should not see continuous updates until minute 00H:30M:00S. Instead, you
should visualize a single jump to the specific instant of the simulation that
you are interested.
    * [Pull request #1623](https://bitbucket.org/osrf/gazebo/pull-request/1623)

1. Added browse button to log record dialog.
    * [Pull request #1719](https://bitbucket.org/osrf/gazebo/pull-request/1719)

1. Improved SVG support: arcs in paths, and contours made of multiple paths.
    * [Pull request #1608](https://bitbucket.org/osrf/gazebo/pull-request/1608)

1. Added simulation iterations to the world state.
    * [Pull request #1722](https://bitbucket.org/osrf/gazebo/pull-request/1722)

1. Added multiple LiftDrag plugins to the cessna_demo.world to allow the Cessna
C-172 model to fly.
    * [Pull request #1715](https://bitbucket.org/osrf/gazebo/pull-request/1715)

1. Added a plugin to control a Cessna C-172 via messages (CessnaPlugin), and a
GUI plugin to test this functionality with the keyboard (CessnaGUIPlugin). Added
world with the Cessna model and the two previous plugins loaded
(cessna_demo.world).
    * [Pull request #1712](https://bitbucket.org/osrf/gazebo/pull-request/1712)

1. Added world with OSRF building and an elevator
    * [Pull request #1697](https://bitbucket.org/osrf/gazebo/pull-request/1697)

1. Fixed collide bitmask by changing default value from 0x1 to 0xffff.
    * [Pull request #1696](https://bitbucket.org/osrf/gazebo/pull-request/1696)

1. Added a plugin to control an elevator (ElevatorPlugin), and an OccupiedEvent plugin that sends a message when a model is within a specified region.
    * [Pull request #1694](https://bitbucket.org/osrf/gazebo/pull-request/1694)
    * [Pull request #1775](https://bitbucket.org/osrf/gazebo/pull-request/1775)

1. Added Layers tab and meta information for visuals.
    * [Pull request #1674](https://bitbucket.org/osrf/gazebo/pull-request/1674)

1. Added countdown behavior for common::Timer and exposed the feature in TimerGUIPlugin.
    * [Pull request #1690](https://bitbucket.org/osrf/gazebo/pull-request/1690)

1. Added BuoyancyPlugin for simulating the buoyancy of an object in a column of fluid.
    * [Pull request #1622](https://bitbucket.org/osrf/gazebo/pull-request/1622)

1. Added ComputeVolume function for simple shape subclasses of Shape.hh.
    * [Pull request #1605](https://bitbucket.org/osrf/gazebo/pull-request/1605)

1. Add option to parallelize the ODE quickstep constraint solver,
which solves an LCP twice with different parameters in order
to corrected for position projection errors.
    * [Pull request #1561](https://bitbucket.org/osrf/gazebo/pull-request/1561)

1. Get/Set user camera pose in GUI.
    * [Pull request #1649](https://bitbucket.org/osrf/gazebo/pull-request/1649)
    * [Issue #1595](https://bitbucket.org/osrf/gazebo/issue/1595)

1. Added ViewAngleWidget, removed hard-coded reset view and removed MainWindow::Reset(). Also added GLWidget::GetSelectedVisuals().
    * [Pull request #1768](https://bitbucket.org/osrf/gazebo/pull-request/1768)
    * [Issue #1507](https://bitbucket.org/osrf/gazebo/issue/1507)

1. Windows support. This consists mostly of numerous small changes to support
compilation on Windows.
    * [Pull request #1616](https://bitbucket.org/osrf/gazebo/pull-request/1616)
    * [Pull request #1618](https://bitbucket.org/osrf/gazebo/pull-request/1618)
    * [Pull request #1620](https://bitbucket.org/osrf/gazebo/pull-request/1620)
    * [Pull request #1625](https://bitbucket.org/osrf/gazebo/pull-request/1625)
    * [Pull request #1626](https://bitbucket.org/osrf/gazebo/pull-request/1626)
    * [Pull request #1627](https://bitbucket.org/osrf/gazebo/pull-request/1627)
    * [Pull request #1628](https://bitbucket.org/osrf/gazebo/pull-request/1628)
    * [Pull request #1629](https://bitbucket.org/osrf/gazebo/pull-request/1629)
    * [Pull request #1630](https://bitbucket.org/osrf/gazebo/pull-request/1630)
    * [Pull request #1631](https://bitbucket.org/osrf/gazebo/pull-request/1631)
    * [Pull request #1632](https://bitbucket.org/osrf/gazebo/pull-request/1632)
    * [Pull request #1633](https://bitbucket.org/osrf/gazebo/pull-request/1633)
    * [Pull request #1635](https://bitbucket.org/osrf/gazebo/pull-request/1635)
    * [Pull request #1637](https://bitbucket.org/osrf/gazebo/pull-request/1637)
    * [Pull request #1639](https://bitbucket.org/osrf/gazebo/pull-request/1639)
    * [Pull request #1647](https://bitbucket.org/osrf/gazebo/pull-request/1647)
    * [Pull request #1650](https://bitbucket.org/osrf/gazebo/pull-request/1650)
    * [Pull request #1651](https://bitbucket.org/osrf/gazebo/pull-request/1651)
    * [Pull request #1653](https://bitbucket.org/osrf/gazebo/pull-request/1653)
    * [Pull request #1654](https://bitbucket.org/osrf/gazebo/pull-request/1654)
    * [Pull request #1657](https://bitbucket.org/osrf/gazebo/pull-request/1657)
    * [Pull request #1658](https://bitbucket.org/osrf/gazebo/pull-request/1658)
    * [Pull request #1659](https://bitbucket.org/osrf/gazebo/pull-request/1659)
    * [Pull request #1660](https://bitbucket.org/osrf/gazebo/pull-request/1660)
    * [Pull request #1661](https://bitbucket.org/osrf/gazebo/pull-request/1661)
    * [Pull request #1669](https://bitbucket.org/osrf/gazebo/pull-request/1669)
    * [Pull request #1670](https://bitbucket.org/osrf/gazebo/pull-request/1670)
    * [Pull request #1672](https://bitbucket.org/osrf/gazebo/pull-request/1672)
    * [Pull request #1682](https://bitbucket.org/osrf/gazebo/pull-request/1682)
    * [Pull request #1683](https://bitbucket.org/osrf/gazebo/pull-request/1683)

1. Install `libgazebo_server_fixture`. This will facilitate tests external to the main gazebo repository. See `examples/stand_alone/test_fixture`.
    * [Pull request #1606](https://bitbucket.org/osrf/gazebo/pull-request/1606)

1. Laser visualization renders light blue for rays that do not hit obstacles, and dark blue for other rays.
    * [Pull request #1607](https://bitbucket.org/osrf/gazebo/pull-request/1607)
    * [Issue #1576](https://bitbucket.org/osrf/gazebo/issue/1576)

1. Add VisualType enum to Visual and clean up visuals when entity is deleted.
    * [Pull request #1614](https://bitbucket.org/osrf/gazebo/pull-request/1614)

1. Alert user of connection problems when using the REST service plugin
    * [Pull request #1655](https://bitbucket.org/osrf/gazebo/pull-request/1655)
    * [Issue #1574](https://bitbucket.org/osrf/gazebo/issue/1574)

1. ignition-math is now a dependency.
    + [http://ignitionrobotics.org/libraries/math](http://ignitionrobotics.org/libraries/math)
    + [Gazebo::math migration](https://bitbucket.org/osrf/gazebo/src/583edbeb90759d43d994cc57c0797119dd6d2794/ign-math-migration.md)

1. Detect uuid library during compilation.
    * [Pull request #1655](https://bitbucket.org/osrf/gazebo/pull-request/1655)
    * [Issue #1572](https://bitbucket.org/osrf/gazebo/issue/1572)

1. New accessors in LogPlay class.
    * [Pull request #1577](https://bitbucket.org/osrf/gazebo/pull-request/1577)

1. Added a plugin to send messages to an existing website.
   Added gui::MainWindow::AddMenu and msgs/rest_error, msgs/rest_login, msgs rest/post
    * [Pull request #1524](https://bitbucket.org/osrf/gazebo/pull-request/1524)

1. Fix deprecation warnings when using SDFormat 3.0.2, 3.0.3 prereleases
    * [Pull request #1568](https://bitbucket.org/osrf/gazebo/pull-request/1568)

1. Use GAZEBO_CFLAGS or GAZEBO_CXX_FLAGS in CMakeLists.txt for example plugins
    * [Pull request #1573](https://bitbucket.org/osrf/gazebo/pull-request/1573)

1. Added Link::OnWrenchMsg subscriber with test
    * [Pull request #1582](https://bitbucket.org/osrf/gazebo/pull-request/1582)

1. Show/hide GUI overlays using the menu bar.
    * [Pull request #1555](https://bitbucket.org/osrf/gazebo/pull-request/1555)

1. Added world origin indicator rendering::OriginVisual.
    * [Pull request #1700](https://bitbucket.org/osrf/gazebo/pull-request/1700)

1. Show/hide toolbars using the menu bars and shortcut.
   Added MainWindow::CloneAction.
   Added Window menu to Model Editor.
    * [Pull request #1584](https://bitbucket.org/osrf/gazebo/pull-request/1584)

1. Added event to show/hide toolbars.
    * [Pull request #1707](https://bitbucket.org/osrf/gazebo/pull-request/1707)

1. Added optional start/stop/reset buttons to timer GUI plugin.
    * [Pull request #1576](https://bitbucket.org/osrf/gazebo/pull-request/1576)

1. Timer GUI Plugin: Treat negative positions as positions from the ends
    * [Pull request #1703](https://bitbucket.org/osrf/gazebo/pull-request/1703)

1. Added Visual::GetDepth() and Visual::GetNthAncestor()
    * [Pull request #1613](https://bitbucket.org/osrf/gazebo/pull-request/1613)

1. Added a context menu for links
    * [Pull request #1589](https://bitbucket.org/osrf/gazebo/pull-request/1589)

1. Separate TimePanel's display into TimeWidget and LogPlayWidget.
    * [Pull request #1564](https://bitbucket.org/osrf/gazebo/pull-request/1564)

1. Display confirmation message after log is saved
    * [Pull request #1646](https://bitbucket.org/osrf/gazebo/pull-request/1646)

1. Added LogPlayView to display timeline and LogPlaybackStatistics message type.
    * [Pull request #1724](https://bitbucket.org/osrf/gazebo/pull-request/1724)

1. Added Time::FormattedString and removed all other FormatTime functions.
    * [Pull request #1710](https://bitbucket.org/osrf/gazebo/pull-request/1710)

1. Added support for Oculus DK2
    * [Pull request #1526](https://bitbucket.org/osrf/gazebo/pull-request/1526)

1. Use collide_bitmask from SDF to perform collision filtering
    * [Pull request #1470](https://bitbucket.org/osrf/gazebo/pull-request/1470)

1. Pass Coulomb surface friction parameters to DART.
    * [Pull request #1420](https://bitbucket.org/osrf/gazebo/pull-request/1420)

1. Added ModelAlign::SetHighlighted
    * [Pull request #1598](https://bitbucket.org/osrf/gazebo/pull-request/1598)

1. Added various Get functions to Visual. Also added a ConvertGeometryType function to msgs.
    * [Pull request #1402](https://bitbucket.org/osrf/gazebo/pull-request/1402)

1. Get and Set visibility of SelectionObj's handles, with unit test.
    * [Pull request #1417](https://bitbucket.org/osrf/gazebo/pull-request/1417)

1. Set material of SelectionObj's handles.
    * [Pull request #1472](https://bitbucket.org/osrf/gazebo/pull-request/1472)

1. Add SelectionObj::Fini with tests and make Visual::Fini virtual
    * [Pull request #1685](https://bitbucket.org/osrf/gazebo/pull-request/1685)

1. Allow link selection with the mouse if parent model already selected.
    * [Pull request #1409](https://bitbucket.org/osrf/gazebo/pull-request/1409)

1. Added ModelRightMenu::EntityTypes.
    * [Pull request #1414](https://bitbucket.org/osrf/gazebo/pull-request/1414)

1. Scale joint visuals according to link size.
    * [Pull request #1591](https://bitbucket.org/osrf/gazebo/pull-request/1591)
    * [Issue #1563](https://bitbucket.org/osrf/gazebo/issue/1563)

1. Added Gazebo/CoM material.
    * [Pull request #1439](https://bitbucket.org/osrf/gazebo/pull-request/1439)

1. Added arc parameter to MeshManager::CreateTube
    * [Pull request #1436](https://bitbucket.org/osrf/gazebo/pull-request/1436)

1. Added View Inertia and InertiaVisual, changed COMVisual to sphere proportional to mass.
    * [Pull request #1445](https://bitbucket.org/osrf/gazebo/pull-request/1445)

1. Added View Link Frame and LinkFrameVisual. Visual::SetTransparency goes into texture_unit.
    * [Pull request #1762](https://bitbucket.org/osrf/gazebo/pull-request/1762)
    * [Issue #853](https://bitbucket.org/osrf/gazebo/issue/853)

1. Changed the position of Save and Cancel buttons on editor dialogs
    * [Pull request #1442](https://bitbucket.org/osrf/gazebo/pull-request/1442)
    * [Issue #1377](https://bitbucket.org/osrf/gazebo/issue/1377)

1. Fixed Visual material updates
    * [Pull request #1454](https://bitbucket.org/osrf/gazebo/pull-request/1454)
    * [Issue #1455](https://bitbucket.org/osrf/gazebo/issue/1455)

1. Added Matrix3::Inverse() and tests
    * [Pull request #1481](https://bitbucket.org/osrf/gazebo/pull-request/1481)

1. Implemented AddLinkForce for ODE.
    * [Pull request #1456](https://bitbucket.org/osrf/gazebo/pull-request/1456)

1. Updated ConfigWidget class to parse enum values.
    * [Pull request #1518](https://bitbucket.org/osrf/gazebo/pull-request/1518)

1. Added PresetManager to physics libraries and corresponding integration test.
    * [Pull request #1471](https://bitbucket.org/osrf/gazebo/pull-request/1471)

1. Sync name and location on SaveDialog.
    * [Pull request #1563](https://bitbucket.org/osrf/gazebo/pull-request/1563)

1. Added Apply Force/Torque dialog
    * [Pull request #1600](https://bitbucket.org/osrf/gazebo/pull-request/1600)

1. Added Apply Force/Torque visuals
    * [Pull request #1619](https://bitbucket.org/osrf/gazebo/pull-request/1619)

1. Added Apply Force/Torque OnMouseRelease and ActivateWindow
    * [Pull request #1699](https://bitbucket.org/osrf/gazebo/pull-request/1699)

1. Added Apply Force/Torque mouse interactions, modes, activation
    * [Pull request #1731](https://bitbucket.org/osrf/gazebo/pull-request/1731)

1. Added inertia pose getter for COMVisual and COMVisual_TEST
    * [Pull request #1581](https://bitbucket.org/osrf/gazebo/pull-request/1581)

1. Model editor updates
    1. Joint preview using JointVisuals.
        * [Pull request #1369](https://bitbucket.org/osrf/gazebo/pull-request/1369)

    1. Added inspector for configuring link, visual, and collision properties.
        * [Pull request #1408](https://bitbucket.org/osrf/gazebo/pull-request/1408)

    1. Saving, exiting, generalizing SaveDialog.
        * [Pull request #1401](https://bitbucket.org/osrf/gazebo/pull-request/1401)

    1. Inspectors redesign
        * [Pull request #1586](https://bitbucket.org/osrf/gazebo/pull-request/1586)

    1. Edit existing model.
        * [Pull request #1425](https://bitbucket.org/osrf/gazebo/pull-request/1425)

    1. Add joint inspector to link's context menu.
        * [Pull request #1449](https://bitbucket.org/osrf/gazebo/pull-request/1449)
        * [Issue #1443](https://bitbucket.org/osrf/gazebo/issue/1443)

    1. Added button to select mesh file on inspector.
        * [Pull request #1460](https://bitbucket.org/osrf/gazebo/pull-request/1460)
        * [Issue #1450](https://bitbucket.org/osrf/gazebo/issue/1450)

    1. Renamed Part to Link.
        * [Pull request #1478](https://bitbucket.org/osrf/gazebo/pull-request/1478)

    1. Fix snapping inside editor.
        * [Pull request #1489](https://bitbucket.org/osrf/gazebo/pull-request/1489)
        * [Issue #1457](https://bitbucket.org/osrf/gazebo/issue/1457)

    1. Moved DataLogger from Window menu to the toolbar and moved screenshot button to the right.
        * [Pull request #1665](https://bitbucket.org/osrf/gazebo/pull-request/1665)

    1. Keep loaded model's name.
        * [Pull request #1516](https://bitbucket.org/osrf/gazebo/pull-request/1516)
        * [Issue #1504](https://bitbucket.org/osrf/gazebo/issue/1504)

    1. Added ExtrudeDialog.
        * [Pull request #1483](https://bitbucket.org/osrf/gazebo/pull-request/1483)

    1. Hide time panel inside editor and keep main window's paused state.
        * [Pull request #1500](https://bitbucket.org/osrf/gazebo/pull-request/1500)

    1. Fixed pose issues and added ModelCreator_TEST.
        * [Pull request #1509](https://bitbucket.org/osrf/gazebo/pull-request/1509)
        * [Issue #1497](https://bitbucket.org/osrf/gazebo/issue/1497)
        * [Issue #1509](https://bitbucket.org/osrf/gazebo/issue/1509)

    1. Added list of links and joints.
        * [Pull request #1515](https://bitbucket.org/osrf/gazebo/pull-request/1515)
        * [Issue #1418](https://bitbucket.org/osrf/gazebo/issue/1418)

    1. Expose API to support adding items to the palette.
        * [Pull request #1565](https://bitbucket.org/osrf/gazebo/pull-request/1565)

    1. Added menu for toggling joint visualization
        * [Pull request #1551](https://bitbucket.org/osrf/gazebo/pull-request/1551)
        * [Issue #1483](https://bitbucket.org/osrf/gazebo/issue/1483)

    1. Add schematic view to model editor
        * [Pull request #1562](https://bitbucket.org/osrf/gazebo/pull-request/1562)

1. Building editor updates
    1. Make palette tips tooltip clickable to open.
        * [Pull request #1519](https://bitbucket.org/osrf/gazebo/pull-request/1519)
        * [Issue #1370](https://bitbucket.org/osrf/gazebo/issue/1370)

    1. Add measurement unit to building inspectors.
        * [Pull request #1741](https://bitbucket.org/osrf/gazebo/pull-request/1741)
        * [Issue #1363](https://bitbucket.org/osrf/gazebo/issue/1363)

    1. Add `BaseInspectorDialog` as a base class for inspectors.
        * [Pull request #1749](https://bitbucket.org/osrf/gazebo/pull-request/1749)

## Gazebo 5.0

### Gazebo 5.x.x

### Gazebo 5.2.0 (2015-10-02)

1. Initialize sigact struct fields that valgrind said were being used uninitialized
    * [Pull request #1809](https://bitbucket.org/osrf/gazebo/pull-request/1809)

1. Add missing ogre includes to ensure macros are properly defined
    * [Pull request #1813](https://bitbucket.org/osrf/gazebo/pull-request/1813)

1. Use ToSDF functions to simplify physics_friction test
    * [Pull request #1808](https://bitbucket.org/osrf/gazebo/pull-request/1808)

1. Added lines to laser sensor visualization
    * [Pull request #1742](https://bitbucket.org/osrf/gazebo/pull-request/1742)
    * [Issue #935](https://bitbucket.org/osrf/gazebo/issue/935)

1. Fix BulletSliderJoint friction for bullet 2.83
    * [Pull request #1686](https://bitbucket.org/osrf/gazebo/pull-request/1686)

1. Fix heightmap model texture loading.
    * [Pull request #1592](https://bitbucket.org/osrf/gazebo/pull-request/1592)

1. Disable failing pr2 test for dart
    * [Pull request #1540](https://bitbucket.org/osrf/gazebo/pull-request/1540)
    * [Issue #1435](https://bitbucket.org/osrf/gazebo/issue/1435)

### Gazebo 5.1.0 (2015-03-20)
1. Backport pull request #1527 (FindOGRE.cmake for non-Debian systems)
  * [Pull request #1532](https://bitbucket.org/osrf/gazebo/pull-request/1532)

1. Respect system cflags when not using USE_UPSTREAM_CFLAGS
  * [Pull request #1531](https://bitbucket.org/osrf/gazebo/pull-request/1531)

1. Allow light manipulation
  * [Pull request #1529](https://bitbucket.org/osrf/gazebo/pull-request/1529)

1. Allow sdformat 2.3.1+ or 3+ and fix tests
  * [Pull request #1484](https://bitbucket.org/osrf/gazebo/pull-request/1484)

1. Add Link::GetWorldAngularMomentum function and test.
  * [Pull request #1482](https://bitbucket.org/osrf/gazebo/pull-request/1482)

1. Preserve previous GAZEBO_MODEL_PATH values when sourcing setup.sh
  * [Pull request #1430](https://bitbucket.org/osrf/gazebo/pull-request/1430)

1. Implement Coulomb joint friction for DART
  * [Pull request #1427](https://bitbucket.org/osrf/gazebo/pull-request/1427)
  * [Issue #1281](https://bitbucket.org/osrf/gazebo/issue/1281)

1. Fix simple shape normals.
    * [Pull request #1477](https://bitbucket.org/osrf/gazebo/pull-request/1477)
    * [Issue #1369](https://bitbucket.org/osrf/gazebo/issue/1369)

1. Use Msg-to-SDF conversion functions in tests, add ServerFixture::SpawnModel(msgs::Model).
    * [Pull request #1466](https://bitbucket.org/osrf/gazebo/pull-request/1466)

1. Added Model Msg-to-SDF conversion functions and test.
    * [Pull request #1429](https://bitbucket.org/osrf/gazebo/pull-request/1429)

1. Added Joint Msg-to-SDF conversion functions and test.
    * [Pull request #1419](https://bitbucket.org/osrf/gazebo/pull-request/1419)

1. Added Visual, Material Msg-to-SDF conversion functions and ShaderType to string conversion functions.
    * [Pull request #1415](https://bitbucket.org/osrf/gazebo/pull-request/1415)

1. Implement Coulomb joint friction for BulletSliderJoint
  * [Pull request #1452](https://bitbucket.org/osrf/gazebo/pull-request/1452)
  * [Issue #1348](https://bitbucket.org/osrf/gazebo/issue/1348)

### Gazebo 5.0.0 (2015-01-27)
1. Support for using [digital elevation maps](http://gazebosim.org/tutorials?tut=dem) has been added to debian packages.

1. C++11 support (C++11 compatible compiler is now required)
    * [Pull request #1340](https://bitbucket.org/osrf/gazebo/pull-request/1340)

1. Implemented private data pointer for the World class.
    * [Pull request #1383](https://bitbucket.org/osrf/gazebo/pull-request/1383)

1. Implemented private data pointer for the Scene class.
    * [Pull request #1385](https://bitbucket.org/osrf/gazebo/pull-request/1385)

1. Added a events::Event::resetWorld event that is triggered when World::Reset is called.
    * [Pull request #1332](https://bitbucket.org/osrf/gazebo/pull-request/1332)
    * [Issue #1375](https://bitbucket.org/osrf/gazebo/issue/1375)

1. Fixed `math::Box::GetCenter` functionality.
    * [Pull request #1278](https://bitbucket.org/osrf/gazebo/pull-request/1278)
    * [Issue #1327](https://bitbucket.org/osrf/gazebo/issue/1327)

1. Added a GUI timer plugin that facilitates the display and control a timer inside the Gazebo UI.
    * [Pull request #1270](https://bitbucket.org/osrf/gazebo/pull-request/1270)

1. Added ability to load plugins via SDF.
    * [Pull request #1261](https://bitbucket.org/osrf/gazebo/pull-request/1261)

1. Added GUIEvent to hide/show the left GUI pane.
    * [Pull request #1269](https://bitbucket.org/osrf/gazebo/pull-request/1269)

1. Modified KeyEventHandler and GLWidget so that hotkeys can be suppressed by custom KeyEvents set up by developers
    * [Pull request #1251](https://bitbucket.org/osrf/gazebo/pull-request/1251)

1. Added ability to read the directory where the log files are stored.
    * [Pull request #1277](https://bitbucket.org/osrf/gazebo/pull-request/1277)

1. Implemented a simulation cloner
    * [Pull request #1180](https://bitbucket.org/osrf/gazebo/pull-request/1180/clone-a-simulation)

1. Added GUI overlay plugins. Users can now write a Gazebo + QT plugin that displays widgets over the render window.
  * [Pull request #1181](https://bitbucket.org/osrf/gazebo/pull-request/1181)

1. Change behavior of Joint::SetVelocity, add Joint::SetVelocityLimit(unsigned int, double)
  * [Pull request #1218](https://bitbucket.org/osrf/gazebo/pull-request/1218)
  * [Issue #964](https://bitbucket.org/osrf/gazebo/issue/964)

1. Implement Coulomb joint friction for ODE
  * [Pull request #1221](https://bitbucket.org/osrf/gazebo/pull-request/1221)
  * [Issue #381](https://bitbucket.org/osrf/gazebo/issue/381)

1. Implement Coulomb joint friction for BulletHingeJoint
  * [Pull request #1317](https://bitbucket.org/osrf/gazebo/pull-request/1317)
  * [Issue #1348](https://bitbucket.org/osrf/gazebo/issue/1348)

1. Implemented camera lens distortion.
  * [Pull request #1213](https://bitbucket.org/osrf/gazebo/pull-request/1213)

1. Kill rogue gzservers left over from failed INTEGRATION_world_clone tests
   and improve robustness of `UNIT_gz_TEST`
  * [Pull request #1232](https://bitbucket.org/osrf/gazebo/pull-request/1232)
  * [Issue #1299](https://bitbucket.org/osrf/gazebo/issue/1299)

1. Added RenderWidget::ShowToolbar to toggle visibility of top toolbar.
  * [Pull request #1248](https://bitbucket.org/osrf/gazebo/pull-request/1248)

1. Fix joint axis visualization.
  * [Pull request #1258](https://bitbucket.org/osrf/gazebo/pull-request/1258)

1. Change UserCamera view control via joysticks. Clean up rate control vs. pose control.
   see UserCamera::OnJoyPose and UserCamera::OnJoyTwist. Added view twist control toggle
   with joystick button 1.
  * [Pull request #1249](https://bitbucket.org/osrf/gazebo/pull-request/1249)

1. Added RenderWidget::GetToolbar to get the top toolbar and change its actions on ModelEditor.
    * [Pull request #1263](https://bitbucket.org/osrf/gazebo/pull-request/1263)

1. Added accessor for MainWindow graphical widget to GuiIface.
    * [Pull request #1250](https://bitbucket.org/osrf/gazebo/pull-request/1250)

1. Added a ConfigWidget class that takes in a google protobuf message and generates widgets for configuring the fields in the message
    * [Pull request #1285](https://bitbucket.org/osrf/gazebo/pull-request/1285)

1. Added GLWidget::OnModelEditor when model editor is triggered, and MainWindow::OnEditorGroup to manually uncheck editor actions.
    * [Pull request #1283](https://bitbucket.org/osrf/gazebo/pull-request/1283)

1. Added Collision, Geometry, Inertial, Surface Msg-to-SDF conversion functions.
    * [Pull request #1315](https://bitbucket.org/osrf/gazebo/pull-request/1315)

1. Added "button modifier" fields (control, shift, and alt) to common::KeyEvent.
    * [Pull request #1325](https://bitbucket.org/osrf/gazebo/pull-request/1325)

1. Added inputs for environment variable GAZEBO_GUI_INI_FILE for reading a custom .ini file.
    * [Pull request #1252](https://bitbucket.org/osrf/gazebo/pull-request/1252)

1. Fixed crash on "permission denied" bug, added insert_model integration test.
    * [Pull request #1329](https://bitbucket.org/osrf/gazebo/pull-request/1329/)

1. Enable simbody joint tests, implement `SimbodyJoint::GetParam`, create
   `Joint::GetParam`, fix bug in `BulletHingeJoint::SetParam`.
    * [Pull request #1404](https://bitbucket.org/osrf/gazebo/pull-request/1404/)

1. Building editor updates
    1. Fixed inspector resizing.
        * [Pull request #1230](https://bitbucket.org/osrf/gazebo/pull-request/1230)
        * [Issue #395](https://bitbucket.org/osrf/gazebo/issue/395)

    1. Doors and windows move proportionally with wall.
        * [Pull request #1231](https://bitbucket.org/osrf/gazebo/pull-request/1231)
        * [Issue #368](https://bitbucket.org/osrf/gazebo/issue/368)

    1. Inspector dialogs stay on top.
        * [Pull request #1229](https://bitbucket.org/osrf/gazebo/pull-request/1229)
        * [Issue #417](https://bitbucket.org/osrf/gazebo/issue/417)

    1. Make model name editable on palette.
        * [Pull request #1239](https://bitbucket.org/osrf/gazebo/pull-request/1239)

    1. Import background image and improve add/delete levels.
        * [Pull request #1214](https://bitbucket.org/osrf/gazebo/pull-request/1214)
        * [Issue #422](https://bitbucket.org/osrf/gazebo/issue/422)
        * [Issue #361](https://bitbucket.org/osrf/gazebo/issue/361)

    1. Fix changing draw mode.
        * [Pull request #1233](https://bitbucket.org/osrf/gazebo/pull-request/1233)
        * [Issue #405](https://bitbucket.org/osrf/gazebo/issue/405)

    1. Tips on palette's top-right corner.
        * [Pull request #1241](https://bitbucket.org/osrf/gazebo/pull-request/1241)

    1. New buttons and layout for the palette.
        * [Pull request #1242](https://bitbucket.org/osrf/gazebo/pull-request/1242)

    1. Individual wall segments instead of polylines.
        * [Pull request #1246](https://bitbucket.org/osrf/gazebo/pull-request/1246)
        * [Issue #389](https://bitbucket.org/osrf/gazebo/issue/389)
        * [Issue #415](https://bitbucket.org/osrf/gazebo/issue/415)

    1. Fix exiting and saving, exiting when there's nothing drawn, fix text on popups.
        * [Pull request #1296](https://bitbucket.org/osrf/gazebo/pull-request/1296)

    1. Display measure for selected wall segment.
        * [Pull request #1291](https://bitbucket.org/osrf/gazebo/pull-request/1291)
        * [Issue #366](https://bitbucket.org/osrf/gazebo/issue/366)

    1. Highlight selected item's 3D visual.
        * [Pull request #1292](https://bitbucket.org/osrf/gazebo/pull-request/1292)

    1. Added color picker to inspector dialogs.
        * [Pull request #1298](https://bitbucket.org/osrf/gazebo/pull-request/1298)

    1. Snapping on by default, off holding Shift. Improved snapping.
        * [Pull request #1304](https://bitbucket.org/osrf/gazebo/pull-request/1304)

    1. Snap walls to length increments, moved scale to SegmentItem and added Get/SetScale, added SegmentItem::SnapAngle and SegmentItem::SnapLength.
        * [Pull request #1311](https://bitbucket.org/osrf/gazebo/pull-request/1311)

    1. Make buildings available in "Insert Models" tab, improve save flow.
        * [Pull request #1312](https://bitbucket.org/osrf/gazebo/pull-request/1312)

    1. Added EditorItem::SetHighlighted.
        * [Pull request #1308](https://bitbucket.org/osrf/gazebo/pull-request/1308)

    1. Current level is transparent, lower levels opaque, higher levels invisible.
        * [Pull request #1303](https://bitbucket.org/osrf/gazebo/pull-request/1303)

    1. Detach all child manips when item is deleted, added BuildingMaker::DetachAllChildren.
        * [Pull request #1316](https://bitbucket.org/osrf/gazebo/pull-request/1316)

    1. Added texture picker to inspector dialogs.
        * [Pull request #1306](https://bitbucket.org/osrf/gazebo/pull-request/1306)

    1. Measures for doors and windows. Added RectItem::angleOnWall and related Get/Set.
        * [Pull request #1322](https://bitbucket.org/osrf/gazebo/pull-request/1322)
        * [Issue #370](https://bitbucket.org/osrf/gazebo/issue/370)

    1. Added Gazebo/BuildingFrame material to display holes for doors and windows on walls.
        * [Pull request #1338](https://bitbucket.org/osrf/gazebo/pull-request/1338)

    1. Added Gazebo/Bricks material to be used as texture on the building editor.
        * [Pull request #1333](https://bitbucket.org/osrf/gazebo/pull-request/1333)

    1. Pick colors from the palette and assign on 3D view. Added mouse and key event handlers to BuildingMaker, and events to communicate from BuildingModelManip to EditorItem.
        * [Pull request #1336](https://bitbucket.org/osrf/gazebo/pull-request/1336)

    1. Pick textures from the palette and assign in 3D view.
        * [Pull request #1368](https://bitbucket.org/osrf/gazebo/pull-request/1368)

1. Model editor updates
    1. Fix adding/removing event filters .
        * [Pull request #1279](https://bitbucket.org/osrf/gazebo/pull-request/1279)

    1. Enabled multi-selection and align tool inside model editor.
        * [Pull request #1302](https://bitbucket.org/osrf/gazebo/pull-request/1302)
        * [Issue #1323](https://bitbucket.org/osrf/gazebo/issue/1323)

    1. Enabled snap mode inside model editor.
        * [Pull request #1331](https://bitbucket.org/osrf/gazebo/pull-request/1331)
        * [Issue #1318](https://bitbucket.org/osrf/gazebo/issue/1318)

    1. Implemented copy/pasting of links.
        * [Pull request #1330](https://bitbucket.org/osrf/gazebo/pull-request/1330)

1. GUI publishes model selection information on ~/selection topic.
    * [Pull request #1318](https://bitbucket.org/osrf/gazebo/pull-request/1318)

## Gazebo 4.0

### Gazebo 4.x.x (2015-xx-xx)

1. Fix build for Bullet 2.83, enable angle wrapping for BulletHingeJoint
    * [Pull request #1664](https://bitbucket.org/osrf/gazebo/pull-request/1664)

### Gazebo 4.1.3 (2015-05-07)

1. Fix saving visual geom SDF values
    * [Pull request #1597](https://bitbucket.org/osrf/gazebo/pull-request/1597)
1. Fix heightmap model texture loading.
    * [Pull request #1595](https://bitbucket.org/osrf/gazebo/pull-request/1595)
1. Fix visual collision scale on separate client
    * [Pull request #1585](https://bitbucket.org/osrf/gazebo/pull-request/1585)
1. Fix several clang compiler warnings
    * [Pull request #1594](https://bitbucket.org/osrf/gazebo/pull-request/1594)
1. Fix blank save / browse dialogs
    * [Pull request #1544](https://bitbucket.org/osrf/gazebo/pull-request/1544)

### Gazebo 4.1.2 (2015-03-20)

1. Fix quaternion documentation: target Gazebo_4.1
    * [Pull request #1525](https://bitbucket.org/osrf/gazebo/pull-request/1525)
1. Speed up World::Step in loops
    * [Pull request #1492](https://bitbucket.org/osrf/gazebo/pull-request/1492)
1. Reduce selection buffer updates -> 4.1
    * [Pull request #1494](https://bitbucket.org/osrf/gazebo/pull-request/1494)
1. Fix QT rendering, and rendering update rate
    * [Pull request #1487](https://bitbucket.org/osrf/gazebo/pull-request/1487)
1. Fix loading of SimbodyPhysics parameters
    * [Pull request #1474](https://bitbucket.org/osrf/gazebo/pull-request/1474)
1. Fix heightmap on OSX -> 4.1
    * [Pull request #1455](https://bitbucket.org/osrf/gazebo/pull-request/1455)
1. Remove extra pose tag in a world file that should not be there
    * [Pull request #1458](https://bitbucket.org/osrf/gazebo/pull-request/1458)
1. Better fix for #236 for IMU that doesn't require ABI changes
    * [Pull request #1448](https://bitbucket.org/osrf/gazebo/pull-request/1448)
1. Fix regression of #236 for ImuSensor in 4.1
    * [Pull request #1446](https://bitbucket.org/osrf/gazebo/pull-request/1446)
1. Preserve previous GAZEBO_MODEL_PATH values when sourcing setup.sh
    * [Pull request #1430](https://bitbucket.org/osrf/gazebo/pull-request/1430)
1. issue #857: fix segfault for simbody screw joint when setting limits due to uninitialized limitForce.
    * [Pull request #1423](https://bitbucket.org/osrf/gazebo/pull-request/1423)
1. Allow multiple contact sensors per link (#960)
    * [Pull request #1413](https://bitbucket.org/osrf/gazebo/pull-request/1413)
1. Fix for issue #351, ODE World Step
    * [Pull request #1406](https://bitbucket.org/osrf/gazebo/pull-request/1406)
1. Disable failing InelasticCollision/0 test (#1394)
    * [Pull request #1405](https://bitbucket.org/osrf/gazebo/pull-request/1405)
1. Prevent out of bounds array access in SkidSteerDrivePlugin (found by cppcheck 1.68)
    * [Pull request #1379](https://bitbucket.org/osrf/gazebo/pull-request/1379)

### Gazebo 4.1.1 (2015-01-15)

1. Fix BulletPlaneShape bounding box (#1265)
    * [Pull request #1367](https://bitbucket.org/osrf/gazebo/pull-request/1367)
1. Fix dart linking errors on osx
    * [Pull request #1372](https://bitbucket.org/osrf/gazebo/pull-request/1372)
1. Update to player interfaces
    * [Pull request #1324](https://bitbucket.org/osrf/gazebo/pull-request/1324)
1. Handle GpuLaser name collisions (#1403)
    * [Pull request #1360](https://bitbucket.org/osrf/gazebo/pull-request/1360)
1. Add checks for handling array's with counts of zero, and read specular values
    * [Pull request #1339](https://bitbucket.org/osrf/gazebo/pull-request/1339)
1. Fix model list widget test
    * [Pull request #1327](https://bitbucket.org/osrf/gazebo/pull-request/1327)
1. Fix ogre includes
    * [Pull request #1323](https://bitbucket.org/osrf/gazebo/pull-request/1323)

### Gazebo 4.1.0 (2014-11-20)

1. Modified GUI rendering to improve the rendering update rate.
    * [Pull request #1487](https://bitbucket.org/osrf/gazebo/pull-request/1487)

### Gazebo 4.1.0 (2014-11-20)

1. Add ArrangePlugin for arranging groups of models.
   Also add Model::ResetPhysicsStates to call Link::ResetPhysicsStates
   recursively on all links in model.
    * [Pull request #1208](https://bitbucket.org/osrf/gazebo/pull-request/1208)
1. The `gz model` command line tool will output model info using either `-i` for complete info, or `-p` for just the model pose.
    * [Pull request #1212](https://bitbucket.org/osrf/gazebo/pull-request/1212)
    * [DRCSim Issue #389](https://bitbucket.org/osrf/drcsim/issue/389)
1. Added SignalStats class for computing incremental signal statistics.
    * [Pull request #1198](https://bitbucket.org/osrf/gazebo/pull-request/1198)
1. Add InitialVelocityPlugin to setting the initial state of links
    * [Pull request #1237](https://bitbucket.org/osrf/gazebo/pull-request/1237)
1. Added Quaternion::Integrate function.
    * [Pull request #1255](https://bitbucket.org/osrf/gazebo/pull-request/1255)
1. Added ConvertJointType functions, display more joint info on model list.
    * [Pull request #1259](https://bitbucket.org/osrf/gazebo/pull-request/1259)
1. Added ModelListWidget::AddProperty, removed unnecessary checks on ModelListWidget.
    * [Pull request #1271](https://bitbucket.org/osrf/gazebo/pull-request/1271)
1. Fix loading collada meshes with unsupported input semantics.
    * [Pull request #1319](https://bitbucket.org/osrf/gazebo/pull-request/1319)

### Gazebo 4.0.2 (2014-09-23)

1. Fix and improve mechanism to generate pkgconfig libs
    * [Pull request #1027](https://bitbucket.org/osrf/gazebo/pull-request/1027)
    * [Issue #1284](https://bitbucket.org/osrf/gazebo/issue/1284)
1. Added arat.world
    * [Pull request #1205](https://bitbucket.org/osrf/gazebo/pull-request/1205)
1. Update gzprop to output zip files.
    * [Pull request #1197](https://bitbucket.org/osrf/gazebo/pull-request/1197)
1. Make Collision::GetShape a const function
    * [Pull requset #1189](https://bitbucket.org/osrf/gazebo/pull-request/1189)
1. Install missing physics headers
    * [Pull requset #1183](https://bitbucket.org/osrf/gazebo/pull-request/1183)
1. Remove SimbodyLink::AddTorque console message
    * [Pull requset #1185](https://bitbucket.org/osrf/gazebo/pull-request/1185)
1. Fix log xml
    * [Pull requset #1188](https://bitbucket.org/osrf/gazebo/pull-request/1188)

### Gazebo 4.0.0 (2014-08-08)

1. Added lcov support to cmake
    * [Pull request #1047](https://bitbucket.org/osrf/gazebo/pull-request/1047)
1. Fixed memory leak in image conversion
    * [Pull request #1057](https://bitbucket.org/osrf/gazebo/pull-request/1057)
1. Removed deprecated function
    * [Pull request #1067](https://bitbucket.org/osrf/gazebo/pull-request/1067)
1. Improved collada loading performance
    * [Pull request #1066](https://bitbucket.org/osrf/gazebo/pull-request/1066)
    * [Pull request #1082](https://bitbucket.org/osrf/gazebo/pull-request/1082)
    * [Issue #1134](https://bitbucket.org/osrf/gazebo/issue/1134)
1. Implemented a collada exporter
    * [Pull request #1064](https://bitbucket.org/osrf/gazebo/pull-request/1064)
1. Force torque sensor now makes use of sensor's pose.
    * [Pull request #1076](https://bitbucket.org/osrf/gazebo/pull-request/1076)
    * [Issue #940](https://bitbucket.org/osrf/gazebo/issue/940)
1. Fix Model::GetLinks segfault
    * [Pull request #1093](https://bitbucket.org/osrf/gazebo/pull-request/1093)
1. Fix deleting and saving lights in gzserver
    * [Pull request #1094](https://bitbucket.org/osrf/gazebo/pull-request/1094)
    * [Issue #1182](https://bitbucket.org/osrf/gazebo/issue/1182)
    * [Issue #346](https://bitbucket.org/osrf/gazebo/issue/346)
1. Fix Collision::GetWorldPose. The pose of a collision would not update properly.
    * [Pull request #1049](https://bitbucket.org/osrf/gazebo/pull-request/1049)
    * [Issue #1124](https://bitbucket.org/osrf/gazebo/issue/1124)
1. Fixed the animate_box and animate_joints examples
    * [Pull request #1086](https://bitbucket.org/osrf/gazebo/pull-request/1086)
1. Integrated Oculus Rift functionality
    * [Pull request #1074](https://bitbucket.org/osrf/gazebo/pull-request/1074)
    * [Pull request #1136](https://bitbucket.org/osrf/gazebo/pull-request/1136)
    * [Pull request #1139](https://bitbucket.org/osrf/gazebo/pull-request/1139)
1. Updated Base::GetScopedName
    * [Pull request #1104](https://bitbucket.org/osrf/gazebo/pull-request/1104)
1. Fix collada loader from adding duplicate materials into a Mesh
    * [Pull request #1105](https://bitbucket.org/osrf/gazebo/pull-request/1105)
    * [Issue #1180](https://bitbucket.org/osrf/gazebo/issue/1180)
1. Integrated Razer Hydra functionality
    * [Pull request #1083](https://bitbucket.org/osrf/gazebo/pull-request/1083)
    * [Pull request #1109](https://bitbucket.org/osrf/gazebo/pull-request/1109)
1. Added ability to copy and paste models in the GUI
    * [Pull request #1103](https://bitbucket.org/osrf/gazebo/pull-request/1103)
1. Removed unnecessary inclusion of gazebo.hh and common.hh in plugins
    * [Pull request #1111](https://bitbucket.org/osrf/gazebo/pull-request/1111)
1. Added ability to specify custom road textures
    * [Pull request #1027](https://bitbucket.org/osrf/gazebo/pull-request/1027)
1. Added support for DART 4.1
    * [Pull request #1113](https://bitbucket.org/osrf/gazebo/pull-request/1113)
    * [Pull request #1132](https://bitbucket.org/osrf/gazebo/pull-request/1132)
    * [Pull request #1134](https://bitbucket.org/osrf/gazebo/pull-request/1134)
    * [Pull request #1154](https://bitbucket.org/osrf/gazebo/pull-request/1154)
1. Allow position of joints to be directly set.
    * [Pull request #1097](https://bitbucket.org/osrf/gazebo/pull-request/1097)
    * [Issue #1138](https://bitbucket.org/osrf/gazebo/issue/1138)
1. Added extruded polyline geometry
    * [Pull request #1026](https://bitbucket.org/osrf/gazebo/pull-request/1026)
1. Fixed actor animation
    * [Pull request #1133](https://bitbucket.org/osrf/gazebo/pull-request/1133)
    * [Pull request #1141](https://bitbucket.org/osrf/gazebo/pull-request/1141)
1. Generate a versioned cmake config file
    * [Pull request #1153](https://bitbucket.org/osrf/gazebo/pull-request/1153)
    * [Issue #1226](https://bitbucket.org/osrf/gazebo/issue/1226)
1. Added KMeans class
    * [Pull request #1147](https://bitbucket.org/osrf/gazebo/pull-request/1147)
1. Added --summary-range feature to bitbucket pullrequest tool
    * [Pull request #1156](https://bitbucket.org/osrf/gazebo/pull-request/1156)
1. Updated web links
    * [Pull request #1159](https://bitbucket.org/osrf/gazebo/pull-request/1159)
1. Update tests
    * [Pull request #1155](https://bitbucket.org/osrf/gazebo/pull-request/1155)
    * [Pull request #1143](https://bitbucket.org/osrf/gazebo/pull-request/1143)
    * [Pull request #1138](https://bitbucket.org/osrf/gazebo/pull-request/1138)
    * [Pull request #1140](https://bitbucket.org/osrf/gazebo/pull-request/1140)
    * [Pull request #1127](https://bitbucket.org/osrf/gazebo/pull-request/1127)
    * [Pull request #1115](https://bitbucket.org/osrf/gazebo/pull-request/1115)
    * [Pull request #1102](https://bitbucket.org/osrf/gazebo/pull-request/1102)
    * [Pull request #1087](https://bitbucket.org/osrf/gazebo/pull-request/1087)
    * [Pull request #1084](https://bitbucket.org/osrf/gazebo/pull-request/1084)

## Gazebo 3.0

### Gazebo 3.x.x (yyyy-mm-dd)

1. Fixed sonar and wireless sensor visualization
    * [Pull request #1254](https://bitbucket.org/osrf/gazebo/pull-request/1254)
1. Update visual bounding box when model is selected
    * [Pull request #1280](https://bitbucket.org/osrf/gazebo/pull-request/1280)

### Gazebo 3.1.0 (2014-08-08)

1. Implemented Simbody::Link::Set*Vel
    * [Pull request #1160](https://bitbucket.org/osrf/gazebo/pull-request/1160)
    * [Issue #1012](https://bitbucket.org/osrf/gazebo/issue/1012)
1. Added World::RemoveModel function
    * [Pull request #1106](https://bitbucket.org/osrf/gazebo/pull-request/1106)
    * [Issue #1177](https://bitbucket.org/osrf/gazebo/issue/1177)
1. Fix exit from camera follow mode using the escape key
    * [Pull request #1137](https://bitbucket.org/osrf/gazebo/pull-request/1137)
    * [Issue #1220](https://bitbucket.org/osrf/gazebo/issue/1220)
1. Added support for SDF joint spring stiffness and reference positions
    * [Pull request #1117](https://bitbucket.org/osrf/gazebo/pull-request/1117)
1. Removed the gzmodel_create script
    * [Pull request #1130](https://bitbucket.org/osrf/gazebo/pull-request/1130)
1. Added Vector2 dot product
    * [Pull request #1101](https://bitbucket.org/osrf/gazebo/pull-request/1101)
1. Added SetPositionPID and SetVelocityPID to JointController
    * [Pull request #1091](https://bitbucket.org/osrf/gazebo/pull-request/1091)
1. Fix gzclient startup crash with ogre 1.9
    * [Pull request #1098](https://bitbucket.org/osrf/gazebo/pull-request/1098)
    * [Issue #996](https://bitbucket.org/osrf/gazebo/issue/996)
1. Update the bitbucket_pullrequests tool
    * [Pull request #1108](https://bitbucket.org/osrf/gazebo/pull-request/1108)
1. Light properties now remain in place after move by the user via the GUI.
    * [Pull request #1110](https://bitbucket.org/osrf/gazebo/pull-request/1110)
    * [Issue #1211](https://bitbucket.org/osrf/gazebo/issue/1211)
1. Allow position of joints to be directly set.
    * [Pull request #1096](https://bitbucket.org/osrf/gazebo/pull-request/1096)
    * [Issue #1138](https://bitbucket.org/osrf/gazebo/issue/1138)

### Gazebo 3.0.0 (2014-04-11)

1. Fix bug when deleting the sun light
    * [Pull request #1088](https://bitbucket.org/osrf/gazebo/pull-request/1088)
    * [Issue #1133](https://bitbucket.org/osrf/gazebo/issue/1133)
1. Fix ODE screw joint
    * [Pull request #1078](https://bitbucket.org/osrf/gazebo/pull-request/1078)
    * [Issue #1167](https://bitbucket.org/osrf/gazebo/issue/1167)
1. Update joint integration tests
    * [Pull request #1081](https://bitbucket.org/osrf/gazebo/pull-request/1081)
1. Fixed false positives in cppcheck.
    * [Pull request #1061](https://bitbucket.org/osrf/gazebo/pull-request/1061)
1. Made joint axis reference frame relative to child, and updated simbody and dart accordingly.
    * [Pull request #1069](https://bitbucket.org/osrf/gazebo/pull-request/1069)
    * [Issue #494](https://bitbucket.org/osrf/gazebo/issue/494)
    * [Issue #1143](https://bitbucket.org/osrf/gazebo/issue/1143)
1. Added ability to pass vector of strings to SetupClient and SetupServer
    * [Pull request #1068](https://bitbucket.org/osrf/gazebo/pull-request/1068)
    * [Issue #1132](https://bitbucket.org/osrf/gazebo/issue/1132)
1. Fix error correction in screw constraints for ODE
    * [Pull request #1159](https://bitbucket.org/osrf/gazebo/pull-request/1159)
    * [Issue #1159](https://bitbucket.org/osrf/gazebo/issue/1159)
1. Improved pkgconfig with SDF
    * [Pull request #1062](https://bitbucket.org/osrf/gazebo/pull-request/1062)
1. Added a plugin to simulate aero dynamics
    * [Pull request #905](https://bitbucket.org/osrf/gazebo/pull-request/905)
1. Updated bullet support
    * [Issue #1069](https://bitbucket.org/osrf/gazebo/issue/1069)
    * [Pull request #1011](https://bitbucket.org/osrf/gazebo/pull-request/1011)
    * [Pull request #996](https://bitbucket.org/osrf/gazebo/pull-request/966)
    * [Pull request #1024](https://bitbucket.org/osrf/gazebo/pull-request/1024)
1. Updated simbody support
    * [Pull request #995](https://bitbucket.org/osrf/gazebo/pull-request/995)
1. Updated worlds to SDF 1.5
    * [Pull request #1021](https://bitbucket.org/osrf/gazebo/pull-request/1021)
1. Improvements to ODE
    * [Pull request #1001](https://bitbucket.org/osrf/gazebo/pull-request/1001)
    * [Pull request #1014](https://bitbucket.org/osrf/gazebo/pull-request/1014)
    * [Pull request #1015](https://bitbucket.org/osrf/gazebo/pull-request/1015)
    * [Pull request #1016](https://bitbucket.org/osrf/gazebo/pull-request/1016)
1. New command line tool
    * [Pull request #972](https://bitbucket.org/osrf/gazebo/pull-request/972)
1. Graphical user interface improvements
    * [Pull request #971](https://bitbucket.org/osrf/gazebo/pull-request/971)
    * [Pull request #1013](https://bitbucket.org/osrf/gazebo/pull-request/1013)
    * [Pull request #989](https://bitbucket.org/osrf/gazebo/pull-request/989)
1. Created a friction pyramid class
    * [Pull request #935](https://bitbucket.org/osrf/gazebo/pull-request/935)
1. Added GetWorldEnergy functions to Model, Joint, and Link
    * [Pull request #1017](https://bitbucket.org/osrf/gazebo/pull-request/1017)
1. Preparing Gazebo for admission into Ubuntu
    * [Pull request #969](https://bitbucket.org/osrf/gazebo/pull-request/969)
    * [Pull request #998](https://bitbucket.org/osrf/gazebo/pull-request/998)
    * [Pull request #1002](https://bitbucket.org/osrf/gazebo/pull-request/1002)
1. Add method for querying if useImplicitStiffnessDamping flag is set for a given joint
    * [Issue #629](https://bitbucket.org/osrf/gazebo/issue/629)
    * [Pull request #1006](https://bitbucket.org/osrf/gazebo/pull-request/1006)
1. Fix joint axis frames
    * [Issue #494](https://bitbucket.org/osrf/gazebo/issue/494)
    * [Pull request #963](https://bitbucket.org/osrf/gazebo/pull-request/963)
1. Compute joint anchor pose relative to parent
    * [Issue #1029](https://bitbucket.org/osrf/gazebo/issue/1029)
    * [Pull request #982](https://bitbucket.org/osrf/gazebo/pull-request/982)
1. Cleanup the installed worlds
    * [Issue #1036](https://bitbucket.org/osrf/gazebo/issue/1036)
    * [Pull request #984](https://bitbucket.org/osrf/gazebo/pull-request/984)
1. Update to the GPS sensor
    * [Issue #1059](https://bitbucket.org/osrf/gazebo/issue/1059)
    * [Pull request #984](https://bitbucket.org/osrf/gazebo/pull-request/984)
1. Removed libtool from plugin loading
    * [Pull request #981](https://bitbucket.org/osrf/gazebo/pull-request/981)
1. Added functions to get inertial information for a link in the world frame.
    * [Pull request #1005](https://bitbucket.org/osrf/gazebo/pull-request/1005)

## Gazebo 2.0

### Gazebo 2.2.6 (2015-09-28)

1. Backport fixes to setup.sh from pull request #1430 to 2.2 branch
    * [Pull request 1889](https://bitbucket.org/osrf/gazebo/pull-request/1889)
1. Fix heightmap texture loading (2.2)
    * [Pull request 1596](https://bitbucket.org/osrf/gazebo/pull-request/1596)
1. Prevent out of bounds array access in SkidSteerDrivePlugin (found by cppcheck 1.68)
    * [Pull request 1379](https://bitbucket.org/osrf/gazebo/pull-request/1379)
1. Fix build with boost 1.57 for 2.2 branch (#1399)
    * [Pull request 1358](https://bitbucket.org/osrf/gazebo/pull-request/1358)
1. Fix manpage test failures by incrementing year to 2015
    * [Pull request 1361](https://bitbucket.org/osrf/gazebo/pull-request/1361)
1. Fix build for OS X 10.10 (#1304, #1289)
    * [Pull request 1346](https://bitbucket.org/osrf/gazebo/pull-request/1346)
1. Restore ODELink ABI, use Link variables instead (#1354)
    * [Pull request 1347](https://bitbucket.org/osrf/gazebo/pull-request/1347)
1. Fix inertia_ratio test
    * [Pull request 1344](https://bitbucket.org/osrf/gazebo/pull-request/1344)
1. backport collision visual fix -> 2.2
    * [Pull request 1343](https://bitbucket.org/osrf/gazebo/pull-request/1343)
1. Fix two code_check errors on 2.2
    * [Pull request 1314](https://bitbucket.org/osrf/gazebo/pull-request/1314)
1. issue #243 fix Link::GetWorldLinearAccel and Link::GetWorldAngularAccel for ODE
    * [Pull request 1284](https://bitbucket.org/osrf/gazebo/pull-request/1284)

### Gazebo 2.2.3 (2014-04-29)

1. Removed redundant call to World::Init
    * [Pull request #1107](https://bitbucket.org/osrf/gazebo/pull-request/1107)
    * [Issue #1208](https://bitbucket.org/osrf/gazebo/issue/1208)
1. Return proper error codes when gazebo exits
    * [Pull request #1085](https://bitbucket.org/osrf/gazebo/pull-request/1085)
    * [Issue #1178](https://bitbucket.org/osrf/gazebo/issue/1178)
1. Fixed Camera::GetWorldRotation().
    * [Pull request #1071](https://bitbucket.org/osrf/gazebo/pull-request/1071)
    * [Issue #1087](https://bitbucket.org/osrf/gazebo/issue/1087)
1. Fixed memory leak in image conversion
    * [Pull request #1073](https://bitbucket.org/osrf/gazebo/pull-request/1073)

### Gazebo 2.2.1 (xxxx-xx-xx)

1. Fix heightmap model texture loading.
    * [Pull request #1596](https://bitbucket.org/osrf/gazebo/pull-request/1596)

### Gazebo 2.2.0 (2014-01-10)

1. Fix compilation when using OGRE-1.9 (full support is being worked on)
    * [Issue #994](https://bitbucket.org/osrf/gazebo/issue/994)
    * [Issue #995](https://bitbucket.org/osrf/gazebo/issue/995)
    * [Issue #996](https://bitbucket.org/osrf/gazebo/issue/996)
    * [Pull request #883](https://bitbucket.org/osrf/gazebo/pull-request/883)
1. Added unit test for issue 624.
    * [Issue #624](https://bitbucket.org/osrf/gazebo/issue/624).
    * [Pull request #889](https://bitbucket.org/osrf/gazebo/pull-request/889)
1. Use 3x3 PCF shadows for smoother shadows.
    * [Pull request #887](https://bitbucket.org/osrf/gazebo/pull-request/887)
1. Update manpage copyright to 2014.
    * [Pull request #893](https://bitbucket.org/osrf/gazebo/pull-request/893)
1. Added friction integration test .
    * [Pull request #885](https://bitbucket.org/osrf/gazebo/pull-request/885)
1. Fix joint anchor when link pose is not specified.
    * [Issue #978](https://bitbucket.org/osrf/gazebo/issue/978)
    * [Pull request #862](https://bitbucket.org/osrf/gazebo/pull-request/862)
1. Added (ESC) tooltip for GUI Selection Mode icon.
    * [Issue #993](https://bitbucket.org/osrf/gazebo/issue/993)
    * [Pull request #888](https://bitbucket.org/osrf/gazebo/pull-request/888)
1. Removed old comment about resolved issue.
    * [Issue #837](https://bitbucket.org/osrf/gazebo/issue/837)
    * [Pull request #880](https://bitbucket.org/osrf/gazebo/pull-request/880)
1. Made SimbodyLink::Get* function thread-safe
    * [Issue #918](https://bitbucket.org/osrf/gazebo/issue/918)
    * [Pull request #872](https://bitbucket.org/osrf/gazebo/pull-request/872)
1. Suppressed spurious gzlog messages in ODE::Body
    * [Issue #983](https://bitbucket.org/osrf/gazebo/issue/983)
    * [Pull request #875](https://bitbucket.org/osrf/gazebo/pull-request/875)
1. Fixed Force Torque Sensor Test by properly initializing some values.
    * [Issue #982](https://bitbucket.org/osrf/gazebo/issue/982)
    * [Pull request #869](https://bitbucket.org/osrf/gazebo/pull-request/869)
1. Added breakable joint plugin to support breakable walls.
    * [Pull request #865](https://bitbucket.org/osrf/gazebo/pull-request/865)
1. Used different tuple syntax to fix compilation on OSX mavericks.
    * [Issue #947](https://bitbucket.org/osrf/gazebo/issue/947)
    * [Pull request #858](https://bitbucket.org/osrf/gazebo/pull-request/858)
1. Fixed sonar test and deprecation warning.
    * [Pull request #856](https://bitbucket.org/osrf/gazebo/pull-request/856)
1. Speed up test compilation.
    * Part of [Issue #955](https://bitbucket.org/osrf/gazebo/issue/955)
    * [Pull request #846](https://bitbucket.org/osrf/gazebo/pull-request/846)
1. Added Joint::SetEffortLimit API
    * [Issue #923](https://bitbucket.org/osrf/gazebo/issue/923)
    * [Pull request #808](https://bitbucket.org/osrf/gazebo/pull-request/808)
1. Made bullet output less verbose.
    * [Pull request #839](https://bitbucket.org/osrf/gazebo/pull-request/839)
1. Convergence acceleration and stability tweak to make atlas_v3 stable
    * [Issue #895](https://bitbucket.org/osrf/gazebo/issue/895)
    * [Pull request #772](https://bitbucket.org/osrf/gazebo/pull-request/772)
1. Added colors, textures and world files for the SPL RoboCup environment
    * [Pull request #838](https://bitbucket.org/osrf/gazebo/pull-request/838)
1. Fixed bitbucket_pullrequests tool to work with latest BitBucket API.
    * [Issue #933](https://bitbucket.org/osrf/gazebo/issue/933)
    * [Pull request #841](https://bitbucket.org/osrf/gazebo/pull-request/841)
1. Fixed cppcheck warnings.
    * [Pull request #842](https://bitbucket.org/osrf/gazebo/pull-request/842)

### Gazebo 2.1.0 (2013-11-08)
1. Fix mainwindow unit test
    * [Pull request #752](https://bitbucket.org/osrf/gazebo/pull-request/752)
1. Visualize moment of inertia
    * Pull request [#745](https://bitbucket.org/osrf/gazebo/pull-request/745), [#769](https://bitbucket.org/osrf/gazebo/pull-request/769), [#787](https://bitbucket.org/osrf/gazebo/pull-request/787)
    * [Issue #203](https://bitbucket.org/osrf/gazebo/issue/203)
1. Update tool to count lines of code
    * [Pull request #758](https://bitbucket.org/osrf/gazebo/pull-request/758)
1. Implement World::Clear
    * Pull request [#785](https://bitbucket.org/osrf/gazebo/pull-request/785), [#804](https://bitbucket.org/osrf/gazebo/pull-request/804)
1. Improve Bullet support
    * [Pull request #805](https://bitbucket.org/osrf/gazebo/pull-request/805)
1. Fix doxygen spacing
    * [Pull request #740](https://bitbucket.org/osrf/gazebo/pull-request/740)
1. Add tool to generate model images for thepropshop.org
    * [Pull request #734](https://bitbucket.org/osrf/gazebo/pull-request/734)
1. Added paging support for terrains
    * [Pull request #707](https://bitbucket.org/osrf/gazebo/pull-request/707)
1. Added plugin path to LID_LIBRARY_PATH in setup.sh
    * [Pull request #750](https://bitbucket.org/osrf/gazebo/pull-request/750)
1. Fix for OSX
    * [Pull request #766](https://bitbucket.org/osrf/gazebo/pull-request/766)
    * [Pull request #786](https://bitbucket.org/osrf/gazebo/pull-request/786)
    * [Issue #906](https://bitbucket.org/osrf/gazebo/issue/906)
1. Update copyright information
    * [Pull request #771](https://bitbucket.org/osrf/gazebo/pull-request/771)
1. Enable screen dependent tests
    * [Pull request #764](https://bitbucket.org/osrf/gazebo/pull-request/764)
    * [Issue #811](https://bitbucket.org/osrf/gazebo/issue/811)
1. Fix gazebo command line help message
    * [Pull request #775](https://bitbucket.org/osrf/gazebo/pull-request/775)
    * [Issue #898](https://bitbucket.org/osrf/gazebo/issue/898)
1. Fix man page test
    * [Pull request #774](https://bitbucket.org/osrf/gazebo/pull-request/774)
1. Improve load time by reducing calls to RTShader::Update
    * [Pull request #773](https://bitbucket.org/osrf/gazebo/pull-request/773)
    * [Issue #877](https://bitbucket.org/osrf/gazebo/issue/877)
1. Fix joint visualization
    * [Pull request #776](https://bitbucket.org/osrf/gazebo/pull-request/776)
    * [Pull request #802](https://bitbucket.org/osrf/gazebo/pull-request/802)
    * [Issue #464](https://bitbucket.org/osrf/gazebo/issue/464)
1. Add helpers to fix NaN
    * [Pull request #742](https://bitbucket.org/osrf/gazebo/pull-request/742)
1. Fix model resizing via the GUI
    * [Pull request #763](https://bitbucket.org/osrf/gazebo/pull-request/763)
    * [Issue #885](https://bitbucket.org/osrf/gazebo/issue/885)
1. Simplify gzlog test by using sha1
    * [Pull request #781](https://bitbucket.org/osrf/gazebo/pull-request/781)
    * [Issue #837](https://bitbucket.org/osrf/gazebo/issue/837)
1. Enable cppcheck for header files
    * [Pull request #782](https://bitbucket.org/osrf/gazebo/pull-request/782)
    * [Issue #907](https://bitbucket.org/osrf/gazebo/issue/907)
1. Fix broken regression test
    * [Pull request #784](https://bitbucket.org/osrf/gazebo/pull-request/784)
    * [Issue #884](https://bitbucket.org/osrf/gazebo/issue/884)
1. All simbody and dart to pass tests
    * [Pull request #790](https://bitbucket.org/osrf/gazebo/pull-request/790)
    * [Issue #873](https://bitbucket.org/osrf/gazebo/issue/873)
1. Fix camera rotation from SDF
    * [Pull request #789](https://bitbucket.org/osrf/gazebo/pull-request/789)
    * [Issue #920](https://bitbucket.org/osrf/gazebo/issue/920)
1. Fix bitbucket pullrequest command line tool to match new API
    * [Pull request #803](https://bitbucket.org/osrf/gazebo/pull-request/803)
1. Fix transceiver spawn errors in tests
    * [Pull request #811](https://bitbucket.org/osrf/gazebo/pull-request/811)
    * [Pull request #814](https://bitbucket.org/osrf/gazebo/pull-request/814)

### Gazebo 2.0.0 (2013-10-08)
1. Refactor code check tool.
    * [Pull Request #669](https://bitbucket.org/osrf/gazebo/pull-request/669)
1. Added pull request tool for Bitbucket.
    * [Pull Request #670](https://bitbucket.org/osrf/gazebo/pull-request/670)
    * [Pull Request #691](https://bitbucket.org/osrf/gazebo/pull-request/671)
1. New wireless receiver and transmitter sensor models.
    * [Pull Request #644](https://bitbucket.org/osrf/gazebo/pull-request/644)
    * [Pull Request #675](https://bitbucket.org/osrf/gazebo/pull-request/675)
    * [Pull Request #727](https://bitbucket.org/osrf/gazebo/pull-request/727)
1. Audio support using OpenAL.
    * [Pull Request #648](https://bitbucket.org/osrf/gazebo/pull-request/648)
    * [Pull Request #704](https://bitbucket.org/osrf/gazebo/pull-request/704)
1. Simplify command-line parsing of gztopic echo output.
    * [Pull Request #674](https://bitbucket.org/osrf/gazebo/pull-request/674)
    * Resolves: [Issue #795](https://bitbucket.org/osrf/gazebo/issue/795)
1. Use UNIX directories through the user of GNUInstallDirs cmake module.
    * [Pull Request #676](https://bitbucket.org/osrf/gazebo/pull-request/676)
    * [Pull Request #681](https://bitbucket.org/osrf/gazebo/pull-request/681)
1. New GUI interactions for object manipulation.
    * [Pull Request #634](https://bitbucket.org/osrf/gazebo/pull-request/634)
1. Fix for OSX menubar.
    * [Pull Request #677](https://bitbucket.org/osrf/gazebo/pull-request/677)
1. Remove internal SDF directories and dependencies.
    * [Pull Request #680](https://bitbucket.org/osrf/gazebo/pull-request/680)
1. Add minimum version for sdformat.
    * [Pull Request #682](https://bitbucket.org/osrf/gazebo/pull-request/682)
    * Resolves: [Issue #818](https://bitbucket.org/osrf/gazebo/issue/818)
1. Allow different gtest parameter types with ServerFixture
    * [Pull Request #686](https://bitbucket.org/osrf/gazebo/pull-request/686)
    * Resolves: [Issue #820](https://bitbucket.org/osrf/gazebo/issue/820)
1. GUI model scaling when using Bullet.
    * [Pull Request #683](https://bitbucket.org/osrf/gazebo/pull-request/683)
1. Fix typo in cmake config.
    * [Pull Request #694](https://bitbucket.org/osrf/gazebo/pull-request/694)
    * Resolves: [Issue #824](https://bitbucket.org/osrf/gazebo/issue/824)
1. Remove gazebo include subdir from pkgconfig and cmake config.
    * [Pull Request #691](https://bitbucket.org/osrf/gazebo/pull-request/691)
1. Torsional spring demo
    * [Pull Request #693](https://bitbucket.org/osrf/gazebo/pull-request/693)
1. Remove repeated call to SetAxis in Joint.cc
    * [Pull Request #695](https://bitbucket.org/osrf/gazebo/pull-request/695)
    * Resolves: [Issue #823](https://bitbucket.org/osrf/gazebo/issue/823)
1. Add test for rotational joints.
    * [Pull Request #697](https://bitbucket.org/osrf/gazebo/pull-request/697)
    * Resolves: [Issue #820](https://bitbucket.org/osrf/gazebo/issue/820)
1. Fix compilation of tests using Joint base class
    * [Pull Request #701](https://bitbucket.org/osrf/gazebo/pull-request/701)
1. Terrain paging implemented.
    * [Pull Request #687](https://bitbucket.org/osrf/gazebo/pull-request/687)
1. Improve timeout error reporting in ServerFixture
    * [Pull Request #705](https://bitbucket.org/osrf/gazebo/pull-request/705)
1. Fix mouse picking for cases where visuals overlap with the laser
    * [Pull Request #709](https://bitbucket.org/osrf/gazebo/pull-request/709)
1. Fix string literals for OSX
    * [Pull Request #712](https://bitbucket.org/osrf/gazebo/pull-request/712)
    * Resolves: [Issue #803](https://bitbucket.org/osrf/gazebo/issue/803)
1. Support for ENABLE_TESTS_COMPILATION cmake parameter
    * [Pull Request #708](https://bitbucket.org/osrf/gazebo/pull-request/708)
1. Updated system gui plugin
    * [Pull Request #702](https://bitbucket.org/osrf/gazebo/pull-request/702)
1. Fix force torque unit test issue
    * [Pull Request #673](https://bitbucket.org/osrf/gazebo/pull-request/673)
    * Resolves: [Issue #813](https://bitbucket.org/osrf/gazebo/issue/813)
1. Use variables to control auto generation of CFlags
    * [Pull Request #699](https://bitbucket.org/osrf/gazebo/pull-request/699)
1. Remove deprecated functions.
    * [Pull Request #715](https://bitbucket.org/osrf/gazebo/pull-request/715)
1. Fix typo in `Camera.cc`
    * [Pull Request #719](https://bitbucket.org/osrf/gazebo/pull-request/719)
    * Resolves: [Issue #846](https://bitbucket.org/osrf/gazebo/issue/846)
1. Performance improvements
    * [Pull Request #561](https://bitbucket.org/osrf/gazebo/pull-request/561)
1. Fix gripper model.
    * [Pull Request #713](https://bitbucket.org/osrf/gazebo/pull-request/713)
    * Resolves: [Issue #314](https://bitbucket.org/osrf/gazebo/issue/314)
1. First part of Simbody integration
    * [Pull Request #716](https://bitbucket.org/osrf/gazebo/pull-request/716)

## Gazebo 1.9

### Gazebo 1.9.6 (2014-04-29)

1. Refactored inertia ratio reduction for ODE
    * [Pull request #1114](https://bitbucket.org/osrf/gazebo/pull-request/1114)
1. Improved collada loading performance
    * [Pull request #1075](https://bitbucket.org/osrf/gazebo/pull-request/1075)

### Gazebo 1.9.3 (2014-01-10)

1. Add thickness to plane to remove shadow flickering.
    * [Pull request #886](https://bitbucket.org/osrf/gazebo/pull-request/886)
1. Temporary GUI shadow toggle fix.
    * [Issue #925](https://bitbucket.org/osrf/gazebo/issue/925)
    * [Pull request #868](https://bitbucket.org/osrf/gazebo/pull-request/868)
1. Fix memory access bugs with libc++ on mavericks.
    * [Issue #965](https://bitbucket.org/osrf/gazebo/issue/965)
    * [Pull request #857](https://bitbucket.org/osrf/gazebo/pull-request/857)
    * [Pull request #881](https://bitbucket.org/osrf/gazebo/pull-request/881)
1. Replaced printf with cout in gztopic hz.
    * [Issue #969](https://bitbucket.org/osrf/gazebo/issue/969)
    * [Pull request #854](https://bitbucket.org/osrf/gazebo/pull-request/854)
1. Add Dark grey material and fix indentation.
    * [Pull request #851](https://bitbucket.org/osrf/gazebo/pull-request/851)
1. Fixed sonar sensor unit test.
    * [Pull request #848](https://bitbucket.org/osrf/gazebo/pull-request/848)
1. Convergence acceleration and stability tweak to make atlas_v3 stable.
    * [Pull request #845](https://bitbucket.org/osrf/gazebo/pull-request/845)
1. Update gtest to 1.7.0 to resolve problems with libc++.
    * [Issue #947](https://bitbucket.org/osrf/gazebo/issue/947)
    * [Pull request #827](https://bitbucket.org/osrf/gazebo/pull-request/827)
1. Fixed LD_LIBRARY_PATH for plugins.
    * [Issue #957](https://bitbucket.org/osrf/gazebo/issue/957)
    * [Pull request #844](https://bitbucket.org/osrf/gazebo/pull-request/844)
1. Fix transceiver sporadic errors.
    * Backport of [pull request #811](https://bitbucket.org/osrf/gazebo/pull-request/811)
    * [Pull request #836](https://bitbucket.org/osrf/gazebo/pull-request/836)
1. Modified the MsgTest to be deterministic with time checks.
    * [Pull request #843](https://bitbucket.org/osrf/gazebo/pull-request/843)
1. Fixed seg fault in LaserVisual.
    * [Issue #950](https://bitbucket.org/osrf/gazebo/issue/950)
    * [Pull request #832](https://bitbucket.org/osrf/gazebo/pull-request/832)
1. Implemented the option to disable tests that need a working screen to run properly.
    * Backport of [Pull request #764](https://bitbucket.org/osrf/gazebo/pull-request/764)
    * [Pull request #837](https://bitbucket.org/osrf/gazebo/pull-request/837)
1. Cleaned up gazebo shutdown.
    * [Pull request #829](https://bitbucket.org/osrf/gazebo/pull-request/829)
1. Fixed bug associated with loading joint child links.
    * [Issue #943](https://bitbucket.org/osrf/gazebo/issue/943)
    * [Pull request #820](https://bitbucket.org/osrf/gazebo/pull-request/820)

### Gazebo 1.9.2 (2013-11-08)
1. Fix enable/disable sky and clouds from SDF
    * [Pull request #809](https://bitbucket.org/osrf/gazebo/pull-request/809])
1. Fix occasional blank GUI screen on startup
    * [Pull request #815](https://bitbucket.org/osrf/gazebo/pull-request/815])
1. Fix GPU laser when interacting with heightmaps
    * [Pull request #796](https://bitbucket.org/osrf/gazebo/pull-request/796])
1. Added API/ABI checker command line tool
    * [Pull request #765](https://bitbucket.org/osrf/gazebo/pull-request/765])
1. Added gtest version information
    * [Pull request #801](https://bitbucket.org/osrf/gazebo/pull-request/801])
1. Fix GUI world saving
    * [Pull request #806](https://bitbucket.org/osrf/gazebo/pull-request/806])
1. Enable anti-aliasing for camera sensor
    * [Pull request #800](https://bitbucket.org/osrf/gazebo/pull-request/800])
1. Make sensor noise deterministic
    * [Pull request #788](https://bitbucket.org/osrf/gazebo/pull-request/788])
1. Fix build problem
    * [Issue #901](https://bitbucket.org/osrf/gazebo/issue/901)
    * [Pull request #778](https://bitbucket.org/osrf/gazebo/pull-request/778])
1. Fix a typo in Camera.cc
    * [Pull request #720](https://bitbucket.org/osrf/gazebo/pull-request/720])
    * [Issue #846](https://bitbucket.org/osrf/gazebo/issue/846)
1. Fix OSX menu bar
    * [Pull request #688](https://bitbucket.org/osrf/gazebo/pull-request/688])
1. Fix gazebo::init by calling sdf::setFindCallback() before loading the sdf in gzfactory.
    * [Pull request #678](https://bitbucket.org/osrf/gazebo/pull-request/678])
    * [Issue #817](https://bitbucket.org/osrf/gazebo/issue/817)

### Gazebo 1.9.1 (2013-08-20)
* Deprecate header files that require case-sensitive filesystem (e.g. Common.hh, Physics.hh) [https://bitbucket.org/osrf/gazebo/pull-request/638/fix-for-775-deprecate-headers-that-require]
* Initial support for building on Mac OS X [https://bitbucket.org/osrf/gazebo/pull-request/660/osx-support-for-gazebo-19] [https://bitbucket.org/osrf/gazebo/pull-request/657/cmake-fixes-for-osx]
* Fixes for various issues [https://bitbucket.org/osrf/gazebo/pull-request/635/fix-for-issue-792/diff] [https://bitbucket.org/osrf/gazebo/pull-request/628/allow-scoped-and-non-scoped-joint-names-to/diff] [https://bitbucket.org/osrf/gazebo/pull-request/636/fix-build-dependency-in-message-generation/diff] [https://bitbucket.org/osrf/gazebo/pull-request/639/make-the-unversioned-setupsh-a-copy-of-the/diff] [https://bitbucket.org/osrf/gazebo/pull-request/650/added-missing-lib-to-player-client-library/diff] [https://bitbucket.org/osrf/gazebo/pull-request/656/install-gzmode_create-without-sh-suffix/diff]

### Gazebo 1.9.0 (2013-07-23)
* Use external package [sdformat](https://bitbucket.org/osrf/sdformat) for sdf parsing, refactor the `Element::GetValue*` function calls, and deprecate Gazebo's internal sdf parser [https://bitbucket.org/osrf/gazebo/pull-request/627]
* Improved ROS support ([[Tutorials#ROS_Integration |documentation here]]) [https://bitbucket.org/osrf/gazebo/pull-request/559]
* Added Sonar, Force-Torque, and Tactile Pressure sensors [https://bitbucket.org/osrf/gazebo/pull-request/557], [https://bitbucket.org/osrf/gazebo/pull-request/567]
* Add compile-time defaults for environment variables so that sourcing setup.sh is unnecessary in most cases [https://bitbucket.org/osrf/gazebo/pull-request/620]
* Enable user camera to follow objects in client window [https://bitbucket.org/osrf/gazebo/pull-request/603]
* Install protobuf message files for use in custom messages [https://bitbucket.org/osrf/gazebo/pull-request/614]
* Change default compilation flags to improve debugging [https://bitbucket.org/osrf/gazebo/pull-request/617]
* Change to supported relative include paths [https://bitbucket.org/osrf/gazebo/pull-request/594]
* Fix display of laser scans when sensor is rotated [https://bitbucket.org/osrf/gazebo/pull-request/599]

## Gazebo 1.8

### Gazebo 1.8.7 (2013-07-16)
* Fix bug in URDF parsing of Vector3 elements [https://bitbucket.org/osrf/gazebo/pull-request/613]
* Fix compilation errors with newest libraries [https://bitbucket.org/osrf/gazebo/pull-request/615]

### Gazebo 1.8.6 (2013-06-07)
* Fix inertia lumping in the URDF parser[https://bitbucket.org/osrf/gazebo/pull-request/554]
* Fix for ODEJoint CFM damping sign error [https://bitbucket.org/osrf/gazebo/pull-request/586]
* Fix transport memory growth[https://bitbucket.org/osrf/gazebo/pull-request/584]
* Reduce log file data in order to reduce buffer growth that results in out of memory kernel errors[https://bitbucket.org/osrf/gazebo/pull-request/587]

### Gazebo 1.8.5 (2013-06-04)
* Fix Gazebo build for machines without a valid display.[https://bitbucket.org/osrf/gazebo/commits/37f00422eea03365b839a632c1850431ee6a1d67]

### Gazebo 1.8.4 (2013-06-03)
* Fix UDRF to SDF converter so that URDF gazebo extensions are applied to all collisions in a link.[https://bitbucket.org/osrf/gazebo/pull-request/579]
* Prevent transport layer from locking when a gzclient connects to a gzserver over a connection with high latency.[https://bitbucket.org/osrf/gazebo/pull-request/572]
* Improve performance and fix uninitialized conditional jumps.[https://bitbucket.org/osrf/gazebo/pull-request/571]

### Gazebo 1.8.3 (2013-06-03)
* Fix for gzlog hanging when gzserver is not present or not responsive[https://bitbucket.org/osrf/gazebo/pull-request/577]
* Fix occasional segfault when generating log files[https://bitbucket.org/osrf/gazebo/pull-request/575]
* Performance improvement to ODE[https://bitbucket.org/osrf/gazebo/pull-request/556]
* Fix node initialization[https://bitbucket.org/osrf/gazebo/pull-request/570]
* Fix GPU laser Hz rate reduction when sensor moved away from world origin[https://bitbucket.org/osrf/gazebo/pull-request/566]
* Fix incorrect lighting in camera sensors when GPU laser is subscribe to[https://bitbucket.org/osrf/gazebo/pull-request/563]

### Gazebo 1.8.2 (2013-05-28)
* ODE performance improvements[https://bitbucket.org/osrf/gazebo/pull-request/535][https://bitbucket.org/osrf/gazebo/pull-request/537]
* Fixed tests[https://bitbucket.org/osrf/gazebo/pull-request/538][https://bitbucket.org/osrf/gazebo/pull-request/541][https://bitbucket.org/osrf/gazebo/pull-request/542]
* Fixed sinking vehicle bug[https://bitbucket.org/osrf/drcsim/issue/300] in pull-request[https://bitbucket.org/osrf/gazebo/pull-request/538]
* Fix GPU sensor throttling[https://bitbucket.org/osrf/gazebo/pull-request/536]
* Reduce string comparisons for better performance[https://bitbucket.org/osrf/gazebo/pull-request/546]
* Contact manager performance improvements[https://bitbucket.org/osrf/gazebo/pull-request/543]
* Transport performance improvements[https://bitbucket.org/osrf/gazebo/pull-request/548]
* Reduce friction noise[https://bitbucket.org/osrf/gazebo/pull-request/545]

### Gazebo 1.8.1 (2013-05-22)
* Please note that 1.8.1 contains a bug[https://bitbucket.org/osrf/drcsim/issue/300] that causes interpenetration between objects in resting contact to grow slowly.  Please update to 1.8.2 for the patch.
* Added warm starting[https://bitbucket.org/osrf/gazebo/pull-request/529]
* Reduced console output[https://bitbucket.org/osrf/gazebo/pull-request/533]
* Improved off screen rendering performance[https://bitbucket.org/osrf/gazebo/pull-request/530]
* Performance improvements [https://bitbucket.org/osrf/gazebo/pull-request/535] [https://bitbucket.org/osrf/gazebo/pull-request/537]

### Gazebo 1.8.0 (2013-05-17)
* Fixed slider axis [https://bitbucket.org/osrf/gazebo/pull-request/527]
* Fixed heightmap shadows [https://bitbucket.org/osrf/gazebo/pull-request/525]
* Fixed model and canonical link pose [https://bitbucket.org/osrf/gazebo/pull-request/519]
* Fixed OSX message header[https://bitbucket.org/osrf/gazebo/pull-request/524]
* Added zlib compression for logging [https://bitbucket.org/osrf/gazebo/pull-request/515]
* Allow clouds to be disabled in cameras [https://bitbucket.org/osrf/gazebo/pull-request/507]
* Camera rendering performance [https://bitbucket.org/osrf/gazebo/pull-request/528]


## Gazebo 1.7

### Gazebo 1.7.3 (2013-05-08)
* Fixed log cleanup (again) [https://bitbucket.org/osrf/gazebo/pull-request/511/fix-log-cleanup-logic]

### Gazebo 1.7.2 (2013-05-07)
* Fixed log cleanup [https://bitbucket.org/osrf/gazebo/pull-request/506/fix-gzlog-stop-command-line]
* Minor documentation fix [https://bitbucket.org/osrf/gazebo/pull-request/488/minor-documentation-fix]

### Gazebo 1.7.1 (2013-04-19)
* Fixed tests
* IMU sensor receives time stamped data from links
* Fix saving image frames [https://bitbucket.org/osrf/gazebo/pull-request/466/fix-saving-frames/diff]
* Wireframe rendering in GUI [https://bitbucket.org/osrf/gazebo/pull-request/414/allow-rendering-of-models-in-wireframe]
* Improved logging performance [https://bitbucket.org/osrf/gazebo/pull-request/457/improvements-to-gzlog-filter-and-logging]
* Viscous mud model [https://bitbucket.org/osrf/gazebo/pull-request/448/mud-plugin/diff]

## Gazebo 1.6

### Gazebo 1.6.3 (2013-04-15)
* Fixed a [critical SDF bug](https://bitbucket.org/osrf/gazebo/pull-request/451)
* Fixed a [laser offset bug](https://bitbucket.org/osrf/gazebo/pull-request/449)

### Gazebo 1.6.2 (2013-04-14)
* Fix for fdir1 physics property [https://bitbucket.org/osrf/gazebo/pull-request/429/fixes-to-treat-fdir1-better-1-rotate-into/diff]
* Fix for force torque sensor [https://bitbucket.org/osrf/gazebo/pull-request/447]
* SDF documentation fix [https://bitbucket.org/osrf/gazebo/issue/494/joint-axis-reference-frame-doesnt-match]

### Gazebo 1.6.1 (2013-04-05)
* Switch default build type to Release.

### Gazebo 1.6.0 (2013-04-05)
* Improvements to inertia in rubble pile
* Various Bullet integration advances.
* Noise models for ray, camera, and imu sensors.
* SDF 1.4, which accommodates more physics engine parameters and also some sensor noise models.
* Initial support for making movies from within Gazebo.
* Many performance improvements.
* Many bug fixes.
* Progress toward to building on OS X.

## Gazebo 1.5

### Gazebo 1.5.0 (2013-03-11)
* Partial integration of Bullet
  * Includes: cubes, spheres, cylinders, planes, meshes, revolute joints, ray sensors
* GUI Interface for log writing.
* Threaded sensors.
* Multi-camera sensor.

* Fixed the following issues:
 * [https://bitbucket.org/osrf/gazebo/issue/236 Issue #236]
 * [https://bitbucket.org/osrf/gazebo/issue/507 Issue #507]
 * [https://bitbucket.org/osrf/gazebo/issue/530 Issue #530]
 * [https://bitbucket.org/osrf/gazebo/issue/279 Issue #279]
 * [https://bitbucket.org/osrf/gazebo/issue/529 Issue #529]
 * [https://bitbucket.org/osrf/gazebo/issue/239 Issue #239]
 * [https://bitbucket.org/osrf/gazebo/issue/5 Issue #5]

## Gazebo 1.4

### Gazebo 1.4.0 (2013-02-01)
* New Features:
 * GUI elements to display messages from the server.
 * Multi-floor building editor and creator.
 * Improved sensor visualizations.
 * Improved mouse interactions

* Fixed the following issues:
 * [https://bitbucket.org/osrf/gazebo/issue/16 Issue #16]
 * [https://bitbucket.org/osrf/gazebo/issue/142 Issue #142]
 * [https://bitbucket.org/osrf/gazebo/issue/229 Issue #229]
 * [https://bitbucket.org/osrf/gazebo/issue/277 Issue #277]
 * [https://bitbucket.org/osrf/gazebo/issue/291 Issue #291]
 * [https://bitbucket.org/osrf/gazebo/issue/310 Issue #310]
 * [https://bitbucket.org/osrf/gazebo/issue/320 Issue #320]
 * [https://bitbucket.org/osrf/gazebo/issue/329 Issue #329]
 * [https://bitbucket.org/osrf/gazebo/issue/333 Issue #333]
 * [https://bitbucket.org/osrf/gazebo/issue/334 Issue #334]
 * [https://bitbucket.org/osrf/gazebo/issue/335 Issue #335]
 * [https://bitbucket.org/osrf/gazebo/issue/341 Issue #341]
 * [https://bitbucket.org/osrf/gazebo/issue/350 Issue #350]
 * [https://bitbucket.org/osrf/gazebo/issue/384 Issue #384]
 * [https://bitbucket.org/osrf/gazebo/issue/431 Issue #431]
 * [https://bitbucket.org/osrf/gazebo/issue/433 Issue #433]
 * [https://bitbucket.org/osrf/gazebo/issue/453 Issue #453]
 * [https://bitbucket.org/osrf/gazebo/issue/456 Issue #456]
 * [https://bitbucket.org/osrf/gazebo/issue/457 Issue #457]
 * [https://bitbucket.org/osrf/gazebo/issue/459 Issue #459]

## Gazebo 1.3

### Gazebo 1.3.1 (2012-12-14)
* Fixed the following issues:
 * [https://bitbucket.org/osrf/gazebo/issue/297 Issue #297]
* Other bugs fixed:
 * [https://bitbucket.org/osrf/gazebo/pull-request/164/ Fix light bounding box to disable properly when deselected]
 * [https://bitbucket.org/osrf/gazebo/pull-request/169/ Determine correct local IP address, to make remote clients work properly]
 * Various test fixes

### Gazebo 1.3.0 (2012-12-03)
* Fixed the following issues:
 * [https://bitbucket.org/osrf/gazebo/issue/233 Issue #233]
 * [https://bitbucket.org/osrf/gazebo/issue/238 Issue #238]
 * [https://bitbucket.org/osrf/gazebo/issue/2 Issue #2]
 * [https://bitbucket.org/osrf/gazebo/issue/95 Issue #95]
 * [https://bitbucket.org/osrf/gazebo/issue/97 Issue #97]
 * [https://bitbucket.org/osrf/gazebo/issue/90 Issue #90]
 * [https://bitbucket.org/osrf/gazebo/issue/253 Issue #253]
 * [https://bitbucket.org/osrf/gazebo/issue/163 Issue #163]
 * [https://bitbucket.org/osrf/gazebo/issue/91 Issue #91]
 * [https://bitbucket.org/osrf/gazebo/issue/245 Issue #245]
 * [https://bitbucket.org/osrf/gazebo/issue/242 Issue #242]
 * [https://bitbucket.org/osrf/gazebo/issue/156 Issue #156]
 * [https://bitbucket.org/osrf/gazebo/issue/78 Issue #78]
 * [https://bitbucket.org/osrf/gazebo/issue/36 Issue #36]
 * [https://bitbucket.org/osrf/gazebo/issue/104 Issue #104]
 * [https://bitbucket.org/osrf/gazebo/issue/249 Issue #249]
 * [https://bitbucket.org/osrf/gazebo/issue/244 Issue #244]
 * [https://bitbucket.org/osrf/gazebo/issue/36 Issue #36]

* New features:
 * Default camera view changed to look down at the origin from a height of 2 meters at location (5, -5, 2).
 * Record state data using the '-r' command line option, playback recorded state data using the '-p' command line option
 * Adjust placement of lights using the mouse.
 * Reduced the startup time.
 * Added visual reference for GUI mouse movements.
 * SDF version 1.3 released (changes from 1.2 listed below):
     - added `name` to `<camera name="cam_name"/>`
     - added `pose` to `<camera><pose>...</pose></camera>`
     - removed `filename` from `<mesh><filename>...</filename><mesh>`, use uri only.
     - recovered `provide_feedback` under `<joint>`, allowing calling `physics::Joint::GetForceTorque` in plugins.
     - added `imu` under `<sensor>`.

## Gazebo 1.2

### Gazebo 1.2.6 (2012-11-08)
* Fixed a transport issue with the GUI. Fixed saving the world via the GUI. Added more documentation. ([https://bitbucket.org/osrf/gazebo/pull-request/43/fixed-a-transport-issue-with-the-gui-fixed/diff pull request #43])
* Clean up mutex usage. ([https://bitbucket.org/osrf/gazebo/pull-request/54/fix-mutex-in-modellistwidget-using-boost/diff pull request #54])
* Fix OGRE path determination ([https://bitbucket.org/osrf/gazebo/pull-request/58/fix-ogre-paths-so-this-also-works-with/diff pull request #58], [https://bitbucket.org/osrf/gazebo/pull-request/68/fix-ogre-plugindir-determination/diff pull request #68])
* Fixed a couple of crashes and model selection/dragging problems ([https://bitbucket.org/osrf/gazebo/pull-request/59/fixed-a-couple-of-crashes-and-model/diff pull request #59])

### Gazebo 1.2.5 (2012-10-22)
* Step increment update while paused fixed ([https://bitbucket.org/osrf/gazebo/pull-request/45/fix-proper-world-stepinc-count-we-were/diff pull request #45])
* Actually call plugin destructors on shutdown ([https://bitbucket.org/osrf/gazebo/pull-request/51/fixed-a-bug-which-prevent-a-plugin/diff pull request #51])
* Don't crash on bad SDF input ([https://bitbucket.org/osrf/gazebo/pull-request/52/fixed-loading-of-bad-sdf-files/diff pull request #52])
* Fix cleanup of ray sensors on model deletion ([https://bitbucket.org/osrf/gazebo/pull-request/53/deleting-a-model-with-a-ray-sensor-did/diff pull request #53])
* Fix loading / deletion of improperly specified models ([https://bitbucket.org/osrf/gazebo/pull-request/56/catch-when-loading-bad-models-joint/diff pull request #56])

### Gazebo 1.2.4 (10-19-2012:08:00:52)
*  Style fixes ([https://bitbucket.org/osrf/gazebo/pull-request/30/style-fixes/diff pull request #30]).
*  Fix joint position control ([https://bitbucket.org/osrf/gazebo/pull-request/49/fixed-position-joint-control/diff pull request #49])

### Gazebo 1.2.3 (10-16-2012:18:39:54)
*  Disabled selection highlighting due to bug ([https://bitbucket.org/osrf/gazebo/pull-request/44/disabled-selection-highlighting-fixed/diff pull request #44]).
*  Fixed saving a world via the GUI.

### Gazebo 1.2.2 (10-16-2012:15:12:22)
*  Skip search for system install of libccd, use version inside gazebo ([https://bitbucket.org/osrf/gazebo/pull-request/39/skip-search-for-system-install-of-libccd/diff pull request #39]).
*  Fixed sensor initialization race condition ([https://bitbucket.org/osrf/gazebo/pull-request/42/fix-sensor-initializaiton-race-condition pull request #42]).

### Gazebo 1.2.1 (10-15-2012:21:32:55)
*  Properly removed projectors attached to deleted models ([https://bitbucket.org/osrf/gazebo/pull-request/37/remove-projectors-that-are-attached-to/diff pull request #37]).
*  Fix model plugin loading bug ([https://bitbucket.org/osrf/gazebo/pull-request/31/moving-bool-first-in-model-and-world pull request #31]).
*  Fix light insertion and visualization of models prior to insertion ([https://bitbucket.org/osrf/gazebo/pull-request/35/fixed-light-insertion-and-visualization-of/diff pull request #35]).
*  Fixed GUI manipulation of static objects ([https://bitbucket.org/osrf/gazebo/issue/63/moving-static-objects-does-not-move-the issue #63] [https://bitbucket.org/osrf/gazebo/pull-request/38/issue-63-bug-patch-moving-static-objects/diff pull request #38]).
*  Fixed GUI selection bug ([https://bitbucket.org/osrf/gazebo/pull-request/40/fixed-selection-of-multiple-objects-at/diff pull request #40])

### Gazebo 1.2.0 (10-04-2012:20:01:20)
*  Updated GUI: new style, improved mouse controls, and removal of non-functional items.
*  Model database: An online repository of models.
*  Numerous bug fixes
*  APT repository hosted at [http://osrfoundation.org OSRF]
*  Improved process control prevents zombie processes<|MERGE_RESOLUTION|>--- conflicted
+++ resolved
@@ -1,12 +1,10 @@
 ## Gazebo 7.0
 
-<<<<<<< HEAD
 1. Copy visual visibility flags on clone
     * [Pull request #2008](https://bitbucket.org/osrf/gazebo/pull-request/2008)
-=======
+    
 1. Publish camera sensor image size when rendering is not enabled
     * [Pull request #1969](https://bitbucket.org/osrf/gazebo/pull-request/1969)
->>>>>>> abd073b3
 
 1. Added Poissons Ratio and Elastic Modulus for ODE.
     * [Pull request #1974](https://bitbucket.org/osrf/gazebo/pull-request/1974)
