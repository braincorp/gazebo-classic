--- conflicted
+++ resolved
@@ -2,13 +2,11 @@
 
 ## Gazebo 9.x.x (2018-xx-xx)
 
-<<<<<<< HEAD
 1. HarnessPlugin: PIMPL and allow re-attaching
     * [Pull request #2697](https://bitbucket.org/osrf/gazebo/pull-request/2697)
-=======
+
 1. DART: Update contact information also if physics engine is disabled
     * [Pull request #2704](https://bitbucket.org/osrf/gazebo/pull-requests/2704)
->>>>>>> 4f30295c
 
 1. Remove Gazebo 8 deprecations
     * [Pull request #2605](https://bitbucket.org/osrf/gazebo/pull-request/2605)
