## Gazebo 7.0

<<<<<<< HEAD
1. Use opaque pointers for the sensor libraray
    * [Pull request #2022](https://bitbucket.org/osrf/gazebo/pull-request/2022)

=======
1. Implemented private data pointer for the RTShaderSystem class. Minimized shader updates to once per render update.
    * [Pull request #2003](https://bitbucket.org/osrf/gazebo/pull-request/2003)
    
>>>>>>> 0b05d537
1. Updating physics library to use ignition math.
    * [Pull request #2007](https://bitbucket.org/osrf/gazebo/pull-request/2007)

1. Switching to ignition math for the rendering library.
    * [Pull request #1993](https://bitbucket.org/osrf/gazebo/pull-request/1993)
    * [Pull request #1994](https://bitbucket.org/osrf/gazebo/pull-request/1994)

1. Removed deprecations
    * [Pull request #1992]((https://bitbucket.org/osrf/gazebo/pull-request/1992)

1. Add ability to set the pose of a visual from a link.
    * [Pull request #1963](https://bitbucket.org/osrf/gazebo/pull-request/1963)

1. Copy visual visibility flags on clone
    * [Pull request #2008](https://bitbucket.org/osrf/gazebo/pull-request/2008)

1. Publish camera sensor image size when rendering is not enabled
    * [Pull request #1969](https://bitbucket.org/osrf/gazebo/pull-request/1969)

1. Added Poissons Ratio and Elastic Modulus for ODE.
    * [Pull request #1974](https://bitbucket.org/osrf/gazebo/pull-request/1974)

1. Update rest web plugin to publish response messages and display login user name in toolbar.
    * [Pull request #1956](https://bitbucket.org/osrf/gazebo/pull-request/1956)

1. Improve overall speed of log playback. Added new functions to LogPlay.
   Use tinyxml2 for playback.
    * [Pull request #1931](https://bitbucket.org/osrf/gazebo/pull-request/1931)

1. Enter time during log playback
    * [Pull request #2000](https://bitbucket.org/osrf/gazebo/pull-request/2000)

1 Added Ignition Transport dependency.
  * [Pull request #1930](https://bitbucket.org/osrf/gazebo/pull-request/1930)

1. KeyEvent constructor should be in a source file. Removed a few visibility
flags from c functions. Windows did not like `CPPTYPE_*` in
`gazebo/gui/ConfigWidget.cc`, so I replaced it with `TYPE_*`.
    * [Pull request #1943](https://bitbucket.org/osrf/gazebo/pull-request/1943)

1. Added wide angle camera sensor.
    * [Pull request #1866](https://bitbucket.org/osrf/gazebo/pull-request/1866)

1. Change the `near` and `far` members of `gazebo/msgs/logical_camera_sensors.proto` to `near_clip` and `far_clip`
    + [Pull request #1942](https://bitbucket.org/osrf/gazebo/pull-request/1942)

1. Resolve issue #1702
    * [Issue #1702](https://bitbucket.org/osrf/gazebo/issue/1702)
    * [Pull request #1905](https://bitbucket.org/osrf/gazebo/pull-request/1905)
    * [Pull request #1913](https://bitbucket.org/osrf/gazebo/pull-request/1913)
    * [Pull request #1914](https://bitbucket.org/osrf/gazebo/pull-request/1914)

1. Update physics when the world is reset
    * [Pull request #1903](https://bitbucket.org/osrf/gazebo/pull-request/1903)

1. Light and light state for the server side
    * [Pull request #1920](https://bitbucket.org/osrf/gazebo/pull-request/1920)

1. Added tests for WorldState
    * [Pull request #1968](https://bitbucket.org/osrf/gazebo/pull-request/1968)

1. Rename Reset to Reset Time in time widget
    * [Pull request #1892](https://bitbucket.org/osrf/gazebo/pull-request/1892)
    * [Issue #1730](https://bitbucket.org/osrf/gazebo/issue/1730)

1. Set QTestfFxture to verbose
    * [Pull request #1944](https://bitbucket.org/osrf/gazebo/pull-request/1944)
    * [Issue #1756](https://bitbucket.org/osrf/gazebo/issue/1756)

1. Added torsional friction
    * [Pull request #1831](https://bitbucket.org/osrf/gazebo/pull-request/1831)

1. Support loading and spawning nested models
    * [Pull request #1868](https://bitbucket.org/osrf/gazebo/pull-request/1868)
    * [Pull request #1895](https://bitbucket.org/osrf/gazebo/pull-request/1895)

1. Undo user motion commands during simulation, added physics::UserCmdManager and gui::UserCmdHistory.
    * [Pull request #1934](https://bitbucket.org/osrf/gazebo/pull-request/1934)

1. Undo reset commands during simulation, forwarding commands
    * [Pull request #1986](https://bitbucket.org/osrf/gazebo/pull-request/1986)

1. Add function to get the derived scale of a Visual
    * [Pull request #1881](https://bitbucket.org/osrf/gazebo/pull-request/1881)

1. Added EnumIface, which supports iterators over enums.
    * [Pull request #1847](https://bitbucket.org/osrf/gazebo/pull-request/1847)

1. Added RegionEventBoxPlugin - fires events when models enter / exit the region
    * [Pull request #1856](https://bitbucket.org/osrf/gazebo/pull-request/1856)

1. Added tests for checking the playback control via messages.
    * [Pull request #1885](https://bitbucket.org/osrf/gazebo/pull-request/1885)

1. Added LoadArgs() function to ServerFixture for being able to load a server
using the same arguments used in the command line.
    * [Pull request #1874](https://bitbucket.org/osrf/gazebo/pull-request/1874)

1. Added battery class, plugins and test world.
    * [Pull request #1872](https://bitbucket.org/osrf/gazebo/pull-request/1872)

1. Display gearbox and screw joint properties in property tree
    * [Pull request #1838](https://bitbucket.org/osrf/gazebo/pull-request/1838)

1. Set window flags for dialogs and file dialogs
    * [Pull request #1816](https://bitbucket.org/osrf/gazebo/pull-request/1816)

1. Fix minimum window height
   * [Pull request #1977](https://bitbucket.org/osrf/gazebo/pull-request/1977)
   * [Issue #1706](https://bitbucket.org/osrf/gazebo/issue/1706)

1. Fix unadvertising a publisher - only unadvertise topic if it is the last publisher.
   * [Pull request #2005](https://bitbucket.org/osrf/gazebo/pull-request/2005)
   * [Issue #1782](https://bitbucket.org/osrf/gazebo/issue/1782)

1. Log playback GUI for multistep, rewind, forward and seek
    * [Pull request #1791](https://bitbucket.org/osrf/gazebo/pull-request/1791)

1. Added Apply Force/Torque movable text
    * [Pull request #1789](https://bitbucket.org/osrf/gazebo/pull-request/1789)

1. Added cascade parameter (apply to children) for Visual SetMaterial, SetAmbient, SetEmissive, SetSpecular, SetDiffuse, SetTransparency
    * [Pull request #1851](https://bitbucket.org/osrf/gazebo/pull-request/1851)

1. Tweaks to Data Logger, such as multiline text edit for path
    * [Pull request #1800](https://bitbucket.org/osrf/gazebo/pull-request/1800)

1. Added TopToolbar and hide / disable several widgets according to WindowMode
    * [Pull request #1869](https://bitbucket.org/osrf/gazebo/pull-request/1869)

1. Added Visual::IsAncestorOf and Visual::IsDescendantOf
    * [Pull request #1850](https://bitbucket.org/osrf/gazebo/pull-request/1850)

1. Added msgs::PluginFromSDF and tests
    * [Pull request #1858](https://bitbucket.org/osrf/gazebo/pull-request/1858)

1. Added msgs::CollisionFromSDF msgs::SurfaceFromSDF and msgs::FrictionFromSDF
    * [Pull request #1900](https://bitbucket.org/osrf/gazebo/pull-request/1900)

1. Added hotkeys chart dialog
    * [Pull request #1835](https://bitbucket.org/osrf/gazebo/pull-request/1835)

1. Space bar to play / pause
   * [Pull request #2023](https://bitbucket.org/osrf/gazebo/pull-request/2023)
   * [Issue #1798](https://bitbucket.org/osrf/gazebo/issue/1798)

1. Make it possible to create custom ConfigWidgets
    * [Pull request #1861](https://bitbucket.org/osrf/gazebo/pull-request/1861)

1. AddItem / RemoveItem / Clear enum config widgets
    * [Pull request #1878](https://bitbucket.org/osrf/gazebo/pull-request/1878)

1. Make all child ConfigWidgets emit signals.
    * [Pull request #1884](https://bitbucket.org/osrf/gazebo/pull-request/1884)

1. Refactored makers
    * [Pull request #1828](https://bitbucket.org/osrf/gazebo/pull-request/1828)

1. Model editor updates

    1. Make non-editable background models white in model editor
        * [Pull request #1950](https://bitbucket.org/osrf/gazebo/pull-request/1950)

    1. Choose / swap parent and child links in joint inspector
        * [Pull request #1887](https://bitbucket.org/osrf/gazebo/pull-request/1887)
        * [Issue #1500](https://bitbucket.org/osrf/gazebo/issue/1500)

    1. Presets combo box for Vector3 config widget
        * [Pull request #1954](https://bitbucket.org/osrf/gazebo/pull-request/1954)

    1. Added support for more joint types (gearbox and fixed joints).
        * [Pull request #1794](https://bitbucket.org/osrf/gazebo/pull-request/1794)

    1. Added support for selecting links and joints, opening context menu and inspectors in Schematic View.
        * [Pull request #1787](https://bitbucket.org/osrf/gazebo/pull-request/1787)

    1. Color-coded edges in Schematic View to match joint color.
        * [Pull request #1781](https://bitbucket.org/osrf/gazebo/pull-request/1781)

    1. Scale link mass and inertia when a link is scaled
        * [Pull request #1836](https://bitbucket.org/osrf/gazebo/pull-request/1836)

    1. Added icons for child and parent link in joint inspector
        * [Pull request #1953](https://bitbucket.org/osrf/gazebo/pull-request/1953)

    1. Load and save nested models
        * [Pull request #1894](https://bitbucket.org/osrf/gazebo/pull-request/1894)

    1. Display model plugins on the left panel and added model plugin inspector
        * [Pull request #1863](https://bitbucket.org/osrf/gazebo/pull-request/1863)

    1. Context menu and deletion for model plugins
        * [Pull request #1890](https://bitbucket.org/osrf/gazebo/pull-request/1890)

    1. Delete self from inspector
        * [Pull request #1904](https://bitbucket.org/osrf/gazebo/pull-request/1904)
        * [Issue #1543](https://bitbucket.org/osrf/gazebo/issue/1543)

    1. Apply inspector changes in real time and add reset button
        * [Pull request #1945](https://bitbucket.org/osrf/gazebo/pull-request/1945)
        * [Issue #1472](https://bitbucket.org/osrf/gazebo/issue/1472)

    1. Set physics to be paused when exiting model editor mode
        * [Pull request #1893](https://bitbucket.org/osrf/gazebo/pull-request/1893)
        * [Issue #1734](https://bitbucket.org/osrf/gazebo/issue/1734)

    1. Add Insert tab to model editor
        * [Pull request #1924](https://bitbucket.org/osrf/gazebo/pull-request/1924)

    1. Support inserting nested models from model maker
        * [Pull request #1982](https://bitbucket.org/osrf/gazebo/pull-request/1982)

## Gazebo 6.0

### Gazebo 6.5.0 (2015-10-22)

1. Added ability to convert from spherical coordinates to local coordinates.
    * [Pull request #1955](https://bitbucket.org/osrf/gazebo/pull-request/1955)

### Gazebo 6.4.0 (2015-10-14)

1. Fix ABI problem. Make `Sensor::SetPose` function non virtual.
    * [Pull request #1947](https://bitbucket.org/osrf/gazebo/pull-request/1947)

1. Update inertia properties during simulation
    * [Pull request #1909](https://bitbucket.org/osrf/gazebo/pull-requests/1909)
    * [Design document](https://bitbucket.org/osrf/gazebo_design/src/default/inertia_resize/inertia_resize.md)

1. Fix transparency correction for opaque materials
    * [Pull request #1946](https://bitbucket.org/osrf/gazebo/pull-requests/1946/fix-transparency-correction-for-opaque/diff)

### Gazebo 6.3.0 (2015-10-06)

1. Added `Sensor::SetPose` function
    * [Pull request #1935](https://bitbucket.org/osrf/gazebo/pull-request/1935)

### Gazebo 6.2.0 (2015-10-02)

1. Update physics when the world is reset
    * Backport of [pull request #1903](https://bitbucket.org/osrf/gazebo/pull-request/1903)
    * [Pull request #1916](https://bitbucket.org/osrf/gazebo/pull-request/1916)
    * [Issue #101](https://bitbucket.org/osrf/gazebo/issue/101)

1. Added Copy constructor and assignment operator to MouseEvent
    * [Pull request #1855](https://bitbucket.org/osrf/gazebo/pull-request/1855)

### Gazebo 6.1.0 (2015-08-02)

1. Added logical_camera sensor.
    * [Pull request #1845](https://bitbucket.org/osrf/gazebo/pull-request/1845)

1. Added RandomVelocityPlugin, which applies a random velocity to a model's link.
    * [Pull request #1839](https://bitbucket.org/osrf/gazebo/pull-request/1839)

1. Sim events for joint position, velocity and applied force
    * [Pull request #1849](https://bitbucket.org/osrf/gazebo/pull-request/1849)

### Gazebo 6.0.0 (2015-07-27)

1. Added magnetometer sensor. A contribution from Andrew Symington.
    * [Pull request #1788](https://bitbucket.org/osrf/gazebo/pull-request/1788)

1. Added altimeter sensor. A contribution from Andrew Symington.
    * [Pull request #1792](https://bitbucket.org/osrf/gazebo/pull-request/1792)

1. Implement more control options for log playback:
  1. Rewind: The simulation starts from the beginning.
  1. Forward: The simulation jumps to the end of the log file.
  1. Seek: The simulation jumps to a specific point specified by its simulation
  time.
      * [Pull request #1737](https://bitbucket.org/osrf/gazebo/pull-request/1737)

1. Added Gazebo splash screen
    * [Pull request #1745](https://bitbucket.org/osrf/gazebo/pull-request/1745)

1. Added a transporter plugin which allows models to move from one location
   to another based on their location and the location of transporter pads.
    * [Pull request #1738](https://bitbucket.org/osrf/gazebo/pull-request/1738)

1. Implement forward/backwards multi-step for log playback. Now, the semantics
of a multi-step while playing back a log session are different from a multi-step
during a live simulation. While playback, a multi-step simulates all the
intermediate steps as before, but the client only perceives a single step.
E.g: You have a log file containing a 1 hour simulation session. You want to
jump to the minute 00H::30M::00S to check a specific aspect of the simulation.
You should not see continuous updates until minute 00H:30M:00S. Instead, you
should visualize a single jump to the specific instant of the simulation that
you are interested.
    * [Pull request #1623](https://bitbucket.org/osrf/gazebo/pull-request/1623)

1. Added browse button to log record dialog.
    * [Pull request #1719](https://bitbucket.org/osrf/gazebo/pull-request/1719)

1. Improved SVG support: arcs in paths, and contours made of multiple paths.
    * [Pull request #1608](https://bitbucket.org/osrf/gazebo/pull-request/1608)

1. Added simulation iterations to the world state.
    * [Pull request #1722](https://bitbucket.org/osrf/gazebo/pull-request/1722)

1. Added multiple LiftDrag plugins to the cessna_demo.world to allow the Cessna
C-172 model to fly.
    * [Pull request #1715](https://bitbucket.org/osrf/gazebo/pull-request/1715)

1. Added a plugin to control a Cessna C-172 via messages (CessnaPlugin), and a
GUI plugin to test this functionality with the keyboard (CessnaGUIPlugin). Added
world with the Cessna model and the two previous plugins loaded
(cessna_demo.world).
    * [Pull request #1712](https://bitbucket.org/osrf/gazebo/pull-request/1712)

1. Added world with OSRF building and an elevator
    * [Pull request #1697](https://bitbucket.org/osrf/gazebo/pull-request/1697)

1. Fixed collide bitmask by changing default value from 0x1 to 0xffff.
    * [Pull request #1696](https://bitbucket.org/osrf/gazebo/pull-request/1696)

1. Added a plugin to control an elevator (ElevatorPlugin), and an OccupiedEvent plugin that sends a message when a model is within a specified region.
    * [Pull request #1694](https://bitbucket.org/osrf/gazebo/pull-request/1694)
    * [Pull request #1775](https://bitbucket.org/osrf/gazebo/pull-request/1775)

1. Added Layers tab and meta information for visuals.
    * [Pull request #1674](https://bitbucket.org/osrf/gazebo/pull-request/1674)

1. Added countdown behavior for common::Timer and exposed the feature in TimerGUIPlugin.
    * [Pull request #1690](https://bitbucket.org/osrf/gazebo/pull-request/1690)

1. Added BuoyancyPlugin for simulating the buoyancy of an object in a column of fluid.
    * [Pull request #1622](https://bitbucket.org/osrf/gazebo/pull-request/1622)

1. Added ComputeVolume function for simple shape subclasses of Shape.hh.
    * [Pull request #1605](https://bitbucket.org/osrf/gazebo/pull-request/1605)

1. Add option to parallelize the ODE quickstep constraint solver,
which solves an LCP twice with different parameters in order
to corrected for position projection errors.
    * [Pull request #1561](https://bitbucket.org/osrf/gazebo/pull-request/1561)

1. Get/Set user camera pose in GUI.
    * [Pull request #1649](https://bitbucket.org/osrf/gazebo/pull-request/1649)
    * [Issue #1595](https://bitbucket.org/osrf/gazebo/issue/1595)

1. Added ViewAngleWidget, removed hard-coded reset view and removed MainWindow::Reset(). Also added GLWidget::GetSelectedVisuals().
    * [Pull request #1768](https://bitbucket.org/osrf/gazebo/pull-request/1768)
    * [Issue #1507](https://bitbucket.org/osrf/gazebo/issue/1507)

1. Windows support. This consists mostly of numerous small changes to support
compilation on Windows.
    * [Pull request #1616](https://bitbucket.org/osrf/gazebo/pull-request/1616)
    * [Pull request #1618](https://bitbucket.org/osrf/gazebo/pull-request/1618)
    * [Pull request #1620](https://bitbucket.org/osrf/gazebo/pull-request/1620)
    * [Pull request #1625](https://bitbucket.org/osrf/gazebo/pull-request/1625)
    * [Pull request #1626](https://bitbucket.org/osrf/gazebo/pull-request/1626)
    * [Pull request #1627](https://bitbucket.org/osrf/gazebo/pull-request/1627)
    * [Pull request #1628](https://bitbucket.org/osrf/gazebo/pull-request/1628)
    * [Pull request #1629](https://bitbucket.org/osrf/gazebo/pull-request/1629)
    * [Pull request #1630](https://bitbucket.org/osrf/gazebo/pull-request/1630)
    * [Pull request #1631](https://bitbucket.org/osrf/gazebo/pull-request/1631)
    * [Pull request #1632](https://bitbucket.org/osrf/gazebo/pull-request/1632)
    * [Pull request #1633](https://bitbucket.org/osrf/gazebo/pull-request/1633)
    * [Pull request #1635](https://bitbucket.org/osrf/gazebo/pull-request/1635)
    * [Pull request #1637](https://bitbucket.org/osrf/gazebo/pull-request/1637)
    * [Pull request #1639](https://bitbucket.org/osrf/gazebo/pull-request/1639)
    * [Pull request #1647](https://bitbucket.org/osrf/gazebo/pull-request/1647)
    * [Pull request #1650](https://bitbucket.org/osrf/gazebo/pull-request/1650)
    * [Pull request #1651](https://bitbucket.org/osrf/gazebo/pull-request/1651)
    * [Pull request #1653](https://bitbucket.org/osrf/gazebo/pull-request/1653)
    * [Pull request #1654](https://bitbucket.org/osrf/gazebo/pull-request/1654)
    * [Pull request #1657](https://bitbucket.org/osrf/gazebo/pull-request/1657)
    * [Pull request #1658](https://bitbucket.org/osrf/gazebo/pull-request/1658)
    * [Pull request #1659](https://bitbucket.org/osrf/gazebo/pull-request/1659)
    * [Pull request #1660](https://bitbucket.org/osrf/gazebo/pull-request/1660)
    * [Pull request #1661](https://bitbucket.org/osrf/gazebo/pull-request/1661)
    * [Pull request #1669](https://bitbucket.org/osrf/gazebo/pull-request/1669)
    * [Pull request #1670](https://bitbucket.org/osrf/gazebo/pull-request/1670)
    * [Pull request #1672](https://bitbucket.org/osrf/gazebo/pull-request/1672)
    * [Pull request #1682](https://bitbucket.org/osrf/gazebo/pull-request/1682)
    * [Pull request #1683](https://bitbucket.org/osrf/gazebo/pull-request/1683)

1. Install `libgazebo_server_fixture`. This will facilitate tests external to the main gazebo repository. See `examples/stand_alone/test_fixture`.
    * [Pull request #1606](https://bitbucket.org/osrf/gazebo/pull-request/1606)

1. Laser visualization renders light blue for rays that do not hit obstacles, and dark blue for other rays.
    * [Pull request #1607](https://bitbucket.org/osrf/gazebo/pull-request/1607)
    * [Issue #1576](https://bitbucket.org/osrf/gazebo/issue/1576)

1. Add VisualType enum to Visual and clean up visuals when entity is deleted.
    * [Pull request #1614](https://bitbucket.org/osrf/gazebo/pull-request/1614)

1. Alert user of connection problems when using the REST service plugin
    * [Pull request #1655](https://bitbucket.org/osrf/gazebo/pull-request/1655)
    * [Issue #1574](https://bitbucket.org/osrf/gazebo/issue/1574)

1. ignition-math is now a dependency.
    + [http://ignitionrobotics.org/libraries/math](http://ignitionrobotics.org/libraries/math)
    + [Gazebo::math migration](https://bitbucket.org/osrf/gazebo/src/583edbeb90759d43d994cc57c0797119dd6d2794/ign-math-migration.md)

1. Detect uuid library during compilation.
    * [Pull request #1655](https://bitbucket.org/osrf/gazebo/pull-request/1655)
    * [Issue #1572](https://bitbucket.org/osrf/gazebo/issue/1572)

1. New accessors in LogPlay class.
    * [Pull request #1577](https://bitbucket.org/osrf/gazebo/pull-request/1577)

1. Added a plugin to send messages to an existing website.
   Added gui::MainWindow::AddMenu and msgs/rest_error, msgs/rest_login, msgs rest/post
    * [Pull request #1524](https://bitbucket.org/osrf/gazebo/pull-request/1524)

1. Fix deprecation warnings when using SDFormat 3.0.2, 3.0.3 prereleases
    * [Pull request #1568](https://bitbucket.org/osrf/gazebo/pull-request/1568)

1. Use GAZEBO_CFLAGS or GAZEBO_CXX_FLAGS in CMakeLists.txt for example plugins
    * [Pull request #1573](https://bitbucket.org/osrf/gazebo/pull-request/1573)

1. Added Link::OnWrenchMsg subscriber with test
    * [Pull request #1582](https://bitbucket.org/osrf/gazebo/pull-request/1582)

1. Show/hide GUI overlays using the menu bar.
    * [Pull request #1555](https://bitbucket.org/osrf/gazebo/pull-request/1555)

1. Added world origin indicator rendering::OriginVisual.
    * [Pull request #1700](https://bitbucket.org/osrf/gazebo/pull-request/1700)

1. Show/hide toolbars using the menu bars and shortcut.
   Added MainWindow::CloneAction.
   Added Window menu to Model Editor.
    * [Pull request #1584](https://bitbucket.org/osrf/gazebo/pull-request/1584)

1. Added event to show/hide toolbars.
    * [Pull request #1707](https://bitbucket.org/osrf/gazebo/pull-request/1707)

1. Added optional start/stop/reset buttons to timer GUI plugin.
    * [Pull request #1576](https://bitbucket.org/osrf/gazebo/pull-request/1576)

1. Timer GUI Plugin: Treat negative positions as positions from the ends
    * [Pull request #1703](https://bitbucket.org/osrf/gazebo/pull-request/1703)

1. Added Visual::GetDepth() and Visual::GetNthAncestor()
    * [Pull request #1613](https://bitbucket.org/osrf/gazebo/pull-request/1613)

1. Added a context menu for links
    * [Pull request #1589](https://bitbucket.org/osrf/gazebo/pull-request/1589)

1. Separate TimePanel's display into TimeWidget and LogPlayWidget.
    * [Pull request #1564](https://bitbucket.org/osrf/gazebo/pull-request/1564)

1. Display confirmation message after log is saved
    * [Pull request #1646](https://bitbucket.org/osrf/gazebo/pull-request/1646)

1. Added LogPlayView to display timeline and LogPlaybackStatistics message type.
    * [Pull request #1724](https://bitbucket.org/osrf/gazebo/pull-request/1724)

1. Added Time::FormattedString and removed all other FormatTime functions.
    * [Pull request #1710](https://bitbucket.org/osrf/gazebo/pull-request/1710)

1. Added support for Oculus DK2
    * [Pull request #1526](https://bitbucket.org/osrf/gazebo/pull-request/1526)

1. Use collide_bitmask from SDF to perform collision filtering
    * [Pull request #1470](https://bitbucket.org/osrf/gazebo/pull-request/1470)

1. Pass Coulomb surface friction parameters to DART.
    * [Pull request #1420](https://bitbucket.org/osrf/gazebo/pull-request/1420)

1. Added ModelAlign::SetHighlighted
    * [Pull request #1598](https://bitbucket.org/osrf/gazebo/pull-request/1598)

1. Added various Get functions to Visual. Also added a ConvertGeometryType function to msgs.
    * [Pull request #1402](https://bitbucket.org/osrf/gazebo/pull-request/1402)

1. Get and Set visibility of SelectionObj's handles, with unit test.
    * [Pull request #1417](https://bitbucket.org/osrf/gazebo/pull-request/1417)

1. Set material of SelectionObj's handles.
    * [Pull request #1472](https://bitbucket.org/osrf/gazebo/pull-request/1472)

1. Add SelectionObj::Fini with tests and make Visual::Fini virtual
    * [Pull request #1685](https://bitbucket.org/osrf/gazebo/pull-request/1685)

1. Allow link selection with the mouse if parent model already selected.
    * [Pull request #1409](https://bitbucket.org/osrf/gazebo/pull-request/1409)

1. Added ModelRightMenu::EntityTypes.
    * [Pull request #1414](https://bitbucket.org/osrf/gazebo/pull-request/1414)

1. Scale joint visuals according to link size.
    * [Pull request #1591](https://bitbucket.org/osrf/gazebo/pull-request/1591)
    * [Issue #1563](https://bitbucket.org/osrf/gazebo/issue/1563)

1. Added Gazebo/CoM material.
    * [Pull request #1439](https://bitbucket.org/osrf/gazebo/pull-request/1439)

1. Added arc parameter to MeshManager::CreateTube
    * [Pull request #1436](https://bitbucket.org/osrf/gazebo/pull-request/1436)

1. Added View Inertia and InertiaVisual, changed COMVisual to sphere proportional to mass.
    * [Pull request #1445](https://bitbucket.org/osrf/gazebo/pull-request/1445)

1. Added View Link Frame and LinkFrameVisual. Visual::SetTransparency goes into texture_unit.
    * [Pull request #1762](https://bitbucket.org/osrf/gazebo/pull-request/1762)
    * [Issue #853](https://bitbucket.org/osrf/gazebo/issue/853)

1. Changed the position of Save and Cancel buttons on editor dialogs
    * [Pull request #1442](https://bitbucket.org/osrf/gazebo/pull-request/1442)
    * [Issue #1377](https://bitbucket.org/osrf/gazebo/issue/1377)

1. Fixed Visual material updates
    * [Pull request #1454](https://bitbucket.org/osrf/gazebo/pull-request/1454)
    * [Issue #1455](https://bitbucket.org/osrf/gazebo/issue/1455)

1. Added Matrix3::Inverse() and tests
    * [Pull request #1481](https://bitbucket.org/osrf/gazebo/pull-request/1481)

1. Implemented AddLinkForce for ODE.
    * [Pull request #1456](https://bitbucket.org/osrf/gazebo/pull-request/1456)

1. Updated ConfigWidget class to parse enum values.
    * [Pull request #1518](https://bitbucket.org/osrf/gazebo/pull-request/1518)

1. Added PresetManager to physics libraries and corresponding integration test.
    * [Pull request #1471](https://bitbucket.org/osrf/gazebo/pull-request/1471)

1. Sync name and location on SaveDialog.
    * [Pull request #1563](https://bitbucket.org/osrf/gazebo/pull-request/1563)

1. Added Apply Force/Torque dialog
    * [Pull request #1600](https://bitbucket.org/osrf/gazebo/pull-request/1600)

1. Added Apply Force/Torque visuals
    * [Pull request #1619](https://bitbucket.org/osrf/gazebo/pull-request/1619)

1. Added Apply Force/Torque OnMouseRelease and ActivateWindow
    * [Pull request #1699](https://bitbucket.org/osrf/gazebo/pull-request/1699)

1. Added Apply Force/Torque mouse interactions, modes, activation
    * [Pull request #1731](https://bitbucket.org/osrf/gazebo/pull-request/1731)

1. Added inertia pose getter for COMVisual and COMVisual_TEST
    * [Pull request #1581](https://bitbucket.org/osrf/gazebo/pull-request/1581)

1. Model editor updates
    1. Joint preview using JointVisuals.
        * [Pull request #1369](https://bitbucket.org/osrf/gazebo/pull-request/1369)

    1. Added inspector for configuring link, visual, and collision properties.
        * [Pull request #1408](https://bitbucket.org/osrf/gazebo/pull-request/1408)

    1. Saving, exiting, generalizing SaveDialog.
        * [Pull request #1401](https://bitbucket.org/osrf/gazebo/pull-request/1401)

    1. Inspectors redesign
        * [Pull request #1586](https://bitbucket.org/osrf/gazebo/pull-request/1586)

    1. Edit existing model.
        * [Pull request #1425](https://bitbucket.org/osrf/gazebo/pull-request/1425)

    1. Add joint inspector to link's context menu.
        * [Pull request #1449](https://bitbucket.org/osrf/gazebo/pull-request/1449)
        * [Issue #1443](https://bitbucket.org/osrf/gazebo/issue/1443)

    1. Added button to select mesh file on inspector.
        * [Pull request #1460](https://bitbucket.org/osrf/gazebo/pull-request/1460)
        * [Issue #1450](https://bitbucket.org/osrf/gazebo/issue/1450)

    1. Renamed Part to Link.
        * [Pull request #1478](https://bitbucket.org/osrf/gazebo/pull-request/1478)

    1. Fix snapping inside editor.
        * [Pull request #1489](https://bitbucket.org/osrf/gazebo/pull-request/1489)
        * [Issue #1457](https://bitbucket.org/osrf/gazebo/issue/1457)

    1. Moved DataLogger from Window menu to the toolbar and moved screenshot button to the right.
        * [Pull request #1665](https://bitbucket.org/osrf/gazebo/pull-request/1665)

    1. Keep loaded model's name.
        * [Pull request #1516](https://bitbucket.org/osrf/gazebo/pull-request/1516)
        * [Issue #1504](https://bitbucket.org/osrf/gazebo/issue/1504)

    1. Added ExtrudeDialog.
        * [Pull request #1483](https://bitbucket.org/osrf/gazebo/pull-request/1483)

    1. Hide time panel inside editor and keep main window's paused state.
        * [Pull request #1500](https://bitbucket.org/osrf/gazebo/pull-request/1500)

    1. Fixed pose issues and added ModelCreator_TEST.
        * [Pull request #1509](https://bitbucket.org/osrf/gazebo/pull-request/1509)
        * [Issue #1497](https://bitbucket.org/osrf/gazebo/issue/1497)
        * [Issue #1509](https://bitbucket.org/osrf/gazebo/issue/1509)

    1. Added list of links and joints.
        * [Pull request #1515](https://bitbucket.org/osrf/gazebo/pull-request/1515)
        * [Issue #1418](https://bitbucket.org/osrf/gazebo/issue/1418)

    1. Expose API to support adding items to the palette.
        * [Pull request #1565](https://bitbucket.org/osrf/gazebo/pull-request/1565)

    1. Added menu for toggling joint visualization
        * [Pull request #1551](https://bitbucket.org/osrf/gazebo/pull-request/1551)
        * [Issue #1483](https://bitbucket.org/osrf/gazebo/issue/1483)

    1. Add schematic view to model editor
        * [Pull request #1562](https://bitbucket.org/osrf/gazebo/pull-request/1562)

1. Building editor updates
    1. Make palette tips tooltip clickable to open.
        * [Pull request #1519](https://bitbucket.org/osrf/gazebo/pull-request/1519)
        * [Issue #1370](https://bitbucket.org/osrf/gazebo/issue/1370)

    1. Add measurement unit to building inspectors.
        * [Pull request #1741](https://bitbucket.org/osrf/gazebo/pull-request/1741)
        * [Issue #1363](https://bitbucket.org/osrf/gazebo/issue/1363)

    1. Add `BaseInspectorDialog` as a base class for inspectors.
        * [Pull request #1749](https://bitbucket.org/osrf/gazebo/pull-request/1749)

## Gazebo 5.0

### Gazebo 5.x.x

### Gazebo 5.2.0 (2015-10-02)

1. Initialize sigact struct fields that valgrind said were being used uninitialized
    * [Pull request #1809](https://bitbucket.org/osrf/gazebo/pull-request/1809)

1. Add missing ogre includes to ensure macros are properly defined
    * [Pull request #1813](https://bitbucket.org/osrf/gazebo/pull-request/1813)

1. Use ToSDF functions to simplify physics_friction test
    * [Pull request #1808](https://bitbucket.org/osrf/gazebo/pull-request/1808)

1. Added lines to laser sensor visualization
    * [Pull request #1742](https://bitbucket.org/osrf/gazebo/pull-request/1742)
    * [Issue #935](https://bitbucket.org/osrf/gazebo/issue/935)

1. Fix BulletSliderJoint friction for bullet 2.83
    * [Pull request #1686](https://bitbucket.org/osrf/gazebo/pull-request/1686)

1. Fix heightmap model texture loading.
    * [Pull request #1592](https://bitbucket.org/osrf/gazebo/pull-request/1592)

1. Disable failing pr2 test for dart
    * [Pull request #1540](https://bitbucket.org/osrf/gazebo/pull-request/1540)
    * [Issue #1435](https://bitbucket.org/osrf/gazebo/issue/1435)

### Gazebo 5.1.0 (2015-03-20)
1. Backport pull request #1527 (FindOGRE.cmake for non-Debian systems)
  * [Pull request #1532](https://bitbucket.org/osrf/gazebo/pull-request/1532)

1. Respect system cflags when not using USE_UPSTREAM_CFLAGS
  * [Pull request #1531](https://bitbucket.org/osrf/gazebo/pull-request/1531)

1. Allow light manipulation
  * [Pull request #1529](https://bitbucket.org/osrf/gazebo/pull-request/1529)

1. Allow sdformat 2.3.1+ or 3+ and fix tests
  * [Pull request #1484](https://bitbucket.org/osrf/gazebo/pull-request/1484)

1. Add Link::GetWorldAngularMomentum function and test.
  * [Pull request #1482](https://bitbucket.org/osrf/gazebo/pull-request/1482)

1. Preserve previous GAZEBO_MODEL_PATH values when sourcing setup.sh
  * [Pull request #1430](https://bitbucket.org/osrf/gazebo/pull-request/1430)

1. Implement Coulomb joint friction for DART
  * [Pull request #1427](https://bitbucket.org/osrf/gazebo/pull-request/1427)
  * [Issue #1281](https://bitbucket.org/osrf/gazebo/issue/1281)

1. Fix simple shape normals.
    * [Pull request #1477](https://bitbucket.org/osrf/gazebo/pull-request/1477)
    * [Issue #1369](https://bitbucket.org/osrf/gazebo/issue/1369)

1. Use Msg-to-SDF conversion functions in tests, add ServerFixture::SpawnModel(msgs::Model).
    * [Pull request #1466](https://bitbucket.org/osrf/gazebo/pull-request/1466)

1. Added Model Msg-to-SDF conversion functions and test.
    * [Pull request #1429](https://bitbucket.org/osrf/gazebo/pull-request/1429)

1. Added Joint Msg-to-SDF conversion functions and test.
    * [Pull request #1419](https://bitbucket.org/osrf/gazebo/pull-request/1419)

1. Added Visual, Material Msg-to-SDF conversion functions and ShaderType to string conversion functions.
    * [Pull request #1415](https://bitbucket.org/osrf/gazebo/pull-request/1415)

1. Implement Coulomb joint friction for BulletSliderJoint
  * [Pull request #1452](https://bitbucket.org/osrf/gazebo/pull-request/1452)
  * [Issue #1348](https://bitbucket.org/osrf/gazebo/issue/1348)

### Gazebo 5.0.0 (2015-01-27)
1. Support for using [digital elevation maps](http://gazebosim.org/tutorials?tut=dem) has been added to debian packages.

1. C++11 support (C++11 compatible compiler is now required)
    * [Pull request #1340](https://bitbucket.org/osrf/gazebo/pull-request/1340)

1. Implemented private data pointer for the World class.
    * [Pull request #1383](https://bitbucket.org/osrf/gazebo/pull-request/1383)

1. Implemented private data pointer for the Scene class.
    * [Pull request #1385](https://bitbucket.org/osrf/gazebo/pull-request/1385)

1. Added a events::Event::resetWorld event that is triggered when World::Reset is called.
    * [Pull request #1332](https://bitbucket.org/osrf/gazebo/pull-request/1332)
    * [Issue #1375](https://bitbucket.org/osrf/gazebo/issue/1375)

1. Fixed `math::Box::GetCenter` functionality.
    * [Pull request #1278](https://bitbucket.org/osrf/gazebo/pull-request/1278)
    * [Issue #1327](https://bitbucket.org/osrf/gazebo/issue/1327)

1. Added a GUI timer plugin that facilitates the display and control a timer inside the Gazebo UI.
    * [Pull request #1270](https://bitbucket.org/osrf/gazebo/pull-request/1270)

1. Added ability to load plugins via SDF.
    * [Pull request #1261](https://bitbucket.org/osrf/gazebo/pull-request/1261)

1. Added GUIEvent to hide/show the left GUI pane.
    * [Pull request #1269](https://bitbucket.org/osrf/gazebo/pull-request/1269)

1. Modified KeyEventHandler and GLWidget so that hotkeys can be suppressed by custom KeyEvents set up by developers
    * [Pull request #1251](https://bitbucket.org/osrf/gazebo/pull-request/1251)

1. Added ability to read the directory where the log files are stored.
    * [Pull request #1277](https://bitbucket.org/osrf/gazebo/pull-request/1277)

1. Implemented a simulation cloner
    * [Pull request #1180](https://bitbucket.org/osrf/gazebo/pull-request/1180/clone-a-simulation)

1. Added GUI overlay plugins. Users can now write a Gazebo + QT plugin that displays widgets over the render window.
  * [Pull request #1181](https://bitbucket.org/osrf/gazebo/pull-request/1181)

1. Change behavior of Joint::SetVelocity, add Joint::SetVelocityLimit(unsigned int, double)
  * [Pull request #1218](https://bitbucket.org/osrf/gazebo/pull-request/1218)
  * [Issue #964](https://bitbucket.org/osrf/gazebo/issue/964)

1. Implement Coulomb joint friction for ODE
  * [Pull request #1221](https://bitbucket.org/osrf/gazebo/pull-request/1221)
  * [Issue #381](https://bitbucket.org/osrf/gazebo/issue/381)

1. Implement Coulomb joint friction for BulletHingeJoint
  * [Pull request #1317](https://bitbucket.org/osrf/gazebo/pull-request/1317)
  * [Issue #1348](https://bitbucket.org/osrf/gazebo/issue/1348)

1. Implemented camera lens distortion.
  * [Pull request #1213](https://bitbucket.org/osrf/gazebo/pull-request/1213)

1. Kill rogue gzservers left over from failed INTEGRATION_world_clone tests
   and improve robustness of `UNIT_gz_TEST`
  * [Pull request #1232](https://bitbucket.org/osrf/gazebo/pull-request/1232)
  * [Issue #1299](https://bitbucket.org/osrf/gazebo/issue/1299)

1. Added RenderWidget::ShowToolbar to toggle visibility of top toolbar.
  * [Pull request #1248](https://bitbucket.org/osrf/gazebo/pull-request/1248)

1. Fix joint axis visualization.
  * [Pull request #1258](https://bitbucket.org/osrf/gazebo/pull-request/1258)

1. Change UserCamera view control via joysticks. Clean up rate control vs. pose control.
   see UserCamera::OnJoyPose and UserCamera::OnJoyTwist. Added view twist control toggle
   with joystick button 1.
  * [Pull request #1249](https://bitbucket.org/osrf/gazebo/pull-request/1249)

1. Added RenderWidget::GetToolbar to get the top toolbar and change its actions on ModelEditor.
    * [Pull request #1263](https://bitbucket.org/osrf/gazebo/pull-request/1263)

1. Added accessor for MainWindow graphical widget to GuiIface.
    * [Pull request #1250](https://bitbucket.org/osrf/gazebo/pull-request/1250)

1. Added a ConfigWidget class that takes in a google protobuf message and generates widgets for configuring the fields in the message
    * [Pull request #1285](https://bitbucket.org/osrf/gazebo/pull-request/1285)

1. Added GLWidget::OnModelEditor when model editor is triggered, and MainWindow::OnEditorGroup to manually uncheck editor actions.
    * [Pull request #1283](https://bitbucket.org/osrf/gazebo/pull-request/1283)

1. Added Collision, Geometry, Inertial, Surface Msg-to-SDF conversion functions.
    * [Pull request #1315](https://bitbucket.org/osrf/gazebo/pull-request/1315)

1. Added "button modifier" fields (control, shift, and alt) to common::KeyEvent.
    * [Pull request #1325](https://bitbucket.org/osrf/gazebo/pull-request/1325)

1. Added inputs for environment variable GAZEBO_GUI_INI_FILE for reading a custom .ini file.
    * [Pull request #1252](https://bitbucket.org/osrf/gazebo/pull-request/1252)

1. Fixed crash on "permission denied" bug, added insert_model integration test.
    * [Pull request #1329](https://bitbucket.org/osrf/gazebo/pull-request/1329/)

1. Enable simbody joint tests, implement `SimbodyJoint::GetParam`, create
   `Joint::GetParam`, fix bug in `BulletHingeJoint::SetParam`.
    * [Pull request #1404](https://bitbucket.org/osrf/gazebo/pull-request/1404/)

1. Building editor updates
    1. Fixed inspector resizing.
        * [Pull request #1230](https://bitbucket.org/osrf/gazebo/pull-request/1230)
        * [Issue #395](https://bitbucket.org/osrf/gazebo/issue/395)

    1. Doors and windows move proportionally with wall.
        * [Pull request #1231](https://bitbucket.org/osrf/gazebo/pull-request/1231)
        * [Issue #368](https://bitbucket.org/osrf/gazebo/issue/368)

    1. Inspector dialogs stay on top.
        * [Pull request #1229](https://bitbucket.org/osrf/gazebo/pull-request/1229)
        * [Issue #417](https://bitbucket.org/osrf/gazebo/issue/417)

    1. Make model name editable on palette.
        * [Pull request #1239](https://bitbucket.org/osrf/gazebo/pull-request/1239)

    1. Import background image and improve add/delete levels.
        * [Pull request #1214](https://bitbucket.org/osrf/gazebo/pull-request/1214)
        * [Issue #422](https://bitbucket.org/osrf/gazebo/issue/422)
        * [Issue #361](https://bitbucket.org/osrf/gazebo/issue/361)

    1. Fix changing draw mode.
        * [Pull request #1233](https://bitbucket.org/osrf/gazebo/pull-request/1233)
        * [Issue #405](https://bitbucket.org/osrf/gazebo/issue/405)

    1. Tips on palette's top-right corner.
        * [Pull request #1241](https://bitbucket.org/osrf/gazebo/pull-request/1241)

    1. New buttons and layout for the palette.
        * [Pull request #1242](https://bitbucket.org/osrf/gazebo/pull-request/1242)

    1. Individual wall segments instead of polylines.
        * [Pull request #1246](https://bitbucket.org/osrf/gazebo/pull-request/1246)
        * [Issue #389](https://bitbucket.org/osrf/gazebo/issue/389)
        * [Issue #415](https://bitbucket.org/osrf/gazebo/issue/415)

    1. Fix exiting and saving, exiting when there's nothing drawn, fix text on popups.
        * [Pull request #1296](https://bitbucket.org/osrf/gazebo/pull-request/1296)

    1. Display measure for selected wall segment.
        * [Pull request #1291](https://bitbucket.org/osrf/gazebo/pull-request/1291)
        * [Issue #366](https://bitbucket.org/osrf/gazebo/issue/366)

    1. Highlight selected item's 3D visual.
        * [Pull request #1292](https://bitbucket.org/osrf/gazebo/pull-request/1292)

    1. Added color picker to inspector dialogs.
        * [Pull request #1298](https://bitbucket.org/osrf/gazebo/pull-request/1298)

    1. Snapping on by default, off holding Shift. Improved snapping.
        * [Pull request #1304](https://bitbucket.org/osrf/gazebo/pull-request/1304)

    1. Snap walls to length increments, moved scale to SegmentItem and added Get/SetScale, added SegmentItem::SnapAngle and SegmentItem::SnapLength.
        * [Pull request #1311](https://bitbucket.org/osrf/gazebo/pull-request/1311)

    1. Make buildings available in "Insert Models" tab, improve save flow.
        * [Pull request #1312](https://bitbucket.org/osrf/gazebo/pull-request/1312)

    1. Added EditorItem::SetHighlighted.
        * [Pull request #1308](https://bitbucket.org/osrf/gazebo/pull-request/1308)

    1. Current level is transparent, lower levels opaque, higher levels invisible.
        * [Pull request #1303](https://bitbucket.org/osrf/gazebo/pull-request/1303)

    1. Detach all child manips when item is deleted, added BuildingMaker::DetachAllChildren.
        * [Pull request #1316](https://bitbucket.org/osrf/gazebo/pull-request/1316)

    1. Added texture picker to inspector dialogs.
        * [Pull request #1306](https://bitbucket.org/osrf/gazebo/pull-request/1306)

    1. Measures for doors and windows. Added RectItem::angleOnWall and related Get/Set.
        * [Pull request #1322](https://bitbucket.org/osrf/gazebo/pull-request/1322)
        * [Issue #370](https://bitbucket.org/osrf/gazebo/issue/370)

    1. Added Gazebo/BuildingFrame material to display holes for doors and windows on walls.
        * [Pull request #1338](https://bitbucket.org/osrf/gazebo/pull-request/1338)

    1. Added Gazebo/Bricks material to be used as texture on the building editor.
        * [Pull request #1333](https://bitbucket.org/osrf/gazebo/pull-request/1333)

    1. Pick colors from the palette and assign on 3D view. Added mouse and key event handlers to BuildingMaker, and events to communicate from BuildingModelManip to EditorItem.
        * [Pull request #1336](https://bitbucket.org/osrf/gazebo/pull-request/1336)

    1. Pick textures from the palette and assign in 3D view.
        * [Pull request #1368](https://bitbucket.org/osrf/gazebo/pull-request/1368)

1. Model editor updates
    1. Fix adding/removing event filters .
        * [Pull request #1279](https://bitbucket.org/osrf/gazebo/pull-request/1279)

    1. Enabled multi-selection and align tool inside model editor.
        * [Pull request #1302](https://bitbucket.org/osrf/gazebo/pull-request/1302)
        * [Issue #1323](https://bitbucket.org/osrf/gazebo/issue/1323)

    1. Enabled snap mode inside model editor.
        * [Pull request #1331](https://bitbucket.org/osrf/gazebo/pull-request/1331)
        * [Issue #1318](https://bitbucket.org/osrf/gazebo/issue/1318)

    1. Implemented copy/pasting of links.
        * [Pull request #1330](https://bitbucket.org/osrf/gazebo/pull-request/1330)

1. GUI publishes model selection information on ~/selection topic.
    * [Pull request #1318](https://bitbucket.org/osrf/gazebo/pull-request/1318)

## Gazebo 4.0

### Gazebo 4.x.x (2015-xx-xx)

1. Fix build for Bullet 2.83, enable angle wrapping for BulletHingeJoint
    * [Pull request #1664](https://bitbucket.org/osrf/gazebo/pull-request/1664)

### Gazebo 4.1.3 (2015-05-07)

1. Fix saving visual geom SDF values
    * [Pull request #1597](https://bitbucket.org/osrf/gazebo/pull-request/1597)
1. Fix heightmap model texture loading.
    * [Pull request #1595](https://bitbucket.org/osrf/gazebo/pull-request/1595)
1. Fix visual collision scale on separate client
    * [Pull request #1585](https://bitbucket.org/osrf/gazebo/pull-request/1585)
1. Fix several clang compiler warnings
    * [Pull request #1594](https://bitbucket.org/osrf/gazebo/pull-request/1594)
1. Fix blank save / browse dialogs
    * [Pull request #1544](https://bitbucket.org/osrf/gazebo/pull-request/1544)

### Gazebo 4.1.2 (2015-03-20)

1. Fix quaternion documentation: target Gazebo_4.1
    * [Pull request #1525](https://bitbucket.org/osrf/gazebo/pull-request/1525)
1. Speed up World::Step in loops
    * [Pull request #1492](https://bitbucket.org/osrf/gazebo/pull-request/1492)
1. Reduce selection buffer updates -> 4.1
    * [Pull request #1494](https://bitbucket.org/osrf/gazebo/pull-request/1494)
1. Fix QT rendering, and rendering update rate
    * [Pull request #1487](https://bitbucket.org/osrf/gazebo/pull-request/1487)
1. Fix loading of SimbodyPhysics parameters
    * [Pull request #1474](https://bitbucket.org/osrf/gazebo/pull-request/1474)
1. Fix heightmap on OSX -> 4.1
    * [Pull request #1455](https://bitbucket.org/osrf/gazebo/pull-request/1455)
1. Remove extra pose tag in a world file that should not be there
    * [Pull request #1458](https://bitbucket.org/osrf/gazebo/pull-request/1458)
1. Better fix for #236 for IMU that doesn't require ABI changes
    * [Pull request #1448](https://bitbucket.org/osrf/gazebo/pull-request/1448)
1. Fix regression of #236 for ImuSensor in 4.1
    * [Pull request #1446](https://bitbucket.org/osrf/gazebo/pull-request/1446)
1. Preserve previous GAZEBO_MODEL_PATH values when sourcing setup.sh
    * [Pull request #1430](https://bitbucket.org/osrf/gazebo/pull-request/1430)
1. issue #857: fix segfault for simbody screw joint when setting limits due to uninitialized limitForce.
    * [Pull request #1423](https://bitbucket.org/osrf/gazebo/pull-request/1423)
1. Allow multiple contact sensors per link (#960)
    * [Pull request #1413](https://bitbucket.org/osrf/gazebo/pull-request/1413)
1. Fix for issue #351, ODE World Step
    * [Pull request #1406](https://bitbucket.org/osrf/gazebo/pull-request/1406)
1. Disable failing InelasticCollision/0 test (#1394)
    * [Pull request #1405](https://bitbucket.org/osrf/gazebo/pull-request/1405)
1. Prevent out of bounds array access in SkidSteerDrivePlugin (found by cppcheck 1.68)
    * [Pull request #1379](https://bitbucket.org/osrf/gazebo/pull-request/1379)

### Gazebo 4.1.1 (2015-01-15)

1. Fix BulletPlaneShape bounding box (#1265)
    * [Pull request #1367](https://bitbucket.org/osrf/gazebo/pull-request/1367)
1. Fix dart linking errors on osx
    * [Pull request #1372](https://bitbucket.org/osrf/gazebo/pull-request/1372)
1. Update to player interfaces
    * [Pull request #1324](https://bitbucket.org/osrf/gazebo/pull-request/1324)
1. Handle GpuLaser name collisions (#1403)
    * [Pull request #1360](https://bitbucket.org/osrf/gazebo/pull-request/1360)
1. Add checks for handling array's with counts of zero, and read specular values
    * [Pull request #1339](https://bitbucket.org/osrf/gazebo/pull-request/1339)
1. Fix model list widget test
    * [Pull request #1327](https://bitbucket.org/osrf/gazebo/pull-request/1327)
1. Fix ogre includes
    * [Pull request #1323](https://bitbucket.org/osrf/gazebo/pull-request/1323)

### Gazebo 4.1.0 (2014-11-20)

1. Modified GUI rendering to improve the rendering update rate.
    * [Pull request #1487](https://bitbucket.org/osrf/gazebo/pull-request/1487)

### Gazebo 4.1.0 (2014-11-20)

1. Add ArrangePlugin for arranging groups of models.
   Also add Model::ResetPhysicsStates to call Link::ResetPhysicsStates
   recursively on all links in model.
    * [Pull request #1208](https://bitbucket.org/osrf/gazebo/pull-request/1208)
1. The `gz model` command line tool will output model info using either `-i` for complete info, or `-p` for just the model pose.
    * [Pull request #1212](https://bitbucket.org/osrf/gazebo/pull-request/1212)
    * [DRCSim Issue #389](https://bitbucket.org/osrf/drcsim/issue/389)
1. Added SignalStats class for computing incremental signal statistics.
    * [Pull request #1198](https://bitbucket.org/osrf/gazebo/pull-request/1198)
1. Add InitialVelocityPlugin to setting the initial state of links
    * [Pull request #1237](https://bitbucket.org/osrf/gazebo/pull-request/1237)
1. Added Quaternion::Integrate function.
    * [Pull request #1255](https://bitbucket.org/osrf/gazebo/pull-request/1255)
1. Added ConvertJointType functions, display more joint info on model list.
    * [Pull request #1259](https://bitbucket.org/osrf/gazebo/pull-request/1259)
1. Added ModelListWidget::AddProperty, removed unnecessary checks on ModelListWidget.
    * [Pull request #1271](https://bitbucket.org/osrf/gazebo/pull-request/1271)
1. Fix loading collada meshes with unsupported input semantics.
    * [Pull request #1319](https://bitbucket.org/osrf/gazebo/pull-request/1319)

### Gazebo 4.0.2 (2014-09-23)

1. Fix and improve mechanism to generate pkgconfig libs
    * [Pull request #1027](https://bitbucket.org/osrf/gazebo/pull-request/1027)
    * [Issue #1284](https://bitbucket.org/osrf/gazebo/issue/1284)
1. Added arat.world
    * [Pull request #1205](https://bitbucket.org/osrf/gazebo/pull-request/1205)
1. Update gzprop to output zip files.
    * [Pull request #1197](https://bitbucket.org/osrf/gazebo/pull-request/1197)
1. Make Collision::GetShape a const function
    * [Pull requset #1189](https://bitbucket.org/osrf/gazebo/pull-request/1189)
1. Install missing physics headers
    * [Pull requset #1183](https://bitbucket.org/osrf/gazebo/pull-request/1183)
1. Remove SimbodyLink::AddTorque console message
    * [Pull requset #1185](https://bitbucket.org/osrf/gazebo/pull-request/1185)
1. Fix log xml
    * [Pull requset #1188](https://bitbucket.org/osrf/gazebo/pull-request/1188)

### Gazebo 4.0.0 (2014-08-08)

1. Added lcov support to cmake
    * [Pull request #1047](https://bitbucket.org/osrf/gazebo/pull-request/1047)
1. Fixed memory leak in image conversion
    * [Pull request #1057](https://bitbucket.org/osrf/gazebo/pull-request/1057)
1. Removed deprecated function
    * [Pull request #1067](https://bitbucket.org/osrf/gazebo/pull-request/1067)
1. Improved collada loading performance
    * [Pull request #1066](https://bitbucket.org/osrf/gazebo/pull-request/1066)
    * [Pull request #1082](https://bitbucket.org/osrf/gazebo/pull-request/1082)
    * [Issue #1134](https://bitbucket.org/osrf/gazebo/issue/1134)
1. Implemented a collada exporter
    * [Pull request #1064](https://bitbucket.org/osrf/gazebo/pull-request/1064)
1. Force torque sensor now makes use of sensor's pose.
    * [Pull request #1076](https://bitbucket.org/osrf/gazebo/pull-request/1076)
    * [Issue #940](https://bitbucket.org/osrf/gazebo/issue/940)
1. Fix Model::GetLinks segfault
    * [Pull request #1093](https://bitbucket.org/osrf/gazebo/pull-request/1093)
1. Fix deleting and saving lights in gzserver
    * [Pull request #1094](https://bitbucket.org/osrf/gazebo/pull-request/1094)
    * [Issue #1182](https://bitbucket.org/osrf/gazebo/issue/1182)
    * [Issue #346](https://bitbucket.org/osrf/gazebo/issue/346)
1. Fix Collision::GetWorldPose. The pose of a collision would not update properly.
    * [Pull request #1049](https://bitbucket.org/osrf/gazebo/pull-request/1049)
    * [Issue #1124](https://bitbucket.org/osrf/gazebo/issue/1124)
1. Fixed the animate_box and animate_joints examples
    * [Pull request #1086](https://bitbucket.org/osrf/gazebo/pull-request/1086)
1. Integrated Oculus Rift functionality
    * [Pull request #1074](https://bitbucket.org/osrf/gazebo/pull-request/1074)
    * [Pull request #1136](https://bitbucket.org/osrf/gazebo/pull-request/1136)
    * [Pull request #1139](https://bitbucket.org/osrf/gazebo/pull-request/1139)
1. Updated Base::GetScopedName
    * [Pull request #1104](https://bitbucket.org/osrf/gazebo/pull-request/1104)
1. Fix collada loader from adding duplicate materials into a Mesh
    * [Pull request #1105](https://bitbucket.org/osrf/gazebo/pull-request/1105)
    * [Issue #1180](https://bitbucket.org/osrf/gazebo/issue/1180)
1. Integrated Razer Hydra functionality
    * [Pull request #1083](https://bitbucket.org/osrf/gazebo/pull-request/1083)
    * [Pull request #1109](https://bitbucket.org/osrf/gazebo/pull-request/1109)
1. Added ability to copy and paste models in the GUI
    * [Pull request #1103](https://bitbucket.org/osrf/gazebo/pull-request/1103)
1. Removed unnecessary inclusion of gazebo.hh and common.hh in plugins
    * [Pull request #1111](https://bitbucket.org/osrf/gazebo/pull-request/1111)
1. Added ability to specify custom road textures
    * [Pull request #1027](https://bitbucket.org/osrf/gazebo/pull-request/1027)
1. Added support for DART 4.1
    * [Pull request #1113](https://bitbucket.org/osrf/gazebo/pull-request/1113)
    * [Pull request #1132](https://bitbucket.org/osrf/gazebo/pull-request/1132)
    * [Pull request #1134](https://bitbucket.org/osrf/gazebo/pull-request/1134)
    * [Pull request #1154](https://bitbucket.org/osrf/gazebo/pull-request/1154)
1. Allow position of joints to be directly set.
    * [Pull request #1097](https://bitbucket.org/osrf/gazebo/pull-request/1097)
    * [Issue #1138](https://bitbucket.org/osrf/gazebo/issue/1138)
1. Added extruded polyline geometry
    * [Pull request #1026](https://bitbucket.org/osrf/gazebo/pull-request/1026)
1. Fixed actor animation
    * [Pull request #1133](https://bitbucket.org/osrf/gazebo/pull-request/1133)
    * [Pull request #1141](https://bitbucket.org/osrf/gazebo/pull-request/1141)
1. Generate a versioned cmake config file
    * [Pull request #1153](https://bitbucket.org/osrf/gazebo/pull-request/1153)
    * [Issue #1226](https://bitbucket.org/osrf/gazebo/issue/1226)
1. Added KMeans class
    * [Pull request #1147](https://bitbucket.org/osrf/gazebo/pull-request/1147)
1. Added --summary-range feature to bitbucket pullrequest tool
    * [Pull request #1156](https://bitbucket.org/osrf/gazebo/pull-request/1156)
1. Updated web links
    * [Pull request #1159](https://bitbucket.org/osrf/gazebo/pull-request/1159)
1. Update tests
    * [Pull request #1155](https://bitbucket.org/osrf/gazebo/pull-request/1155)
    * [Pull request #1143](https://bitbucket.org/osrf/gazebo/pull-request/1143)
    * [Pull request #1138](https://bitbucket.org/osrf/gazebo/pull-request/1138)
    * [Pull request #1140](https://bitbucket.org/osrf/gazebo/pull-request/1140)
    * [Pull request #1127](https://bitbucket.org/osrf/gazebo/pull-request/1127)
    * [Pull request #1115](https://bitbucket.org/osrf/gazebo/pull-request/1115)
    * [Pull request #1102](https://bitbucket.org/osrf/gazebo/pull-request/1102)
    * [Pull request #1087](https://bitbucket.org/osrf/gazebo/pull-request/1087)
    * [Pull request #1084](https://bitbucket.org/osrf/gazebo/pull-request/1084)

## Gazebo 3.0

### Gazebo 3.x.x (yyyy-mm-dd)

1. Fixed sonar and wireless sensor visualization
    * [Pull request #1254](https://bitbucket.org/osrf/gazebo/pull-request/1254)
1. Update visual bounding box when model is selected
    * [Pull request #1280](https://bitbucket.org/osrf/gazebo/pull-request/1280)

### Gazebo 3.1.0 (2014-08-08)

1. Implemented Simbody::Link::Set*Vel
    * [Pull request #1160](https://bitbucket.org/osrf/gazebo/pull-request/1160)
    * [Issue #1012](https://bitbucket.org/osrf/gazebo/issue/1012)
1. Added World::RemoveModel function
    * [Pull request #1106](https://bitbucket.org/osrf/gazebo/pull-request/1106)
    * [Issue #1177](https://bitbucket.org/osrf/gazebo/issue/1177)
1. Fix exit from camera follow mode using the escape key
    * [Pull request #1137](https://bitbucket.org/osrf/gazebo/pull-request/1137)
    * [Issue #1220](https://bitbucket.org/osrf/gazebo/issue/1220)
1. Added support for SDF joint spring stiffness and reference positions
    * [Pull request #1117](https://bitbucket.org/osrf/gazebo/pull-request/1117)
1. Removed the gzmodel_create script
    * [Pull request #1130](https://bitbucket.org/osrf/gazebo/pull-request/1130)
1. Added Vector2 dot product
    * [Pull request #1101](https://bitbucket.org/osrf/gazebo/pull-request/1101)
1. Added SetPositionPID and SetVelocityPID to JointController
    * [Pull request #1091](https://bitbucket.org/osrf/gazebo/pull-request/1091)
1. Fix gzclient startup crash with ogre 1.9
    * [Pull request #1098](https://bitbucket.org/osrf/gazebo/pull-request/1098)
    * [Issue #996](https://bitbucket.org/osrf/gazebo/issue/996)
1. Update the bitbucket_pullrequests tool
    * [Pull request #1108](https://bitbucket.org/osrf/gazebo/pull-request/1108)
1. Light properties now remain in place after move by the user via the GUI.
    * [Pull request #1110](https://bitbucket.org/osrf/gazebo/pull-request/1110)
    * [Issue #1211](https://bitbucket.org/osrf/gazebo/issue/1211)
1. Allow position of joints to be directly set.
    * [Pull request #1096](https://bitbucket.org/osrf/gazebo/pull-request/1096)
    * [Issue #1138](https://bitbucket.org/osrf/gazebo/issue/1138)

### Gazebo 3.0.0 (2014-04-11)

1. Fix bug when deleting the sun light
    * [Pull request #1088](https://bitbucket.org/osrf/gazebo/pull-request/1088)
    * [Issue #1133](https://bitbucket.org/osrf/gazebo/issue/1133)
1. Fix ODE screw joint
    * [Pull request #1078](https://bitbucket.org/osrf/gazebo/pull-request/1078)
    * [Issue #1167](https://bitbucket.org/osrf/gazebo/issue/1167)
1. Update joint integration tests
    * [Pull request #1081](https://bitbucket.org/osrf/gazebo/pull-request/1081)
1. Fixed false positives in cppcheck.
    * [Pull request #1061](https://bitbucket.org/osrf/gazebo/pull-request/1061)
1. Made joint axis reference frame relative to child, and updated simbody and dart accordingly.
    * [Pull request #1069](https://bitbucket.org/osrf/gazebo/pull-request/1069)
    * [Issue #494](https://bitbucket.org/osrf/gazebo/issue/494)
    * [Issue #1143](https://bitbucket.org/osrf/gazebo/issue/1143)
1. Added ability to pass vector of strings to SetupClient and SetupServer
    * [Pull request #1068](https://bitbucket.org/osrf/gazebo/pull-request/1068)
    * [Issue #1132](https://bitbucket.org/osrf/gazebo/issue/1132)
1. Fix error correction in screw constraints for ODE
    * [Pull request #1159](https://bitbucket.org/osrf/gazebo/pull-request/1159)
    * [Issue #1159](https://bitbucket.org/osrf/gazebo/issue/1159)
1. Improved pkgconfig with SDF
    * [Pull request #1062](https://bitbucket.org/osrf/gazebo/pull-request/1062)
1. Added a plugin to simulate aero dynamics
    * [Pull request #905](https://bitbucket.org/osrf/gazebo/pull-request/905)
1. Updated bullet support
    * [Issue #1069](https://bitbucket.org/osrf/gazebo/issue/1069)
    * [Pull request #1011](https://bitbucket.org/osrf/gazebo/pull-request/1011)
    * [Pull request #996](https://bitbucket.org/osrf/gazebo/pull-request/966)
    * [Pull request #1024](https://bitbucket.org/osrf/gazebo/pull-request/1024)
1. Updated simbody support
    * [Pull request #995](https://bitbucket.org/osrf/gazebo/pull-request/995)
1. Updated worlds to SDF 1.5
    * [Pull request #1021](https://bitbucket.org/osrf/gazebo/pull-request/1021)
1. Improvements to ODE
    * [Pull request #1001](https://bitbucket.org/osrf/gazebo/pull-request/1001)
    * [Pull request #1014](https://bitbucket.org/osrf/gazebo/pull-request/1014)
    * [Pull request #1015](https://bitbucket.org/osrf/gazebo/pull-request/1015)
    * [Pull request #1016](https://bitbucket.org/osrf/gazebo/pull-request/1016)
1. New command line tool
    * [Pull request #972](https://bitbucket.org/osrf/gazebo/pull-request/972)
1. Graphical user interface improvements
    * [Pull request #971](https://bitbucket.org/osrf/gazebo/pull-request/971)
    * [Pull request #1013](https://bitbucket.org/osrf/gazebo/pull-request/1013)
    * [Pull request #989](https://bitbucket.org/osrf/gazebo/pull-request/989)
1. Created a friction pyramid class
    * [Pull request #935](https://bitbucket.org/osrf/gazebo/pull-request/935)
1. Added GetWorldEnergy functions to Model, Joint, and Link
    * [Pull request #1017](https://bitbucket.org/osrf/gazebo/pull-request/1017)
1. Preparing Gazebo for admission into Ubuntu
    * [Pull request #969](https://bitbucket.org/osrf/gazebo/pull-request/969)
    * [Pull request #998](https://bitbucket.org/osrf/gazebo/pull-request/998)
    * [Pull request #1002](https://bitbucket.org/osrf/gazebo/pull-request/1002)
1. Add method for querying if useImplicitStiffnessDamping flag is set for a given joint
    * [Issue #629](https://bitbucket.org/osrf/gazebo/issue/629)
    * [Pull request #1006](https://bitbucket.org/osrf/gazebo/pull-request/1006)
1. Fix joint axis frames
    * [Issue #494](https://bitbucket.org/osrf/gazebo/issue/494)
    * [Pull request #963](https://bitbucket.org/osrf/gazebo/pull-request/963)
1. Compute joint anchor pose relative to parent
    * [Issue #1029](https://bitbucket.org/osrf/gazebo/issue/1029)
    * [Pull request #982](https://bitbucket.org/osrf/gazebo/pull-request/982)
1. Cleanup the installed worlds
    * [Issue #1036](https://bitbucket.org/osrf/gazebo/issue/1036)
    * [Pull request #984](https://bitbucket.org/osrf/gazebo/pull-request/984)
1. Update to the GPS sensor
    * [Issue #1059](https://bitbucket.org/osrf/gazebo/issue/1059)
    * [Pull request #984](https://bitbucket.org/osrf/gazebo/pull-request/984)
1. Removed libtool from plugin loading
    * [Pull request #981](https://bitbucket.org/osrf/gazebo/pull-request/981)
1. Added functions to get inertial information for a link in the world frame.
    * [Pull request #1005](https://bitbucket.org/osrf/gazebo/pull-request/1005)

## Gazebo 2.0

### Gazebo 2.2.6 (2015-09-28)

1. Backport fixes to setup.sh from pull request #1430 to 2.2 branch
    * [Pull request 1889](https://bitbucket.org/osrf/gazebo/pull-request/1889)
1. Fix heightmap texture loading (2.2)
    * [Pull request 1596](https://bitbucket.org/osrf/gazebo/pull-request/1596)
1. Prevent out of bounds array access in SkidSteerDrivePlugin (found by cppcheck 1.68)
    * [Pull request 1379](https://bitbucket.org/osrf/gazebo/pull-request/1379)
1. Fix build with boost 1.57 for 2.2 branch (#1399)
    * [Pull request 1358](https://bitbucket.org/osrf/gazebo/pull-request/1358)
1. Fix manpage test failures by incrementing year to 2015
    * [Pull request 1361](https://bitbucket.org/osrf/gazebo/pull-request/1361)
1. Fix build for OS X 10.10 (#1304, #1289)
    * [Pull request 1346](https://bitbucket.org/osrf/gazebo/pull-request/1346)
1. Restore ODELink ABI, use Link variables instead (#1354)
    * [Pull request 1347](https://bitbucket.org/osrf/gazebo/pull-request/1347)
1. Fix inertia_ratio test
    * [Pull request 1344](https://bitbucket.org/osrf/gazebo/pull-request/1344)
1. backport collision visual fix -> 2.2
    * [Pull request 1343](https://bitbucket.org/osrf/gazebo/pull-request/1343)
1. Fix two code_check errors on 2.2
    * [Pull request 1314](https://bitbucket.org/osrf/gazebo/pull-request/1314)
1. issue #243 fix Link::GetWorldLinearAccel and Link::GetWorldAngularAccel for ODE
    * [Pull request 1284](https://bitbucket.org/osrf/gazebo/pull-request/1284)

### Gazebo 2.2.3 (2014-04-29)

1. Removed redundant call to World::Init
    * [Pull request #1107](https://bitbucket.org/osrf/gazebo/pull-request/1107)
    * [Issue #1208](https://bitbucket.org/osrf/gazebo/issue/1208)
1. Return proper error codes when gazebo exits
    * [Pull request #1085](https://bitbucket.org/osrf/gazebo/pull-request/1085)
    * [Issue #1178](https://bitbucket.org/osrf/gazebo/issue/1178)
1. Fixed Camera::GetWorldRotation().
    * [Pull request #1071](https://bitbucket.org/osrf/gazebo/pull-request/1071)
    * [Issue #1087](https://bitbucket.org/osrf/gazebo/issue/1087)
1. Fixed memory leak in image conversion
    * [Pull request #1073](https://bitbucket.org/osrf/gazebo/pull-request/1073)

### Gazebo 2.2.1 (xxxx-xx-xx)

1. Fix heightmap model texture loading.
    * [Pull request #1596](https://bitbucket.org/osrf/gazebo/pull-request/1596)

### Gazebo 2.2.0 (2014-01-10)

1. Fix compilation when using OGRE-1.9 (full support is being worked on)
    * [Issue #994](https://bitbucket.org/osrf/gazebo/issue/994)
    * [Issue #995](https://bitbucket.org/osrf/gazebo/issue/995)
    * [Issue #996](https://bitbucket.org/osrf/gazebo/issue/996)
    * [Pull request #883](https://bitbucket.org/osrf/gazebo/pull-request/883)
1. Added unit test for issue 624.
    * [Issue #624](https://bitbucket.org/osrf/gazebo/issue/624).
    * [Pull request #889](https://bitbucket.org/osrf/gazebo/pull-request/889)
1. Use 3x3 PCF shadows for smoother shadows.
    * [Pull request #887](https://bitbucket.org/osrf/gazebo/pull-request/887)
1. Update manpage copyright to 2014.
    * [Pull request #893](https://bitbucket.org/osrf/gazebo/pull-request/893)
1. Added friction integration test .
    * [Pull request #885](https://bitbucket.org/osrf/gazebo/pull-request/885)
1. Fix joint anchor when link pose is not specified.
    * [Issue #978](https://bitbucket.org/osrf/gazebo/issue/978)
    * [Pull request #862](https://bitbucket.org/osrf/gazebo/pull-request/862)
1. Added (ESC) tooltip for GUI Selection Mode icon.
    * [Issue #993](https://bitbucket.org/osrf/gazebo/issue/993)
    * [Pull request #888](https://bitbucket.org/osrf/gazebo/pull-request/888)
1. Removed old comment about resolved issue.
    * [Issue #837](https://bitbucket.org/osrf/gazebo/issue/837)
    * [Pull request #880](https://bitbucket.org/osrf/gazebo/pull-request/880)
1. Made SimbodyLink::Get* function thread-safe
    * [Issue #918](https://bitbucket.org/osrf/gazebo/issue/918)
    * [Pull request #872](https://bitbucket.org/osrf/gazebo/pull-request/872)
1. Suppressed spurious gzlog messages in ODE::Body
    * [Issue #983](https://bitbucket.org/osrf/gazebo/issue/983)
    * [Pull request #875](https://bitbucket.org/osrf/gazebo/pull-request/875)
1. Fixed Force Torque Sensor Test by properly initializing some values.
    * [Issue #982](https://bitbucket.org/osrf/gazebo/issue/982)
    * [Pull request #869](https://bitbucket.org/osrf/gazebo/pull-request/869)
1. Added breakable joint plugin to support breakable walls.
    * [Pull request #865](https://bitbucket.org/osrf/gazebo/pull-request/865)
1. Used different tuple syntax to fix compilation on OSX mavericks.
    * [Issue #947](https://bitbucket.org/osrf/gazebo/issue/947)
    * [Pull request #858](https://bitbucket.org/osrf/gazebo/pull-request/858)
1. Fixed sonar test and deprecation warning.
    * [Pull request #856](https://bitbucket.org/osrf/gazebo/pull-request/856)
1. Speed up test compilation.
    * Part of [Issue #955](https://bitbucket.org/osrf/gazebo/issue/955)
    * [Pull request #846](https://bitbucket.org/osrf/gazebo/pull-request/846)
1. Added Joint::SetEffortLimit API
    * [Issue #923](https://bitbucket.org/osrf/gazebo/issue/923)
    * [Pull request #808](https://bitbucket.org/osrf/gazebo/pull-request/808)
1. Made bullet output less verbose.
    * [Pull request #839](https://bitbucket.org/osrf/gazebo/pull-request/839)
1. Convergence acceleration and stability tweak to make atlas_v3 stable
    * [Issue #895](https://bitbucket.org/osrf/gazebo/issue/895)
    * [Pull request #772](https://bitbucket.org/osrf/gazebo/pull-request/772)
1. Added colors, textures and world files for the SPL RoboCup environment
    * [Pull request #838](https://bitbucket.org/osrf/gazebo/pull-request/838)
1. Fixed bitbucket_pullrequests tool to work with latest BitBucket API.
    * [Issue #933](https://bitbucket.org/osrf/gazebo/issue/933)
    * [Pull request #841](https://bitbucket.org/osrf/gazebo/pull-request/841)
1. Fixed cppcheck warnings.
    * [Pull request #842](https://bitbucket.org/osrf/gazebo/pull-request/842)

### Gazebo 2.1.0 (2013-11-08)
1. Fix mainwindow unit test
    * [Pull request #752](https://bitbucket.org/osrf/gazebo/pull-request/752)
1. Visualize moment of inertia
    * Pull request [#745](https://bitbucket.org/osrf/gazebo/pull-request/745), [#769](https://bitbucket.org/osrf/gazebo/pull-request/769), [#787](https://bitbucket.org/osrf/gazebo/pull-request/787)
    * [Issue #203](https://bitbucket.org/osrf/gazebo/issue/203)
1. Update tool to count lines of code
    * [Pull request #758](https://bitbucket.org/osrf/gazebo/pull-request/758)
1. Implement World::Clear
    * Pull request [#785](https://bitbucket.org/osrf/gazebo/pull-request/785), [#804](https://bitbucket.org/osrf/gazebo/pull-request/804)
1. Improve Bullet support
    * [Pull request #805](https://bitbucket.org/osrf/gazebo/pull-request/805)
1. Fix doxygen spacing
    * [Pull request #740](https://bitbucket.org/osrf/gazebo/pull-request/740)
1. Add tool to generate model images for thepropshop.org
    * [Pull request #734](https://bitbucket.org/osrf/gazebo/pull-request/734)
1. Added paging support for terrains
    * [Pull request #707](https://bitbucket.org/osrf/gazebo/pull-request/707)
1. Added plugin path to LID_LIBRARY_PATH in setup.sh
    * [Pull request #750](https://bitbucket.org/osrf/gazebo/pull-request/750)
1. Fix for OSX
    * [Pull request #766](https://bitbucket.org/osrf/gazebo/pull-request/766)
    * [Pull request #786](https://bitbucket.org/osrf/gazebo/pull-request/786)
    * [Issue #906](https://bitbucket.org/osrf/gazebo/issue/906)
1. Update copyright information
    * [Pull request #771](https://bitbucket.org/osrf/gazebo/pull-request/771)
1. Enable screen dependent tests
    * [Pull request #764](https://bitbucket.org/osrf/gazebo/pull-request/764)
    * [Issue #811](https://bitbucket.org/osrf/gazebo/issue/811)
1. Fix gazebo command line help message
    * [Pull request #775](https://bitbucket.org/osrf/gazebo/pull-request/775)
    * [Issue #898](https://bitbucket.org/osrf/gazebo/issue/898)
1. Fix man page test
    * [Pull request #774](https://bitbucket.org/osrf/gazebo/pull-request/774)
1. Improve load time by reducing calls to RTShader::Update
    * [Pull request #773](https://bitbucket.org/osrf/gazebo/pull-request/773)
    * [Issue #877](https://bitbucket.org/osrf/gazebo/issue/877)
1. Fix joint visualization
    * [Pull request #776](https://bitbucket.org/osrf/gazebo/pull-request/776)
    * [Pull request #802](https://bitbucket.org/osrf/gazebo/pull-request/802)
    * [Issue #464](https://bitbucket.org/osrf/gazebo/issue/464)
1. Add helpers to fix NaN
    * [Pull request #742](https://bitbucket.org/osrf/gazebo/pull-request/742)
1. Fix model resizing via the GUI
    * [Pull request #763](https://bitbucket.org/osrf/gazebo/pull-request/763)
    * [Issue #885](https://bitbucket.org/osrf/gazebo/issue/885)
1. Simplify gzlog test by using sha1
    * [Pull request #781](https://bitbucket.org/osrf/gazebo/pull-request/781)
    * [Issue #837](https://bitbucket.org/osrf/gazebo/issue/837)
1. Enable cppcheck for header files
    * [Pull request #782](https://bitbucket.org/osrf/gazebo/pull-request/782)
    * [Issue #907](https://bitbucket.org/osrf/gazebo/issue/907)
1. Fix broken regression test
    * [Pull request #784](https://bitbucket.org/osrf/gazebo/pull-request/784)
    * [Issue #884](https://bitbucket.org/osrf/gazebo/issue/884)
1. All simbody and dart to pass tests
    * [Pull request #790](https://bitbucket.org/osrf/gazebo/pull-request/790)
    * [Issue #873](https://bitbucket.org/osrf/gazebo/issue/873)
1. Fix camera rotation from SDF
    * [Pull request #789](https://bitbucket.org/osrf/gazebo/pull-request/789)
    * [Issue #920](https://bitbucket.org/osrf/gazebo/issue/920)
1. Fix bitbucket pullrequest command line tool to match new API
    * [Pull request #803](https://bitbucket.org/osrf/gazebo/pull-request/803)
1. Fix transceiver spawn errors in tests
    * [Pull request #811](https://bitbucket.org/osrf/gazebo/pull-request/811)
    * [Pull request #814](https://bitbucket.org/osrf/gazebo/pull-request/814)

### Gazebo 2.0.0 (2013-10-08)
1. Refactor code check tool.
    * [Pull Request #669](https://bitbucket.org/osrf/gazebo/pull-request/669)
1. Added pull request tool for Bitbucket.
    * [Pull Request #670](https://bitbucket.org/osrf/gazebo/pull-request/670)
    * [Pull Request #691](https://bitbucket.org/osrf/gazebo/pull-request/671)
1. New wireless receiver and transmitter sensor models.
    * [Pull Request #644](https://bitbucket.org/osrf/gazebo/pull-request/644)
    * [Pull Request #675](https://bitbucket.org/osrf/gazebo/pull-request/675)
    * [Pull Request #727](https://bitbucket.org/osrf/gazebo/pull-request/727)
1. Audio support using OpenAL.
    * [Pull Request #648](https://bitbucket.org/osrf/gazebo/pull-request/648)
    * [Pull Request #704](https://bitbucket.org/osrf/gazebo/pull-request/704)
1. Simplify command-line parsing of gztopic echo output.
    * [Pull Request #674](https://bitbucket.org/osrf/gazebo/pull-request/674)
    * Resolves: [Issue #795](https://bitbucket.org/osrf/gazebo/issue/795)
1. Use UNIX directories through the user of GNUInstallDirs cmake module.
    * [Pull Request #676](https://bitbucket.org/osrf/gazebo/pull-request/676)
    * [Pull Request #681](https://bitbucket.org/osrf/gazebo/pull-request/681)
1. New GUI interactions for object manipulation.
    * [Pull Request #634](https://bitbucket.org/osrf/gazebo/pull-request/634)
1. Fix for OSX menubar.
    * [Pull Request #677](https://bitbucket.org/osrf/gazebo/pull-request/677)
1. Remove internal SDF directories and dependencies.
    * [Pull Request #680](https://bitbucket.org/osrf/gazebo/pull-request/680)
1. Add minimum version for sdformat.
    * [Pull Request #682](https://bitbucket.org/osrf/gazebo/pull-request/682)
    * Resolves: [Issue #818](https://bitbucket.org/osrf/gazebo/issue/818)
1. Allow different gtest parameter types with ServerFixture
    * [Pull Request #686](https://bitbucket.org/osrf/gazebo/pull-request/686)
    * Resolves: [Issue #820](https://bitbucket.org/osrf/gazebo/issue/820)
1. GUI model scaling when using Bullet.
    * [Pull Request #683](https://bitbucket.org/osrf/gazebo/pull-request/683)
1. Fix typo in cmake config.
    * [Pull Request #694](https://bitbucket.org/osrf/gazebo/pull-request/694)
    * Resolves: [Issue #824](https://bitbucket.org/osrf/gazebo/issue/824)
1. Remove gazebo include subdir from pkgconfig and cmake config.
    * [Pull Request #691](https://bitbucket.org/osrf/gazebo/pull-request/691)
1. Torsional spring demo
    * [Pull Request #693](https://bitbucket.org/osrf/gazebo/pull-request/693)
1. Remove repeated call to SetAxis in Joint.cc
    * [Pull Request #695](https://bitbucket.org/osrf/gazebo/pull-request/695)
    * Resolves: [Issue #823](https://bitbucket.org/osrf/gazebo/issue/823)
1. Add test for rotational joints.
    * [Pull Request #697](https://bitbucket.org/osrf/gazebo/pull-request/697)
    * Resolves: [Issue #820](https://bitbucket.org/osrf/gazebo/issue/820)
1. Fix compilation of tests using Joint base class
    * [Pull Request #701](https://bitbucket.org/osrf/gazebo/pull-request/701)
1. Terrain paging implemented.
    * [Pull Request #687](https://bitbucket.org/osrf/gazebo/pull-request/687)
1. Improve timeout error reporting in ServerFixture
    * [Pull Request #705](https://bitbucket.org/osrf/gazebo/pull-request/705)
1. Fix mouse picking for cases where visuals overlap with the laser
    * [Pull Request #709](https://bitbucket.org/osrf/gazebo/pull-request/709)
1. Fix string literals for OSX
    * [Pull Request #712](https://bitbucket.org/osrf/gazebo/pull-request/712)
    * Resolves: [Issue #803](https://bitbucket.org/osrf/gazebo/issue/803)
1. Support for ENABLE_TESTS_COMPILATION cmake parameter
    * [Pull Request #708](https://bitbucket.org/osrf/gazebo/pull-request/708)
1. Updated system gui plugin
    * [Pull Request #702](https://bitbucket.org/osrf/gazebo/pull-request/702)
1. Fix force torque unit test issue
    * [Pull Request #673](https://bitbucket.org/osrf/gazebo/pull-request/673)
    * Resolves: [Issue #813](https://bitbucket.org/osrf/gazebo/issue/813)
1. Use variables to control auto generation of CFlags
    * [Pull Request #699](https://bitbucket.org/osrf/gazebo/pull-request/699)
1. Remove deprecated functions.
    * [Pull Request #715](https://bitbucket.org/osrf/gazebo/pull-request/715)
1. Fix typo in `Camera.cc`
    * [Pull Request #719](https://bitbucket.org/osrf/gazebo/pull-request/719)
    * Resolves: [Issue #846](https://bitbucket.org/osrf/gazebo/issue/846)
1. Performance improvements
    * [Pull Request #561](https://bitbucket.org/osrf/gazebo/pull-request/561)
1. Fix gripper model.
    * [Pull Request #713](https://bitbucket.org/osrf/gazebo/pull-request/713)
    * Resolves: [Issue #314](https://bitbucket.org/osrf/gazebo/issue/314)
1. First part of Simbody integration
    * [Pull Request #716](https://bitbucket.org/osrf/gazebo/pull-request/716)

## Gazebo 1.9

### Gazebo 1.9.6 (2014-04-29)

1. Refactored inertia ratio reduction for ODE
    * [Pull request #1114](https://bitbucket.org/osrf/gazebo/pull-request/1114)
1. Improved collada loading performance
    * [Pull request #1075](https://bitbucket.org/osrf/gazebo/pull-request/1075)

### Gazebo 1.9.3 (2014-01-10)

1. Add thickness to plane to remove shadow flickering.
    * [Pull request #886](https://bitbucket.org/osrf/gazebo/pull-request/886)
1. Temporary GUI shadow toggle fix.
    * [Issue #925](https://bitbucket.org/osrf/gazebo/issue/925)
    * [Pull request #868](https://bitbucket.org/osrf/gazebo/pull-request/868)
1. Fix memory access bugs with libc++ on mavericks.
    * [Issue #965](https://bitbucket.org/osrf/gazebo/issue/965)
    * [Pull request #857](https://bitbucket.org/osrf/gazebo/pull-request/857)
    * [Pull request #881](https://bitbucket.org/osrf/gazebo/pull-request/881)
1. Replaced printf with cout in gztopic hz.
    * [Issue #969](https://bitbucket.org/osrf/gazebo/issue/969)
    * [Pull request #854](https://bitbucket.org/osrf/gazebo/pull-request/854)
1. Add Dark grey material and fix indentation.
    * [Pull request #851](https://bitbucket.org/osrf/gazebo/pull-request/851)
1. Fixed sonar sensor unit test.
    * [Pull request #848](https://bitbucket.org/osrf/gazebo/pull-request/848)
1. Convergence acceleration and stability tweak to make atlas_v3 stable.
    * [Pull request #845](https://bitbucket.org/osrf/gazebo/pull-request/845)
1. Update gtest to 1.7.0 to resolve problems with libc++.
    * [Issue #947](https://bitbucket.org/osrf/gazebo/issue/947)
    * [Pull request #827](https://bitbucket.org/osrf/gazebo/pull-request/827)
1. Fixed LD_LIBRARY_PATH for plugins.
    * [Issue #957](https://bitbucket.org/osrf/gazebo/issue/957)
    * [Pull request #844](https://bitbucket.org/osrf/gazebo/pull-request/844)
1. Fix transceiver sporadic errors.
    * Backport of [pull request #811](https://bitbucket.org/osrf/gazebo/pull-request/811)
    * [Pull request #836](https://bitbucket.org/osrf/gazebo/pull-request/836)
1. Modified the MsgTest to be deterministic with time checks.
    * [Pull request #843](https://bitbucket.org/osrf/gazebo/pull-request/843)
1. Fixed seg fault in LaserVisual.
    * [Issue #950](https://bitbucket.org/osrf/gazebo/issue/950)
    * [Pull request #832](https://bitbucket.org/osrf/gazebo/pull-request/832)
1. Implemented the option to disable tests that need a working screen to run properly.
    * Backport of [Pull request #764](https://bitbucket.org/osrf/gazebo/pull-request/764)
    * [Pull request #837](https://bitbucket.org/osrf/gazebo/pull-request/837)
1. Cleaned up gazebo shutdown.
    * [Pull request #829](https://bitbucket.org/osrf/gazebo/pull-request/829)
1. Fixed bug associated with loading joint child links.
    * [Issue #943](https://bitbucket.org/osrf/gazebo/issue/943)
    * [Pull request #820](https://bitbucket.org/osrf/gazebo/pull-request/820)

### Gazebo 1.9.2 (2013-11-08)
1. Fix enable/disable sky and clouds from SDF
    * [Pull request #809](https://bitbucket.org/osrf/gazebo/pull-request/809])
1. Fix occasional blank GUI screen on startup
    * [Pull request #815](https://bitbucket.org/osrf/gazebo/pull-request/815])
1. Fix GPU laser when interacting with heightmaps
    * [Pull request #796](https://bitbucket.org/osrf/gazebo/pull-request/796])
1. Added API/ABI checker command line tool
    * [Pull request #765](https://bitbucket.org/osrf/gazebo/pull-request/765])
1. Added gtest version information
    * [Pull request #801](https://bitbucket.org/osrf/gazebo/pull-request/801])
1. Fix GUI world saving
    * [Pull request #806](https://bitbucket.org/osrf/gazebo/pull-request/806])
1. Enable anti-aliasing for camera sensor
    * [Pull request #800](https://bitbucket.org/osrf/gazebo/pull-request/800])
1. Make sensor noise deterministic
    * [Pull request #788](https://bitbucket.org/osrf/gazebo/pull-request/788])
1. Fix build problem
    * [Issue #901](https://bitbucket.org/osrf/gazebo/issue/901)
    * [Pull request #778](https://bitbucket.org/osrf/gazebo/pull-request/778])
1. Fix a typo in Camera.cc
    * [Pull request #720](https://bitbucket.org/osrf/gazebo/pull-request/720])
    * [Issue #846](https://bitbucket.org/osrf/gazebo/issue/846)
1. Fix OSX menu bar
    * [Pull request #688](https://bitbucket.org/osrf/gazebo/pull-request/688])
1. Fix gazebo::init by calling sdf::setFindCallback() before loading the sdf in gzfactory.
    * [Pull request #678](https://bitbucket.org/osrf/gazebo/pull-request/678])
    * [Issue #817](https://bitbucket.org/osrf/gazebo/issue/817)

### Gazebo 1.9.1 (2013-08-20)
* Deprecate header files that require case-sensitive filesystem (e.g. Common.hh, Physics.hh) [https://bitbucket.org/osrf/gazebo/pull-request/638/fix-for-775-deprecate-headers-that-require]
* Initial support for building on Mac OS X [https://bitbucket.org/osrf/gazebo/pull-request/660/osx-support-for-gazebo-19] [https://bitbucket.org/osrf/gazebo/pull-request/657/cmake-fixes-for-osx]
* Fixes for various issues [https://bitbucket.org/osrf/gazebo/pull-request/635/fix-for-issue-792/diff] [https://bitbucket.org/osrf/gazebo/pull-request/628/allow-scoped-and-non-scoped-joint-names-to/diff] [https://bitbucket.org/osrf/gazebo/pull-request/636/fix-build-dependency-in-message-generation/diff] [https://bitbucket.org/osrf/gazebo/pull-request/639/make-the-unversioned-setupsh-a-copy-of-the/diff] [https://bitbucket.org/osrf/gazebo/pull-request/650/added-missing-lib-to-player-client-library/diff] [https://bitbucket.org/osrf/gazebo/pull-request/656/install-gzmode_create-without-sh-suffix/diff]

### Gazebo 1.9.0 (2013-07-23)
* Use external package [sdformat](https://bitbucket.org/osrf/sdformat) for sdf parsing, refactor the `Element::GetValue*` function calls, and deprecate Gazebo's internal sdf parser [https://bitbucket.org/osrf/gazebo/pull-request/627]
* Improved ROS support ([[Tutorials#ROS_Integration |documentation here]]) [https://bitbucket.org/osrf/gazebo/pull-request/559]
* Added Sonar, Force-Torque, and Tactile Pressure sensors [https://bitbucket.org/osrf/gazebo/pull-request/557], [https://bitbucket.org/osrf/gazebo/pull-request/567]
* Add compile-time defaults for environment variables so that sourcing setup.sh is unnecessary in most cases [https://bitbucket.org/osrf/gazebo/pull-request/620]
* Enable user camera to follow objects in client window [https://bitbucket.org/osrf/gazebo/pull-request/603]
* Install protobuf message files for use in custom messages [https://bitbucket.org/osrf/gazebo/pull-request/614]
* Change default compilation flags to improve debugging [https://bitbucket.org/osrf/gazebo/pull-request/617]
* Change to supported relative include paths [https://bitbucket.org/osrf/gazebo/pull-request/594]
* Fix display of laser scans when sensor is rotated [https://bitbucket.org/osrf/gazebo/pull-request/599]

## Gazebo 1.8

### Gazebo 1.8.7 (2013-07-16)
* Fix bug in URDF parsing of Vector3 elements [https://bitbucket.org/osrf/gazebo/pull-request/613]
* Fix compilation errors with newest libraries [https://bitbucket.org/osrf/gazebo/pull-request/615]

### Gazebo 1.8.6 (2013-06-07)
* Fix inertia lumping in the URDF parser[https://bitbucket.org/osrf/gazebo/pull-request/554]
* Fix for ODEJoint CFM damping sign error [https://bitbucket.org/osrf/gazebo/pull-request/586]
* Fix transport memory growth[https://bitbucket.org/osrf/gazebo/pull-request/584]
* Reduce log file data in order to reduce buffer growth that results in out of memory kernel errors[https://bitbucket.org/osrf/gazebo/pull-request/587]

### Gazebo 1.8.5 (2013-06-04)
* Fix Gazebo build for machines without a valid display.[https://bitbucket.org/osrf/gazebo/commits/37f00422eea03365b839a632c1850431ee6a1d67]

### Gazebo 1.8.4 (2013-06-03)
* Fix UDRF to SDF converter so that URDF gazebo extensions are applied to all collisions in a link.[https://bitbucket.org/osrf/gazebo/pull-request/579]
* Prevent transport layer from locking when a gzclient connects to a gzserver over a connection with high latency.[https://bitbucket.org/osrf/gazebo/pull-request/572]
* Improve performance and fix uninitialized conditional jumps.[https://bitbucket.org/osrf/gazebo/pull-request/571]

### Gazebo 1.8.3 (2013-06-03)
* Fix for gzlog hanging when gzserver is not present or not responsive[https://bitbucket.org/osrf/gazebo/pull-request/577]
* Fix occasional segfault when generating log files[https://bitbucket.org/osrf/gazebo/pull-request/575]
* Performance improvement to ODE[https://bitbucket.org/osrf/gazebo/pull-request/556]
* Fix node initialization[https://bitbucket.org/osrf/gazebo/pull-request/570]
* Fix GPU laser Hz rate reduction when sensor moved away from world origin[https://bitbucket.org/osrf/gazebo/pull-request/566]
* Fix incorrect lighting in camera sensors when GPU laser is subscribe to[https://bitbucket.org/osrf/gazebo/pull-request/563]

### Gazebo 1.8.2 (2013-05-28)
* ODE performance improvements[https://bitbucket.org/osrf/gazebo/pull-request/535][https://bitbucket.org/osrf/gazebo/pull-request/537]
* Fixed tests[https://bitbucket.org/osrf/gazebo/pull-request/538][https://bitbucket.org/osrf/gazebo/pull-request/541][https://bitbucket.org/osrf/gazebo/pull-request/542]
* Fixed sinking vehicle bug[https://bitbucket.org/osrf/drcsim/issue/300] in pull-request[https://bitbucket.org/osrf/gazebo/pull-request/538]
* Fix GPU sensor throttling[https://bitbucket.org/osrf/gazebo/pull-request/536]
* Reduce string comparisons for better performance[https://bitbucket.org/osrf/gazebo/pull-request/546]
* Contact manager performance improvements[https://bitbucket.org/osrf/gazebo/pull-request/543]
* Transport performance improvements[https://bitbucket.org/osrf/gazebo/pull-request/548]
* Reduce friction noise[https://bitbucket.org/osrf/gazebo/pull-request/545]

### Gazebo 1.8.1 (2013-05-22)
* Please note that 1.8.1 contains a bug[https://bitbucket.org/osrf/drcsim/issue/300] that causes interpenetration between objects in resting contact to grow slowly.  Please update to 1.8.2 for the patch.
* Added warm starting[https://bitbucket.org/osrf/gazebo/pull-request/529]
* Reduced console output[https://bitbucket.org/osrf/gazebo/pull-request/533]
* Improved off screen rendering performance[https://bitbucket.org/osrf/gazebo/pull-request/530]
* Performance improvements [https://bitbucket.org/osrf/gazebo/pull-request/535] [https://bitbucket.org/osrf/gazebo/pull-request/537]

### Gazebo 1.8.0 (2013-05-17)
* Fixed slider axis [https://bitbucket.org/osrf/gazebo/pull-request/527]
* Fixed heightmap shadows [https://bitbucket.org/osrf/gazebo/pull-request/525]
* Fixed model and canonical link pose [https://bitbucket.org/osrf/gazebo/pull-request/519]
* Fixed OSX message header[https://bitbucket.org/osrf/gazebo/pull-request/524]
* Added zlib compression for logging [https://bitbucket.org/osrf/gazebo/pull-request/515]
* Allow clouds to be disabled in cameras [https://bitbucket.org/osrf/gazebo/pull-request/507]
* Camera rendering performance [https://bitbucket.org/osrf/gazebo/pull-request/528]


## Gazebo 1.7

### Gazebo 1.7.3 (2013-05-08)
* Fixed log cleanup (again) [https://bitbucket.org/osrf/gazebo/pull-request/511/fix-log-cleanup-logic]

### Gazebo 1.7.2 (2013-05-07)
* Fixed log cleanup [https://bitbucket.org/osrf/gazebo/pull-request/506/fix-gzlog-stop-command-line]
* Minor documentation fix [https://bitbucket.org/osrf/gazebo/pull-request/488/minor-documentation-fix]

### Gazebo 1.7.1 (2013-04-19)
* Fixed tests
* IMU sensor receives time stamped data from links
* Fix saving image frames [https://bitbucket.org/osrf/gazebo/pull-request/466/fix-saving-frames/diff]
* Wireframe rendering in GUI [https://bitbucket.org/osrf/gazebo/pull-request/414/allow-rendering-of-models-in-wireframe]
* Improved logging performance [https://bitbucket.org/osrf/gazebo/pull-request/457/improvements-to-gzlog-filter-and-logging]
* Viscous mud model [https://bitbucket.org/osrf/gazebo/pull-request/448/mud-plugin/diff]

## Gazebo 1.6

### Gazebo 1.6.3 (2013-04-15)
* Fixed a [critical SDF bug](https://bitbucket.org/osrf/gazebo/pull-request/451)
* Fixed a [laser offset bug](https://bitbucket.org/osrf/gazebo/pull-request/449)

### Gazebo 1.6.2 (2013-04-14)
* Fix for fdir1 physics property [https://bitbucket.org/osrf/gazebo/pull-request/429/fixes-to-treat-fdir1-better-1-rotate-into/diff]
* Fix for force torque sensor [https://bitbucket.org/osrf/gazebo/pull-request/447]
* SDF documentation fix [https://bitbucket.org/osrf/gazebo/issue/494/joint-axis-reference-frame-doesnt-match]

### Gazebo 1.6.1 (2013-04-05)
* Switch default build type to Release.

### Gazebo 1.6.0 (2013-04-05)
* Improvements to inertia in rubble pile
* Various Bullet integration advances.
* Noise models for ray, camera, and imu sensors.
* SDF 1.4, which accommodates more physics engine parameters and also some sensor noise models.
* Initial support for making movies from within Gazebo.
* Many performance improvements.
* Many bug fixes.
* Progress toward to building on OS X.

## Gazebo 1.5

### Gazebo 1.5.0 (2013-03-11)
* Partial integration of Bullet
  * Includes: cubes, spheres, cylinders, planes, meshes, revolute joints, ray sensors
* GUI Interface for log writing.
* Threaded sensors.
* Multi-camera sensor.

* Fixed the following issues:
 * [https://bitbucket.org/osrf/gazebo/issue/236 Issue #236]
 * [https://bitbucket.org/osrf/gazebo/issue/507 Issue #507]
 * [https://bitbucket.org/osrf/gazebo/issue/530 Issue #530]
 * [https://bitbucket.org/osrf/gazebo/issue/279 Issue #279]
 * [https://bitbucket.org/osrf/gazebo/issue/529 Issue #529]
 * [https://bitbucket.org/osrf/gazebo/issue/239 Issue #239]
 * [https://bitbucket.org/osrf/gazebo/issue/5 Issue #5]

## Gazebo 1.4

### Gazebo 1.4.0 (2013-02-01)
* New Features:
 * GUI elements to display messages from the server.
 * Multi-floor building editor and creator.
 * Improved sensor visualizations.
 * Improved mouse interactions

* Fixed the following issues:
 * [https://bitbucket.org/osrf/gazebo/issue/16 Issue #16]
 * [https://bitbucket.org/osrf/gazebo/issue/142 Issue #142]
 * [https://bitbucket.org/osrf/gazebo/issue/229 Issue #229]
 * [https://bitbucket.org/osrf/gazebo/issue/277 Issue #277]
 * [https://bitbucket.org/osrf/gazebo/issue/291 Issue #291]
 * [https://bitbucket.org/osrf/gazebo/issue/310 Issue #310]
 * [https://bitbucket.org/osrf/gazebo/issue/320 Issue #320]
 * [https://bitbucket.org/osrf/gazebo/issue/329 Issue #329]
 * [https://bitbucket.org/osrf/gazebo/issue/333 Issue #333]
 * [https://bitbucket.org/osrf/gazebo/issue/334 Issue #334]
 * [https://bitbucket.org/osrf/gazebo/issue/335 Issue #335]
 * [https://bitbucket.org/osrf/gazebo/issue/341 Issue #341]
 * [https://bitbucket.org/osrf/gazebo/issue/350 Issue #350]
 * [https://bitbucket.org/osrf/gazebo/issue/384 Issue #384]
 * [https://bitbucket.org/osrf/gazebo/issue/431 Issue #431]
 * [https://bitbucket.org/osrf/gazebo/issue/433 Issue #433]
 * [https://bitbucket.org/osrf/gazebo/issue/453 Issue #453]
 * [https://bitbucket.org/osrf/gazebo/issue/456 Issue #456]
 * [https://bitbucket.org/osrf/gazebo/issue/457 Issue #457]
 * [https://bitbucket.org/osrf/gazebo/issue/459 Issue #459]

## Gazebo 1.3

### Gazebo 1.3.1 (2012-12-14)
* Fixed the following issues:
 * [https://bitbucket.org/osrf/gazebo/issue/297 Issue #297]
* Other bugs fixed:
 * [https://bitbucket.org/osrf/gazebo/pull-request/164/ Fix light bounding box to disable properly when deselected]
 * [https://bitbucket.org/osrf/gazebo/pull-request/169/ Determine correct local IP address, to make remote clients work properly]
 * Various test fixes

### Gazebo 1.3.0 (2012-12-03)
* Fixed the following issues:
 * [https://bitbucket.org/osrf/gazebo/issue/233 Issue #233]
 * [https://bitbucket.org/osrf/gazebo/issue/238 Issue #238]
 * [https://bitbucket.org/osrf/gazebo/issue/2 Issue #2]
 * [https://bitbucket.org/osrf/gazebo/issue/95 Issue #95]
 * [https://bitbucket.org/osrf/gazebo/issue/97 Issue #97]
 * [https://bitbucket.org/osrf/gazebo/issue/90 Issue #90]
 * [https://bitbucket.org/osrf/gazebo/issue/253 Issue #253]
 * [https://bitbucket.org/osrf/gazebo/issue/163 Issue #163]
 * [https://bitbucket.org/osrf/gazebo/issue/91 Issue #91]
 * [https://bitbucket.org/osrf/gazebo/issue/245 Issue #245]
 * [https://bitbucket.org/osrf/gazebo/issue/242 Issue #242]
 * [https://bitbucket.org/osrf/gazebo/issue/156 Issue #156]
 * [https://bitbucket.org/osrf/gazebo/issue/78 Issue #78]
 * [https://bitbucket.org/osrf/gazebo/issue/36 Issue #36]
 * [https://bitbucket.org/osrf/gazebo/issue/104 Issue #104]
 * [https://bitbucket.org/osrf/gazebo/issue/249 Issue #249]
 * [https://bitbucket.org/osrf/gazebo/issue/244 Issue #244]
 * [https://bitbucket.org/osrf/gazebo/issue/36 Issue #36]

* New features:
 * Default camera view changed to look down at the origin from a height of 2 meters at location (5, -5, 2).
 * Record state data using the '-r' command line option, playback recorded state data using the '-p' command line option
 * Adjust placement of lights using the mouse.
 * Reduced the startup time.
 * Added visual reference for GUI mouse movements.
 * SDF version 1.3 released (changes from 1.2 listed below):
     - added `name` to `<camera name="cam_name"/>`
     - added `pose` to `<camera><pose>...</pose></camera>`
     - removed `filename` from `<mesh><filename>...</filename><mesh>`, use uri only.
     - recovered `provide_feedback` under `<joint>`, allowing calling `physics::Joint::GetForceTorque` in plugins.
     - added `imu` under `<sensor>`.

## Gazebo 1.2

### Gazebo 1.2.6 (2012-11-08)
* Fixed a transport issue with the GUI. Fixed saving the world via the GUI. Added more documentation. ([https://bitbucket.org/osrf/gazebo/pull-request/43/fixed-a-transport-issue-with-the-gui-fixed/diff pull request #43])
* Clean up mutex usage. ([https://bitbucket.org/osrf/gazebo/pull-request/54/fix-mutex-in-modellistwidget-using-boost/diff pull request #54])
* Fix OGRE path determination ([https://bitbucket.org/osrf/gazebo/pull-request/58/fix-ogre-paths-so-this-also-works-with/diff pull request #58], [https://bitbucket.org/osrf/gazebo/pull-request/68/fix-ogre-plugindir-determination/diff pull request #68])
* Fixed a couple of crashes and model selection/dragging problems ([https://bitbucket.org/osrf/gazebo/pull-request/59/fixed-a-couple-of-crashes-and-model/diff pull request #59])

### Gazebo 1.2.5 (2012-10-22)
* Step increment update while paused fixed ([https://bitbucket.org/osrf/gazebo/pull-request/45/fix-proper-world-stepinc-count-we-were/diff pull request #45])
* Actually call plugin destructors on shutdown ([https://bitbucket.org/osrf/gazebo/pull-request/51/fixed-a-bug-which-prevent-a-plugin/diff pull request #51])
* Don't crash on bad SDF input ([https://bitbucket.org/osrf/gazebo/pull-request/52/fixed-loading-of-bad-sdf-files/diff pull request #52])
* Fix cleanup of ray sensors on model deletion ([https://bitbucket.org/osrf/gazebo/pull-request/53/deleting-a-model-with-a-ray-sensor-did/diff pull request #53])
* Fix loading / deletion of improperly specified models ([https://bitbucket.org/osrf/gazebo/pull-request/56/catch-when-loading-bad-models-joint/diff pull request #56])

### Gazebo 1.2.4 (10-19-2012:08:00:52)
*  Style fixes ([https://bitbucket.org/osrf/gazebo/pull-request/30/style-fixes/diff pull request #30]).
*  Fix joint position control ([https://bitbucket.org/osrf/gazebo/pull-request/49/fixed-position-joint-control/diff pull request #49])

### Gazebo 1.2.3 (10-16-2012:18:39:54)
*  Disabled selection highlighting due to bug ([https://bitbucket.org/osrf/gazebo/pull-request/44/disabled-selection-highlighting-fixed/diff pull request #44]).
*  Fixed saving a world via the GUI.

### Gazebo 1.2.2 (10-16-2012:15:12:22)
*  Skip search for system install of libccd, use version inside gazebo ([https://bitbucket.org/osrf/gazebo/pull-request/39/skip-search-for-system-install-of-libccd/diff pull request #39]).
*  Fixed sensor initialization race condition ([https://bitbucket.org/osrf/gazebo/pull-request/42/fix-sensor-initializaiton-race-condition pull request #42]).

### Gazebo 1.2.1 (10-15-2012:21:32:55)
*  Properly removed projectors attached to deleted models ([https://bitbucket.org/osrf/gazebo/pull-request/37/remove-projectors-that-are-attached-to/diff pull request #37]).
*  Fix model plugin loading bug ([https://bitbucket.org/osrf/gazebo/pull-request/31/moving-bool-first-in-model-and-world pull request #31]).
*  Fix light insertion and visualization of models prior to insertion ([https://bitbucket.org/osrf/gazebo/pull-request/35/fixed-light-insertion-and-visualization-of/diff pull request #35]).
*  Fixed GUI manipulation of static objects ([https://bitbucket.org/osrf/gazebo/issue/63/moving-static-objects-does-not-move-the issue #63] [https://bitbucket.org/osrf/gazebo/pull-request/38/issue-63-bug-patch-moving-static-objects/diff pull request #38]).
*  Fixed GUI selection bug ([https://bitbucket.org/osrf/gazebo/pull-request/40/fixed-selection-of-multiple-objects-at/diff pull request #40])

### Gazebo 1.2.0 (10-04-2012:20:01:20)
*  Updated GUI: new style, improved mouse controls, and removal of non-functional items.
*  Model database: An online repository of models.
*  Numerous bug fixes
*  APT repository hosted at [http://osrfoundation.org OSRF]
*  Improved process control prevents zombie processes<|MERGE_RESOLUTION|>--- conflicted
+++ resolved
@@ -1,14 +1,11 @@
 ## Gazebo 7.0
 
-<<<<<<< HEAD
 1. Use opaque pointers for the sensor libraray
     * [Pull request #2022](https://bitbucket.org/osrf/gazebo/pull-request/2022)
 
-=======
 1. Implemented private data pointer for the RTShaderSystem class. Minimized shader updates to once per render update.
     * [Pull request #2003](https://bitbucket.org/osrf/gazebo/pull-request/2003)
-    
->>>>>>> 0b05d537
+
 1. Updating physics library to use ignition math.
     * [Pull request #2007](https://bitbucket.org/osrf/gazebo/pull-request/2007)
 
