## Gazebo 8

## Gazebo 8.x.x (2017-xx-xx)

<<<<<<< HEAD
1. Added and improved communications between the JointControlWidget and JointController
    * [Pull request #2730](https://bitbucket.org/osrf/gazebo/pull-request/2730)
    * [Issue #295](https://bitbucket.org/osrf/gazebo/issues/295)

1. Add actors in World as models so they get returned with World::Models()
    * [Pull request #2706](https://bitbucket.org/osrf/gazebo/pull-request/2706)
    * [Issue #2271](https://bitbucket.org/osrf/gazebo/issues/2271)
=======
1. Add the option --gui-client-plugin to load GUI plugins. Leave -g to load System Plugins.
    * [Pull request #2716](https://bitbucket.org/osrf/gazebo/pull-requests/2716)
    * [Issue 2279](https://bitbucket.org/osrf/gazebo/issues/2279)
>>>>>>> 8c990511

1. Add actors in World as models so they get returned with World::Models()
    * [Pull request #2706](https://bitbucket.org/osrf/gazebo/pull-request/2706)
    * [Issue #2271](https://bitbucket.org/osrf/gazebo/issues/2271)

1. Fix loading gui plugins and OSX framerate issue
    * [Pull request #2631](https://bitbucket.org/osrf/gazebo/pull-request/2631)
    * [Issue #1311](https://bitbucket.org/osrf/gazebo/issues/1311)
    * [Issue #2133](https://bitbucket.org/osrf/gazebo/issues/2133)

## Gazebo 8.0.0 (2017-01-25)

1. Depend on ignition math3
    * [Pull request #2588](https://bitbucket.org/osrf/gazebo/pull-request/2588)

1. Use ignition math with ServerFixture
    * [Pull request #2552](https://bitbucket.org/osrf/gazebo/pull-request/2552)

1. Changed the type of `FrictionPyramid::direction1` from `gazebo::math::Vector3` to `ignition::math::Vector3d`.
    * [Pull request #2548](https://bitbucket.org/osrf/gazebo/pull-request/2548)

1. Added igntition::transport interfaces to header files
    * [Pull request #2559](https://bitbucket.org/osrf/gazebo/pull-request/2559)

1. Added ignition transport dependency, and output camera sensor images on
   an ignition transport topic.
    * [Pull request #2544](https://bitbucket.org/osrf/gazebo/pull-request/2544)

1. Fix restoring submesh material transparency
    * [Pull request #2536](https://bitbucket.org/osrf/gazebo/pull-request/2536)

1. Updated `gz_log` tool to use `ignition::math`.
    * [Pull request #2532](https://bitbucket.org/osrf/gazebo/pull-request/2532)

1. Updated the following rendering classes to use `ignition::math`:
   `FPSViewController`, `JointVisual`, `OculusCamera`, `OrbitViewController`,
   `OrthoViewController`, `Projector`, `UserCamera`, `ViewController`.
    * [Pull request #2551](https://bitbucket.org/osrf/gazebo/pull-request/2551)

1. Update examples to use ign-math.
    * [Pull request #2539](https://bitbucket.org/osrf/gazebo/pull-request/2539)

1. Update plugins to use ign-math.
    * [Pull request #2531](https://bitbucket.org/osrf/gazebo/pull-request/2531)
    * [Pull request #2534](https://bitbucket.org/osrf/gazebo/pull-request/2534)
    * [Pull request #2538](https://bitbucket.org/osrf/gazebo/pull-request/2538)

1. Use ignition math with `rendering/Distortion` and update function names.
    * [Pull request #2529](https://bitbucket.org/osrf/gazebo/pull-request/2529)

1. Updated COMVisual class to use `ignition::math`.
    * [Pull request #2528](https://bitbucket.org/osrf/gazebo/pull-request/2528)

1. Deprecate angle API from physics::Joint, in favor of using doubles
    * [Pull request #2568](https://bitbucket.org/osrf/gazebo/pull-request/2568)
    * [Issue #553](https://bitbucket.org/osrf/gazebo/issues/553)
    * [Issue #1108](https://bitbucket.org/osrf/gazebo/issues/1108)

1. PIMPL-ize `gazebo/physics/Gripper` and use ignition-math.
    * [Pull request #2523](https://bitbucket.org/osrf/gazebo/pull-request/2523)

1. Added VisualMarkers to the rendering engine. Visual markers support
   programmatic rendering of various shapes in a scene.
    * [Pull request 2541](https://bitbucket.org/osrf/gazebo/pull-request/2541)

1. Support version 5 of the DART Physics Engine.
    * [Pull request #2459](https://bitbucket.org/osrf/gazebo/pull-request/2459)

1. UserCamera overrides `Camera::Render` to reduce CPU usage.
    * [Pull request 2480](https://bitbucket.org/osrf/gazebo/pull-request/2480)

1. Static links no longer subscribe to wrench topics.
    * [Pull request #2452]((https://bitbucket.org/osrf/gazebo/pull-request/2452)

1. Add Gazebo math helper functions to convert to and from Ignition Math
   objects.
    * [Pull request #2461](https://bitbucket.org/osrf/gazebo/pull-request/2461)

1. Add video recording of user camera. This change added an optional
   dependency on libavdevice>=56.4.100 for linux systems. When installed,
   libavdevice will allow a user to stream a simulated camera to a video4linux2
   loopback device.
    * [Pull request #2443](https://bitbucket.org/osrf/gazebo/pull-request/2443)

1. Removed deprecations
    * [Pull request #2427]((https://bitbucket.org/osrf/gazebo/pull-request/2427)

1. Include basic support for GNU Precompiled Headers to reduce compile time
    * [Pull request #2268](https://bitbucket.org/osrf/gazebo/pull-request/2268)

1. Plotting utility
    * [Pull request #2348](https://bitbucket.org/osrf/gazebo/pull-request/2348)
    * [Pull request #2325](https://bitbucket.org/osrf/gazebo/pull-request/2325)
    * [Pull request #2382](https://bitbucket.org/osrf/gazebo/pull-request/2382)
    * [Pull request #2448](https://bitbucket.org/osrf/gazebo/pull-request/2448)

1. Renamed `gazebo/gui/SaveDialog` to `gazebo/gui/SaveEntityDialog`. A new
   `SaveDialog` class will be added in a future pull request. The migration
   guide will be updated with that pull request.
    * [Pull request #2384](https://bitbucket.org/osrf/gazebo/pull-request/2384)

1. Add FiducialCameraPlugin for Camera Sensors
    * [Pull request #2350](https://bitbucket.org/osrf/gazebo/pull-request/2350)

1. Fix Road2d vertices and shadows
    * [Pull request #2362](https://bitbucket.org/osrf/gazebo/pull-request/2362)

1. Rearrange GLWidget::OnMouseMove so that the more common use cases it
   fewer if statements. Use std::thread in place of boost in OculusWindow.
   Pragma statements to prevent warnings. Prevent variable hiding in
   WallSegmentItem.
    * [Pull request #2376](https://bitbucket.org/osrf/gazebo/pull-request/2376)

1. Use single pixel selection buffer for mouse picking
    * [Pull request #2335](https://bitbucket.org/osrf/gazebo/pull-request/2335)

1. Refactor Visual classes
  * [Pull request #2331](https://bitbucket.org/osrf/gazebo/pull-requests/2331)

1. Windows plugins (with .dll extension) now accepted
    * [Pull request #2311](https://bitbucket.org/osrf/gazebo/pull-requests/2311)
    * Writing libMyPlugin.so in the sdf file will look for MyPlugin.dll on windows.

1. Add Introspection Manager and Client util
    * [Pull request #2304](https://bitbucket.org/osrf/gazebo/pull-request/2304)

1. Refactor Event classes and improve memory management.
    * [Pull request #2277](https://bitbucket.org/osrf/gazebo/pull-request/2277)
    * [Pull request #2317](https://bitbucket.org/osrf/gazebo/pull-request/2317)
    * [Pull request #2329](https://bitbucket.org/osrf/gazebo/pull-request/2329)
    * [gazebo_design Pull request #33](https://bitbucket.org/osrf/gazebo_design/pull-requests/33)

1. Remove EntityMakerPrivate and move its members to derived classes
    * [Pull request #2310](https://bitbucket.org/osrf/gazebo/pull-request/2310)

1. Conversion between ign-msgs and sdf, for plugin
    * [Pull request #2403](https://bitbucket.org/osrf/gazebo/pull-request/2403)

1. Change NULL to nullptr.
    * [Pull request #2294](https://bitbucket.org/osrf/gazebo/pull-request/2294)
    * [Pull request #2297](https://bitbucket.org/osrf/gazebo/pull-request/2297)
    * [Pull request #2298](https://bitbucket.org/osrf/gazebo/pull-request/2298)
    * [Pull request #2302](https://bitbucket.org/osrf/gazebo/pull-request/2302)
    * [Pull request #2295](https://bitbucket.org/osrf/gazebo/pull-request/2295)
    * [Pull request #2300](https://bitbucket.org/osrf/gazebo/pull-request/2300)

1. Fix memory and other issues found from running Coverity.
    * A contribution from Olivier Crave
    * [Pull request #2241](https://bitbucket.org/osrf/gazebo/pull-request/2241)
    * [Pull request #2242](https://bitbucket.org/osrf/gazebo/pull-request/2242)
    * [Pull request #2243](https://bitbucket.org/osrf/gazebo/pull-request/2243)
    * [Pull request #2244](https://bitbucket.org/osrf/gazebo/pull-request/2244)
    * [Pull request #2245](https://bitbucket.org/osrf/gazebo/pull-request/2245)

1. Deprecate gazebo::math
    * [Pull request #2594](https://bitbucket.org/osrf/gazebo/pull-request/2594)
    * [Pull request #2513](https://bitbucket.org/osrf/gazebo/pull-request/2513)
    * [Pull request #2586](https://bitbucket.org/osrf/gazebo/pull-request/2586)
    * [Pull request #2326](https://bitbucket.org/osrf/gazebo/pull-request/2326)
    * [Pull request #2579](https://bitbucket.org/osrf/gazebo/pull-request/2579)
    * [Pull request #2574](https://bitbucket.org/osrf/gazebo/pull-request/2574)
    * [Pull request #2426](https://bitbucket.org/osrf/gazebo/pull-request/2426)
    * [Pull request #2567](https://bitbucket.org/osrf/gazebo/pull-request/2567)
    * [Pull request #2355](https://bitbucket.org/osrf/gazebo/pull-request/2355)
    * [Pull request #2407](https://bitbucket.org/osrf/gazebo/pull-request/2407)
    * [Pull request #2564](https://bitbucket.org/osrf/gazebo/pull-request/2564)
    * [Pull request #2591](https://bitbucket.org/osrf/gazebo/pull-request/2591)
    * [Pull request #2425](https://bitbucket.org/osrf/gazebo/pull-request/2425)
    * [Pull request #2570](https://bitbucket.org/osrf/gazebo/pull-request/2570)
    * [Pull request #2436](https://bitbucket.org/osrf/gazebo/pull-request/2436)
    * [Pull request #2556](https://bitbucket.org/osrf/gazebo/pull-request/2556)
    * [Pull request #2472](https://bitbucket.org/osrf/gazebo/pull-request/2472)
    * [Pull request #2505](https://bitbucket.org/osrf/gazebo/pull-request/2505)
    * [Pull request #2583](https://bitbucket.org/osrf/gazebo/pull-request/2583)
    * [Pull request #2514](https://bitbucket.org/osrf/gazebo/pull-request/2514)
    * [Pull request #2522](https://bitbucket.org/osrf/gazebo/pull-request/2522)
    * [Pull request #2565](https://bitbucket.org/osrf/gazebo/pull-request/2565)
    * [Pull request #2525](https://bitbucket.org/osrf/gazebo/pull-request/2525)
    * [Pull request #2533](https://bitbucket.org/osrf/gazebo/pull-request/2533)
    * [Pull request #2543](https://bitbucket.org/osrf/gazebo/pull-request/2543)
    * [Pull request #2549](https://bitbucket.org/osrf/gazebo/pull-request/2549)
    * [Pull request #2554](https://bitbucket.org/osrf/gazebo/pull-request/2554)
    * [Pull request #2560](https://bitbucket.org/osrf/gazebo/pull-request/2560)
    * [Pull request #2585](https://bitbucket.org/osrf/gazebo/pull-request/2585)
    * [Pull request #2575](https://bitbucket.org/osrf/gazebo/pull-request/2575)
    * [Pull request #2563](https://bitbucket.org/osrf/gazebo/pull-request/2563)
    * [Pull request #2573](https://bitbucket.org/osrf/gazebo/pull-request/2573)
    * [Pull request #2577](https://bitbucket.org/osrf/gazebo/pull-request/2577)
    * [Pull request #2581](https://bitbucket.org/osrf/gazebo/pull-request/2581)
    * [Pull request #2566](https://bitbucket.org/osrf/gazebo/pull-request/2566)
    * [Pull request #2578](https://bitbucket.org/osrf/gazebo/pull-request/2578)

1. Add Wind support
    * [Pull request #1985](https://bitbucket.org/osrf/gazebo/pull-request/1985)
    * A contribution from Olivier Crave

1. Add const accessors to uri path and query
    * [Pull request #2400](https://bitbucket.org/osrf/gazebo/pull-request/2400)

1. Server generates unique model names in case of overlap, and added allow_renaming field to factory message.
    * [Pull request 2301](https://bitbucket.org/osrf/gazebo/pull-request/2301)
    * [Issue 510](https://bitbucket.org/osrf/gazebo/issues/510)

1. Adds an output option to gz log that allows the tool to filter a log file and write to a new log file.
    * [Pull request #2149](https://bitbucket.org/osrf/gazebo/pull-request/2149)

1. Add common::URI class
    * [Pull request #2275](https://bitbucket.org/osrf/gazebo/pull-request/2275)

1. Update Actor animations by faciliting skeleton visualization, control via a plugin. Also resolves issue #1785.
    * [Pull request #2219](https://bitbucket.org/osrf/gazebo/pull-request/2219)

1. Generalize actors to work even if not all elements are specified
    * [Pull request #2360](https://bitbucket.org/osrf/gazebo/pull-request/2360)

1. PIMPLize rendering/Grid
    * [Pull request 2330](https://bitbucket.org/osrf/gazebo/pull-request/2330)

1. Use only Gazebo's internal version of tinyxml2. The version of tinyxml2 distributed with Ubuntu fails when parsing large log files.
    * [Pull request #2146](https://bitbucket.org/osrf/gazebo/pull-request/2146)

1. Moved gazebo ODE includes to have correct include path
    * [Pull request #2186](https://bitbucket.org/osrf/gazebo/pull-request/2186)

1. Atmosphere model
    * [Pull request #1989](https://bitbucket.org/osrf/gazebo/pull-request/1989)

1. Added static camera when following a model.
    * [Pull request #1980](https://bitbucket.org/osrf/gazebo/pull-request/1980)
    * A contribution from Oliver Crave

1. Get plugin info with Ignition transport service
    * [Pull request #2420](https://bitbucket.org/osrf/gazebo/pull-request/2420)

1. Support conversions between SDF and protobuf for more sensors.
    * [Pull request #2118](https://bitbucket.org/osrf/gazebo/pull-request/2118)

1. Fix ODE Ray-Cylinder collision, and added ability to instantiate stand alone MultiRayShapes.
    * [Pull request #2122](https://bitbucket.org/osrf/gazebo/pull-request/2122)

1. Update depth camera sensor to publish depth data over a topic.
    * [Pull request #2112](https://bitbucket.org/osrf/gazebo/pull-request/2112)

1. Add color picker to config widget and fix visual and collision duplication.
    * [Pull request #2381](https://bitbucket.org/osrf/gazebo/pull-request/2381)

1. Model editor updates

    1. Undo / redo inserting and deleting links
        * [Pull request #2151](https://bitbucket.org/osrf/gazebo/pull-request/2151)

    1. Undo / redo inserting and deleting nested models
        * [Pull request #2229](https://bitbucket.org/osrf/gazebo/pull-request/2229)

    1. Undo insert / delete joints
        * [Pull request #2266](https://bitbucket.org/osrf/gazebo/pull-request/2266)

    1. Undo insert / delete model plugins
        * [Pull request #2334](https://bitbucket.org/osrf/gazebo/pull-request/2334)

    1. Undo translate, rotate, snap and align links and nested models
        * [Pull request #2314](https://bitbucket.org/osrf/gazebo/pull-request/2314)

    1. Undo scale links
        * [Pull request #2368](https://bitbucket.org/osrf/gazebo/pull-request/2368)

1. Google Summer of Code Graphical interface for inserting plugins during simulation.

    1. Display attached model plugins in the world tab / Add subheaders for model links, joints and plugins
        * [Pull request #2323](https://bitbucket.org/osrf/gazebo/pull-request/2323)
        * [Issue #1698](https://bitbucket.org/osrf/gazebo/issues/1698)

## Gazebo 7

## Gazebo 7.X.X (201X-XX-XX)

## Gazebo 7.7.0 (2017-05-04)

1. Fix race condition during Detach of HarnessPlugin
    * [Pull request 2696](https://bitbucket.org/osrf/gazebo/pull-request/2696)

1. Added support for pincushion distortion model; fixed bug where
   cameras with different distortion models would have the same distortion.
    * [Pull request 2678](https://bitbucket.org/osrf/gazebo/pull-requests/2678)

1. Added <collide_bitmask> support to bullet
    * [Pull request 2649](https://bitbucket.org/osrf/gazebo/pull-request/2649)

1. Fix linking when using HDF5_INSTRUMENT for logging ODE data
    * [Pull request 2669](https://bitbucket.org/osrf/gazebo/pull-request/2669)

1. Subdivide large heightmaps to fix LOD and support global texture mapping
    * [Pull request 2655](https://bitbucket.org/osrf/gazebo/pull-request/2655)   

## Gazebo 7.6.0 (2017-03-20)

1. Force / torque sensor visualization using WrenchVisual
    * [Pull request 2653](https://bitbucket.org/osrf/gazebo/pull-request/2653)

1. Cache heightmap tile data
    * [Pull request 2645](https://bitbucket.org/osrf/gazebo/pull-request/2645)

1. Add plugin for attaching lights to links in a model
    * [Pull request 2647](https://bitbucket.org/osrf/gazebo/pull-request/2647)

1. Support Heightmap LOD
    * [Pull request 2636](https://bitbucket.org/osrf/gazebo/pull-request/2636)

1. Support setting shadow texture size
    * [Pull request 2644](https://bitbucket.org/osrf/gazebo/pull-request/2644)

1. Fix deprecated sdf warnings produced by PluginToSDF
    * [Pull request 2646](https://bitbucket.org/osrf/gazebo/pull-request/2646)

1. Added TouchPlugin, which checks if a model has been in contact with another
   model exclusively for a certain time.
    * [Pull request 2651](https://bitbucket.org/osrf/gazebo/pull-request/2651)

1. Fixes -inf laser reading being displayed as +inf
    * [Pull request 2641](https://bitbucket.org/osrf/gazebo/pull-request/2641)

1. Fix memory leaks in tests
    * [Pull request 2639](https://bitbucket.org/osrf/gazebo/pull-request/2639)

1. Remove end year from copyright
    * [Pull request 2614](https://bitbucket.org/osrf/gazebo/pull-request/2614)

## Gazebo 7.5.0 (2017-01-11)

1. Remove qt4 webkit in gazebo7 (used for HotkeyDialog).
    * [Pull request 2584](https://bitbucket.org/osrf/gazebo/pull-request/2584)

1. Support configuring heightmap sampling level
    * [Pull request 2519](https://bitbucket.org/osrf/gazebo/pull-request/2519)

1. Fix `model.config` dependency support, and add ability to reference
   textures using a URI.
    * [Pull request 2517](https://bitbucket.org/osrf/gazebo/pull-request/2517)

1. Fix DEM heightmap size, collision, scale
    * [Pull request 2477](https://bitbucket.org/osrf/gazebo/pull-request/2477)

1. Create ode_quiet parameter to silence solver messages
    * [Pull request 2512](https://bitbucket.org/osrf/gazebo/pull-request/2512)

1. Update QT render loop to throttle based on UserCamera::RenderRate.
    * [Pull request 2476](https://bitbucket.org/osrf/gazebo/pull-request/2476)
    * [Issue 1560](https://bitbucket.org/osrf/gazebo/issues/1560)

1. Generate visualization on demand, instead of on load. This helps to
   reduce load time.
    * [Pull request 2457](https://bitbucket.org/osrf/gazebo/pull-request/2457)

1. Added a plugin to teleoperate joints in a model with the keyboard.
    * [Pull request 2490](https://bitbucket.org/osrf/gazebo/pull-request/2490)

1. Add GUI items to change the user camera clip distance
    * [Pull request 2470](https://bitbucket.org/osrf/gazebo/pull-request/2470)
    * [Issue 2064](https://bitbucket.org/osrf/gazebo/issues/2064)

1. Support custom material scripts for heightmaps
    * [Pull request 2473](https://bitbucket.org/osrf/gazebo/pull-request/2473)

1. Sim events plugin accepts custom topics
    * [Pull request 2535](https://bitbucket.org/osrf/gazebo/pull-request/2535)

1. Model Editor: Show / hide collisions
    * [Pull request 2503](https://bitbucket.org/osrf/gazebo/pull-request/2503)

1. Model Editor: Show / hide visuals
    * [Pull request 2516](https://bitbucket.org/osrf/gazebo/pull-request/2516)

1. Model Editor: Show / hide link frames
    * [Pull request 2521](https://bitbucket.org/osrf/gazebo/pull-request/2521)

## Gazebo 7.4.0 (2016-10-11)

1. Add test for HarnessPlugin, reduce likelihood of race condition
    * [Pull request 2431](https://bitbucket.org/osrf/gazebo/pull-request/2431)
    * [Issue 2034](https://bitbucket.org/osrf/gazebo/issues/2034)

1. Add `syntax = proto2` in proto files to fix some protobuf3 warnings
    * [Pull request 2456](https://bitbucket.org/osrf/gazebo/pull-request/2456)

1. Add support for loading wavefront obj mesh files
    * [Pull request 2454](https://bitbucket.org/osrf/gazebo/pull-request/2454)

1. Added filesystem operations to the common library. Additions include
   `cwd`, `exists`, `isDirectory`, `isFile`, `copyFile`, and `moveFile`.
    * [Pull request 2417](https://bitbucket.org/osrf/gazebo/pull-request/2417)

1. Fix loading collada files with multiple texture coordinates.
    * [Pull request 2413](https://bitbucket.org/osrf/gazebo/pull-request/2413)

1. Added visualization of minimum range to laservisual.
    * [Pull request 2412](https://bitbucket.org/osrf/gazebo/pull-request/2412)
    * [Issue 2018](https://bitbucket.org/osrf/gazebo/issues/2018)

1. Use precision 2 for FPS display in TimePanel
    * [Pull request 2405](https://bitbucket.org/osrf/gazebo/pull-request/2405)

1. Switch ImuSensor::worldToReference transform from Pose to Quaternion
    * [Pull request 2410](https://bitbucket.org/osrf/gazebo/pull-request/2410)
    * [Issue 1959](https://bitbucket.org/osrf/gazebo/issues/1959)

1. Include Boost_LIBRARIES  in the linking of gazebo_physics
    * [Pull request 2402](https://bitbucket.org/osrf/gazebo/pull-request/2402)

1. Backported KeyboardGUIPlugin and msgs::Any
    * [Pull request 2416](https://bitbucket.org/osrf/gazebo/pull-request/2416)

1. Use XML_SUCCESS enum instead of XML_NO_ERROR, which has been deleted in tinyxml2 4.0
    * [Pull request 2397](https://bitbucket.org/osrf/gazebo/pull-request/2397)

1. Ignore ffmpeg deprecation warnings to clean up CI since they are noted in #2002
    * [Pull request 2388](https://bitbucket.org/osrf/gazebo/pull-request/2388)

1. Added a visual blinking plugin
    * [Pull request 2394](https://bitbucket.org/osrf/gazebo/pull-request/2394)

1. Fix InertiaVisual for non-diagonal inertia matrices
    * [Pull request 2354](https://bitbucket.org/osrf/gazebo/pull-request/2354)

## Gazebo 7.3.1 (2016-07-13)

1. Fix homebrew test failure of UNIT_ApplyWrenchDialog_TEST
    * [Pull request 2393](https://bitbucket.org/osrf/gazebo/pull-request/2393)

1. Fix MainWindow crash when window is minimized and maximized
    * [Pull request 2392](https://bitbucket.org/osrf/gazebo/pull-request/2392)
    * [Issue 2003](https://bitbucket.org/osrf/gazebo/issues/2003)

## Gazebo 7.3.0 (2016-07-12)

1. Fix selecting ApplyWrenchVisual's force torque visuals
    * [Pull request 2377](https://bitbucket.org/osrf/gazebo/pull-request/2377)
    * [Issue 1999](https://bitbucket.org/osrf/gazebo/issues/1999)

1. Use ignition math in gazebo::msgs
    * [Pull request 2389](https://bitbucket.org/osrf/gazebo/pull-request/2389)

1. Parse command-line options for GUI plugins in Server to fix parsing of
   positional argument for world file.
   This fixes command-line parsing for `gazebo -g gui_plugin.so`.
    * [Pull request 2387](https://bitbucket.org/osrf/gazebo/pull-request/2387)

1. Added a harness plugin that supports lowering a model at a controlled rate
    * [Pull request 2346](https://bitbucket.org/osrf/gazebo/pull-request/2346)

1. Fix ogre log test on xenial+nvidia
    * [Pull request 2374](https://bitbucket.org/osrf/gazebo/pull-request/2374)

1. Redirect QT messages to Gazebo's console message handling system.
    * [Pull request 2375](https://bitbucket.org/osrf/gazebo/pull-request/2375)

1. Fix buoyancy plugin when multiple link tags are used within the plugin
    * [Pull request 2369](https://bitbucket.org/osrf/gazebo/pull-request/2369)

1. Remove contact filters with names that contain `::`
    * [Pull request 2363](https://bitbucket.org/osrf/gazebo/pull-request/2363)
    * [Issue 1805](https://bitbucket.org/osrf/gazebo/issues/1805)

1. Fix Model Manipulator switching between local and global frames
    * [Pull request 2361](https://bitbucket.org/osrf/gazebo/pull-request/2361)

1. Remove duplicate code from cmake config file caused by bad merge
    * [Pull request 2347](https://bitbucket.org/osrf/gazebo/pull-request/2347)

1. Properly cleanup pointers when destroying a world with joints.
    * [Pull request 2309](https://bitbucket.org/osrf/gazebo/pull-request/2309)

1. Fix right click view options after deleting and respawning a model.
    * [Pull request 2349](https://bitbucket.org/osrf/gazebo/pull-request/2349)
    * [Issue 1985](https://bitbucket.org/osrf/gazebo/issues/1985)

1. Implement missing function: LogicalCamera::Topic()
    * [Pull request 2343](https://bitbucket.org/osrf/gazebo/pull-request/2343)
    * [Issue 1980](https://bitbucket.org/osrf/gazebo/issues/1980)

## Gazebo 7.2.0 (2016-06-13)

1. Backport single pixel selection buffer for mouse picking
    * [Pull request 2338](https://bitbucket.org/osrf/gazebo/pull-request/2338)

1. Prevent mouse pan and orbit from deselecting entities in model editor
    * [Pull request 2333](https://bitbucket.org/osrf/gazebo/pull-request/2333)

1. Handle model manipulation tool RTS shortcuts in keyPress
    * [Pull request 2312](https://bitbucket.org/osrf/gazebo/pull-request/2312)

1. Reset ODE joint force feedback after world reset
    * [Pull request 2255](https://bitbucket.org/osrf/gazebo/pull-request/2255)

1. Update model editor snap to grid modifier key
    * [Pull request 2259](https://bitbucket.org/osrf/gazebo/pull-request/2259)
    * [Issue #1583](https://bitbucket.org/osrf/gazebo/issues/1583)

1. PIMPLize gui/model/ModelEditorPalette
    * [Pull request 2279](https://bitbucket.org/osrf/gazebo/pull-request/2279)

1. Properly cleanup pointers when destroying a blank world.
    * [Pull request 2220](https://bitbucket.org/osrf/gazebo/pull-request/2220)

1. Properly cleanup pointers when destroying a world with models and lights.
    * [Pull request 2263](https://bitbucket.org/osrf/gazebo/pull-request/2263)

1. Fix view control mouse focus in model editor
    * [Pull request 2315](https://bitbucket.org/osrf/gazebo/pull-request/2315)
    * [Issue #1791](https://bitbucket.org/osrf/gazebo/issues/1791)

1. Server generates unique model names in case of overlap
    * [Pull request 2296](https://bitbucket.org/osrf/gazebo/pull-request/2296)
    * [Issue 510](https://bitbucket.org/osrf/gazebo/issues/510)

1. Model Editor: Select and align nested models
    * [Pull request 2282](https://bitbucket.org/osrf/gazebo/pull-request/2282)

## Gazebo 7.1.0 (2016-04-07)

1. fix: remove back projection
    * [Pull request 2201](https://bitbucket.org/osrf/gazebo/pull-request/2201)
    * A contribution from Yuki Furuta

1. Fix oculus 2 camera field of view
    * [Pull request 2157](https://bitbucket.org/osrf/gazebo/pull-request/2157)

1. Added BeforePhysicsUpdate world event
    * [Pull request 2128](https://bitbucket.org/osrf/gazebo/pull-request/2128)
    * A contribution from Martin Pecka

1. Update `gz sdf -c` command line tool to use the new `sdf::convertFile` API.
    * [Pull request #2227](https://bitbucket.org/osrf/gazebo/pull-requests/2227)

1. Backport depth camera OSX fix
    * [Pull request 2233](https://bitbucket.org/osrf/gazebo/pull-request/2233)

1. Feat load collision.sdf only once
    * [Pull request 2236](https://bitbucket.org/osrf/gazebo/pull-request/2236)

1. Update gui/building/Item API
    * [Pull request 2228](https://bitbucket.org/osrf/gazebo/pull-request/2228)

1. Semantic version class to compare model versions in the model database.
    * [Pull request 2207](https://bitbucket.org/osrf/gazebo/pull-request/2207)

1. Backport issue 1834 fix to gazebo7
    * [Pull request 2222](https://bitbucket.org/osrf/gazebo/pull-request/2222)

1. Backport ImagesView_TEST changes
    * [Pull request 2217](https://bitbucket.org/osrf/gazebo/pull-request/2217)

1. Backport pull request #2189 (mutex in Transport::Conection)
    * [Pull request 2208](https://bitbucket.org/osrf/gazebo/pull-request/2208)

1. Process insertions on World::SetState
    * [Pull request #2200](https://bitbucket.org/osrf/gazebo/pull-requests/2200)

1. Process deletions on World::SetState
    * [Pull request #2204](https://bitbucket.org/osrf/gazebo/pull-requests/2204)

1. Fix ray-cylinder collision
    * [Pull request 2124](https://bitbucket.org/osrf/gazebo/pull-request/2124)

1. Fix editing physics parameters in gzclient, update test
    * [Pull request 2192](https://bitbucket.org/osrf/gazebo/pull-request/2192)

1. Fix Audio Decoder test failure
    * [Pull request 2193](https://bitbucket.org/osrf/gazebo/pull-request/2193)

1. Add layers to building levels
    * [Pull request 2180](https://bitbucket.org/osrf/gazebo/pull-request/2180)

1. Allow dynamically adding links to a model.
    * [Pull request #2185](https://bitbucket.org/osrf/gazebo/pull-requests/2185)

1. Fix editing physics parameters in gzclient, update test
    * [Pull request #2192](https://bitbucket.org/osrf/gazebo/pull-requests/2192)
    * [Issue #1876](https://bitbucket.org/osrf/gazebo/issues/1876)

1. Model database selects the latest model version.
    * [Pull request #2207](https://bitbucket.org/osrf/gazebo/pull-requests/2207)

1. Only link relevant libraries to tests
    * [Pull request 2130](https://bitbucket.org/osrf/gazebo/pull-request/2130)

1. PIMPLize gui/model/ModelCreator
    * [Pull request 2171](https://bitbucket.org/osrf/gazebo/pull-request/2171)

1. backport warning and test fixes from pull request #2177
    * [Pull request 2179](https://bitbucket.org/osrf/gazebo/pull-request/2179)

1. Prevent xml parser error from crashing LogPlay on osx -> gazebo7
    * [Pull request 2174](https://bitbucket.org/osrf/gazebo/pull-request/2174)

1. PIMPLize gui/building/ScaleWidget
    * [Pull request 2164](https://bitbucket.org/osrf/gazebo/pull-request/2164)

1. Fix using Shift key while scaling inside the model editor
    * [Pull request 2165](https://bitbucket.org/osrf/gazebo/pull-request/2165)

1. Backport fix for ign-math explicit constructors -> gazebo7
    * [Pull request 2163](https://bitbucket.org/osrf/gazebo/pull-request/2163)

1. Display physics engine type in the GUI
    * [Pull request #2155](https://bitbucket.org/osrf/gazebo/pull-requests/2155)
    * [Issue #1121](https://bitbucket.org/osrf/gazebo/issues/1121)
    * A contribution from Mohamd Ayman

1. Fix compilation against ffmpeg3 (libavcodec)
    * [Pull request #2154](https://bitbucket.org/osrf/gazebo/pull-request/2154)

1. Append a missing </gazebo_log> tag to log files when played.
    * [Pull request #2143](https://bitbucket.org/osrf/gazebo/pull-request/2143)

1. Add helper function QTestFixture::ProcessEventsAndDraw
    * [Pull request #2147](https://bitbucket.org/osrf/gazebo/pull-request/2147)

1. Add qt resources to gazebo gui library
    * [Pull request 2134](https://bitbucket.org/osrf/gazebo/pull-request/2134)

1. Undo scaling during simulation
    * [Pull request #2108](https://bitbucket.org/osrf/gazebo/pull-request/2108)

1. Fix SensorManager::SensorContainer::RunLoop sensor update time assertion
    * [Pull request #2115](https://bitbucket.org/osrf/gazebo/pull-request/2115)

1. Fix use of not initialized static attribute in Light class
    * [Pull request 2075](https://bitbucket.org/osrf/gazebo/pull-request/2075)
    * A contribution from Silvio Traversaro

1. Install GuiTypes header
    * [Pull request 2106](https://bitbucket.org/osrf/gazebo/pull-request/2106)

1. Removes one function call and replaces a manual swap with std::swap in ODE heightfield.
    * [Pull request #2114](https://bitbucket.org/osrf/gazebo/pull-request/2114)

1. New world event: BeforePhysicsUpdate
    * [Pull request #2128](https://bitbucket.org/osrf/gazebo/pull-request/2128)
    * [Issue #1851](https://bitbucket.org/osrf/gazebo/issues/1851)

1. Model editor: Fix setting relative pose after alignment during joint creation.
    * [Issue #1844](https://bitbucket.org/osrf/gazebo/issues/1844)
    * [Pull request #2150](https://bitbucket.org/osrf/gazebo/pull-request/2150)

1. Model editor: Fix saving and spawning model with its original name
    * [Pull request #2183](https://bitbucket.org/osrf/gazebo/pull-request/2183)

1. Model editor: Fix inserting custom links
    * [Pull request #2222](https://bitbucket.org/osrf/gazebo/pull-request/2222)
    * [Issue #1834](https://bitbucket.org/osrf/gazebo/issues/1834)

1. Model editor: Reset visual / collision insertion / deletion
        * [Pull request #2254](https://bitbucket.org/osrf/gazebo/pull-request/2254)
        * [Issue #1777](https://bitbucket.org/osrf/gazebo/issues/1777)
        * [Issue #1852](https://bitbucket.org/osrf/gazebo/issues/1852)

1. Building editor: Add layers to building levels
    * [Pull request #2180](https://bitbucket.org/osrf/gazebo/pull-request/2180)
    * [Issue #1806](https://bitbucket.org/osrf/gazebo/issues/1806)

1. Building editor: Update gui/building/Item API
    * [Pull request #2228](https://bitbucket.org/osrf/gazebo/pull-request/2228)

## Gazebo 7.0.0 (2016-01-25)

1. Add FollowerPlugin
    * [Pull request #2085](https://bitbucket.org/osrf/gazebo/pull-request/2085)

1. Fix circular dependency so that physics does not call the sensors API.
    * [Pull request #2089](https://bitbucket.org/osrf/gazebo/pull-request/2089)
    * [Issue #1516](https://bitbucket.org/osrf/gazebo/issues/1516)

1. Add Gravity and MagneticField API to World class to match sdformat change.
    * [SDFormat pull request 247](https://bitbucket.org/osrf/sdformat/pull-requests/247)
    * [Issue #1823](https://bitbucket.org/osrf/gazebo/issues/1823)
    * [Pull request #2090](https://bitbucket.org/osrf/gazebo/pull-request/2090)

1. Use opaque pointers and deprecate functions in the rendering library
    * [Pull request #2069](https://bitbucket.org/osrf/gazebo/pull-request/2069)
    * [Pull request #2064](https://bitbucket.org/osrf/gazebo/pull-request/2064)
    * [Pull request #2066](https://bitbucket.org/osrf/gazebo/pull-request/2066)
    * [Pull request #2069](https://bitbucket.org/osrf/gazebo/pull-request/2069)
    * [Pull request #2074](https://bitbucket.org/osrf/gazebo/pull-request/2074)
    * [Pull request #2076](https://bitbucket.org/osrf/gazebo/pull-request/2076)
    * [Pull request #2070](https://bitbucket.org/osrf/gazebo/pull-request/2070)
    * [Pull request #2071](https://bitbucket.org/osrf/gazebo/pull-request/2071)
    * [Pull request #2084](https://bitbucket.org/osrf/gazebo/pull-request/2084)
    * [Pull request #2073](https://bitbucket.org/osrf/gazebo/pull-request/2073)

1. Use opaque pointers for the Master class.
    * [Pull request #2036](https://bitbucket.org/osrf/gazebo/pull-request/2036)

1. Use opaque pointers in the gui library
    * [Pull request #2057](https://bitbucket.org/osrf/gazebo/pull-request/2057)
    * [Pull request #2037](https://bitbucket.org/osrf/gazebo/pull-request/2037)
    * [Pull request #2052](https://bitbucket.org/osrf/gazebo/pull-request/2052)
    * [Pull request #2053](https://bitbucket.org/osrf/gazebo/pull-request/2053)
    * [Pull request #2028](https://bitbucket.org/osrf/gazebo/pull-request/2028)
    * [Pull request #2051](https://bitbucket.org/osrf/gazebo/pull-request/2051)
    * [Pull request #2027](https://bitbucket.org/osrf/gazebo/pull-request/2027)
    * [Pull request #2026](https://bitbucket.org/osrf/gazebo/pull-request/2026)
    * [Pull request #2029](https://bitbucket.org/osrf/gazebo/pull-request/2029)
    * [Pull request #2042](https://bitbucket.org/osrf/gazebo/pull-request/2042)

1. Use more opaque pointers.
    * [Pull request #2022](https://bitbucket.org/osrf/gazebo/pull-request/2022)
    * [Pull request #2025](https://bitbucket.org/osrf/gazebo/pull-request/2025)
    * [Pull request #2043](https://bitbucket.org/osrf/gazebo/pull-request/2043)
    * [Pull request #2044](https://bitbucket.org/osrf/gazebo/pull-request/2044)
    * [Pull request #2065](https://bitbucket.org/osrf/gazebo/pull-request/2065)
    * [Pull request #2067](https://bitbucket.org/osrf/gazebo/pull-request/2067)
    * [Pull request #2079](https://bitbucket.org/osrf/gazebo/pull-request/2079)

1. Fix visual transparency issues
    * [Pull request #2031](https://bitbucket.org/osrf/gazebo/pull-request/2031)
    * [Issue #1726](https://bitbucket.org/osrf/gazebo/issue/1726)
    * [Issue #1790](https://bitbucket.org/osrf/gazebo/issue/1790)

1. Implemented private data pointer for the RTShaderSystem class. Minimized shader updates to once per render update.
    * [Pull request #2003](https://bitbucket.org/osrf/gazebo/pull-request/2003)

1. Updating physics library to use ignition math.
    * [Pull request #2007](https://bitbucket.org/osrf/gazebo/pull-request/2007)

1. Switching to ignition math for the rendering library.
    * [Pull request #1993](https://bitbucket.org/osrf/gazebo/pull-request/1993)
    * [Pull request #1994](https://bitbucket.org/osrf/gazebo/pull-request/1994)
    * [Pull request #1995](https://bitbucket.org/osrf/gazebo/pull-request/1995)
    * [Pull request #1996](https://bitbucket.org/osrf/gazebo/pull-request/1996)

1. Removed deprecations
    * [Pull request #1992]((https://bitbucket.org/osrf/gazebo/pull-request/1992)

1. Add ability to set the pose of a visual from a link.
    * [Pull request #1963](https://bitbucket.org/osrf/gazebo/pull-request/1963)

1. Copy visual visibility flags on clone
    * [Pull request #2008](https://bitbucket.org/osrf/gazebo/pull-request/2008)

1. Publish camera sensor image size when rendering is not enabled
    * [Pull request #1969](https://bitbucket.org/osrf/gazebo/pull-request/1969)

1. Added Poissons Ratio and Elastic Modulus for ODE.
    * [Pull request #1974](https://bitbucket.org/osrf/gazebo/pull-request/1974)

1. Update rest web plugin to publish response messages and display login user name in toolbar.
    * [Pull request #1956](https://bitbucket.org/osrf/gazebo/pull-request/1956)

1. Improve overall speed of log playback. Added new functions to LogPlay.
   Use tinyxml2 for playback.
    * [Pull request #1931](https://bitbucket.org/osrf/gazebo/pull-request/1931)

1. Improve SVG import. Added support for transforms in paths.
    * [Pull request #1981](https://bitbucket.org/osrf/gazebo/pull-request/1981)

1. Enter time during log playback
    * [Pull request #2000](https://bitbucket.org/osrf/gazebo/pull-request/2000)

1. Added Ignition Transport dependency.
    * [Pull request #1930](https://bitbucket.org/osrf/gazebo/pull-request/1930)

1. Make latched subscribers receive the message only once
    * [Issue #1789](https://bitbucket.org/osrf/gazebo/issue/1789)
    * [Pull request #2019](https://bitbucket.org/osrf/gazebo/pull-request/2019)

1. Implemented transport clear buffers
    * [Pull request #2017](https://bitbucket.org/osrf/gazebo/pull-request/2017)

1. KeyEvent constructor should be in a source file. Removed a few visibility
flags from c functions. Windows did not like `CPPTYPE_*` in
`gazebo/gui/ConfigWidget.cc`, so I replaced it with `TYPE_*`.
    * [Pull request #1943](https://bitbucket.org/osrf/gazebo/pull-request/1943)

1. Added wide angle camera sensor.
    * [Pull request #1866](https://bitbucket.org/osrf/gazebo/pull-request/1866)

1. Change the `near` and `far` members of `gazebo/msgs/logical_camera_sensors.proto` to `near_clip` and `far_clip`
    + [Pull request #1942](https://bitbucket.org/osrf/gazebo/pull-request/1942)

1. Resolve issue #1702
    * [Issue #1702](https://bitbucket.org/osrf/gazebo/issue/1702)
    * [Pull request #1905](https://bitbucket.org/osrf/gazebo/pull-request/1905)
    * [Pull request #1913](https://bitbucket.org/osrf/gazebo/pull-request/1913)
    * [Pull request #1914](https://bitbucket.org/osrf/gazebo/pull-request/1914)

1. Update physics when the world is reset
    * [Pull request #1903](https://bitbucket.org/osrf/gazebo/pull-request/1903)

1. Light and light state for the server side
    * [Pull request #1920](https://bitbucket.org/osrf/gazebo/pull-request/1920)

1. Add scale to model state so scaling works on log/playback.
    * [Pull request #2020](https://bitbucket.org/osrf/gazebo/pull-request/2020)

1. Added tests for WorldState
    * [Pull request #1968](https://bitbucket.org/osrf/gazebo/pull-request/1968)

1. Rename Reset to Reset Time in time widget
    * [Pull request #1892](https://bitbucket.org/osrf/gazebo/pull-request/1892)
    * [Issue #1730](https://bitbucket.org/osrf/gazebo/issue/1730)

1. Set QTestfFxture to verbose
    * [Pull request #1944](https://bitbucket.org/osrf/gazebo/pull-request/1944)
    * [Issue #1756](https://bitbucket.org/osrf/gazebo/issue/1756)

1. Added torsional friction
    * [Pull request #1831](https://bitbucket.org/osrf/gazebo/pull-request/1831)

1. Support loading and spawning nested models
    * [Pull request #1868](https://bitbucket.org/osrf/gazebo/pull-request/1868)
    * [Pull request #1895](https://bitbucket.org/osrf/gazebo/pull-request/1895)

1. Undo user motion commands during simulation, added physics::UserCmdManager and gui::UserCmdHistory.
    * [Pull request #1934](https://bitbucket.org/osrf/gazebo/pull-request/1934)

1. Forward user command messages for undo.
    * [Pull request #2009](https://bitbucket.org/osrf/gazebo/pull-request/2009)

1. Undo reset commands during simulation, forwarding commands
    * [Pull request #1986](https://bitbucket.org/osrf/gazebo/pull-request/1986)

1. Undo apply force / torque during simulation
    * [Pull request #2030](https://bitbucket.org/osrf/gazebo/pull-request/2030)

1. Add function to get the derived scale of a Visual
    * [Pull request #1881](https://bitbucket.org/osrf/gazebo/pull-request/1881)

1. Added EnumIface, which supports iterators over enums.
    * [Pull request #1847](https://bitbucket.org/osrf/gazebo/pull-request/1847)

1. Added RegionEventBoxPlugin - fires events when models enter / exit the region
    * [Pull request #1856](https://bitbucket.org/osrf/gazebo/pull-request/1856)

1. Added tests for checking the playback control via messages.
    * [Pull request #1885](https://bitbucket.org/osrf/gazebo/pull-request/1885)

1. Added LoadArgs() function to ServerFixture for being able to load a server
using the same arguments used in the command line.
    * [Pull request #1874](https://bitbucket.org/osrf/gazebo/pull-request/1874)

1. Added battery class, plugins and test world.
    * [Pull request #1872](https://bitbucket.org/osrf/gazebo/pull-request/1872)

1. Display gearbox and screw joint properties in property tree
    * [Pull request #1838](https://bitbucket.org/osrf/gazebo/pull-request/1838)

1. Set window flags for dialogs and file dialogs
    * [Pull request #1816](https://bitbucket.org/osrf/gazebo/pull-request/1816)

1. Fix minimum window height
   * [Pull request #1977](https://bitbucket.org/osrf/gazebo/pull-request/1977)
   * [Issue #1706](https://bitbucket.org/osrf/gazebo/issue/1706)

1. Add option to reverse alignment direction
   * [Pull request #2040](https://bitbucket.org/osrf/gazebo/pull-request/2040)
   * [Issue #1242](https://bitbucket.org/osrf/gazebo/issue/1242)

1. Fix unadvertising a publisher - only unadvertise topic if it is the last publisher.
   * [Pull request #2005](https://bitbucket.org/osrf/gazebo/pull-request/2005)
   * [Issue #1782](https://bitbucket.org/osrf/gazebo/issue/1782)

1. Log playback GUI for multistep, rewind, forward and seek
    * [Pull request #1791](https://bitbucket.org/osrf/gazebo/pull-request/1791)

1. Added Apply Force/Torque movable text
    * [Pull request #1789](https://bitbucket.org/osrf/gazebo/pull-request/1789)

1. Added cascade parameter (apply to children) for Visual SetMaterial, SetAmbient, SetEmissive, SetSpecular, SetDiffuse, SetTransparency
    * [Pull request #1851](https://bitbucket.org/osrf/gazebo/pull-request/1851)

1. Tweaks to Data Logger, such as multiline text edit for path
    * [Pull request #1800](https://bitbucket.org/osrf/gazebo/pull-request/1800)

1. Added TopToolbar and hide / disable several widgets according to WindowMode
    * [Pull request #1869](https://bitbucket.org/osrf/gazebo/pull-request/1869)

1. Added Visual::IsAncestorOf and Visual::IsDescendantOf
    * [Pull request #1850](https://bitbucket.org/osrf/gazebo/pull-request/1850)

1. Added msgs::PluginFromSDF and tests
    * [Pull request #1858](https://bitbucket.org/osrf/gazebo/pull-request/1858)

1. Added msgs::CollisionFromSDF msgs::SurfaceFromSDF and msgs::FrictionFromSDF
    * [Pull request #1900](https://bitbucket.org/osrf/gazebo/pull-request/1900)

1. Added hotkeys chart dialog
    * [Pull request #1835](https://bitbucket.org/osrf/gazebo/pull-request/1835)

1. Space bar to play / pause
   * [Pull request #2023](https://bitbucket.org/osrf/gazebo/pull-request/2023)
   * [Issue #1798](https://bitbucket.org/osrf/gazebo/issue/1798)

1. Make it possible to create custom ConfigWidgets
    * [Pull request #1861](https://bitbucket.org/osrf/gazebo/pull-request/1861)

1. AddItem / RemoveItem / Clear enum config widgets
    * [Pull request #1878](https://bitbucket.org/osrf/gazebo/pull-request/1878)

1. Make all child ConfigWidgets emit signals.
    * [Pull request #1884](https://bitbucket.org/osrf/gazebo/pull-request/1884)

1. Refactored makers
    * [Pull request #1828](https://bitbucket.org/osrf/gazebo/pull-request/1828)

1. Added gui::Conversions to convert between Gazebo and Qt
    * [Pull request #2034](https://bitbucket.org/osrf/gazebo/pull-request/2034)

1. Model editor updates
    1. Support adding model plugins in model editor
        * [Pull request #2060](https://bitbucket.org/osrf/gazebo/pull-request/2060)

    1. Added support for copying and pasting top level nested models
        * [Pull request #2006](https://bitbucket.org/osrf/gazebo/pull-request/2006)

    1. Make non-editable background models white in model editor
        * [Pull request #1950](https://bitbucket.org/osrf/gazebo/pull-request/1950)

    1. Choose / swap parent and child links in joint inspector
        * [Pull request #1887](https://bitbucket.org/osrf/gazebo/pull-request/1887)
        * [Issue #1500](https://bitbucket.org/osrf/gazebo/issue/1500)

    1. Presets combo box for Vector3 config widget
        * [Pull request #1954](https://bitbucket.org/osrf/gazebo/pull-request/1954)

    1. Added support for more joint types (gearbox and fixed joints).
        * [Pull request #1794](https://bitbucket.org/osrf/gazebo/pull-request/1794)

    1. Added support for selecting links and joints, opening context menu and inspectors in Schematic View.
        * [Pull request #1787](https://bitbucket.org/osrf/gazebo/pull-request/1787)

    1. Color-coded edges in Schematic View to match joint color.
        * [Pull request #1781](https://bitbucket.org/osrf/gazebo/pull-request/1781)

    1. Scale link mass and inertia when a link is scaled
        * [Pull request #1836](https://bitbucket.org/osrf/gazebo/pull-request/1836)

    1. Add density widget to config widget and link inspector
        * [Pull request #1978](https://bitbucket.org/osrf/gazebo/pull-request/1978)

    1. Added icons for child and parent link in joint inspector
        * [Pull request #1953](https://bitbucket.org/osrf/gazebo/pull-request/1953)

    1. Load and save nested models
        * [Pull request #1894](https://bitbucket.org/osrf/gazebo/pull-request/1894)

    1. Display model plugins on the left panel and added model plugin inspector
        * [Pull request #1863](https://bitbucket.org/osrf/gazebo/pull-request/1863)

    1. Context menu and deletion for model plugins
        * [Pull request #1890](https://bitbucket.org/osrf/gazebo/pull-request/1890)

    1. Delete self from inspector
        * [Pull request #1904](https://bitbucket.org/osrf/gazebo/pull-request/1904)
        * [Issue #1543](https://bitbucket.org/osrf/gazebo/issue/1543)

    1. Apply inspector changes in real time and add reset button
        * [Pull request #1945](https://bitbucket.org/osrf/gazebo/pull-request/1945)
        * [Issue #1472](https://bitbucket.org/osrf/gazebo/issue/1472)

    1. Set physics to be paused when exiting model editor mode
        * [Pull request #1893](https://bitbucket.org/osrf/gazebo/pull-request/1893)
        * [Issue #1734](https://bitbucket.org/osrf/gazebo/issue/1734)

    1. Add Insert tab to model editor
        * [Pull request #1924](https://bitbucket.org/osrf/gazebo/pull-request/1924)

    1. Support inserting nested models from model maker
        * [Pull request #1982](https://bitbucket.org/osrf/gazebo/pull-request/1982)

    1. Added joint creation dialog
        * [Pull request #2021](https://bitbucket.org/osrf/gazebo/pull-request/2021)

    1. Added reverse checkboxes to joint creation dialog
        * [Pull request #2086](https://bitbucket.org/osrf/gazebo/pull-request/2086)

    1. Use opaque pointers in the model editor
        * [Pull request #2056](https://bitbucket.org/osrf/gazebo/pull-request/2056)
        * [Pull request #2059](https://bitbucket.org/osrf/gazebo/pull-request/2059)
        * [Pull request #2087](https://bitbucket.org/osrf/gazebo/pull-request/2087)

    1. Support joint creation between links in nested model.
        * [Pull request #2080](https://bitbucket.org/osrf/gazebo/pull-request/2080)

1. Building editor updates

    1. Use opaque pointers in the building editor
        * [Pull request #2041](https://bitbucket.org/osrf/gazebo/pull-request/2041)
        * [Pull request #2039](https://bitbucket.org/osrf/gazebo/pull-request/2039)
        * [Pull request #2055](https://bitbucket.org/osrf/gazebo/pull-request/2055)
        * [Pull request #2032](https://bitbucket.org/osrf/gazebo/pull-request/2032)
        * [Pull request #2082](https://bitbucket.org/osrf/gazebo/pull-request/2082)
        * [Pull request #2038](https://bitbucket.org/osrf/gazebo/pull-request/2038)
        * [Pull request #2033](https://bitbucket.org/osrf/gazebo/pull-request/2033)

    1. Use opaque pointers for GrabberHandle, add *LinkedGrabbers functions
        * [Pull request #2034](https://bitbucket.org/osrf/gazebo/pull-request/2034)

    1. Removed unused class: BuildingItem
        * [Pull request #2045](https://bitbucket.org/osrf/gazebo/pull-request/2045)

    1. Use opaque pointers for BuildingModelManip, move attachment logic to BuildingMaker
        * [Pull request #2046](https://bitbucket.org/osrf/gazebo/pull-request/2046)

    1. Use opaque pointers for all Dialog classes, add conversion from QPointF, move common logic to BaseInspectorDialog.
        * [Pull request #2083](https://bitbucket.org/osrf/gazebo/pull-request/2083)

## Gazebo 6.0

### Gazebo 6.7.0 (201X-01-12)

1. Add vector3 and quaternion rendering conversions
    * [Pull request 2276](https://bitbucket.org/osrf/gazebo/pull-request/2276)

1. Reverse view angle widget left and right view
    * [Pull request 2265](https://bitbucket.org/osrf/gazebo/pull-request/2265)
    * [Issue 1924](https://bitbucket.org/osrf/gazebo/issue/1924)

1. Fix race condition in ~TimePanelPrivate (#1919)
    * [Pull request 2250](https://bitbucket.org/osrf/gazebo/pull-request/2250)

1. Prevent orthographic camera from resetting zoom after animation
    * [Pull request 2267](https://bitbucket.org/osrf/gazebo/pull-request/2267)
    * [Issue #1927](https://bitbucket.org/osrf/gazebo/issues/1927)

1. Fix MeshToSDF missing scale issue
    * [Pull request 2258](https://bitbucket.org/osrf/gazebo/pull-request/2258)
    * [Issue #1925](https://bitbucket.org/osrf/gazebo/issues/1925)

1. Register Qt metatypes in gui tests
    * [Pull request 2273](https://bitbucket.org/osrf/gazebo/pull-request/2273)

1. Fix resetting model to initial pose
    * [Pull request 2307](https://bitbucket.org/osrf/gazebo/pull-request/2307)
    * [Issue #1960](https://bitbucket.org/osrf/gazebo/issues/1960)


### Gazebo 6.6.0 (2016-04-07)

1. fix: remove back projection
    * [Pull request 2201](https://bitbucket.org/osrf/gazebo/pull-request/2201)
    * A contribution from Yuki Furuta

1. Backport depth camera OSX fix and test
    * [Pull request 2230](https://bitbucket.org/osrf/gazebo/pull-request/2230)

1. Add missing tinyxml includes (gazebo6)
    * [Pull request 2218](https://bitbucket.org/osrf/gazebo/pull-request/2218)

1. Fix ray-cylinder collision in ode
    * [Pull request 2125](https://bitbucket.org/osrf/gazebo/pull-request/2125)

1. backport fixes for ffmpeg3 to gazebo6 (from pull request #2154)
    * [Pull request 2162](https://bitbucket.org/osrf/gazebo/pull-request/2162)

1. Install shapes_bitmask.world
    * [Pull request 2104](https://bitbucket.org/osrf/gazebo/pull-request/2104)

1. Add gazebo_client to gazebo.pc (gazebo6)
    * [Pull request 2102](https://bitbucket.org/osrf/gazebo/pull-request/2102)

1. Fix removing multiple camera sensors that have the same camera name
    * [Pull request 2081](https://bitbucket.org/osrf/gazebo/pull-request/2081)

1. Ensure that LINK_FRAME_VISUAL arrow components are deleted (#1812)
    * [Pull request 2078](https://bitbucket.org/osrf/gazebo/pull-request/2078)

1. add migration notes for gazebo::setupClient to gazebo::client::setup
    * [Pull request 2068](https://bitbucket.org/osrf/gazebo/pull-request/2068)

1. Update inertia properties during simulation: part 2
    * [Pull request 1984](https://bitbucket.org/osrf/gazebo/pull-request/1984)

1. Fix minimum window height
    * [Pull request 2002](https://bitbucket.org/osrf/gazebo/pull-request/2002)

1. Backport gpu laser test fix
    * [Pull request 1999](https://bitbucket.org/osrf/gazebo/pull-request/1999)

1. Relax physics tolerances for single-precision bullet (gazebo6)
    * [Pull request 1997](https://bitbucket.org/osrf/gazebo/pull-request/1997)

1. Fix minimum window height
    * [Pull request 1998](https://bitbucket.org/osrf/gazebo/pull-request/1998)

1. backport model editor fixed joint option to gazebo6
    * [Pull request 1957](https://bitbucket.org/osrf/gazebo/pull-request/1957)

1. Update shaders once per render update
    * [Pull request 1991](https://bitbucket.org/osrf/gazebo/pull-request/1991)

1. Relax physics tolerances for single-precision bullet
    * [Pull request 1976](https://bitbucket.org/osrf/gazebo/pull-request/1976)

1. Fix visual transparency issues
    * [Pull request 1967](https://bitbucket.org/osrf/gazebo/pull-request/1967)

1. fix memory corruption in transport/Publisher.cc
    * [Pull request 1951](https://bitbucket.org/osrf/gazebo/pull-request/1951)

1. Add test for SphericalCoordinates::LocalFromGlobal
    * [Pull request 1959](https://bitbucket.org/osrf/gazebo/pull-request/1959)

### Gazebo 6.5.1 (2015-10-29)

1. Fix removing multiple camera sensors that have the same camera name.
    * [Pull request #2081](https://bitbucket.org/osrf/gazebo/pull-request/2081)
    * [Issue #1811](https://bitbucket.org/osrf/gazebo/issues/1811)

1. Backport model editor toolbar fixed joint option from [pull request #1794](https://bitbucket.org/osrf/gazebo/pull-request/1794)
    * [Pull request #1957](https://bitbucket.org/osrf/gazebo/pull-request/1957)

1. Fix minimum window height
    * Backport of [pull request #1977](https://bitbucket.org/osrf/gazebo/pull-request/1977)
    * [Pull request #1998](https://bitbucket.org/osrf/gazebo/pull-request/1998)
    * [Issue #1706](https://bitbucket.org/osrf/gazebo/issue/1706)

1. Fix visual transparency issues
    * [Pull request #1967](https://bitbucket.org/osrf/gazebo/pull-request/1967)
    * [Issue #1726](https://bitbucket.org/osrf/gazebo/issue/1726)

### Gazebo 6.5.0 (2015-10-22)

1. Added ability to convert from spherical coordinates to local coordinates.
    * [Pull request #1955](https://bitbucket.org/osrf/gazebo/pull-request/1955)

### Gazebo 6.4.0 (2015-10-14)

1. Fix ABI problem. Make `Sensor::SetPose` function non virtual.
    * [Pull request #1947](https://bitbucket.org/osrf/gazebo/pull-request/1947)

1. Update inertia properties during simulation
    * [Pull request #1909](https://bitbucket.org/osrf/gazebo/pull-requests/1909)
    * [Design document](https://bitbucket.org/osrf/gazebo_design/src/default/inertia_resize/inertia_resize.md)

1. Fix transparency correction for opaque materials
    * [Pull request #1946](https://bitbucket.org/osrf/gazebo/pull-requests/1946/fix-transparency-correction-for-opaque/diff)

### Gazebo 6.3.0 (2015-10-06)

1. Added `Sensor::SetPose` function
    * [Pull request #1935](https://bitbucket.org/osrf/gazebo/pull-request/1935)

### Gazebo 6.2.0 (2015-10-02)

1. Update physics when the world is reset
    * Backport of [pull request #1903](https://bitbucket.org/osrf/gazebo/pull-request/1903)
    * [Pull request #1916](https://bitbucket.org/osrf/gazebo/pull-request/1916)
    * [Issue #101](https://bitbucket.org/osrf/gazebo/issue/101)

1. Added Copy constructor and assignment operator to MouseEvent
    * [Pull request #1855](https://bitbucket.org/osrf/gazebo/pull-request/1855)

### Gazebo 6.1.0 (2015-08-02)

1. Added logical_camera sensor.
    * [Pull request #1845](https://bitbucket.org/osrf/gazebo/pull-request/1845)

1. Added RandomVelocityPlugin, which applies a random velocity to a model's link.
    * [Pull request #1839](https://bitbucket.org/osrf/gazebo/pull-request/1839)

1. Sim events for joint position, velocity and applied force
    * [Pull request #1849](https://bitbucket.org/osrf/gazebo/pull-request/1849)

### Gazebo 6.0.0 (2015-07-27)

1. Added magnetometer sensor. A contribution from Andrew Symington.
    * [Pull request #1788](https://bitbucket.org/osrf/gazebo/pull-request/1788)

1. Added altimeter sensor. A contribution from Andrew Symington.
    * [Pull request #1792](https://bitbucket.org/osrf/gazebo/pull-request/1792)

1. Implement more control options for log playback:
  1. Rewind: The simulation starts from the beginning.
  1. Forward: The simulation jumps to the end of the log file.
  1. Seek: The simulation jumps to a specific point specified by its simulation
  time.
      * [Pull request #1737](https://bitbucket.org/osrf/gazebo/pull-request/1737)

1. Added Gazebo splash screen
    * [Pull request #1745](https://bitbucket.org/osrf/gazebo/pull-request/1745)

1. Added a transporter plugin which allows models to move from one location
   to another based on their location and the location of transporter pads.
    * [Pull request #1738](https://bitbucket.org/osrf/gazebo/pull-request/1738)

1. Implement forward/backwards multi-step for log playback. Now, the semantics
of a multi-step while playing back a log session are different from a multi-step
during a live simulation. While playback, a multi-step simulates all the
intermediate steps as before, but the client only perceives a single step.
E.g: You have a log file containing a 1 hour simulation session. You want to
jump to the minute 00H::30M::00S to check a specific aspect of the simulation.
You should not see continuous updates until minute 00H:30M:00S. Instead, you
should visualize a single jump to the specific instant of the simulation that
you are interested.
    * [Pull request #1623](https://bitbucket.org/osrf/gazebo/pull-request/1623)

1. Added browse button to log record dialog.
    * [Pull request #1719](https://bitbucket.org/osrf/gazebo/pull-request/1719)

1. Improved SVG support: arcs in paths, and contours made of multiple paths.
    * [Pull request #1608](https://bitbucket.org/osrf/gazebo/pull-request/1608)

1. Added simulation iterations to the world state.
    * [Pull request #1722](https://bitbucket.org/osrf/gazebo/pull-request/1722)

1. Added multiple LiftDrag plugins to the cessna_demo.world to allow the Cessna
C-172 model to fly.
    * [Pull request #1715](https://bitbucket.org/osrf/gazebo/pull-request/1715)

1. Added a plugin to control a Cessna C-172 via messages (CessnaPlugin), and a
GUI plugin to test this functionality with the keyboard (CessnaGUIPlugin). Added
world with the Cessna model and the two previous plugins loaded
(cessna_demo.world).
    * [Pull request #1712](https://bitbucket.org/osrf/gazebo/pull-request/1712)

1. Added world with OSRF building and an elevator
    * [Pull request #1697](https://bitbucket.org/osrf/gazebo/pull-request/1697)

1. Fixed collide bitmask by changing default value from 0x1 to 0xffff.
    * [Pull request #1696](https://bitbucket.org/osrf/gazebo/pull-request/1696)

1. Added a plugin to control an elevator (ElevatorPlugin), and an OccupiedEvent plugin that sends a message when a model is within a specified region.
    * [Pull request #1694](https://bitbucket.org/osrf/gazebo/pull-request/1694)
    * [Pull request #1775](https://bitbucket.org/osrf/gazebo/pull-request/1775)

1. Added Layers tab and meta information for visuals.
    * [Pull request #1674](https://bitbucket.org/osrf/gazebo/pull-request/1674)

1. Added countdown behavior for common::Timer and exposed the feature in TimerGUIPlugin.
    * [Pull request #1690](https://bitbucket.org/osrf/gazebo/pull-request/1690)

1. Added BuoyancyPlugin for simulating the buoyancy of an object in a column of fluid.
    * [Pull request #1622](https://bitbucket.org/osrf/gazebo/pull-request/1622)

1. Added ComputeVolume function for simple shape subclasses of Shape.hh.
    * [Pull request #1605](https://bitbucket.org/osrf/gazebo/pull-request/1605)

1. Add option to parallelize the ODE quickstep constraint solver,
which solves an LCP twice with different parameters in order
to corrected for position projection errors.
    * [Pull request #1561](https://bitbucket.org/osrf/gazebo/pull-request/1561)

1. Get/Set user camera pose in GUI.
    * [Pull request #1649](https://bitbucket.org/osrf/gazebo/pull-request/1649)
    * [Issue #1595](https://bitbucket.org/osrf/gazebo/issue/1595)

1. Added ViewAngleWidget, removed hard-coded reset view and removed MainWindow::Reset(). Also added GLWidget::GetSelectedVisuals().
    * [Pull request #1768](https://bitbucket.org/osrf/gazebo/pull-request/1768)
    * [Issue #1507](https://bitbucket.org/osrf/gazebo/issue/1507)

1. Windows support. This consists mostly of numerous small changes to support
compilation on Windows.
    * [Pull request #1616](https://bitbucket.org/osrf/gazebo/pull-request/1616)
    * [Pull request #1618](https://bitbucket.org/osrf/gazebo/pull-request/1618)
    * [Pull request #1620](https://bitbucket.org/osrf/gazebo/pull-request/1620)
    * [Pull request #1625](https://bitbucket.org/osrf/gazebo/pull-request/1625)
    * [Pull request #1626](https://bitbucket.org/osrf/gazebo/pull-request/1626)
    * [Pull request #1627](https://bitbucket.org/osrf/gazebo/pull-request/1627)
    * [Pull request #1628](https://bitbucket.org/osrf/gazebo/pull-request/1628)
    * [Pull request #1629](https://bitbucket.org/osrf/gazebo/pull-request/1629)
    * [Pull request #1630](https://bitbucket.org/osrf/gazebo/pull-request/1630)
    * [Pull request #1631](https://bitbucket.org/osrf/gazebo/pull-request/1631)
    * [Pull request #1632](https://bitbucket.org/osrf/gazebo/pull-request/1632)
    * [Pull request #1633](https://bitbucket.org/osrf/gazebo/pull-request/1633)
    * [Pull request #1635](https://bitbucket.org/osrf/gazebo/pull-request/1635)
    * [Pull request #1637](https://bitbucket.org/osrf/gazebo/pull-request/1637)
    * [Pull request #1639](https://bitbucket.org/osrf/gazebo/pull-request/1639)
    * [Pull request #1647](https://bitbucket.org/osrf/gazebo/pull-request/1647)
    * [Pull request #1650](https://bitbucket.org/osrf/gazebo/pull-request/1650)
    * [Pull request #1651](https://bitbucket.org/osrf/gazebo/pull-request/1651)
    * [Pull request #1653](https://bitbucket.org/osrf/gazebo/pull-request/1653)
    * [Pull request #1654](https://bitbucket.org/osrf/gazebo/pull-request/1654)
    * [Pull request #1657](https://bitbucket.org/osrf/gazebo/pull-request/1657)
    * [Pull request #1658](https://bitbucket.org/osrf/gazebo/pull-request/1658)
    * [Pull request #1659](https://bitbucket.org/osrf/gazebo/pull-request/1659)
    * [Pull request #1660](https://bitbucket.org/osrf/gazebo/pull-request/1660)
    * [Pull request #1661](https://bitbucket.org/osrf/gazebo/pull-request/1661)
    * [Pull request #1669](https://bitbucket.org/osrf/gazebo/pull-request/1669)
    * [Pull request #1670](https://bitbucket.org/osrf/gazebo/pull-request/1670)
    * [Pull request #1672](https://bitbucket.org/osrf/gazebo/pull-request/1672)
    * [Pull request #1682](https://bitbucket.org/osrf/gazebo/pull-request/1682)
    * [Pull request #1683](https://bitbucket.org/osrf/gazebo/pull-request/1683)

1. Install `libgazebo_server_fixture`. This will facilitate tests external to the main gazebo repository. See `examples/stand_alone/test_fixture`.
    * [Pull request #1606](https://bitbucket.org/osrf/gazebo/pull-request/1606)

1. Laser visualization renders light blue for rays that do not hit obstacles, and dark blue for other rays.
    * [Pull request #1607](https://bitbucket.org/osrf/gazebo/pull-request/1607)
    * [Issue #1576](https://bitbucket.org/osrf/gazebo/issue/1576)

1. Add VisualType enum to Visual and clean up visuals when entity is deleted.
    * [Pull request #1614](https://bitbucket.org/osrf/gazebo/pull-request/1614)

1. Alert user of connection problems when using the REST service plugin
    * [Pull request #1655](https://bitbucket.org/osrf/gazebo/pull-request/1655)
    * [Issue #1574](https://bitbucket.org/osrf/gazebo/issue/1574)

1. ignition-math is now a dependency.
    + [http://ignitionrobotics.org/libraries/math](http://ignitionrobotics.org/libraries/math)
    + [Gazebo::math migration](https://bitbucket.org/osrf/gazebo/src/583edbeb90759d43d994cc57c0797119dd6d2794/ign-math-migration.md)

1. Detect uuid library during compilation.
    * [Pull request #1655](https://bitbucket.org/osrf/gazebo/pull-request/1655)
    * [Issue #1572](https://bitbucket.org/osrf/gazebo/issue/1572)

1. New accessors in LogPlay class.
    * [Pull request #1577](https://bitbucket.org/osrf/gazebo/pull-request/1577)

1. Added a plugin to send messages to an existing website.
   Added gui::MainWindow::AddMenu and msgs/rest_error, msgs/rest_login, msgs rest/post
    * [Pull request #1524](https://bitbucket.org/osrf/gazebo/pull-request/1524)

1. Fix deprecation warnings when using SDFormat 3.0.2, 3.0.3 prereleases
    * [Pull request #1568](https://bitbucket.org/osrf/gazebo/pull-request/1568)

1. Use GAZEBO_CFLAGS or GAZEBO_CXX_FLAGS in CMakeLists.txt for example plugins
    * [Pull request #1573](https://bitbucket.org/osrf/gazebo/pull-request/1573)

1. Added Link::OnWrenchMsg subscriber with test
    * [Pull request #1582](https://bitbucket.org/osrf/gazebo/pull-request/1582)

1. Show/hide GUI overlays using the menu bar.
    * [Pull request #1555](https://bitbucket.org/osrf/gazebo/pull-request/1555)

1. Added world origin indicator rendering::OriginVisual.
    * [Pull request #1700](https://bitbucket.org/osrf/gazebo/pull-request/1700)

1. Show/hide toolbars using the menu bars and shortcut.
   Added MainWindow::CloneAction.
   Added Window menu to Model Editor.
    * [Pull request #1584](https://bitbucket.org/osrf/gazebo/pull-request/1584)

1. Added event to show/hide toolbars.
    * [Pull request #1707](https://bitbucket.org/osrf/gazebo/pull-request/1707)

1. Added optional start/stop/reset buttons to timer GUI plugin.
    * [Pull request #1576](https://bitbucket.org/osrf/gazebo/pull-request/1576)

1. Timer GUI Plugin: Treat negative positions as positions from the ends
    * [Pull request #1703](https://bitbucket.org/osrf/gazebo/pull-request/1703)

1. Added Visual::GetDepth() and Visual::GetNthAncestor()
    * [Pull request #1613](https://bitbucket.org/osrf/gazebo/pull-request/1613)

1. Added a context menu for links
    * [Pull request #1589](https://bitbucket.org/osrf/gazebo/pull-request/1589)

1. Separate TimePanel's display into TimeWidget and LogPlayWidget.
    * [Pull request #1564](https://bitbucket.org/osrf/gazebo/pull-request/1564)

1. Display confirmation message after log is saved
    * [Pull request #1646](https://bitbucket.org/osrf/gazebo/pull-request/1646)

1. Added LogPlayView to display timeline and LogPlaybackStatistics message type.
    * [Pull request #1724](https://bitbucket.org/osrf/gazebo/pull-request/1724)

1. Added Time::FormattedString and removed all other FormatTime functions.
    * [Pull request #1710](https://bitbucket.org/osrf/gazebo/pull-request/1710)

1. Added support for Oculus DK2
    * [Pull request #1526](https://bitbucket.org/osrf/gazebo/pull-request/1526)

1. Use collide_bitmask from SDF to perform collision filtering
    * [Pull request #1470](https://bitbucket.org/osrf/gazebo/pull-request/1470)

1. Pass Coulomb surface friction parameters to DART.
    * [Pull request #1420](https://bitbucket.org/osrf/gazebo/pull-request/1420)

1. Added ModelAlign::SetHighlighted
    * [Pull request #1598](https://bitbucket.org/osrf/gazebo/pull-request/1598)

1. Added various Get functions to Visual. Also added a ConvertGeometryType function to msgs.
    * [Pull request #1402](https://bitbucket.org/osrf/gazebo/pull-request/1402)

1. Get and Set visibility of SelectionObj's handles, with unit test.
    * [Pull request #1417](https://bitbucket.org/osrf/gazebo/pull-request/1417)

1. Set material of SelectionObj's handles.
    * [Pull request #1472](https://bitbucket.org/osrf/gazebo/pull-request/1472)

1. Add SelectionObj::Fini with tests and make Visual::Fini virtual
    * [Pull request #1685](https://bitbucket.org/osrf/gazebo/pull-request/1685)

1. Allow link selection with the mouse if parent model already selected.
    * [Pull request #1409](https://bitbucket.org/osrf/gazebo/pull-request/1409)

1. Added ModelRightMenu::EntityTypes.
    * [Pull request #1414](https://bitbucket.org/osrf/gazebo/pull-request/1414)

1. Scale joint visuals according to link size.
    * [Pull request #1591](https://bitbucket.org/osrf/gazebo/pull-request/1591)
    * [Issue #1563](https://bitbucket.org/osrf/gazebo/issue/1563)

1. Added Gazebo/CoM material.
    * [Pull request #1439](https://bitbucket.org/osrf/gazebo/pull-request/1439)

1. Added arc parameter to MeshManager::CreateTube
    * [Pull request #1436](https://bitbucket.org/osrf/gazebo/pull-request/1436)

1. Added View Inertia and InertiaVisual, changed COMVisual to sphere proportional to mass.
    * [Pull request #1445](https://bitbucket.org/osrf/gazebo/pull-request/1445)

1. Added View Link Frame and LinkFrameVisual. Visual::SetTransparency goes into texture_unit.
    * [Pull request #1762](https://bitbucket.org/osrf/gazebo/pull-request/1762)
    * [Issue #853](https://bitbucket.org/osrf/gazebo/issue/853)

1. Changed the position of Save and Cancel buttons on editor dialogs
    * [Pull request #1442](https://bitbucket.org/osrf/gazebo/pull-request/1442)
    * [Issue #1377](https://bitbucket.org/osrf/gazebo/issue/1377)

1. Fixed Visual material updates
    * [Pull request #1454](https://bitbucket.org/osrf/gazebo/pull-request/1454)
    * [Issue #1455](https://bitbucket.org/osrf/gazebo/issue/1455)

1. Added Matrix3::Inverse() and tests
    * [Pull request #1481](https://bitbucket.org/osrf/gazebo/pull-request/1481)

1. Implemented AddLinkForce for ODE.
    * [Pull request #1456](https://bitbucket.org/osrf/gazebo/pull-request/1456)

1. Updated ConfigWidget class to parse enum values.
    * [Pull request #1518](https://bitbucket.org/osrf/gazebo/pull-request/1518)

1. Added PresetManager to physics libraries and corresponding integration test.
    * [Pull request #1471](https://bitbucket.org/osrf/gazebo/pull-request/1471)

1. Sync name and location on SaveDialog.
    * [Pull request #1563](https://bitbucket.org/osrf/gazebo/pull-request/1563)

1. Added Apply Force/Torque dialog
    * [Pull request #1600](https://bitbucket.org/osrf/gazebo/pull-request/1600)

1. Added Apply Force/Torque visuals
    * [Pull request #1619](https://bitbucket.org/osrf/gazebo/pull-request/1619)

1. Added Apply Force/Torque OnMouseRelease and ActivateWindow
    * [Pull request #1699](https://bitbucket.org/osrf/gazebo/pull-request/1699)

1. Added Apply Force/Torque mouse interactions, modes, activation
    * [Pull request #1731](https://bitbucket.org/osrf/gazebo/pull-request/1731)

1. Added inertia pose getter for COMVisual and COMVisual_TEST
    * [Pull request #1581](https://bitbucket.org/osrf/gazebo/pull-request/1581)

1. Model editor updates
    1. Joint preview using JointVisuals.
        * [Pull request #1369](https://bitbucket.org/osrf/gazebo/pull-request/1369)

    1. Added inspector for configuring link, visual, and collision properties.
        * [Pull request #1408](https://bitbucket.org/osrf/gazebo/pull-request/1408)

    1. Saving, exiting, generalizing SaveDialog.
        * [Pull request #1401](https://bitbucket.org/osrf/gazebo/pull-request/1401)

    1. Inspectors redesign
        * [Pull request #1586](https://bitbucket.org/osrf/gazebo/pull-request/1586)

    1. Edit existing model.
        * [Pull request #1425](https://bitbucket.org/osrf/gazebo/pull-request/1425)

    1. Add joint inspector to link's context menu.
        * [Pull request #1449](https://bitbucket.org/osrf/gazebo/pull-request/1449)
        * [Issue #1443](https://bitbucket.org/osrf/gazebo/issue/1443)

    1. Added button to select mesh file on inspector.
        * [Pull request #1460](https://bitbucket.org/osrf/gazebo/pull-request/1460)
        * [Issue #1450](https://bitbucket.org/osrf/gazebo/issue/1450)

    1. Renamed Part to Link.
        * [Pull request #1478](https://bitbucket.org/osrf/gazebo/pull-request/1478)

    1. Fix snapping inside editor.
        * [Pull request #1489](https://bitbucket.org/osrf/gazebo/pull-request/1489)
        * [Issue #1457](https://bitbucket.org/osrf/gazebo/issue/1457)

    1. Moved DataLogger from Window menu to the toolbar and moved screenshot button to the right.
        * [Pull request #1665](https://bitbucket.org/osrf/gazebo/pull-request/1665)

    1. Keep loaded model's name.
        * [Pull request #1516](https://bitbucket.org/osrf/gazebo/pull-request/1516)
        * [Issue #1504](https://bitbucket.org/osrf/gazebo/issue/1504)

    1. Added ExtrudeDialog.
        * [Pull request #1483](https://bitbucket.org/osrf/gazebo/pull-request/1483)

    1. Hide time panel inside editor and keep main window's paused state.
        * [Pull request #1500](https://bitbucket.org/osrf/gazebo/pull-request/1500)

    1. Fixed pose issues and added ModelCreator_TEST.
        * [Pull request #1509](https://bitbucket.org/osrf/gazebo/pull-request/1509)
        * [Issue #1497](https://bitbucket.org/osrf/gazebo/issue/1497)
        * [Issue #1509](https://bitbucket.org/osrf/gazebo/issue/1509)

    1. Added list of links and joints.
        * [Pull request #1515](https://bitbucket.org/osrf/gazebo/pull-request/1515)
        * [Issue #1418](https://bitbucket.org/osrf/gazebo/issue/1418)

    1. Expose API to support adding items to the palette.
        * [Pull request #1565](https://bitbucket.org/osrf/gazebo/pull-request/1565)

    1. Added menu for toggling joint visualization
        * [Pull request #1551](https://bitbucket.org/osrf/gazebo/pull-request/1551)
        * [Issue #1483](https://bitbucket.org/osrf/gazebo/issue/1483)

    1. Add schematic view to model editor
        * [Pull request #1562](https://bitbucket.org/osrf/gazebo/pull-request/1562)

1. Building editor updates
    1. Make palette tips tooltip clickable to open.
        * [Pull request #1519](https://bitbucket.org/osrf/gazebo/pull-request/1519)
        * [Issue #1370](https://bitbucket.org/osrf/gazebo/issue/1370)

    1. Add measurement unit to building inspectors.
        * [Pull request #1741](https://bitbucket.org/osrf/gazebo/pull-request/1741)
        * [Issue #1363](https://bitbucket.org/osrf/gazebo/issue/1363)

    1. Add `BaseInspectorDialog` as a base class for inspectors.
        * [Pull request #1749](https://bitbucket.org/osrf/gazebo/pull-request/1749)

## Gazebo 5.0

### Gazebo 5.4.0 (2017-01-17)

1. Check FSAA support when creating camera render textures
    * [Pull request 2442](https://bitbucket.org/osrf/gazebo/pull-request/2442)
    * [Issue #1837](https://bitbucket.org/osrf/gazebo/issue/1837)

1. Fix mouse picking with transparent visuals
    * [Pull request 2305](https://bitbucket.org/osrf/gazebo/pull-request/2305)
    * [Issue #1956](https://bitbucket.org/osrf/gazebo/issue/1956)

1. Backport fix for DepthCamera visibility mask
    * [Pull request 2286](https://bitbucket.org/osrf/gazebo/pull-request/2286)
    * [Pull request 2287](https://bitbucket.org/osrf/gazebo/pull-request/2287)

1. Backport sensor reset fix
    * [Pull request 2272](https://bitbucket.org/osrf/gazebo/pull-request/2272)
    * [Issue #1917](https://bitbucket.org/osrf/gazebo/issue/1917)

1. Fix model snap tool highlighting
    * [Pull request 2293](https://bitbucket.org/osrf/gazebo/pull-request/2293)
    * [Issue #1955](https://bitbucket.org/osrf/gazebo/issue/1955)

### Gazebo 5.3.0 (2015-04-07)

1. fix: remove back projection
    * [Pull request 2201](https://bitbucket.org/osrf/gazebo/pull-request/2201)
    * A contribution from Yuki Furuta

1. Backport depth camera OSX fix and test
    * [Pull request 2230](https://bitbucket.org/osrf/gazebo/pull-request/2230)

1. Add missing tinyxml includes
    * [Pull request 2216](https://bitbucket.org/osrf/gazebo/pull-request/2216)

1. backport fixes for ffmpeg3 to gazebo5 (from pull request #2154)
    * [Pull request 2161](https://bitbucket.org/osrf/gazebo/pull-request/2161)

1. Check for valid display using xwininfo -root
    * [Pull request 2111](https://bitbucket.org/osrf/gazebo/pull-request/2111)

1. Don't search for sdformat4 on gazebo5, since gazebo5 can't handle sdformat protocol 1.6
    * [Pull request 2092](https://bitbucket.org/osrf/gazebo/pull-request/2092)

1. Fix minimum window height
    * [Pull request 2002](https://bitbucket.org/osrf/gazebo/pull-request/2002)

1. Relax physics tolerances for single-precision bullet
    * [Pull request 1976](https://bitbucket.org/osrf/gazebo/pull-request/1976)

1. Try finding sdformat 4 in gazebo5 branch
    * [Pull request 1972](https://bitbucket.org/osrf/gazebo/pull-request/1972)

1. Fix_send_message (backport of pull request #1951)
    * [Pull request 1964](https://bitbucket.org/osrf/gazebo/pull-request/1964)
    * A contribution from Samuel Lekieffre

1. Export the media path in the cmake config file.
    * [Pull request 1933](https://bitbucket.org/osrf/gazebo/pull-request/1933)

1. Shorten gearbox test since it is failing via timeout on osx
    * [Pull request 1937](https://bitbucket.org/osrf/gazebo/pull-request/1937)

### Gazebo 5.2.1 (2015-10-02)

1. Fix minimum window height
    * Backport of [pull request #1977](https://bitbucket.org/osrf/gazebo/pull-request/1977)
    * [Pull request #2002](https://bitbucket.org/osrf/gazebo/pull-request/2002)
    * [Issue #1706](https://bitbucket.org/osrf/gazebo/issue/1706)

### Gazebo 5.2.0 (2015-10-02)

1. Initialize sigact struct fields that valgrind said were being used uninitialized
    * [Pull request #1809](https://bitbucket.org/osrf/gazebo/pull-request/1809)

1. Add missing ogre includes to ensure macros are properly defined
    * [Pull request #1813](https://bitbucket.org/osrf/gazebo/pull-request/1813)

1. Use ToSDF functions to simplify physics_friction test
    * [Pull request #1808](https://bitbucket.org/osrf/gazebo/pull-request/1808)

1. Added lines to laser sensor visualization
    * [Pull request #1742](https://bitbucket.org/osrf/gazebo/pull-request/1742)
    * [Issue #935](https://bitbucket.org/osrf/gazebo/issue/935)

1. Fix BulletSliderJoint friction for bullet 2.83
    * [Pull request #1686](https://bitbucket.org/osrf/gazebo/pull-request/1686)

1. Fix heightmap model texture loading.
    * [Pull request #1592](https://bitbucket.org/osrf/gazebo/pull-request/1592)

1. Disable failing pr2 test for dart
    * [Pull request #1540](https://bitbucket.org/osrf/gazebo/pull-request/1540)
    * [Issue #1435](https://bitbucket.org/osrf/gazebo/issue/1435)

### Gazebo 5.1.0 (2015-03-20)
1. Backport pull request #1527 (FindOGRE.cmake for non-Debian systems)
  * [Pull request #1532](https://bitbucket.org/osrf/gazebo/pull-request/1532)

1. Respect system cflags when not using USE_UPSTREAM_CFLAGS
  * [Pull request #1531](https://bitbucket.org/osrf/gazebo/pull-request/1531)

1. Allow light manipulation
  * [Pull request #1529](https://bitbucket.org/osrf/gazebo/pull-request/1529)

1. Allow sdformat 2.3.1+ or 3+ and fix tests
  * [Pull request #1484](https://bitbucket.org/osrf/gazebo/pull-request/1484)

1. Add Link::GetWorldAngularMomentum function and test.
  * [Pull request #1482](https://bitbucket.org/osrf/gazebo/pull-request/1482)

1. Preserve previous GAZEBO_MODEL_PATH values when sourcing setup.sh
  * [Pull request #1430](https://bitbucket.org/osrf/gazebo/pull-request/1430)

1. Implement Coulomb joint friction for DART
  * [Pull request #1427](https://bitbucket.org/osrf/gazebo/pull-request/1427)
  * [Issue #1281](https://bitbucket.org/osrf/gazebo/issue/1281)

1. Fix simple shape normals.
    * [Pull request #1477](https://bitbucket.org/osrf/gazebo/pull-request/1477)
    * [Issue #1369](https://bitbucket.org/osrf/gazebo/issue/1369)

1. Use Msg-to-SDF conversion functions in tests, add ServerFixture::SpawnModel(msgs::Model).
    * [Pull request #1466](https://bitbucket.org/osrf/gazebo/pull-request/1466)

1. Added Model Msg-to-SDF conversion functions and test.
    * [Pull request #1429](https://bitbucket.org/osrf/gazebo/pull-request/1429)

1. Added Joint Msg-to-SDF conversion functions and test.
    * [Pull request #1419](https://bitbucket.org/osrf/gazebo/pull-request/1419)

1. Added Visual, Material Msg-to-SDF conversion functions and ShaderType to string conversion functions.
    * [Pull request #1415](https://bitbucket.org/osrf/gazebo/pull-request/1415)

1. Implement Coulomb joint friction for BulletSliderJoint
  * [Pull request #1452](https://bitbucket.org/osrf/gazebo/pull-request/1452)
  * [Issue #1348](https://bitbucket.org/osrf/gazebo/issue/1348)

### Gazebo 5.0.0 (2015-01-27)
1. Support for using [digital elevation maps](http://gazebosim.org/tutorials?tut=dem) has been added to debian packages.

1. C++11 support (C++11 compatible compiler is now required)
    * [Pull request #1340](https://bitbucket.org/osrf/gazebo/pull-request/1340)

1. Implemented private data pointer for the World class.
    * [Pull request #1383](https://bitbucket.org/osrf/gazebo/pull-request/1383)

1. Implemented private data pointer for the Scene class.
    * [Pull request #1385](https://bitbucket.org/osrf/gazebo/pull-request/1385)

1. Added a events::Event::resetWorld event that is triggered when World::Reset is called.
    * [Pull request #1332](https://bitbucket.org/osrf/gazebo/pull-request/1332)
    * [Issue #1375](https://bitbucket.org/osrf/gazebo/issue/1375)

1. Fixed `math::Box::GetCenter` functionality.
    * [Pull request #1278](https://bitbucket.org/osrf/gazebo/pull-request/1278)
    * [Issue #1327](https://bitbucket.org/osrf/gazebo/issue/1327)

1. Added a GUI timer plugin that facilitates the display and control a timer inside the Gazebo UI.
    * [Pull request #1270](https://bitbucket.org/osrf/gazebo/pull-request/1270)

1. Added ability to load plugins via SDF.
    * [Pull request #1261](https://bitbucket.org/osrf/gazebo/pull-request/1261)

1. Added GUIEvent to hide/show the left GUI pane.
    * [Pull request #1269](https://bitbucket.org/osrf/gazebo/pull-request/1269)

1. Modified KeyEventHandler and GLWidget so that hotkeys can be suppressed by custom KeyEvents set up by developers
    * [Pull request #1251](https://bitbucket.org/osrf/gazebo/pull-request/1251)

1. Added ability to read the directory where the log files are stored.
    * [Pull request #1277](https://bitbucket.org/osrf/gazebo/pull-request/1277)

1. Implemented a simulation cloner
    * [Pull request #1180](https://bitbucket.org/osrf/gazebo/pull-request/1180/clone-a-simulation)

1. Added GUI overlay plugins. Users can now write a Gazebo + QT plugin that displays widgets over the render window.
  * [Pull request #1181](https://bitbucket.org/osrf/gazebo/pull-request/1181)

1. Change behavior of Joint::SetVelocity, add Joint::SetVelocityLimit(unsigned int, double)
  * [Pull request #1218](https://bitbucket.org/osrf/gazebo/pull-request/1218)
  * [Issue #964](https://bitbucket.org/osrf/gazebo/issue/964)

1. Implement Coulomb joint friction for ODE
  * [Pull request #1221](https://bitbucket.org/osrf/gazebo/pull-request/1221)
  * [Issue #381](https://bitbucket.org/osrf/gazebo/issue/381)

1. Implement Coulomb joint friction for BulletHingeJoint
  * [Pull request #1317](https://bitbucket.org/osrf/gazebo/pull-request/1317)
  * [Issue #1348](https://bitbucket.org/osrf/gazebo/issue/1348)

1. Implemented camera lens distortion.
  * [Pull request #1213](https://bitbucket.org/osrf/gazebo/pull-request/1213)

1. Kill rogue gzservers left over from failed INTEGRATION_world_clone tests
   and improve robustness of `UNIT_gz_TEST`
  * [Pull request #1232](https://bitbucket.org/osrf/gazebo/pull-request/1232)
  * [Issue #1299](https://bitbucket.org/osrf/gazebo/issue/1299)

1. Added RenderWidget::ShowToolbar to toggle visibility of top toolbar.
  * [Pull request #1248](https://bitbucket.org/osrf/gazebo/pull-request/1248)

1. Fix joint axis visualization.
  * [Pull request #1258](https://bitbucket.org/osrf/gazebo/pull-request/1258)

1. Change UserCamera view control via joysticks. Clean up rate control vs. pose control.
   see UserCamera::OnJoyPose and UserCamera::OnJoyTwist. Added view twist control toggle
   with joystick button 1.
  * [Pull request #1249](https://bitbucket.org/osrf/gazebo/pull-request/1249)

1. Added RenderWidget::GetToolbar to get the top toolbar and change its actions on ModelEditor.
    * [Pull request #1263](https://bitbucket.org/osrf/gazebo/pull-request/1263)

1. Added accessor for MainWindow graphical widget to GuiIface.
    * [Pull request #1250](https://bitbucket.org/osrf/gazebo/pull-request/1250)

1. Added a ConfigWidget class that takes in a google protobuf message and generates widgets for configuring the fields in the message
    * [Pull request #1285](https://bitbucket.org/osrf/gazebo/pull-request/1285)

1. Added GLWidget::OnModelEditor when model editor is triggered, and MainWindow::OnEditorGroup to manually uncheck editor actions.
    * [Pull request #1283](https://bitbucket.org/osrf/gazebo/pull-request/1283)

1. Added Collision, Geometry, Inertial, Surface Msg-to-SDF conversion functions.
    * [Pull request #1315](https://bitbucket.org/osrf/gazebo/pull-request/1315)

1. Added "button modifier" fields (control, shift, and alt) to common::KeyEvent.
    * [Pull request #1325](https://bitbucket.org/osrf/gazebo/pull-request/1325)

1. Added inputs for environment variable GAZEBO_GUI_INI_FILE for reading a custom .ini file.
    * [Pull request #1252](https://bitbucket.org/osrf/gazebo/pull-request/1252)

1. Fixed crash on "permission denied" bug, added insert_model integration test.
    * [Pull request #1329](https://bitbucket.org/osrf/gazebo/pull-request/1329/)

1. Enable simbody joint tests, implement `SimbodyJoint::GetParam`, create
   `Joint::GetParam`, fix bug in `BulletHingeJoint::SetParam`.
    * [Pull request #1404](https://bitbucket.org/osrf/gazebo/pull-request/1404/)

1. Building editor updates
    1. Fixed inspector resizing.
        * [Pull request #1230](https://bitbucket.org/osrf/gazebo/pull-request/1230)
        * [Issue #395](https://bitbucket.org/osrf/gazebo/issue/395)

    1. Doors and windows move proportionally with wall.
        * [Pull request #1231](https://bitbucket.org/osrf/gazebo/pull-request/1231)
        * [Issue #368](https://bitbucket.org/osrf/gazebo/issue/368)

    1. Inspector dialogs stay on top.
        * [Pull request #1229](https://bitbucket.org/osrf/gazebo/pull-request/1229)
        * [Issue #417](https://bitbucket.org/osrf/gazebo/issue/417)

    1. Make model name editable on palette.
        * [Pull request #1239](https://bitbucket.org/osrf/gazebo/pull-request/1239)

    1. Import background image and improve add/delete levels.
        * [Pull request #1214](https://bitbucket.org/osrf/gazebo/pull-request/1214)
        * [Issue #422](https://bitbucket.org/osrf/gazebo/issue/422)
        * [Issue #361](https://bitbucket.org/osrf/gazebo/issue/361)

    1. Fix changing draw mode.
        * [Pull request #1233](https://bitbucket.org/osrf/gazebo/pull-request/1233)
        * [Issue #405](https://bitbucket.org/osrf/gazebo/issue/405)

    1. Tips on palette's top-right corner.
        * [Pull request #1241](https://bitbucket.org/osrf/gazebo/pull-request/1241)

    1. New buttons and layout for the palette.
        * [Pull request #1242](https://bitbucket.org/osrf/gazebo/pull-request/1242)

    1. Individual wall segments instead of polylines.
        * [Pull request #1246](https://bitbucket.org/osrf/gazebo/pull-request/1246)
        * [Issue #389](https://bitbucket.org/osrf/gazebo/issue/389)
        * [Issue #415](https://bitbucket.org/osrf/gazebo/issue/415)

    1. Fix exiting and saving, exiting when there's nothing drawn, fix text on popups.
        * [Pull request #1296](https://bitbucket.org/osrf/gazebo/pull-request/1296)

    1. Display measure for selected wall segment.
        * [Pull request #1291](https://bitbucket.org/osrf/gazebo/pull-request/1291)
        * [Issue #366](https://bitbucket.org/osrf/gazebo/issue/366)

    1. Highlight selected item's 3D visual.
        * [Pull request #1292](https://bitbucket.org/osrf/gazebo/pull-request/1292)

    1. Added color picker to inspector dialogs.
        * [Pull request #1298](https://bitbucket.org/osrf/gazebo/pull-request/1298)

    1. Snapping on by default, off holding Shift. Improved snapping.
        * [Pull request #1304](https://bitbucket.org/osrf/gazebo/pull-request/1304)

    1. Snap walls to length increments, moved scale to SegmentItem and added Get/SetScale, added SegmentItem::SnapAngle and SegmentItem::SnapLength.
        * [Pull request #1311](https://bitbucket.org/osrf/gazebo/pull-request/1311)

    1. Make buildings available in "Insert Models" tab, improve save flow.
        * [Pull request #1312](https://bitbucket.org/osrf/gazebo/pull-request/1312)

    1. Added EditorItem::SetHighlighted.
        * [Pull request #1308](https://bitbucket.org/osrf/gazebo/pull-request/1308)

    1. Current level is transparent, lower levels opaque, higher levels invisible.
        * [Pull request #1303](https://bitbucket.org/osrf/gazebo/pull-request/1303)

    1. Detach all child manips when item is deleted, added BuildingMaker::DetachAllChildren.
        * [Pull request #1316](https://bitbucket.org/osrf/gazebo/pull-request/1316)

    1. Added texture picker to inspector dialogs.
        * [Pull request #1306](https://bitbucket.org/osrf/gazebo/pull-request/1306)

    1. Measures for doors and windows. Added RectItem::angleOnWall and related Get/Set.
        * [Pull request #1322](https://bitbucket.org/osrf/gazebo/pull-request/1322)
        * [Issue #370](https://bitbucket.org/osrf/gazebo/issue/370)

    1. Added Gazebo/BuildingFrame material to display holes for doors and windows on walls.
        * [Pull request #1338](https://bitbucket.org/osrf/gazebo/pull-request/1338)

    1. Added Gazebo/Bricks material to be used as texture on the building editor.
        * [Pull request #1333](https://bitbucket.org/osrf/gazebo/pull-request/1333)

    1. Pick colors from the palette and assign on 3D view. Added mouse and key event handlers to BuildingMaker, and events to communicate from BuildingModelManip to EditorItem.
        * [Pull request #1336](https://bitbucket.org/osrf/gazebo/pull-request/1336)

    1. Pick textures from the palette and assign in 3D view.
        * [Pull request #1368](https://bitbucket.org/osrf/gazebo/pull-request/1368)

1. Model editor updates
    1. Fix adding/removing event filters .
        * [Pull request #1279](https://bitbucket.org/osrf/gazebo/pull-request/1279)

    1. Enabled multi-selection and align tool inside model editor.
        * [Pull request #1302](https://bitbucket.org/osrf/gazebo/pull-request/1302)
        * [Issue #1323](https://bitbucket.org/osrf/gazebo/issue/1323)

    1. Enabled snap mode inside model editor.
        * [Pull request #1331](https://bitbucket.org/osrf/gazebo/pull-request/1331)
        * [Issue #1318](https://bitbucket.org/osrf/gazebo/issue/1318)

    1. Implemented copy/pasting of links.
        * [Pull request #1330](https://bitbucket.org/osrf/gazebo/pull-request/1330)

1. GUI publishes model selection information on ~/selection topic.
    * [Pull request #1318](https://bitbucket.org/osrf/gazebo/pull-request/1318)

## Gazebo 4.0

### Gazebo 4.x.x (2015-xx-xx)

1. Fix build for Bullet 2.83, enable angle wrapping for BulletHingeJoint
    * [Pull request #1664](https://bitbucket.org/osrf/gazebo/pull-request/1664)

### Gazebo 4.1.3 (2015-05-07)

1. Fix saving visual geom SDF values
    * [Pull request #1597](https://bitbucket.org/osrf/gazebo/pull-request/1597)
1. Fix heightmap model texture loading.
    * [Pull request #1595](https://bitbucket.org/osrf/gazebo/pull-request/1595)
1. Fix visual collision scale on separate client
    * [Pull request #1585](https://bitbucket.org/osrf/gazebo/pull-request/1585)
1. Fix several clang compiler warnings
    * [Pull request #1594](https://bitbucket.org/osrf/gazebo/pull-request/1594)
1. Fix blank save / browse dialogs
    * [Pull request #1544](https://bitbucket.org/osrf/gazebo/pull-request/1544)

### Gazebo 4.1.2 (2015-03-20)

1. Fix quaternion documentation: target Gazebo_4.1
    * [Pull request #1525](https://bitbucket.org/osrf/gazebo/pull-request/1525)
1. Speed up World::Step in loops
    * [Pull request #1492](https://bitbucket.org/osrf/gazebo/pull-request/1492)
1. Reduce selection buffer updates -> 4.1
    * [Pull request #1494](https://bitbucket.org/osrf/gazebo/pull-request/1494)
1. Fix loading of SimbodyPhysics parameters
    * [Pull request #1474](https://bitbucket.org/osrf/gazebo/pull-request/1474)
1. Fix heightmap on OSX -> 4.1
    * [Pull request #1455](https://bitbucket.org/osrf/gazebo/pull-request/1455)
1. Remove extra pose tag in a world file that should not be there
    * [Pull request #1458](https://bitbucket.org/osrf/gazebo/pull-request/1458)
1. Better fix for #236 for IMU that doesn't require ABI changes
    * [Pull request #1448](https://bitbucket.org/osrf/gazebo/pull-request/1448)
1. Fix regression of #236 for ImuSensor in 4.1
    * [Pull request #1446](https://bitbucket.org/osrf/gazebo/pull-request/1446)
1. Preserve previous GAZEBO_MODEL_PATH values when sourcing setup.sh
    * [Pull request #1430](https://bitbucket.org/osrf/gazebo/pull-request/1430)
1. issue #857: fix segfault for simbody screw joint when setting limits due to uninitialized limitForce.
    * [Pull request #1423](https://bitbucket.org/osrf/gazebo/pull-request/1423)
1. Allow multiple contact sensors per link (#960)
    * [Pull request #1413](https://bitbucket.org/osrf/gazebo/pull-request/1413)
1. Fix for issue #351, ODE World Step
    * [Pull request #1406](https://bitbucket.org/osrf/gazebo/pull-request/1406)
1. Disable failing InelasticCollision/0 test (#1394)
    * [Pull request #1405](https://bitbucket.org/osrf/gazebo/pull-request/1405)
1. Prevent out of bounds array access in SkidSteerDrivePlugin (found by cppcheck 1.68)
    * [Pull request #1379](https://bitbucket.org/osrf/gazebo/pull-request/1379)

### Gazebo 4.1.1 (2015-01-15)

1. Fix BulletPlaneShape bounding box (#1265)
    * [Pull request #1367](https://bitbucket.org/osrf/gazebo/pull-request/1367)
1. Fix dart linking errors on osx
    * [Pull request #1372](https://bitbucket.org/osrf/gazebo/pull-request/1372)
1. Update to player interfaces
    * [Pull request #1324](https://bitbucket.org/osrf/gazebo/pull-request/1324)
1. Handle GpuLaser name collisions (#1403)
    * [Pull request #1360](https://bitbucket.org/osrf/gazebo/pull-request/1360)
1. Add checks for handling array's with counts of zero, and read specular values
    * [Pull request #1339](https://bitbucket.org/osrf/gazebo/pull-request/1339)
1. Fix model list widget test
    * [Pull request #1327](https://bitbucket.org/osrf/gazebo/pull-request/1327)
1. Fix ogre includes
    * [Pull request #1323](https://bitbucket.org/osrf/gazebo/pull-request/1323)

### Gazebo 4.1.0 (2014-11-20)

1. Modified GUI rendering to improve the rendering update rate.
    * [Pull request #1487](https://bitbucket.org/osrf/gazebo/pull-request/1487)
1. Add ArrangePlugin for arranging groups of models.
   Also add Model::ResetPhysicsStates to call Link::ResetPhysicsStates
   recursively on all links in model.
    * [Pull request #1208](https://bitbucket.org/osrf/gazebo/pull-request/1208)
1. The `gz model` command line tool will output model info using either `-i` for complete info, or `-p` for just the model pose.
    * [Pull request #1212](https://bitbucket.org/osrf/gazebo/pull-request/1212)
    * [DRCSim Issue #389](https://bitbucket.org/osrf/drcsim/issue/389)
1. Added SignalStats class for computing incremental signal statistics.
    * [Pull request #1198](https://bitbucket.org/osrf/gazebo/pull-request/1198)
1. Add InitialVelocityPlugin to setting the initial state of links
    * [Pull request #1237](https://bitbucket.org/osrf/gazebo/pull-request/1237)
1. Added Quaternion::Integrate function.
    * [Pull request #1255](https://bitbucket.org/osrf/gazebo/pull-request/1255)
1. Added ConvertJointType functions, display more joint info on model list.
    * [Pull request #1259](https://bitbucket.org/osrf/gazebo/pull-request/1259)
1. Added ModelListWidget::AddProperty, removed unnecessary checks on ModelListWidget.
    * [Pull request #1271](https://bitbucket.org/osrf/gazebo/pull-request/1271)
1. Fix loading collada meshes with unsupported input semantics.
    * [Pull request #1319](https://bitbucket.org/osrf/gazebo/pull-request/1319)

### Gazebo 4.0.2 (2014-09-23)

1. Fix and improve mechanism to generate pkgconfig libs
    * [Pull request #1207](https://bitbucket.org/osrf/gazebo/pull-request/1207)
    * [Issue #1284](https://bitbucket.org/osrf/gazebo/issue/1284)
1. Added arat.world
    * [Pull request #1205](https://bitbucket.org/osrf/gazebo/pull-request/1205)
1. Update gzprop to output zip files.
    * [Pull request #1197](https://bitbucket.org/osrf/gazebo/pull-request/1197)
1. Make Collision::GetShape a const function
    * [Pull requset #1189](https://bitbucket.org/osrf/gazebo/pull-request/1189)
1. Install missing physics headers
    * [Pull requset #1183](https://bitbucket.org/osrf/gazebo/pull-request/1183)
1. Remove SimbodyLink::AddTorque console message
    * [Pull requset #1185](https://bitbucket.org/osrf/gazebo/pull-request/1185)
1. Fix log xml
    * [Pull requset #1188](https://bitbucket.org/osrf/gazebo/pull-request/1188)

### Gazebo 4.0.0 (2014-08-08)

1. Added lcov support to cmake
    * [Pull request #1047](https://bitbucket.org/osrf/gazebo/pull-request/1047)
1. Fixed memory leak in image conversion
    * [Pull request #1057](https://bitbucket.org/osrf/gazebo/pull-request/1057)
1. Removed deprecated function
    * [Pull request #1067](https://bitbucket.org/osrf/gazebo/pull-request/1067)
1. Improved collada loading performance
    * [Pull request #1066](https://bitbucket.org/osrf/gazebo/pull-request/1066)
    * [Pull request #1082](https://bitbucket.org/osrf/gazebo/pull-request/1082)
    * [Issue #1134](https://bitbucket.org/osrf/gazebo/issue/1134)
1. Implemented a collada exporter
    * [Pull request #1064](https://bitbucket.org/osrf/gazebo/pull-request/1064)
1. Force torque sensor now makes use of sensor's pose.
    * [Pull request #1076](https://bitbucket.org/osrf/gazebo/pull-request/1076)
    * [Issue #940](https://bitbucket.org/osrf/gazebo/issue/940)
1. Fix Model::GetLinks segfault
    * [Pull request #1093](https://bitbucket.org/osrf/gazebo/pull-request/1093)
1. Fix deleting and saving lights in gzserver
    * [Pull request #1094](https://bitbucket.org/osrf/gazebo/pull-request/1094)
    * [Issue #1182](https://bitbucket.org/osrf/gazebo/issue/1182)
    * [Issue #346](https://bitbucket.org/osrf/gazebo/issue/346)
1. Fix Collision::GetWorldPose. The pose of a collision would not update properly.
    * [Pull request #1049](https://bitbucket.org/osrf/gazebo/pull-request/1049)
    * [Issue #1124](https://bitbucket.org/osrf/gazebo/issue/1124)
1. Fixed the animate_box and animate_joints examples
    * [Pull request #1086](https://bitbucket.org/osrf/gazebo/pull-request/1086)
1. Integrated Oculus Rift functionality
    * [Pull request #1074](https://bitbucket.org/osrf/gazebo/pull-request/1074)
    * [Pull request #1136](https://bitbucket.org/osrf/gazebo/pull-request/1136)
    * [Pull request #1139](https://bitbucket.org/osrf/gazebo/pull-request/1139)
1. Updated Base::GetScopedName
    * [Pull request #1104](https://bitbucket.org/osrf/gazebo/pull-request/1104)
1. Fix collada loader from adding duplicate materials into a Mesh
    * [Pull request #1105](https://bitbucket.org/osrf/gazebo/pull-request/1105)
    * [Issue #1180](https://bitbucket.org/osrf/gazebo/issue/1180)
1. Integrated Razer Hydra functionality
    * [Pull request #1083](https://bitbucket.org/osrf/gazebo/pull-request/1083)
    * [Pull request #1109](https://bitbucket.org/osrf/gazebo/pull-request/1109)
1. Added ability to copy and paste models in the GUI
    * [Pull request #1103](https://bitbucket.org/osrf/gazebo/pull-request/1103)
1. Removed unnecessary inclusion of gazebo.hh and common.hh in plugins
    * [Pull request #1111](https://bitbucket.org/osrf/gazebo/pull-request/1111)
1. Added ability to specify custom road textures
    * [Pull request #1027](https://bitbucket.org/osrf/gazebo/pull-request/1027)
1. Added support for DART 4.1
    * [Pull request #1113](https://bitbucket.org/osrf/gazebo/pull-request/1113)
    * [Pull request #1132](https://bitbucket.org/osrf/gazebo/pull-request/1132)
    * [Pull request #1134](https://bitbucket.org/osrf/gazebo/pull-request/1134)
    * [Pull request #1154](https://bitbucket.org/osrf/gazebo/pull-request/1154)
1. Allow position of joints to be directly set.
    * [Pull request #1097](https://bitbucket.org/osrf/gazebo/pull-request/1097)
    * [Issue #1138](https://bitbucket.org/osrf/gazebo/issue/1138)
1. Added extruded polyline geometry
    * [Pull request #1026](https://bitbucket.org/osrf/gazebo/pull-request/1026)
1. Fixed actor animation
    * [Pull request #1133](https://bitbucket.org/osrf/gazebo/pull-request/1133)
    * [Pull request #1141](https://bitbucket.org/osrf/gazebo/pull-request/1141)
1. Generate a versioned cmake config file
    * [Pull request #1153](https://bitbucket.org/osrf/gazebo/pull-request/1153)
    * [Issue #1226](https://bitbucket.org/osrf/gazebo/issue/1226)
1. Added KMeans class
    * [Pull request #1147](https://bitbucket.org/osrf/gazebo/pull-request/1147)
1. Added --summary-range feature to bitbucket pullrequest tool
    * [Pull request #1156](https://bitbucket.org/osrf/gazebo/pull-request/1156)
1. Updated web links
    * [Pull request #1159](https://bitbucket.org/osrf/gazebo/pull-request/1159)
1. Update tests
    * [Pull request #1155](https://bitbucket.org/osrf/gazebo/pull-request/1155)
    * [Pull request #1143](https://bitbucket.org/osrf/gazebo/pull-request/1143)
    * [Pull request #1138](https://bitbucket.org/osrf/gazebo/pull-request/1138)
    * [Pull request #1140](https://bitbucket.org/osrf/gazebo/pull-request/1140)
    * [Pull request #1127](https://bitbucket.org/osrf/gazebo/pull-request/1127)
    * [Pull request #1115](https://bitbucket.org/osrf/gazebo/pull-request/1115)
    * [Pull request #1102](https://bitbucket.org/osrf/gazebo/pull-request/1102)
    * [Pull request #1087](https://bitbucket.org/osrf/gazebo/pull-request/1087)
    * [Pull request #1084](https://bitbucket.org/osrf/gazebo/pull-request/1084)

## Gazebo 3.0

### Gazebo 3.x.x (yyyy-mm-dd)

1. Fixed sonar and wireless sensor visualization
    * [Pull request #1254](https://bitbucket.org/osrf/gazebo/pull-request/1254)
1. Update visual bounding box when model is selected
    * [Pull request #1280](https://bitbucket.org/osrf/gazebo/pull-request/1280)

### Gazebo 3.1.0 (2014-08-08)

1. Implemented Simbody::Link::Set*Vel
    * [Pull request #1160](https://bitbucket.org/osrf/gazebo/pull-request/1160)
    * [Issue #1012](https://bitbucket.org/osrf/gazebo/issue/1012)
1. Added World::RemoveModel function
    * [Pull request #1106](https://bitbucket.org/osrf/gazebo/pull-request/1106)
    * [Issue #1177](https://bitbucket.org/osrf/gazebo/issue/1177)
1. Fix exit from camera follow mode using the escape key
    * [Pull request #1137](https://bitbucket.org/osrf/gazebo/pull-request/1137)
    * [Issue #1220](https://bitbucket.org/osrf/gazebo/issue/1220)
1. Added support for SDF joint spring stiffness and reference positions
    * [Pull request #1117](https://bitbucket.org/osrf/gazebo/pull-request/1117)
1. Removed the gzmodel_create script
    * [Pull request #1130](https://bitbucket.org/osrf/gazebo/pull-request/1130)
1. Added Vector2 dot product
    * [Pull request #1101](https://bitbucket.org/osrf/gazebo/pull-request/1101)
1. Added SetPositionPID and SetVelocityPID to JointController
    * [Pull request #1091](https://bitbucket.org/osrf/gazebo/pull-request/1091)
1. Fix gzclient startup crash with ogre 1.9
    * [Pull request #1098](https://bitbucket.org/osrf/gazebo/pull-request/1098)
    * [Issue #996](https://bitbucket.org/osrf/gazebo/issue/996)
1. Update the bitbucket_pullrequests tool
    * [Pull request #1108](https://bitbucket.org/osrf/gazebo/pull-request/1108)
1. Light properties now remain in place after move by the user via the GUI.
    * [Pull request #1110](https://bitbucket.org/osrf/gazebo/pull-request/1110)
    * [Issue #1211](https://bitbucket.org/osrf/gazebo/issue/1211)
1. Allow position of joints to be directly set.
    * [Pull request #1096](https://bitbucket.org/osrf/gazebo/pull-request/1096)
    * [Issue #1138](https://bitbucket.org/osrf/gazebo/issue/1138)

### Gazebo 3.0.0 (2014-04-11)

1. Fix bug when deleting the sun light
    * [Pull request #1088](https://bitbucket.org/osrf/gazebo/pull-request/1088)
    * [Issue #1133](https://bitbucket.org/osrf/gazebo/issue/1133)
1. Fix ODE screw joint
    * [Pull request #1078](https://bitbucket.org/osrf/gazebo/pull-request/1078)
    * [Issue #1167](https://bitbucket.org/osrf/gazebo/issue/1167)
1. Update joint integration tests
    * [Pull request #1081](https://bitbucket.org/osrf/gazebo/pull-request/1081)
1. Fixed false positives in cppcheck.
    * [Pull request #1061](https://bitbucket.org/osrf/gazebo/pull-request/1061)
1. Made joint axis reference frame relative to child, and updated simbody and dart accordingly.
    * [Pull request #1069](https://bitbucket.org/osrf/gazebo/pull-request/1069)
    * [Issue #494](https://bitbucket.org/osrf/gazebo/issue/494)
    * [Issue #1143](https://bitbucket.org/osrf/gazebo/issue/1143)
1. Added ability to pass vector of strings to SetupClient and SetupServer
    * [Pull request #1068](https://bitbucket.org/osrf/gazebo/pull-request/1068)
    * [Issue #1132](https://bitbucket.org/osrf/gazebo/issue/1132)
1. Fix error correction in screw constraints for ODE
    * [Pull request #1070](https://bitbucket.org/osrf/gazebo/pull-request/1070)
    * [Issue #1159](https://bitbucket.org/osrf/gazebo/issue/1159)
1. Improved pkgconfig with SDF
    * [Pull request #1062](https://bitbucket.org/osrf/gazebo/pull-request/1062)
1. Added a plugin to simulate aero dynamics
    * [Pull request #905](https://bitbucket.org/osrf/gazebo/pull-request/905)
1. Updated bullet support
    * [Issue #1069](https://bitbucket.org/osrf/gazebo/issue/1069)
    * [Pull request #1011](https://bitbucket.org/osrf/gazebo/pull-request/1011)
    * [Pull request #996](https://bitbucket.org/osrf/gazebo/pull-request/966)
    * [Pull request #1024](https://bitbucket.org/osrf/gazebo/pull-request/1024)
1. Updated simbody support
    * [Pull request #995](https://bitbucket.org/osrf/gazebo/pull-request/995)
1. Updated worlds to SDF 1.5
    * [Pull request #1021](https://bitbucket.org/osrf/gazebo/pull-request/1021)
1. Improvements to ODE
    * [Pull request #1001](https://bitbucket.org/osrf/gazebo/pull-request/1001)
    * [Pull request #1014](https://bitbucket.org/osrf/gazebo/pull-request/1014)
    * [Pull request #1015](https://bitbucket.org/osrf/gazebo/pull-request/1015)
    * [Pull request #1016](https://bitbucket.org/osrf/gazebo/pull-request/1016)
1. New command line tool
    * [Pull request #972](https://bitbucket.org/osrf/gazebo/pull-request/972)
1. Graphical user interface improvements
    * [Pull request #971](https://bitbucket.org/osrf/gazebo/pull-request/971)
    * [Pull request #1013](https://bitbucket.org/osrf/gazebo/pull-request/1013)
    * [Pull request #989](https://bitbucket.org/osrf/gazebo/pull-request/989)
1. Created a friction pyramid class
    * [Pull request #935](https://bitbucket.org/osrf/gazebo/pull-request/935)
1. Added GetWorldEnergy functions to Model, Joint, and Link
    * [Pull request #1017](https://bitbucket.org/osrf/gazebo/pull-request/1017)
1. Preparing Gazebo for admission into Ubuntu
    * [Pull request #969](https://bitbucket.org/osrf/gazebo/pull-request/969)
    * [Pull request #998](https://bitbucket.org/osrf/gazebo/pull-request/998)
    * [Pull request #1002](https://bitbucket.org/osrf/gazebo/pull-request/1002)
1. Add method for querying if useImplicitStiffnessDamping flag is set for a given joint
    * [Issue #629](https://bitbucket.org/osrf/gazebo/issue/629)
    * [Pull request #1006](https://bitbucket.org/osrf/gazebo/pull-request/1006)
1. Fix joint axis frames
    * [Issue #494](https://bitbucket.org/osrf/gazebo/issue/494)
    * [Pull request #963](https://bitbucket.org/osrf/gazebo/pull-request/963)
1. Compute joint anchor pose relative to parent
    * [Issue #1029](https://bitbucket.org/osrf/gazebo/issue/1029)
    * [Pull request #982](https://bitbucket.org/osrf/gazebo/pull-request/982)
1. Cleanup the installed worlds
    * [Issue #1036](https://bitbucket.org/osrf/gazebo/issue/1036)
    * [Pull request #984](https://bitbucket.org/osrf/gazebo/pull-request/984)
1. Update to the GPS sensor
    * [Issue #1059](https://bitbucket.org/osrf/gazebo/issue/1059)
    * [Pull request #978](https://bitbucket.org/osrf/gazebo/pull-request/978)
1. Removed libtool from plugin loading
    * [Pull request #981](https://bitbucket.org/osrf/gazebo/pull-request/981)
1. Added functions to get inertial information for a link in the world frame.
    * [Pull request #1005](https://bitbucket.org/osrf/gazebo/pull-request/1005)

## Gazebo 2.0

### Gazebo 2.2.6 (2015-09-28)

1. Backport fixes to setup.sh from pull request #1430 to 2.2 branch
    * [Pull request 1889](https://bitbucket.org/osrf/gazebo/pull-request/1889)
1. Fix heightmap texture loading (2.2)
    * [Pull request 1596](https://bitbucket.org/osrf/gazebo/pull-request/1596)
1. Prevent out of bounds array access in SkidSteerDrivePlugin (found by cppcheck 1.68)
    * [Pull request 1379](https://bitbucket.org/osrf/gazebo/pull-request/1379)
1. Fix build with boost 1.57 for 2.2 branch (#1399)
    * [Pull request 1358](https://bitbucket.org/osrf/gazebo/pull-request/1358)
1. Fix manpage test failures by incrementing year to 2015
    * [Pull request 1361](https://bitbucket.org/osrf/gazebo/pull-request/1361)
1. Fix build for OS X 10.10 (#1304, #1289)
    * [Pull request 1346](https://bitbucket.org/osrf/gazebo/pull-request/1346)
1. Restore ODELink ABI, use Link variables instead (#1354)
    * [Pull request 1347](https://bitbucket.org/osrf/gazebo/pull-request/1347)
1. Fix inertia_ratio test
    * [Pull request 1344](https://bitbucket.org/osrf/gazebo/pull-request/1344)
1. backport collision visual fix -> 2.2
    * [Pull request 1343](https://bitbucket.org/osrf/gazebo/pull-request/1343)
1. Fix two code_check errors on 2.2
    * [Pull request 1314](https://bitbucket.org/osrf/gazebo/pull-request/1314)
1. issue #243 fix Link::GetWorldLinearAccel and Link::GetWorldAngularAccel for ODE
    * [Pull request 1284](https://bitbucket.org/osrf/gazebo/pull-request/1284)

### Gazebo 2.2.3 (2014-04-29)

1. Removed redundant call to World::Init
    * [Pull request #1107](https://bitbucket.org/osrf/gazebo/pull-request/1107)
    * [Issue #1208](https://bitbucket.org/osrf/gazebo/issue/1208)
1. Return proper error codes when gazebo exits
    * [Pull request #1085](https://bitbucket.org/osrf/gazebo/pull-request/1085)
    * [Issue #1178](https://bitbucket.org/osrf/gazebo/issue/1178)
1. Fixed Camera::GetWorldRotation().
    * [Pull request #1071](https://bitbucket.org/osrf/gazebo/pull-request/1071)
    * [Issue #1087](https://bitbucket.org/osrf/gazebo/issue/1087)
1. Fixed memory leak in image conversion
    * [Pull request #1073](https://bitbucket.org/osrf/gazebo/pull-request/1073)

### Gazebo 2.2.1 (xxxx-xx-xx)

1. Fix heightmap model texture loading.
    * [Pull request #1596](https://bitbucket.org/osrf/gazebo/pull-request/1596)

### Gazebo 2.2.0 (2014-01-10)

1. Fix compilation when using OGRE-1.9 (full support is being worked on)
    * [Issue #994](https://bitbucket.org/osrf/gazebo/issue/994)
    * [Issue #995](https://bitbucket.org/osrf/gazebo/issue/995)
    * [Issue #996](https://bitbucket.org/osrf/gazebo/issue/996)
    * [Pull request #883](https://bitbucket.org/osrf/gazebo/pull-request/883)
1. Added unit test for issue 624.
    * [Issue #624](https://bitbucket.org/osrf/gazebo/issue/624).
    * [Pull request #889](https://bitbucket.org/osrf/gazebo/pull-request/889)
1. Use 3x3 PCF shadows for smoother shadows.
    * [Pull request #887](https://bitbucket.org/osrf/gazebo/pull-request/887)
1. Update manpage copyright to 2014.
    * [Pull request #893](https://bitbucket.org/osrf/gazebo/pull-request/893)
1. Added friction integration test .
    * [Pull request #885](https://bitbucket.org/osrf/gazebo/pull-request/885)
1. Fix joint anchor when link pose is not specified.
    * [Issue #978](https://bitbucket.org/osrf/gazebo/issue/978)
    * [Pull request #862](https://bitbucket.org/osrf/gazebo/pull-request/862)
1. Added (ESC) tooltip for GUI Selection Mode icon.
    * [Issue #993](https://bitbucket.org/osrf/gazebo/issue/993)
    * [Pull request #888](https://bitbucket.org/osrf/gazebo/pull-request/888)
1. Removed old comment about resolved issue.
    * [Issue #837](https://bitbucket.org/osrf/gazebo/issue/837)
    * [Pull request #880](https://bitbucket.org/osrf/gazebo/pull-request/880)
1. Made SimbodyLink::Get* function thread-safe
    * [Issue #918](https://bitbucket.org/osrf/gazebo/issue/918)
    * [Pull request #872](https://bitbucket.org/osrf/gazebo/pull-request/872)
1. Suppressed spurious gzlog messages in ODE::Body
    * [Issue #983](https://bitbucket.org/osrf/gazebo/issue/983)
    * [Pull request #875](https://bitbucket.org/osrf/gazebo/pull-request/875)
1. Fixed Force Torque Sensor Test by properly initializing some values.
    * [Issue #982](https://bitbucket.org/osrf/gazebo/issue/982)
    * [Pull request #869](https://bitbucket.org/osrf/gazebo/pull-request/869)
1. Added breakable joint plugin to support breakable walls.
    * [Pull request #865](https://bitbucket.org/osrf/gazebo/pull-request/865)
1. Used different tuple syntax to fix compilation on OSX mavericks.
    * [Issue #947](https://bitbucket.org/osrf/gazebo/issue/947)
    * [Pull request #858](https://bitbucket.org/osrf/gazebo/pull-request/858)
1. Fixed sonar test and deprecation warning.
    * [Pull request #856](https://bitbucket.org/osrf/gazebo/pull-request/856)
1. Speed up test compilation.
    * Part of [Issue #955](https://bitbucket.org/osrf/gazebo/issue/955)
    * [Pull request #846](https://bitbucket.org/osrf/gazebo/pull-request/846)
1. Added Joint::SetEffortLimit API
    * [Issue #923](https://bitbucket.org/osrf/gazebo/issue/923)
    * [Pull request #808](https://bitbucket.org/osrf/gazebo/pull-request/808)
1. Made bullet output less verbose.
    * [Pull request #839](https://bitbucket.org/osrf/gazebo/pull-request/839)
1. Convergence acceleration and stability tweak to make atlas_v3 stable
    * [Issue #895](https://bitbucket.org/osrf/gazebo/issue/895)
    * [Pull request #772](https://bitbucket.org/osrf/gazebo/pull-request/772)
1. Added colors, textures and world files for the SPL RoboCup environment
    * [Pull request #838](https://bitbucket.org/osrf/gazebo/pull-request/838)
1. Fixed bitbucket_pullrequests tool to work with latest BitBucket API.
    * [Issue #933](https://bitbucket.org/osrf/gazebo/issue/933)
    * [Pull request #841](https://bitbucket.org/osrf/gazebo/pull-request/841)
1. Fixed cppcheck warnings.
    * [Pull request #842](https://bitbucket.org/osrf/gazebo/pull-request/842)

### Gazebo 2.1.0 (2013-11-08)
1. Fix mainwindow unit test
    * [Pull request #752](https://bitbucket.org/osrf/gazebo/pull-request/752)
1. Visualize moment of inertia
    * Pull request [#745](https://bitbucket.org/osrf/gazebo/pull-request/745), [#769](https://bitbucket.org/osrf/gazebo/pull-request/769), [#787](https://bitbucket.org/osrf/gazebo/pull-request/787)
    * [Issue #203](https://bitbucket.org/osrf/gazebo/issue/203)
1. Update tool to count lines of code
    * [Pull request #758](https://bitbucket.org/osrf/gazebo/pull-request/758)
1. Implement World::Clear
    * Pull request [#785](https://bitbucket.org/osrf/gazebo/pull-request/785), [#804](https://bitbucket.org/osrf/gazebo/pull-request/804)
1. Improve Bullet support
    * [Pull request #805](https://bitbucket.org/osrf/gazebo/pull-request/805)
1. Fix doxygen spacing
    * [Pull request #740](https://bitbucket.org/osrf/gazebo/pull-request/740)
1. Add tool to generate model images for thepropshop.org
    * [Pull request #734](https://bitbucket.org/osrf/gazebo/pull-request/734)
1. Added paging support for terrains
    * [Pull request #707](https://bitbucket.org/osrf/gazebo/pull-request/707)
1. Added plugin path to LID_LIBRARY_PATH in setup.sh
    * [Pull request #750](https://bitbucket.org/osrf/gazebo/pull-request/750)
1. Fix for OSX
    * [Pull request #766](https://bitbucket.org/osrf/gazebo/pull-request/766)
    * [Pull request #786](https://bitbucket.org/osrf/gazebo/pull-request/786)
    * [Issue #906](https://bitbucket.org/osrf/gazebo/issue/906)
1. Update copyright information
    * [Pull request #771](https://bitbucket.org/osrf/gazebo/pull-request/771)
1. Enable screen dependent tests
    * [Pull request #764](https://bitbucket.org/osrf/gazebo/pull-request/764)
    * [Issue #811](https://bitbucket.org/osrf/gazebo/issue/811)
1. Fix gazebo command line help message
    * [Pull request #775](https://bitbucket.org/osrf/gazebo/pull-request/775)
    * [Issue #898](https://bitbucket.org/osrf/gazebo/issue/898)
1. Fix man page test
    * [Pull request #774](https://bitbucket.org/osrf/gazebo/pull-request/774)
1. Improve load time by reducing calls to RTShader::Update
    * [Pull request #773](https://bitbucket.org/osrf/gazebo/pull-request/773)
    * [Issue #877](https://bitbucket.org/osrf/gazebo/issue/877)
1. Fix joint visualization
    * [Pull request #776](https://bitbucket.org/osrf/gazebo/pull-request/776)
    * [Pull request #802](https://bitbucket.org/osrf/gazebo/pull-request/802)
    * [Issue #464](https://bitbucket.org/osrf/gazebo/issue/464)
1. Add helpers to fix NaN
    * [Pull request #742](https://bitbucket.org/osrf/gazebo/pull-request/742)
1. Fix model resizing via the GUI
    * [Pull request #763](https://bitbucket.org/osrf/gazebo/pull-request/763)
    * [Issue #885](https://bitbucket.org/osrf/gazebo/issue/885)
1. Simplify gzlog test by using sha1
    * [Pull request #781](https://bitbucket.org/osrf/gazebo/pull-request/781)
    * [Issue #837](https://bitbucket.org/osrf/gazebo/issue/837)
1. Enable cppcheck for header files
    * [Pull request #782](https://bitbucket.org/osrf/gazebo/pull-request/782)
    * [Issue #907](https://bitbucket.org/osrf/gazebo/issue/907)
1. Fix broken regression test
    * [Pull request #784](https://bitbucket.org/osrf/gazebo/pull-request/784)
    * [Issue #884](https://bitbucket.org/osrf/gazebo/issue/884)
1. All simbody and dart to pass tests
    * [Pull request #790](https://bitbucket.org/osrf/gazebo/pull-request/790)
    * [Issue #873](https://bitbucket.org/osrf/gazebo/issue/873)
1. Fix camera rotation from SDF
    * [Pull request #789](https://bitbucket.org/osrf/gazebo/pull-request/789)
    * [Issue #920](https://bitbucket.org/osrf/gazebo/issue/920)
1. Fix bitbucket pullrequest command line tool to match new API
    * [Pull request #803](https://bitbucket.org/osrf/gazebo/pull-request/803)
1. Fix transceiver spawn errors in tests
    * [Pull request #811](https://bitbucket.org/osrf/gazebo/pull-request/811)
    * [Pull request #814](https://bitbucket.org/osrf/gazebo/pull-request/814)

### Gazebo 2.0.0 (2013-10-08)
1. Refactor code check tool.
    * [Pull Request #669](https://bitbucket.org/osrf/gazebo/pull-request/669)
1. Added pull request tool for Bitbucket.
    * [Pull Request #670](https://bitbucket.org/osrf/gazebo/pull-request/670)
    * [Pull Request #691](https://bitbucket.org/osrf/gazebo/pull-request/671)
1. New wireless receiver and transmitter sensor models.
    * [Pull Request #644](https://bitbucket.org/osrf/gazebo/pull-request/644)
    * [Pull Request #675](https://bitbucket.org/osrf/gazebo/pull-request/675)
    * [Pull Request #727](https://bitbucket.org/osrf/gazebo/pull-request/727)
1. Audio support using OpenAL.
    * [Pull Request #648](https://bitbucket.org/osrf/gazebo/pull-request/648)
    * [Pull Request #704](https://bitbucket.org/osrf/gazebo/pull-request/704)
1. Simplify command-line parsing of gztopic echo output.
    * [Pull Request #674](https://bitbucket.org/osrf/gazebo/pull-request/674)
    * Resolves: [Issue #795](https://bitbucket.org/osrf/gazebo/issue/795)
1. Use UNIX directories through the user of GNUInstallDirs cmake module.
    * [Pull Request #676](https://bitbucket.org/osrf/gazebo/pull-request/676)
    * [Pull Request #681](https://bitbucket.org/osrf/gazebo/pull-request/681)
1. New GUI interactions for object manipulation.
    * [Pull Request #634](https://bitbucket.org/osrf/gazebo/pull-request/634)
1. Fix for OSX menubar.
    * [Pull Request #677](https://bitbucket.org/osrf/gazebo/pull-request/677)
1. Remove internal SDF directories and dependencies.
    * [Pull Request #680](https://bitbucket.org/osrf/gazebo/pull-request/680)
1. Add minimum version for sdformat.
    * [Pull Request #682](https://bitbucket.org/osrf/gazebo/pull-request/682)
    * Resolves: [Issue #818](https://bitbucket.org/osrf/gazebo/issue/818)
1. Allow different gtest parameter types with ServerFixture
    * [Pull Request #686](https://bitbucket.org/osrf/gazebo/pull-request/686)
    * Resolves: [Issue #820](https://bitbucket.org/osrf/gazebo/issue/820)
1. GUI model scaling when using Bullet.
    * [Pull Request #683](https://bitbucket.org/osrf/gazebo/pull-request/683)
1. Fix typo in cmake config.
    * [Pull Request #694](https://bitbucket.org/osrf/gazebo/pull-request/694)
    * Resolves: [Issue #824](https://bitbucket.org/osrf/gazebo/issue/824)
1. Remove gazebo include subdir from pkgconfig and cmake config.
    * [Pull Request #691](https://bitbucket.org/osrf/gazebo/pull-request/691)
1. Torsional spring demo
    * [Pull Request #693](https://bitbucket.org/osrf/gazebo/pull-request/693)
1. Remove repeated call to SetAxis in Joint.cc
    * [Pull Request #695](https://bitbucket.org/osrf/gazebo/pull-request/695)
    * Resolves: [Issue #823](https://bitbucket.org/osrf/gazebo/issue/823)
1. Add test for rotational joints.
    * [Pull Request #697](https://bitbucket.org/osrf/gazebo/pull-request/697)
    * Resolves: [Issue #820](https://bitbucket.org/osrf/gazebo/issue/820)
1. Fix compilation of tests using Joint base class
    * [Pull Request #701](https://bitbucket.org/osrf/gazebo/pull-request/701)
1. Terrain paging implemented.
    * [Pull Request #687](https://bitbucket.org/osrf/gazebo/pull-request/687)
1. Improve timeout error reporting in ServerFixture
    * [Pull Request #705](https://bitbucket.org/osrf/gazebo/pull-request/705)
1. Fix mouse picking for cases where visuals overlap with the laser
    * [Pull Request #709](https://bitbucket.org/osrf/gazebo/pull-request/709)
1. Fix string literals for OSX
    * [Pull Request #712](https://bitbucket.org/osrf/gazebo/pull-request/712)
    * Resolves: [Issue #803](https://bitbucket.org/osrf/gazebo/issue/803)
1. Support for ENABLE_TESTS_COMPILATION cmake parameter
    * [Pull Request #708](https://bitbucket.org/osrf/gazebo/pull-request/708)
1. Updated system gui plugin
    * [Pull Request #702](https://bitbucket.org/osrf/gazebo/pull-request/702)
1. Fix force torque unit test issue
    * [Pull Request #673](https://bitbucket.org/osrf/gazebo/pull-request/673)
    * Resolves: [Issue #813](https://bitbucket.org/osrf/gazebo/issue/813)
1. Use variables to control auto generation of CFlags
    * [Pull Request #699](https://bitbucket.org/osrf/gazebo/pull-request/699)
1. Remove deprecated functions.
    * [Pull Request #715](https://bitbucket.org/osrf/gazebo/pull-request/715)
1. Fix typo in `Camera.cc`
    * [Pull Request #719](https://bitbucket.org/osrf/gazebo/pull-request/719)
    * Resolves: [Issue #846](https://bitbucket.org/osrf/gazebo/issue/846)
1. Performance improvements
    * [Pull Request #561](https://bitbucket.org/osrf/gazebo/pull-request/561)
1. Fix gripper model.
    * [Pull Request #713](https://bitbucket.org/osrf/gazebo/pull-request/713)
    * Resolves: [Issue #314](https://bitbucket.org/osrf/gazebo/issue/314)
1. First part of Simbody integration
    * [Pull Request #716](https://bitbucket.org/osrf/gazebo/pull-request/716)

## Gazebo 1.9

### Gazebo 1.9.6 (2014-04-29)

1. Refactored inertia ratio reduction for ODE
    * [Pull request #1114](https://bitbucket.org/osrf/gazebo/pull-request/1114)
1. Improved collada loading performance
    * [Pull request #1075](https://bitbucket.org/osrf/gazebo/pull-request/1075)

### Gazebo 1.9.3 (2014-01-10)

1. Add thickness to plane to remove shadow flickering.
    * [Pull request #886](https://bitbucket.org/osrf/gazebo/pull-request/886)
1. Temporary GUI shadow toggle fix.
    * [Issue #925](https://bitbucket.org/osrf/gazebo/issue/925)
    * [Pull request #868](https://bitbucket.org/osrf/gazebo/pull-request/868)
1. Fix memory access bugs with libc++ on mavericks.
    * [Issue #965](https://bitbucket.org/osrf/gazebo/issue/965)
    * [Pull request #857](https://bitbucket.org/osrf/gazebo/pull-request/857)
    * [Pull request #881](https://bitbucket.org/osrf/gazebo/pull-request/881)
1. Replaced printf with cout in gztopic hz.
    * [Issue #969](https://bitbucket.org/osrf/gazebo/issue/969)
    * [Pull request #854](https://bitbucket.org/osrf/gazebo/pull-request/854)
1. Add Dark grey material and fix indentation.
    * [Pull request #851](https://bitbucket.org/osrf/gazebo/pull-request/851)
1. Fixed sonar sensor unit test.
    * [Pull request #848](https://bitbucket.org/osrf/gazebo/pull-request/848)
1. Convergence acceleration and stability tweak to make atlas_v3 stable.
    * [Pull request #845](https://bitbucket.org/osrf/gazebo/pull-request/845)
1. Update gtest to 1.7.0 to resolve problems with libc++.
    * [Issue #947](https://bitbucket.org/osrf/gazebo/issue/947)
    * [Pull request #827](https://bitbucket.org/osrf/gazebo/pull-request/827)
1. Fixed LD_LIBRARY_PATH for plugins.
    * [Issue #957](https://bitbucket.org/osrf/gazebo/issue/957)
    * [Pull request #844](https://bitbucket.org/osrf/gazebo/pull-request/844)
1. Fix transceiver sporadic errors.
    * Backport of [pull request #811](https://bitbucket.org/osrf/gazebo/pull-request/811)
    * [Pull request #836](https://bitbucket.org/osrf/gazebo/pull-request/836)
1. Modified the MsgTest to be deterministic with time checks.
    * [Pull request #843](https://bitbucket.org/osrf/gazebo/pull-request/843)
1. Fixed seg fault in LaserVisual.
    * [Issue #950](https://bitbucket.org/osrf/gazebo/issue/950)
    * [Pull request #832](https://bitbucket.org/osrf/gazebo/pull-request/832)
1. Implemented the option to disable tests that need a working screen to run properly.
    * Backport of [Pull request #764](https://bitbucket.org/osrf/gazebo/pull-request/764)
    * [Pull request #837](https://bitbucket.org/osrf/gazebo/pull-request/837)
1. Cleaned up gazebo shutdown.
    * [Pull request #829](https://bitbucket.org/osrf/gazebo/pull-request/829)
1. Fixed bug associated with loading joint child links.
    * [Issue #943](https://bitbucket.org/osrf/gazebo/issue/943)
    * [Pull request #820](https://bitbucket.org/osrf/gazebo/pull-request/820)

### Gazebo 1.9.2 (2013-11-08)
1. Fix enable/disable sky and clouds from SDF
    * [Pull request #809](https://bitbucket.org/osrf/gazebo/pull-request/809])
1. Fix occasional blank GUI screen on startup
    * [Pull request #815](https://bitbucket.org/osrf/gazebo/pull-request/815])
1. Fix GPU laser when interacting with heightmaps
    * [Pull request #796](https://bitbucket.org/osrf/gazebo/pull-request/796])
1. Added API/ABI checker command line tool
    * [Pull request #765](https://bitbucket.org/osrf/gazebo/pull-request/765])
1. Added gtest version information
    * [Pull request #801](https://bitbucket.org/osrf/gazebo/pull-request/801])
1. Fix GUI world saving
    * [Pull request #806](https://bitbucket.org/osrf/gazebo/pull-request/806])
1. Enable anti-aliasing for camera sensor
    * [Pull request #800](https://bitbucket.org/osrf/gazebo/pull-request/800])
1. Make sensor noise deterministic
    * [Pull request #788](https://bitbucket.org/osrf/gazebo/pull-request/788])
1. Fix build problem
    * [Issue #901](https://bitbucket.org/osrf/gazebo/issue/901)
    * [Pull request #778](https://bitbucket.org/osrf/gazebo/pull-request/778])
1. Fix a typo in Camera.cc
    * [Pull request #720](https://bitbucket.org/osrf/gazebo/pull-request/720])
    * [Issue #846](https://bitbucket.org/osrf/gazebo/issue/846)
1. Fix OSX menu bar
    * [Pull request #688](https://bitbucket.org/osrf/gazebo/pull-request/688])
1. Fix gazebo::init by calling sdf::setFindCallback() before loading the sdf in gzfactory.
    * [Pull request #678](https://bitbucket.org/osrf/gazebo/pull-request/678])
    * [Issue #817](https://bitbucket.org/osrf/gazebo/issue/817)

### Gazebo 1.9.1 (2013-08-20)
* Deprecate header files that require case-sensitive filesystem (e.g. Common.hh, Physics.hh) [https://bitbucket.org/osrf/gazebo/pull-request/638/fix-for-775-deprecate-headers-that-require]
* Initial support for building on Mac OS X [https://bitbucket.org/osrf/gazebo/pull-request/660/osx-support-for-gazebo-19] [https://bitbucket.org/osrf/gazebo/pull-request/657/cmake-fixes-for-osx]
* Fixes for various issues [https://bitbucket.org/osrf/gazebo/pull-request/635/fix-for-issue-792/diff] [https://bitbucket.org/osrf/gazebo/pull-request/628/allow-scoped-and-non-scoped-joint-names-to/diff] [https://bitbucket.org/osrf/gazebo/pull-request/636/fix-build-dependency-in-message-generation/diff] [https://bitbucket.org/osrf/gazebo/pull-request/639/make-the-unversioned-setupsh-a-copy-of-the/diff] [https://bitbucket.org/osrf/gazebo/pull-request/650/added-missing-lib-to-player-client-library/diff] [https://bitbucket.org/osrf/gazebo/pull-request/656/install-gzmode_create-without-sh-suffix/diff]

### Gazebo 1.9.0 (2013-07-23)
* Use external package [sdformat](https://bitbucket.org/osrf/sdformat) for sdf parsing, refactor the `Element::GetValue*` function calls, and deprecate Gazebo's internal sdf parser [https://bitbucket.org/osrf/gazebo/pull-request/627]
* Improved ROS support ([[Tutorials#ROS_Integration |documentation here]]) [https://bitbucket.org/osrf/gazebo/pull-request/559]
* Added Sonar, Force-Torque, and Tactile Pressure sensors [https://bitbucket.org/osrf/gazebo/pull-request/557], [https://bitbucket.org/osrf/gazebo/pull-request/567]
* Add compile-time defaults for environment variables so that sourcing setup.sh is unnecessary in most cases [https://bitbucket.org/osrf/gazebo/pull-request/620]
* Enable user camera to follow objects in client window [https://bitbucket.org/osrf/gazebo/pull-request/603]
* Install protobuf message files for use in custom messages [https://bitbucket.org/osrf/gazebo/pull-request/614]
* Change default compilation flags to improve debugging [https://bitbucket.org/osrf/gazebo/pull-request/617]
* Change to supported relative include paths [https://bitbucket.org/osrf/gazebo/pull-request/594]
* Fix display of laser scans when sensor is rotated [https://bitbucket.org/osrf/gazebo/pull-request/599]

## Gazebo 1.8

### Gazebo 1.8.7 (2013-07-16)
* Fix bug in URDF parsing of Vector3 elements [https://bitbucket.org/osrf/gazebo/pull-request/613]
* Fix compilation errors with newest libraries [https://bitbucket.org/osrf/gazebo/pull-request/615]

### Gazebo 1.8.6 (2013-06-07)
* Fix inertia lumping in the URDF parser[https://bitbucket.org/osrf/gazebo/pull-request/554]
* Fix for ODEJoint CFM damping sign error [https://bitbucket.org/osrf/gazebo/pull-request/586]
* Fix transport memory growth[https://bitbucket.org/osrf/gazebo/pull-request/584]
* Reduce log file data in order to reduce buffer growth that results in out of memory kernel errors[https://bitbucket.org/osrf/gazebo/pull-request/587]

### Gazebo 1.8.5 (2013-06-04)
* Fix Gazebo build for machines without a valid display.[https://bitbucket.org/osrf/gazebo/commits/37f00422eea03365b839a632c1850431ee6a1d67]

### Gazebo 1.8.4 (2013-06-03)
* Fix UDRF to SDF converter so that URDF gazebo extensions are applied to all collisions in a link.[https://bitbucket.org/osrf/gazebo/pull-request/579]
* Prevent transport layer from locking when a gzclient connects to a gzserver over a connection with high latency.[https://bitbucket.org/osrf/gazebo/pull-request/572]
* Improve performance and fix uninitialized conditional jumps.[https://bitbucket.org/osrf/gazebo/pull-request/571]

### Gazebo 1.8.3 (2013-06-03)
* Fix for gzlog hanging when gzserver is not present or not responsive[https://bitbucket.org/osrf/gazebo/pull-request/577]
* Fix occasional segfault when generating log files[https://bitbucket.org/osrf/gazebo/pull-request/575]
* Performance improvement to ODE[https://bitbucket.org/osrf/gazebo/pull-request/556]
* Fix node initialization[https://bitbucket.org/osrf/gazebo/pull-request/570]
* Fix GPU laser Hz rate reduction when sensor moved away from world origin[https://bitbucket.org/osrf/gazebo/pull-request/566]
* Fix incorrect lighting in camera sensors when GPU laser is subscribe to[https://bitbucket.org/osrf/gazebo/pull-request/563]

### Gazebo 1.8.2 (2013-05-28)
* ODE performance improvements[https://bitbucket.org/osrf/gazebo/pull-request/535][https://bitbucket.org/osrf/gazebo/pull-request/537]
* Fixed tests[https://bitbucket.org/osrf/gazebo/pull-request/538][https://bitbucket.org/osrf/gazebo/pull-request/541][https://bitbucket.org/osrf/gazebo/pull-request/542]
* Fixed sinking vehicle bug[https://bitbucket.org/osrf/drcsim/issue/300] in pull-request[https://bitbucket.org/osrf/gazebo/pull-request/538]
* Fix GPU sensor throttling[https://bitbucket.org/osrf/gazebo/pull-request/536]
* Reduce string comparisons for better performance[https://bitbucket.org/osrf/gazebo/pull-request/546]
* Contact manager performance improvements[https://bitbucket.org/osrf/gazebo/pull-request/543]
* Transport performance improvements[https://bitbucket.org/osrf/gazebo/pull-request/548]
* Reduce friction noise[https://bitbucket.org/osrf/gazebo/pull-request/545]

### Gazebo 1.8.1 (2013-05-22)
* Please note that 1.8.1 contains a bug[https://bitbucket.org/osrf/drcsim/issue/300] that causes interpenetration between objects in resting contact to grow slowly.  Please update to 1.8.2 for the patch.
* Added warm starting[https://bitbucket.org/osrf/gazebo/pull-request/529]
* Reduced console output[https://bitbucket.org/osrf/gazebo/pull-request/533]
* Improved off screen rendering performance[https://bitbucket.org/osrf/gazebo/pull-request/530]
* Performance improvements [https://bitbucket.org/osrf/gazebo/pull-request/535] [https://bitbucket.org/osrf/gazebo/pull-request/537]

### Gazebo 1.8.0 (2013-05-17)
* Fixed slider axis [https://bitbucket.org/osrf/gazebo/pull-request/527]
* Fixed heightmap shadows [https://bitbucket.org/osrf/gazebo/pull-request/525]
* Fixed model and canonical link pose [https://bitbucket.org/osrf/gazebo/pull-request/519]
* Fixed OSX message header[https://bitbucket.org/osrf/gazebo/pull-request/524]
* Added zlib compression for logging [https://bitbucket.org/osrf/gazebo/pull-request/515]
* Allow clouds to be disabled in cameras [https://bitbucket.org/osrf/gazebo/pull-request/507]
* Camera rendering performance [https://bitbucket.org/osrf/gazebo/pull-request/528]


## Gazebo 1.7

### Gazebo 1.7.3 (2013-05-08)
* Fixed log cleanup (again) [https://bitbucket.org/osrf/gazebo/pull-request/511/fix-log-cleanup-logic]

### Gazebo 1.7.2 (2013-05-07)
* Fixed log cleanup [https://bitbucket.org/osrf/gazebo/pull-request/506/fix-gzlog-stop-command-line]
* Minor documentation fix [https://bitbucket.org/osrf/gazebo/pull-request/488/minor-documentation-fix]

### Gazebo 1.7.1 (2013-04-19)
* Fixed tests
* IMU sensor receives time stamped data from links
* Fix saving image frames [https://bitbucket.org/osrf/gazebo/pull-request/466/fix-saving-frames/diff]
* Wireframe rendering in GUI [https://bitbucket.org/osrf/gazebo/pull-request/414/allow-rendering-of-models-in-wireframe]
* Improved logging performance [https://bitbucket.org/osrf/gazebo/pull-request/457/improvements-to-gzlog-filter-and-logging]
* Viscous mud model [https://bitbucket.org/osrf/gazebo/pull-request/448/mud-plugin/diff]

## Gazebo 1.6

### Gazebo 1.6.3 (2013-04-15)
* Fixed a [critical SDF bug](https://bitbucket.org/osrf/gazebo/pull-request/451)
* Fixed a [laser offset bug](https://bitbucket.org/osrf/gazebo/pull-request/449)

### Gazebo 1.6.2 (2013-04-14)
* Fix for fdir1 physics property [https://bitbucket.org/osrf/gazebo/pull-request/429/fixes-to-treat-fdir1-better-1-rotate-into/diff]
* Fix for force torque sensor [https://bitbucket.org/osrf/gazebo/pull-request/447]
* SDF documentation fix [https://bitbucket.org/osrf/gazebo/issue/494/joint-axis-reference-frame-doesnt-match]

### Gazebo 1.6.1 (2013-04-05)
* Switch default build type to Release.

### Gazebo 1.6.0 (2013-04-05)
* Improvements to inertia in rubble pile
* Various Bullet integration advances.
* Noise models for ray, camera, and imu sensors.
* SDF 1.4, which accommodates more physics engine parameters and also some sensor noise models.
* Initial support for making movies from within Gazebo.
* Many performance improvements.
* Many bug fixes.
* Progress toward to building on OS X.

## Gazebo 1.5

### Gazebo 1.5.0 (2013-03-11)
* Partial integration of Bullet
  * Includes: cubes, spheres, cylinders, planes, meshes, revolute joints, ray sensors
* GUI Interface for log writing.
* Threaded sensors.
* Multi-camera sensor.

* Fixed the following issues:
 * [https://bitbucket.org/osrf/gazebo/issue/236 Issue #236]
 * [https://bitbucket.org/osrf/gazebo/issue/507 Issue #507]
 * [https://bitbucket.org/osrf/gazebo/issue/530 Issue #530]
 * [https://bitbucket.org/osrf/gazebo/issue/279 Issue #279]
 * [https://bitbucket.org/osrf/gazebo/issue/529 Issue #529]
 * [https://bitbucket.org/osrf/gazebo/issue/239 Issue #239]
 * [https://bitbucket.org/osrf/gazebo/issue/5 Issue #5]

## Gazebo 1.4

### Gazebo 1.4.0 (2013-02-01)
* New Features:
 * GUI elements to display messages from the server.
 * Multi-floor building editor and creator.
 * Improved sensor visualizations.
 * Improved mouse interactions

* Fixed the following issues:
 * [https://bitbucket.org/osrf/gazebo/issue/16 Issue #16]
 * [https://bitbucket.org/osrf/gazebo/issue/142 Issue #142]
 * [https://bitbucket.org/osrf/gazebo/issue/229 Issue #229]
 * [https://bitbucket.org/osrf/gazebo/issue/277 Issue #277]
 * [https://bitbucket.org/osrf/gazebo/issue/291 Issue #291]
 * [https://bitbucket.org/osrf/gazebo/issue/310 Issue #310]
 * [https://bitbucket.org/osrf/gazebo/issue/320 Issue #320]
 * [https://bitbucket.org/osrf/gazebo/issue/329 Issue #329]
 * [https://bitbucket.org/osrf/gazebo/issue/333 Issue #333]
 * [https://bitbucket.org/osrf/gazebo/issue/334 Issue #334]
 * [https://bitbucket.org/osrf/gazebo/issue/335 Issue #335]
 * [https://bitbucket.org/osrf/gazebo/issue/341 Issue #341]
 * [https://bitbucket.org/osrf/gazebo/issue/350 Issue #350]
 * [https://bitbucket.org/osrf/gazebo/issue/384 Issue #384]
 * [https://bitbucket.org/osrf/gazebo/issue/431 Issue #431]
 * [https://bitbucket.org/osrf/gazebo/issue/433 Issue #433]
 * [https://bitbucket.org/osrf/gazebo/issue/453 Issue #453]
 * [https://bitbucket.org/osrf/gazebo/issue/456 Issue #456]
 * [https://bitbucket.org/osrf/gazebo/issue/457 Issue #457]
 * [https://bitbucket.org/osrf/gazebo/issue/459 Issue #459]

## Gazebo 1.3

### Gazebo 1.3.1 (2012-12-14)
* Fixed the following issues:
 * [https://bitbucket.org/osrf/gazebo/issue/297 Issue #297]
* Other bugs fixed:
 * [https://bitbucket.org/osrf/gazebo/pull-request/164/ Fix light bounding box to disable properly when deselected]
 * [https://bitbucket.org/osrf/gazebo/pull-request/169/ Determine correct local IP address, to make remote clients work properly]
 * Various test fixes

### Gazebo 1.3.0 (2012-12-03)
* Fixed the following issues:
 * [https://bitbucket.org/osrf/gazebo/issue/233 Issue #233]
 * [https://bitbucket.org/osrf/gazebo/issue/238 Issue #238]
 * [https://bitbucket.org/osrf/gazebo/issue/2 Issue #2]
 * [https://bitbucket.org/osrf/gazebo/issue/95 Issue #95]
 * [https://bitbucket.org/osrf/gazebo/issue/97 Issue #97]
 * [https://bitbucket.org/osrf/gazebo/issue/90 Issue #90]
 * [https://bitbucket.org/osrf/gazebo/issue/253 Issue #253]
 * [https://bitbucket.org/osrf/gazebo/issue/163 Issue #163]
 * [https://bitbucket.org/osrf/gazebo/issue/91 Issue #91]
 * [https://bitbucket.org/osrf/gazebo/issue/245 Issue #245]
 * [https://bitbucket.org/osrf/gazebo/issue/242 Issue #242]
 * [https://bitbucket.org/osrf/gazebo/issue/156 Issue #156]
 * [https://bitbucket.org/osrf/gazebo/issue/78 Issue #78]
 * [https://bitbucket.org/osrf/gazebo/issue/36 Issue #36]
 * [https://bitbucket.org/osrf/gazebo/issue/104 Issue #104]
 * [https://bitbucket.org/osrf/gazebo/issue/249 Issue #249]
 * [https://bitbucket.org/osrf/gazebo/issue/244 Issue #244]

* New features:
 * Default camera view changed to look down at the origin from a height of 2 meters at location (5, -5, 2).
 * Record state data using the '-r' command line option, playback recorded state data using the '-p' command line option
 * Adjust placement of lights using the mouse.
 * Reduced the startup time.
 * Added visual reference for GUI mouse movements.
 * SDF version 1.3 released (changes from 1.2 listed below):
     - added `name` to `<camera name="cam_name"/>`
     - added `pose` to `<camera><pose>...</pose></camera>`
     - removed `filename` from `<mesh><filename>...</filename><mesh>`, use uri only.
     - recovered `provide_feedback` under `<joint>`, allowing calling `physics::Joint::GetForceTorque` in plugins.
     - added `imu` under `<sensor>`.

## Gazebo 1.2

### Gazebo 1.2.6 (2012-11-08)
* Fixed a transport issue with the GUI. Fixed saving the world via the GUI. Added more documentation. ([https://bitbucket.org/osrf/gazebo/pull-request/43/fixed-a-transport-issue-with-the-gui-fixed/diff pull request #43])
* Clean up mutex usage. ([https://bitbucket.org/osrf/gazebo/pull-request/54/fix-mutex-in-modellistwidget-using-boost/diff pull request #54])
* Fix OGRE path determination ([https://bitbucket.org/osrf/gazebo/pull-request/58/fix-ogre-paths-so-this-also-works-with/diff pull request #58], [https://bitbucket.org/osrf/gazebo/pull-request/68/fix-ogre-plugindir-determination/diff pull request #68])
* Fixed a couple of crashes and model selection/dragging problems ([https://bitbucket.org/osrf/gazebo/pull-request/59/fixed-a-couple-of-crashes-and-model/diff pull request #59])

### Gazebo 1.2.5 (2012-10-22)
* Step increment update while paused fixed ([https://bitbucket.org/osrf/gazebo/pull-request/45/fix-proper-world-stepinc-count-we-were/diff pull request #45])
* Actually call plugin destructors on shutdown ([https://bitbucket.org/osrf/gazebo/pull-request/51/fixed-a-bug-which-prevent-a-plugin/diff pull request #51])
* Don't crash on bad SDF input ([https://bitbucket.org/osrf/gazebo/pull-request/52/fixed-loading-of-bad-sdf-files/diff pull request #52])
* Fix cleanup of ray sensors on model deletion ([https://bitbucket.org/osrf/gazebo/pull-request/53/deleting-a-model-with-a-ray-sensor-did/diff pull request #53])
* Fix loading / deletion of improperly specified models ([https://bitbucket.org/osrf/gazebo/pull-request/56/catch-when-loading-bad-models-joint/diff pull request #56])

### Gazebo 1.2.4 (10-19-2012:08:00:52)
*  Style fixes ([https://bitbucket.org/osrf/gazebo/pull-request/30/style-fixes/diff pull request #30]).
*  Fix joint position control ([https://bitbucket.org/osrf/gazebo/pull-request/49/fixed-position-joint-control/diff pull request #49])

### Gazebo 1.2.3 (10-16-2012:18:39:54)
*  Disabled selection highlighting due to bug ([https://bitbucket.org/osrf/gazebo/pull-request/44/disabled-selection-highlighting-fixed/diff pull request #44]).
*  Fixed saving a world via the GUI.

### Gazebo 1.2.2 (10-16-2012:15:12:22)
*  Skip search for system install of libccd, use version inside gazebo ([https://bitbucket.org/osrf/gazebo/pull-request/39/skip-search-for-system-install-of-libccd/diff pull request #39]).
*  Fixed sensor initialization race condition ([https://bitbucket.org/osrf/gazebo/pull-request/42/fix-sensor-initializaiton-race-condition pull request #42]).

### Gazebo 1.2.1 (10-15-2012:21:32:55)
*  Properly removed projectors attached to deleted models ([https://bitbucket.org/osrf/gazebo/pull-request/37/remove-projectors-that-are-attached-to/diff pull request #37]).
*  Fix model plugin loading bug ([https://bitbucket.org/osrf/gazebo/pull-request/31/moving-bool-first-in-model-and-world pull request #31]).
*  Fix light insertion and visualization of models prior to insertion ([https://bitbucket.org/osrf/gazebo/pull-request/35/fixed-light-insertion-and-visualization-of/diff pull request #35]).
*  Fixed GUI manipulation of static objects ([https://bitbucket.org/osrf/gazebo/issue/63/moving-static-objects-does-not-move-the issue #63] [https://bitbucket.org/osrf/gazebo/pull-request/38/issue-63-bug-patch-moving-static-objects/diff pull request #38]).
*  Fixed GUI selection bug ([https://bitbucket.org/osrf/gazebo/pull-request/40/fixed-selection-of-multiple-objects-at/diff pull request #40])

### Gazebo 1.2.0 (10-04-2012:20:01:20)
*  Updated GUI: new style, improved mouse controls, and removal of non-functional items.
*  Model database: An online repository of models.
*  Numerous bug fixes
*  APT repository hosted at [http://osrfoundation.org OSRF]
*  Improved process control prevents zombie processes<|MERGE_RESOLUTION|>--- conflicted
+++ resolved
@@ -2,7 +2,6 @@
 
 ## Gazebo 8.x.x (2017-xx-xx)
 
-<<<<<<< HEAD
 1. Added and improved communications between the JointControlWidget and JointController
     * [Pull request #2730](https://bitbucket.org/osrf/gazebo/pull-request/2730)
     * [Issue #295](https://bitbucket.org/osrf/gazebo/issues/295)
@@ -10,11 +9,10 @@
 1. Add actors in World as models so they get returned with World::Models()
     * [Pull request #2706](https://bitbucket.org/osrf/gazebo/pull-request/2706)
     * [Issue #2271](https://bitbucket.org/osrf/gazebo/issues/2271)
-=======
+
 1. Add the option --gui-client-plugin to load GUI plugins. Leave -g to load System Plugins.
     * [Pull request #2716](https://bitbucket.org/osrf/gazebo/pull-requests/2716)
     * [Issue 2279](https://bitbucket.org/osrf/gazebo/issues/2279)
->>>>>>> 8c990511
 
 1. Add actors in World as models so they get returned with World::Models()
     * [Pull request #2706](https://bitbucket.org/osrf/gazebo/pull-request/2706)
