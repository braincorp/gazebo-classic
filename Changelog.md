--- conflicted
+++ resolved
@@ -2,11 +2,7 @@
 
 1. Resolve issue #1702
     * [Issue #1702](https://bitbucket.org/osrf/gazebo/issue/1702)
-<<<<<<< HEAD
-    * [Pull request #1914](https://bitbucket.org/osrf/gazebo/pull-request/1914)
-=======
     * [Pull request #1912](https://bitbucket.org/osrf/gazebo/pull-request/1912)
->>>>>>> ece2194f
 
 1. Update physics when the world is reset
     * [Pull request #1903](https://bitbucket.org/osrf/gazebo/pull-request/1903)
