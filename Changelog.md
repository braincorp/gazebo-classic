## Gazebo 8

## Gazebo 8.x.x (2018-xx-xx)

<<<<<<< HEAD
1. Do not load model plugins during log playback.
    * [Pull request 2884](https://bitbucket.org/osrf/gazebo/pull-request/2884)
    * [Issue 2427](https://bitbucket.org/osrf/gazebo/issues/2427)

1. State log file playback can cause a sensor manager assert if there is
   a large period of inactivity. This PR outputs warning messages instead of
   using asserts.
    * [Pull request 2893](https://bitbucket.org/osrf/gazebo/pull-request/2893)
=======
1. Fix model insertions during log playback.
    * [Pull request 2890](https://bitbucket.org/osrf/gazebo/pull-request/2890)
    * [Issue 2297](https://bitbucket.org/osrf/gazebo/issues/2297)
    * [Issue 2428](https://bitbucket.org/osrf/gazebo/issues/2428)
>>>>>>> 446b5061

1. Simplify search logic for Qt5
    * [Pull request 2911](https://bitbucket.org/osrf/gazebo/pull-request/2911)
    * [Issue 2419](https://bitbucket.org/osrf/gazebo/issues/2419)

1. Fix log recording, only call sdf::initFile once
    * [Pull request 2885](https://bitbucket.org/osrf/gazebo/pull-request/2885)
    * [Issue 2425](https://bitbucket.org/osrf/gazebo/issues/2425)

1. Ensure sdf inertia values are consistent
    * [Pull request 2867](https://bitbucket.org/osrf/gazebo/pull-requests/2867)
    * [Issue 2367](https://bitbucket.org/osrf/gazebo/issues/2367)

1. Fix OBJLoader when mesh has invalid material
    * [Pull request 2888](https://bitbucket.org/osrf/gazebo/pull-request/2888)

1. Fix clang warnings in LaserView and EnumIface
    * [Pull request 2891](https://bitbucket.org/osrf/gazebo/pull-request/2891)

1. Add support for moving geometry to ContainPlugin
    * [Pull request 2886](https://bitbucket.org/osrf/gazebo/pull-request/2886)

1. Support python3 with check_test_ran.py
    * [Pull request 2902](https://bitbucket.org/osrf/gazebo/pull-request/2902)

1. Don't shut down gazebo when removing a world
    * [Pull request 2511](https://bitbucket.org/osrf/gazebo/pull-request/2511)

1. Fix undefined behavior in ODESliderJoint
    * [Pull request 2905](https://bitbucket.org/osrf/gazebo/pull-requests/2905)

1. Fix loading collada mesh that contains multiple texcoord sets with same offset
    * [Pull request 2899](https://bitbucket.org/osrf/gazebo/pull-request/2899)

1. Fix race conditions during client startup, and introduce Node::TryInit()
    * [Pull request 2897](https://bitbucket.org/osrf/gazebo/pull-requests/2897)


## Gazebo 8.3.0 (2018-02-10)

1. Add support for Actor collisions.
    * [Pull request 2875](https://bitbucket.org/osrf/gazebo/pull-requests/2875)

1. Process insertions and deletions on gz log echo
    * [Pull request 2608](https://bitbucket.org/osrf/gazebo/pull-request/2608)
    * [Issue 2136](https://bitbucket.org/osrf/gazebo/issues/2136)

1. Add Static Map Plugin for creating textured map model
    * [Pull request 2834](https://bitbucket.org/osrf/gazebo/pull-requests/2834)

1. Added a plugin to detect if an entity is inside a given volume in space
    * [Pull request 2870](https://bitbucket.org/osrf/gazebo/pull-requests/2870)

1. Load actor plugin on ~/factory
    * [Pull request 2855](https://bitbucket.org/osrf/gazebo/pull-requests/2855)

1. Add support for 16 bit Grayscale and RGB camera image types.
    * [Pull request 2852](https://bitbucket.org/osrf/gazebo/pull-requests/2852)

1. Add Visual::SetMaterialShaderParam function for setting shader parameters.
    * [Pull request 2863](https://bitbucket.org/osrf/gazebo/pull-requests/2863)

1. Adding accessors for velocity in ENU frame for gps sensor
    * [Pull request 2854](https://bitbucket.org/osrf/gazebo/pull-request/2854)

1. Fix DEM min elevation
    * [Pull request 2868](https://bitbucket.org/osrf/gazebo/pull-request/2868)

1. Update Color Clamp function
    * [Pull request 2859](https://bitbucket.org/osrf/gazebo/pull-requests/2859)

1. Fix inserting models with invalid submesh
    * [Pull request 2828](https://bitbucket.org/osrf/gazebo/pull-request/2828)

1. Move Connection header buffer from heap to stack to avoid race condition.
    * [Pull request 2844](https://bitbucket.org/osrf/gazebo/pull-requests/2844)

1. Initialize laser retro value
    * [Pull request 2841](https://bitbucket.org/osrf/gazebo/pull-request/2841)

1. Shadow improvements
    * [Pull request 2805](https://bitbucket.org/osrf/gazebo/pull-requests/2805)

1. Add light as child of link
    * [Pull request 2807](https://bitbucket.org/osrf/gazebo/pull-requests/2807)
    * [Pull request 2872](https://bitbucket.org/osrf/gazebo/pull-requests/2872)
    * [Issue 900](https://bitbucket.org/osrf/gazebo/issues/900)

1. Add camera lens flare effect
    * [Pull request 2806](https://bitbucket.org/osrf/gazebo/pull-request/2806)
    * [Pull request 2829](https://bitbucket.org/osrf/gazebo/pull-request/2829)

1. Image Viewer: fix QImage::Format used to display grayscale images
    * [Pull request #2813](https://bitbucket.org/osrf/gazebo/pull-requests/2813)

1. Fix gazebo8 homebrew build (support tinyxml2 6.0.0)
    * [Pull request 2823](https://bitbucket.org/osrf/gazebo/pull-request/2823)
    * [ign-common issue 28](https://bitbucket.org/ignitionrobotics/ign-common/issues/28)

1. Allow marker requests to be received from server plugins.
    * [Pull request 2858](https://bitbucket.org/osrf/gazebo/pull-requests/2858)

1. Process insertions and deletions on gz log echo
    * [Pull request 2608](https://bitbucket.org/osrf/gazebo/pull-request/2608)
    * [Issue 2136](https://bitbucket.org/osrf/gazebo/issues/2136)

1. Call DisconnectNewImageFrame in the CameraPlugin destructor
    * [Pull request 2815](https://bitbucket.org/osrf/gazebo/pull-request/2815)

1. Add Static Map Plugin for creating textured map model
    * [Pull request 2834](https://bitbucket.org/osrf/gazebo/pull-requests/2834)

## Gazebo 8.2.0 (2017-12-10)

1. Fix Collision::GetWorldPose for non-canonical links (and friction directions)
    * [Pull request 2702](https://bitbucket.org/osrf/gazebo/pull-request/2702)
    * [Issue 2068](https://bitbucket.org/osrf/gazebo/issues/2068)

1. Joint control menu highlight active
    * [Pull request 2747](https://bitbucket.org/osrf/gazebo/pull-requests/2747)
    * [Issue 2307](https://bitbucket.org/osrf/gazebo/issues/2307)

1. Fix inserted mesh scale during log playback
    * [Pull request #2723](https://bitbucket.org/osrf/gazebo/pull-request/2723)

1. rendering/UNIT_Grid_TEST: Fix test failure due to EXPECT_EQ on floats
    * [Pull request 2802](https://bitbucket.org/osrf/gazebo/pull-requests/2802)

1. Diagnostics: enable test and don't create so many empty folders
    * [Pull request 2798](https://bitbucket.org/osrf/gazebo/pull-requests/2798)

1. RenderEngine::SetupResources(): Fix resource locations being added multiple times
    * [Pull request 2801](https://bitbucket.org/osrf/gazebo/pull-request/2801)

1. Fix gui and rendering tests for gazebo8 + ogre1.9 on OSX
    * [Pull request 2793](https://bitbucket.org/osrf/gazebo/pull-request/2793)

1. Support off-diagonal inertia terms in bullet
    * [Pull request 2757](https://bitbucket.org/osrf/gazebo/pull-requests/2757)

1. Parallelize ODE physics with threaded islands parameter
    * [Pull request 2775](https://bitbucket.org/osrf/gazebo/pull-requests/2775)

1. Disable broken dart5 tests on gazebo8 branch
    * [Pull request 2771](https://bitbucket.org/osrf/gazebo/pull-request/2771)

1. Fix gazebo7 compile error with boost 1.58 for oculus support
    * [Pull request 2788](https://bitbucket.org/osrf/gazebo/pull-request/2788)
    * [Issue 2356](https://bitbucket.org/osrf/gazebo/issues/2356)

1. Logical Camera sees nested models
    * [Pull request 2776](https://bitbucket.org/osrf/gazebo/pull-request/2776)
    * [Issue 2342](https://bitbucket.org/osrf/gazebo/issues/2342)

1. Logical camera uses <topic>
    * [Pull request 2777](https://bitbucket.org/osrf/gazebo/pull-requests/2777)

1. Removed std::cout logging output on deferred shading
    * [Pull request 2779](https://bitbucket.org/osrf/gazebo/pull-request/2779)

1. Update depth camera shaders version
    * [Pull request 2767](https://bitbucket.org/osrf/gazebo/pull-request/2767)
    * [Issue 2323](https://bitbucket.org/osrf/gazebo/issues/2323)

1. Replaced Ogre::SharedPtr constructor calls with 0 arguments
    * [Pull request 2772](https://bitbucket.org/osrf/gazebo/pull-request/2772)

1. Send message to subscribers only once per connection
    * [Pull request 2763](https://bitbucket.org/osrf/gazebo/pull-request/2763)

1. Fix disabling mesh cast shadows
    * [Pull request 2710](https://bitbucket.org/osrf/gazebo/pull-request/2710)

1. Fix gzclient shutdown segmentation fault with ogre 1.10
    * [Pull request 2761](https://bitbucket.org/osrf/gazebo/pull-request/2761)
    * [Issue 2324](https://bitbucket.org/osrf/gazebo/issues/2324)

1. Fix right-click segfault
    * [Pull request 2809](https://bitbucket.org/osrf/gazebo/pull-request/2809)
    * [Issue 2377](https://bitbucket.org/osrf/gazebo/issues/2377)

1. Joint control menu highlight active
    * [Pull request 2747](https://bitbucket.org/osrf/gazebo/pull-requests/2747)
    * [Issue 2307](https://bitbucket.org/osrf/gazebo/issues/2307)

1. Don't use lib prefix for ogre plugins as of ogre1.9
    * [Pull request 2803](https://bitbucket.org/osrf/gazebo/pull-request/2803)

1. RenderEngine::SetupResources(): Fix resource locations being added multiple times
    * [Pull request 2801](https://bitbucket.org/osrf/gazebo/pull-request/2801)

1. Added and improved communications between the JointControlWidget and JointController
    * [Pull request 2730](https://bitbucket.org/osrf/gazebo/pull-request/2730)
    * [Issue 295](https://bitbucket.org/osrf/gazebo/issues/295)

1. Add function to retrieve scoped sensors name in multi-nested model
    * [Pull request 2674](https://bitbucket.org/osrf/gazebo/pull-request/2674)

1. Backport wide angle camera VM FSAA fix
    * [Pull request 2711](https://bitbucket.org/osrf/gazebo/pull-request/2711)

1. Add log record filter options
    * [Pull request 2715](https://bitbucket.org/osrf/gazebo/pull-request/2715)
    * [Pull request 2725](https://bitbucket.org/osrf/gazebo/pull-request/2725)

1. Fix inertia parameters in friction_spheres.world
    * [Pull request 2724](https://bitbucket.org/osrf/gazebo/pull-request/2724)

1. ODE slip parameter example world and test
    * [Pull request 2717](https://bitbucket.org/osrf/gazebo/pull-request/2717)

1. Aligned collision and visual geometries for friction_dir_test.world
    * [Pull request 2726](https://bitbucket.org/osrf/gazebo/pull-request/2726)

1. Do not display COM or inertia visualizations for static models
    * [Pull request 2727](https://bitbucket.org/osrf/gazebo/pull-request/2727)
    * [Issue 2286](https://bitbucket.org/osrf/gazebo/issues/2286)

1. Fix index error in VClouds/DataManager.cpp
    * [Pull request 2722](https://bitbucket.org/osrf/gazebo/pull-request/2722)

1. Fix orbiting view around heightmap
    * [Pull request 2688](https://bitbucket.org/osrf/gazebo/pull-request/2688)
    * [Issue 2049](https://bitbucket.org/osrf/gazebo/issues/2049)

1. Fix configure script on windows
    * [Pull request 2735](https://bitbucket.org/osrf/gazebo/pull-request/2735)

1. Add option in gui.ini to disable the use of spacenav
    * [Pull request 2754](https://bitbucket.org/osrf/gazebo/pull-requests/2754)

1. Test which demonstrates Simbody exception when manipulating object twice while paused
    * [Pull request 2737](https://bitbucket.org/osrf/gazebo/pull-request/2737)

## Gazebo 8.1.1 (2017-06-05)

1. Add the option --gui-client-plugin to load GUI plugins. Leave -g to load System Plugins.
    * [Pull request 2716](https://bitbucket.org/osrf/gazebo/pull-requests/2716)
    * [Issue 2279](https://bitbucket.org/osrf/gazebo/issues/2279)

1. Remove duplicate material block in ShadowCaster.material
    * [Pull request 2721](https://bitbucket.org/osrf/gazebo/pull-request/2721)

1. Fix race condition during Detach of HarnessPlugin
    * [Pull request 2696](https://bitbucket.org/osrf/gazebo/pull-request/2696)

1. Added support for pincushion distortion model; fixed bug where
   cameras with different distortion models would have the same distortion.
    * [Pull request 2678](https://bitbucket.org/osrf/gazebo/pull-requests/2678)

1. Add actors in World as models so they get returned with World::Models()
    * [Pull request 2706](https://bitbucket.org/osrf/gazebo/pull-request/2706)
    * [Issue 2271](https://bitbucket.org/osrf/gazebo/issues/2271)

1. Refactor tests to use models from world file instead of dynamically spawning models
    * [Pull request 2689](https://bitbucket.org/osrf/gazebo/pull-request/2689)

## Gazebo 8.1.0 (2017-05-04)

1. Fixed precompiled headers to work in more use-cases.
    * [Pull request 2662](https://bitbucket.org/osrf/gazebo/pull-request/2662)

1. Subdivide large heightmaps to fix LOD and support global texture mapping
    * [Pull request 2655](https://bitbucket.org/osrf/gazebo/pull-request/2655)

1. Added <collide_bitmask> support to bullet
    * [Pull request 2649](https://bitbucket.org/osrf/gazebo/pull-request/2649)

1. Fix linking when using HDF5_INSTRUMENT for logging ODE data
    * [Pull request 2669](https://bitbucket.org/osrf/gazebo/pull-request/2669)
    * [Issue 1841](https://bitbucket.org/osrf/gazebo/issues/1841)

1. Force / torque sensor visualization using WrenchVisual
    * [Pull request 2653](https://bitbucket.org/osrf/gazebo/pull-request/2653)

1. Cache heightmap tile data
    * [Pull request 2645](https://bitbucket.org/osrf/gazebo/pull-request/2645)

1. Add plugin for attaching lights to links in a model
    * [Pull request 2647](https://bitbucket.org/osrf/gazebo/pull-request/2647)

1. Support Heightmap LOD
    * [Pull request 2636](https://bitbucket.org/osrf/gazebo/pull-request/2636)

1. Support setting shadow texture size
    * [Pull request 2644](https://bitbucket.org/osrf/gazebo/pull-request/2644)

1. Fix deprecated sdf warnings produced by PluginToSDF
    * [Pull request 2646](https://bitbucket.org/osrf/gazebo/pull-request/2646)
    * [Issue 2202](https://bitbucket.org/osrf/gazebo/issues/2202)

1. Added TouchPlugin, which checks if a model has been in contact with another
   model exclusively for a certain time.
    * [Pull request 2651](https://bitbucket.org/osrf/gazebo/pull-request/2651)

1. Fixes -inf laser reading being displayed as +inf
    * [Pull request 2641](https://bitbucket.org/osrf/gazebo/pull-request/2641)

1. Proper exception handling for animated box example
    * [Pull request 2618](https://bitbucket.org/osrf/gazebo/pull-request/2618)

1. Fix examples compilation (#2177)
    * [Pull request 2634](https://bitbucket.org/osrf/gazebo/pull-request/2634)
    * [Issue 2177](https://bitbucket.org/osrf/gazebo/issues/2177)

1. Fix loading gui plugins and OSX framerate issue
    * [Pull request 2631](https://bitbucket.org/osrf/gazebo/pull-request/2631)
    * [Issue 1311](https://bitbucket.org/osrf/gazebo/issues/1311)
    * [Issue 2133](https://bitbucket.org/osrf/gazebo/issues/2133)

1. Fix ign-math3 deprecation warnings
    * [Pull request 2612](https://bitbucket.org/osrf/gazebo/pull-request/2612)
    * [Pull request 2626](https://bitbucket.org/osrf/gazebo/pull-request/2626)
    * [Pull request 2648](https://bitbucket.org/osrf/gazebo/pull-request/2648)

1. Re-order some gui tests to fix osx failures
    * [Pull request 2650](https://bitbucket.org/osrf/gazebo/pull-request/2650)
    * [Issue 2197](https://bitbucket.org/osrf/gazebo/issues/2197)


## Gazebo 8.0.0 (2017-01-25)

1. Depend on ignition math3
    * [Pull request #2588](https://bitbucket.org/osrf/gazebo/pull-request/2588)

1. Use ignition math with ServerFixture
    * [Pull request #2552](https://bitbucket.org/osrf/gazebo/pull-request/2552)

1. Changed the type of `FrictionPyramid::direction1` from `gazebo::math::Vector3` to `ignition::math::Vector3d`.
    * [Pull request #2548](https://bitbucket.org/osrf/gazebo/pull-request/2548)

1. Added igntition::transport interfaces to header files
    * [Pull request #2559](https://bitbucket.org/osrf/gazebo/pull-request/2559)

1. Added ignition transport dependency, and output camera sensor images on
   an ignition transport topic.
    * [Pull request #2544](https://bitbucket.org/osrf/gazebo/pull-request/2544)

1. Fix restoring submesh material transparency
    * [Pull request #2536](https://bitbucket.org/osrf/gazebo/pull-request/2536)

1. Updated `gz_log` tool to use `ignition::math`.
    * [Pull request #2532](https://bitbucket.org/osrf/gazebo/pull-request/2532)

1. Updated the following rendering classes to use `ignition::math`:
   `FPSViewController`, `JointVisual`, `OculusCamera`, `OrbitViewController`,
   `OrthoViewController`, `Projector`, `UserCamera`, `ViewController`.
    * [Pull request #2551](https://bitbucket.org/osrf/gazebo/pull-request/2551)

1. Update examples to use ign-math.
    * [Pull request #2539](https://bitbucket.org/osrf/gazebo/pull-request/2539)

1. Update plugins to use ign-math.
    * [Pull request #2531](https://bitbucket.org/osrf/gazebo/pull-request/2531)
    * [Pull request #2534](https://bitbucket.org/osrf/gazebo/pull-request/2534)
    * [Pull request #2538](https://bitbucket.org/osrf/gazebo/pull-request/2538)

1. Use ignition math with `rendering/Distortion` and update function names.
    * [Pull request #2529](https://bitbucket.org/osrf/gazebo/pull-request/2529)

1. Updated COMVisual class to use `ignition::math`.
    * [Pull request #2528](https://bitbucket.org/osrf/gazebo/pull-request/2528)

1. Deprecate angle API from physics::Joint, in favor of using doubles
    * [Pull request #2568](https://bitbucket.org/osrf/gazebo/pull-request/2568)
    * [Issue #553](https://bitbucket.org/osrf/gazebo/issues/553)
    * [Issue #1108](https://bitbucket.org/osrf/gazebo/issues/1108)

1. PIMPL-ize `gazebo/physics/Gripper` and use ignition-math.
    * [Pull request #2523](https://bitbucket.org/osrf/gazebo/pull-request/2523)

1. Added VisualMarkers to the rendering engine. Visual markers support
   programmatic rendering of various shapes in a scene.
    * [Pull request 2541](https://bitbucket.org/osrf/gazebo/pull-request/2541)

1. Support version 5 of the DART Physics Engine.
    * [Pull request #2459](https://bitbucket.org/osrf/gazebo/pull-request/2459)

1. UserCamera overrides `Camera::Render` to reduce CPU usage.
    * [Pull request 2480](https://bitbucket.org/osrf/gazebo/pull-request/2480)

1. Static links no longer subscribe to wrench topics.
    * [Pull request #2452]((https://bitbucket.org/osrf/gazebo/pull-request/2452)

1. Add Gazebo math helper functions to convert to and from Ignition Math
   objects.
    * [Pull request #2461](https://bitbucket.org/osrf/gazebo/pull-request/2461)

1. Add video recording of user camera. This change added an optional
   dependency on libavdevice>=56.4.100 for linux systems. When installed,
   libavdevice will allow a user to stream a simulated camera to a video4linux2
   loopback device.
    * [Pull request #2443](https://bitbucket.org/osrf/gazebo/pull-request/2443)

1. Removed deprecations
    * [Pull request #2427]((https://bitbucket.org/osrf/gazebo/pull-request/2427)

1. Include basic support for GNU Precompiled Headers to reduce compile time
    * [Pull request #2268](https://bitbucket.org/osrf/gazebo/pull-request/2268)

1. Plotting utility
    * [Pull request #2348](https://bitbucket.org/osrf/gazebo/pull-request/2348)
    * [Pull request #2325](https://bitbucket.org/osrf/gazebo/pull-request/2325)
    * [Pull request #2382](https://bitbucket.org/osrf/gazebo/pull-request/2382)
    * [Pull request #2448](https://bitbucket.org/osrf/gazebo/pull-request/2448)

1. Renamed `gazebo/gui/SaveDialog` to `gazebo/gui/SaveEntityDialog`. A new
   `SaveDialog` class will be added in a future pull request. The migration
   guide will be updated with that pull request.
    * [Pull request #2384](https://bitbucket.org/osrf/gazebo/pull-request/2384)

1. Add FiducialCameraPlugin for Camera Sensors
    * [Pull request #2350](https://bitbucket.org/osrf/gazebo/pull-request/2350)

1. Fix Road2d vertices and shadows
    * [Pull request #2362](https://bitbucket.org/osrf/gazebo/pull-request/2362)

1. Rearrange GLWidget::OnMouseMove so that the more common use cases it
   fewer if statements. Use std::thread in place of boost in OculusWindow.
   Pragma statements to prevent warnings. Prevent variable hiding in
   WallSegmentItem.
    * [Pull request #2376](https://bitbucket.org/osrf/gazebo/pull-request/2376)

1. Use single pixel selection buffer for mouse picking
    * [Pull request #2335](https://bitbucket.org/osrf/gazebo/pull-request/2335)

1. Refactor Visual classes
  * [Pull request #2331](https://bitbucket.org/osrf/gazebo/pull-requests/2331)

1. Windows plugins (with .dll extension) now accepted
    * [Pull request #2311](https://bitbucket.org/osrf/gazebo/pull-requests/2311)
    * Writing libMyPlugin.so in the sdf file will look for MyPlugin.dll on windows.

1. Add Introspection Manager and Client util
    * [Pull request #2304](https://bitbucket.org/osrf/gazebo/pull-request/2304)

1. Refactor Event classes and improve memory management.
    * [Pull request #2277](https://bitbucket.org/osrf/gazebo/pull-request/2277)
    * [Pull request #2317](https://bitbucket.org/osrf/gazebo/pull-request/2317)
    * [Pull request #2329](https://bitbucket.org/osrf/gazebo/pull-request/2329)
    * [gazebo_design Pull request #33](https://bitbucket.org/osrf/gazebo_design/pull-requests/33)

1. Remove EntityMakerPrivate and move its members to derived classes
    * [Pull request #2310](https://bitbucket.org/osrf/gazebo/pull-request/2310)

1. Conversion between ign-msgs and sdf, for plugin
    * [Pull request #2403](https://bitbucket.org/osrf/gazebo/pull-request/2403)

1. Change NULL to nullptr.
    * [Pull request #2294](https://bitbucket.org/osrf/gazebo/pull-request/2294)
    * [Pull request #2297](https://bitbucket.org/osrf/gazebo/pull-request/2297)
    * [Pull request #2298](https://bitbucket.org/osrf/gazebo/pull-request/2298)
    * [Pull request #2302](https://bitbucket.org/osrf/gazebo/pull-request/2302)
    * [Pull request #2295](https://bitbucket.org/osrf/gazebo/pull-request/2295)
    * [Pull request #2300](https://bitbucket.org/osrf/gazebo/pull-request/2300)

1. Fix memory and other issues found from running Coverity.
    * A contribution from Olivier Crave
    * [Pull request #2241](https://bitbucket.org/osrf/gazebo/pull-request/2241)
    * [Pull request #2242](https://bitbucket.org/osrf/gazebo/pull-request/2242)
    * [Pull request #2243](https://bitbucket.org/osrf/gazebo/pull-request/2243)
    * [Pull request #2244](https://bitbucket.org/osrf/gazebo/pull-request/2244)
    * [Pull request #2245](https://bitbucket.org/osrf/gazebo/pull-request/2245)

1. Deprecate gazebo::math
    * [Pull request #2594](https://bitbucket.org/osrf/gazebo/pull-request/2594)
    * [Pull request #2513](https://bitbucket.org/osrf/gazebo/pull-request/2513)
    * [Pull request #2586](https://bitbucket.org/osrf/gazebo/pull-request/2586)
    * [Pull request #2326](https://bitbucket.org/osrf/gazebo/pull-request/2326)
    * [Pull request #2579](https://bitbucket.org/osrf/gazebo/pull-request/2579)
    * [Pull request #2574](https://bitbucket.org/osrf/gazebo/pull-request/2574)
    * [Pull request #2426](https://bitbucket.org/osrf/gazebo/pull-request/2426)
    * [Pull request #2567](https://bitbucket.org/osrf/gazebo/pull-request/2567)
    * [Pull request #2355](https://bitbucket.org/osrf/gazebo/pull-request/2355)
    * [Pull request #2407](https://bitbucket.org/osrf/gazebo/pull-request/2407)
    * [Pull request #2564](https://bitbucket.org/osrf/gazebo/pull-request/2564)
    * [Pull request #2591](https://bitbucket.org/osrf/gazebo/pull-request/2591)
    * [Pull request #2425](https://bitbucket.org/osrf/gazebo/pull-request/2425)
    * [Pull request #2570](https://bitbucket.org/osrf/gazebo/pull-request/2570)
    * [Pull request #2436](https://bitbucket.org/osrf/gazebo/pull-request/2436)
    * [Pull request #2556](https://bitbucket.org/osrf/gazebo/pull-request/2556)
    * [Pull request #2472](https://bitbucket.org/osrf/gazebo/pull-request/2472)
    * [Pull request #2505](https://bitbucket.org/osrf/gazebo/pull-request/2505)
    * [Pull request #2583](https://bitbucket.org/osrf/gazebo/pull-request/2583)
    * [Pull request #2514](https://bitbucket.org/osrf/gazebo/pull-request/2514)
    * [Pull request #2522](https://bitbucket.org/osrf/gazebo/pull-request/2522)
    * [Pull request #2565](https://bitbucket.org/osrf/gazebo/pull-request/2565)
    * [Pull request #2525](https://bitbucket.org/osrf/gazebo/pull-request/2525)
    * [Pull request #2533](https://bitbucket.org/osrf/gazebo/pull-request/2533)
    * [Pull request #2543](https://bitbucket.org/osrf/gazebo/pull-request/2543)
    * [Pull request #2549](https://bitbucket.org/osrf/gazebo/pull-request/2549)
    * [Pull request #2554](https://bitbucket.org/osrf/gazebo/pull-request/2554)
    * [Pull request #2560](https://bitbucket.org/osrf/gazebo/pull-request/2560)
    * [Pull request #2585](https://bitbucket.org/osrf/gazebo/pull-request/2585)
    * [Pull request #2575](https://bitbucket.org/osrf/gazebo/pull-request/2575)
    * [Pull request #2563](https://bitbucket.org/osrf/gazebo/pull-request/2563)
    * [Pull request #2573](https://bitbucket.org/osrf/gazebo/pull-request/2573)
    * [Pull request #2577](https://bitbucket.org/osrf/gazebo/pull-request/2577)
    * [Pull request #2581](https://bitbucket.org/osrf/gazebo/pull-request/2581)
    * [Pull request #2566](https://bitbucket.org/osrf/gazebo/pull-request/2566)
    * [Pull request #2578](https://bitbucket.org/osrf/gazebo/pull-request/2578)

1. Add Wind support
    * [Pull request #1985](https://bitbucket.org/osrf/gazebo/pull-request/1985)
    * A contribution from Olivier Crave

1. Add const accessors to uri path and query
    * [Pull request #2400](https://bitbucket.org/osrf/gazebo/pull-request/2400)

1. Server generates unique model names in case of overlap, and added allow_renaming field to factory message.
    * [Pull request 2301](https://bitbucket.org/osrf/gazebo/pull-request/2301)
    * [Issue 510](https://bitbucket.org/osrf/gazebo/issues/510)

1. Adds an output option to gz log that allows the tool to filter a log file and write to a new log file.
    * [Pull request #2149](https://bitbucket.org/osrf/gazebo/pull-request/2149)

1. Add common::URI class
    * [Pull request #2275](https://bitbucket.org/osrf/gazebo/pull-request/2275)

1. Update Actor animations by faciliting skeleton visualization, control via a plugin. Also resolves issue #1785.
    * [Pull request #2219](https://bitbucket.org/osrf/gazebo/pull-request/2219)

1. Generalize actors to work even if not all elements are specified
    * [Pull request #2360](https://bitbucket.org/osrf/gazebo/pull-request/2360)

1. PIMPLize rendering/Grid
    * [Pull request 2330](https://bitbucket.org/osrf/gazebo/pull-request/2330)

1. Use only Gazebo's internal version of tinyxml2. The version of tinyxml2 distributed with Ubuntu fails when parsing large log files.
    * [Pull request #2146](https://bitbucket.org/osrf/gazebo/pull-request/2146)

1. Moved gazebo ODE includes to have correct include path
    * [Pull request #2186](https://bitbucket.org/osrf/gazebo/pull-request/2186)

1. Atmosphere model
    * [Pull request #1989](https://bitbucket.org/osrf/gazebo/pull-request/1989)

1. Added static camera when following a model.
    * [Pull request #1980](https://bitbucket.org/osrf/gazebo/pull-request/1980)
    * A contribution from Oliver Crave

1. Get plugin info with Ignition transport service
    * [Pull request #2420](https://bitbucket.org/osrf/gazebo/pull-request/2420)

1. Support conversions between SDF and protobuf for more sensors.
    * [Pull request #2118](https://bitbucket.org/osrf/gazebo/pull-request/2118)

1. Fix ODE Ray-Cylinder collision, and added ability to instantiate stand alone MultiRayShapes.
    * [Pull request #2122](https://bitbucket.org/osrf/gazebo/pull-request/2122)

1. Update depth camera sensor to publish depth data over a topic.
    * [Pull request #2112](https://bitbucket.org/osrf/gazebo/pull-request/2112)

1. Add color picker to config widget and fix visual and collision duplication.
    * [Pull request #2381](https://bitbucket.org/osrf/gazebo/pull-request/2381)

1. Model editor updates

    1. Undo / redo inserting and deleting links
        * [Pull request #2151](https://bitbucket.org/osrf/gazebo/pull-request/2151)

    1. Undo / redo inserting and deleting nested models
        * [Pull request #2229](https://bitbucket.org/osrf/gazebo/pull-request/2229)

    1. Undo insert / delete joints
        * [Pull request #2266](https://bitbucket.org/osrf/gazebo/pull-request/2266)

    1. Undo insert / delete model plugins
        * [Pull request #2334](https://bitbucket.org/osrf/gazebo/pull-request/2334)

    1. Undo translate, rotate, snap and align links and nested models
        * [Pull request #2314](https://bitbucket.org/osrf/gazebo/pull-request/2314)

    1. Undo scale links
        * [Pull request #2368](https://bitbucket.org/osrf/gazebo/pull-request/2368)

1. Google Summer of Code Graphical interface for inserting plugins during simulation.

    1. Display attached model plugins in the world tab / Add subheaders for model links, joints and plugins
        * [Pull request #2323](https://bitbucket.org/osrf/gazebo/pull-request/2323)
        * [Issue #1698](https://bitbucket.org/osrf/gazebo/issues/1698)

## Gazebo 7

## Gazebo 7.XX.X (2018-XX-XX)

1. Fix log recording, only call sdf::initFile once
    * [Pull request ](https://bitbucket.org/osrf/gazebo/pull-request/)
    * [Issue 2425](https://bitbucket.org/osrf/gazebo/issues/2425)

1. Fix OBJLoader when mesh has invalid material
    * [Pull request 2888](https://bitbucket.org/osrf/gazebo/pull-request/2888)

1. Fix clang warnings in LaserView and EnumIface
    * [Pull request 2891](https://bitbucket.org/osrf/gazebo/pull-request/2891)

1. Add support for moving geometry to ContainPlugin
    * [Pull request 2886](https://bitbucket.org/osrf/gazebo/pull-request/2886)

1. Support python3 with check_test_ran.py
    * [Pull request 2902](https://bitbucket.org/osrf/gazebo/pull-request/2902)

1. Fix undefined behavior in ODESliderJoint
    * [Pull request 2905](https://bitbucket.org/osrf/gazebo/pull-requests/2905)

1. Fix loading collada mesh that contains multiple texcoord sets with same offset
    * [Pull request 2899](https://bitbucket.org/osrf/gazebo/pull-request/2899)

1. Fix race conditions during client startup, and introduce Node::TryInit()
    * [Pull request 2897](https://bitbucket.org/osrf/gazebo/pull-requests/2897)


## Gazebo 7.11.0 (2018-02-12)

1. Fix gazebo7 + ogre 1.8 build error
    * [Pull request 2878](https://bitbucket.org/osrf/gazebo/pull-request/2878)

1. Process insertions and deletions on gz log echo
    * [Pull request 2608](https://bitbucket.org/osrf/gazebo/pull-request/2608)
    * [Issue 2136](https://bitbucket.org/osrf/gazebo/issues/2136)

1. Add Static Map Plugin for creating textured map model
    * [Pull request 2834](https://bitbucket.org/osrf/gazebo/pull-requests/2834)

## Gazebo 7.10.0 (2018-02-07)

1. Add support for 16 bit Grayscale and RGB camera image types.
    * [Pull request 2852](https://bitbucket.org/osrf/gazebo/pull-requests/2852)

1. Added a plugin to detect if an entity is inside a given volume in space
    * [Pull request 2780](https://bitbucket.org/osrf/gazebo/pull-requests/2780)

1. Add Visual::SetMaterialShaderParam function for setting shader parameters.
    * [Pull request 2863](https://bitbucket.org/osrf/gazebo/pull-requests/2863)

1. Adding accessors for velocity in ENU frame for gps sensor
    * [Pull request 2854](https://bitbucket.org/osrf/gazebo/pull-request/2854)

1. Fix DEM min elevation
    * [Pull request 2868](https://bitbucket.org/osrf/gazebo/pull-request/2868)

1. Update Color Clamp function
    * [Pull request 2859](https://bitbucket.org/osrf/gazebo/pull-requests/2859)

1. Move Connection header buffer from heap to stack to avoid race condition.
    * [Pull request 2844](https://bitbucket.org/osrf/gazebo/pull-requests/2844)

1. Initialize laser retro value
    * [Pull request 2841](https://bitbucket.org/osrf/gazebo/pull-request/2841)

1. Shadow improvements
    * [Pull request 2805](https://bitbucket.org/osrf/gazebo/pull-requests/2805)

1. Add light as child of link
    * [Pull request 2807](https://bitbucket.org/osrf/gazebo/pull-requests/2807)
    * [Pull request 2872](https://bitbucket.org/osrf/gazebo/pull-requests/2872)
    * [Issue 900](https://bitbucket.org/osrf/gazebo/issues/900)

1. Add camera lens flare effect
    * [Pull request 2806](https://bitbucket.org/osrf/gazebo/pull-request/2806)
    * [Pull request 2829](https://bitbucket.org/osrf/gazebo/pull-request/2829)

1. Fix inserting models with invalid submesh
    * [Pull request 2828](https://bitbucket.org/osrf/gazebo/pull-request/2828)

1. Call DisconnectNewImageFrame in the CameraPlugin destructor
    * [Pull request 2815](https://bitbucket.org/osrf/gazebo/pull-request/2815)

1. Fix gazebo7 homebrew build (tinyxml2 6.0.0)
    * [Pull request 2824](https://bitbucket.org/osrf/gazebo/pull-request/2824)


## Gazebo 7.9.0 (2017-11-22)

1. Diagnostics: enable test and don't create so many empty folders
    * [Pull request 2798](https://bitbucket.org/osrf/gazebo/pull-requests/2798)

1. Parallelize ODE physics with threaded islands parameter
    * [Pull request 2775](https://bitbucket.org/osrf/gazebo/pull-requests/2775)

1. Logical camera uses <topic>
    * [Pull request 2777](https://bitbucket.org/osrf/gazebo/pull-requests/2777)

1. Support off-diagonal inertia terms in bullet
    * [Pull request 2757](https://bitbucket.org/osrf/gazebo/pull-requests/2757)

1. Add option in gui.ini to disable the use of spacenav
    * [Pull request 2754](https://bitbucket.org/osrf/gazebo/pull-requests/2754)

1. Fix disabling mesh cast shadows
    * [Pull request 2710](https://bitbucket.org/osrf/gazebo/pull-request/2710)

1. Do not display COM or inertia visualizations for static models
    * [Pull request 2727](https://bitbucket.org/osrf/gazebo/pull-request/2727)
    * [Issue 2286](https://bitbucket.org/osrf/gazebo/issues/2286)

1. Fix Collision::GetWorldPose for non-canonical links (and friction directions)
    * [Pull request 2702](https://bitbucket.org/osrf/gazebo/pull-request/2702)
    * [Issue 2068](https://bitbucket.org/osrf/gazebo/issues/2068)

1. Fix orbiting view around heightmap
    * [Pull request 2688](https://bitbucket.org/osrf/gazebo/pull-request/2688)
    * [Issue 2049](https://bitbucket.org/osrf/gazebo/issues/2049)

1. Logical Camera sees nested models
    * [Pull request 2776](https://bitbucket.org/osrf/gazebo/pull-request/2776)
    * [Issue 2342](https://bitbucket.org/osrf/gazebo/issues/2342)

1. Aligned collision and visual geometries for friction_dir_test.world
    * [Pull request 2726](https://bitbucket.org/osrf/gazebo/pull-request/2726)

1. Test which demonstrates Simbody exception when manipulating object twice while paused
    * [Pull request 2737](https://bitbucket.org/osrf/gazebo/pull-request/2737)

1. Send message to subscribers only once per connection
    * [Pull request 2763](https://bitbucket.org/osrf/gazebo/pull-request/2763)

1. Update depth camera shaders version
    * [Pull request 2767](https://bitbucket.org/osrf/gazebo/pull-request/2767)
    * [Issue 2323](https://bitbucket.org/osrf/gazebo/issues/2323)

1. Fix gazebo7 compile error with boost 1.58 for oculus support
    * [Pull request 2788](https://bitbucket.org/osrf/gazebo/pull-request/2788)
    * [Issue 2356](https://bitbucket.org/osrf/gazebo/issues/2356)

1. Fix gui and rendering tests for gazebo7 + ogre1.9 on OSX
    * [Pull request 2793](https://bitbucket.org/osrf/gazebo/pull-request/2793)

1. Fix right-click segfault
    * [Pull request 2809](https://bitbucket.org/osrf/gazebo/pull-request/2809)
    * [Issue 2377](https://bitbucket.org/osrf/gazebo/issues/2377)

## Gazebo 7.8.1 (2017-06-08)

1. ODE slip parameter example world and test
    * [Pull request 2717](https://bitbucket.org/osrf/gazebo/pull-request/2717)

1. Fix inserted mesh scale during log playback
    * [Pull request #2723](https://bitbucket.org/osrf/gazebo/pull-request/2723)

## Gazebo 7.8.0 (2017-06-02)

1. Add log record filter options
    * [Pull request 2715](https://bitbucket.org/osrf/gazebo/pull-request/2715)

1. Backport wide angle camera VM FSAA fix
    * [Pull request 2711](https://bitbucket.org/osrf/gazebo/pull-request/2711)

1. Add function to retrieve scoped sensors name in multi-nested model
    * [Pull request 2674](https://bitbucket.org/osrf/gazebo/pull-request/2674)

## Gazebo 7.7.0 (2017-05-04)

1. Fix race condition during Detach of HarnessPlugin
    * [Pull request 2696](https://bitbucket.org/osrf/gazebo/pull-request/2696)

1. Added support for pincushion distortion model; fixed bug where
   cameras with different distortion models would have the same distortion.
    * [Pull request 2678](https://bitbucket.org/osrf/gazebo/pull-requests/2678)

1. Added <collide_bitmask> support to bullet
    * [Pull request 2649](https://bitbucket.org/osrf/gazebo/pull-request/2649)

1. Fix linking when using HDF5_INSTRUMENT for logging ODE data
    * [Pull request 2669](https://bitbucket.org/osrf/gazebo/pull-request/2669)
    * [Issue 1841](https://bitbucket.org/osrf/gazebo/issues/1841)

1. Subdivide large heightmaps to fix LOD and support global texture mapping
    * [Pull request 2655](https://bitbucket.org/osrf/gazebo/pull-request/2655)

## Gazebo 7.6.0 (2017-03-20)

1. Force / torque sensor visualization using WrenchVisual
    * [Pull request 2653](https://bitbucket.org/osrf/gazebo/pull-request/2653)

1. Cache heightmap tile data
    * [Pull request 2645](https://bitbucket.org/osrf/gazebo/pull-request/2645)

1. Add plugin for attaching lights to links in a model
    * [Pull request 2647](https://bitbucket.org/osrf/gazebo/pull-request/2647)
    * [Issue 900](https://bitbucket.org/osrf/gazebo/issues/900)

1. Support Heightmap LOD
    * [Pull request 2636](https://bitbucket.org/osrf/gazebo/pull-request/2636)

1. Support setting shadow texture size
    * [Pull request 2644](https://bitbucket.org/osrf/gazebo/pull-request/2644)

1. Fix deprecated sdf warnings produced by PluginToSDF
    * [Pull request 2646](https://bitbucket.org/osrf/gazebo/pull-request/2646)

1. Added TouchPlugin, which checks if a model has been in contact with another
   model exclusively for a certain time.
    * [Pull request 2651](https://bitbucket.org/osrf/gazebo/pull-request/2651)

1. Fixes -inf laser reading being displayed as +inf
    * [Pull request 2641](https://bitbucket.org/osrf/gazebo/pull-request/2641)

1. Fix memory leaks in tests
    * [Pull request 2639](https://bitbucket.org/osrf/gazebo/pull-request/2639)

1. Remove end year from copyright
    * [Pull request 2614](https://bitbucket.org/osrf/gazebo/pull-request/2614)

## Gazebo 7.5.0 (2017-01-11)

1. Remove qt4 webkit in gazebo7 (used for HotkeyDialog).
    * [Pull request 2584](https://bitbucket.org/osrf/gazebo/pull-request/2584)

1. Support configuring heightmap sampling level
    * [Pull request 2519](https://bitbucket.org/osrf/gazebo/pull-request/2519)

1. Fix `model.config` dependency support, and add ability to reference
   textures using a URI.
    * [Pull request 2517](https://bitbucket.org/osrf/gazebo/pull-request/2517)

1. Fix DEM heightmap size, collision, scale
    * [Pull request 2477](https://bitbucket.org/osrf/gazebo/pull-request/2477)

1. Create ode_quiet parameter to silence solver messages
    * [Pull request 2512](https://bitbucket.org/osrf/gazebo/pull-request/2512)

1. Update QT render loop to throttle based on UserCamera::RenderRate.
    * [Pull request 2476](https://bitbucket.org/osrf/gazebo/pull-request/2476)
    * [Issue 1560](https://bitbucket.org/osrf/gazebo/issues/1560)

1. Generate visualization on demand, instead of on load. This helps to
   reduce load time.
    * [Pull request 2457](https://bitbucket.org/osrf/gazebo/pull-request/2457)

1. Added a plugin to teleoperate joints in a model with the keyboard.
    * [Pull request 2490](https://bitbucket.org/osrf/gazebo/pull-request/2490)

1. Add GUI items to change the user camera clip distance
    * [Pull request 2470](https://bitbucket.org/osrf/gazebo/pull-request/2470)
    * [Issue 2064](https://bitbucket.org/osrf/gazebo/issues/2064)

1. Support custom material scripts for heightmaps
    * [Pull request 2473](https://bitbucket.org/osrf/gazebo/pull-request/2473)

1. Sim events plugin accepts custom topics
    * [Pull request 2535](https://bitbucket.org/osrf/gazebo/pull-request/2535)

1. Model Editor: Show / hide collisions
    * [Pull request 2503](https://bitbucket.org/osrf/gazebo/pull-request/2503)

1. Model Editor: Show / hide visuals
    * [Pull request 2516](https://bitbucket.org/osrf/gazebo/pull-request/2516)

1. Model Editor: Show / hide link frames
    * [Pull request 2521](https://bitbucket.org/osrf/gazebo/pull-request/2521)

## Gazebo 7.4.0 (2016-10-11)

1. Add test for HarnessPlugin, reduce likelihood of race condition
    * [Pull request 2431](https://bitbucket.org/osrf/gazebo/pull-request/2431)
    * [Issue 2034](https://bitbucket.org/osrf/gazebo/issues/2034)

1. Add `syntax = proto2` in proto files to fix some protobuf3 warnings
    * [Pull request 2456](https://bitbucket.org/osrf/gazebo/pull-request/2456)

1. Add support for loading wavefront obj mesh files
    * [Pull request 2454](https://bitbucket.org/osrf/gazebo/pull-request/2454)

1. Added filesystem operations to the common library. Additions include
   `cwd`, `exists`, `isDirectory`, `isFile`, `copyFile`, and `moveFile`.
    * [Pull request 2417](https://bitbucket.org/osrf/gazebo/pull-request/2417)

1. Fix loading collada files with multiple texture coordinates.
    * [Pull request 2413](https://bitbucket.org/osrf/gazebo/pull-request/2413)

1. Added visualization of minimum range to laservisual.
    * [Pull request 2412](https://bitbucket.org/osrf/gazebo/pull-request/2412)
    * [Issue 2018](https://bitbucket.org/osrf/gazebo/issues/2018)

1. Use precision 2 for FPS display in TimePanel
    * [Pull request 2405](https://bitbucket.org/osrf/gazebo/pull-request/2405)

1. Switch ImuSensor::worldToReference transform from Pose to Quaternion
    * [Pull request 2410](https://bitbucket.org/osrf/gazebo/pull-request/2410)
    * [Issue 1959](https://bitbucket.org/osrf/gazebo/issues/1959)

1. Include Boost_LIBRARIES  in the linking of gazebo_physics
    * [Pull request 2402](https://bitbucket.org/osrf/gazebo/pull-request/2402)

1. Backported KeyboardGUIPlugin and msgs::Any
    * [Pull request 2416](https://bitbucket.org/osrf/gazebo/pull-request/2416)

1. Use XML_SUCCESS enum instead of XML_NO_ERROR, which has been deleted in tinyxml2 4.0
    * [Pull request 2397](https://bitbucket.org/osrf/gazebo/pull-request/2397)

1. Ignore ffmpeg deprecation warnings to clean up CI since they are noted in #2002
    * [Pull request 2388](https://bitbucket.org/osrf/gazebo/pull-request/2388)

1. Added a visual blinking plugin
    * [Pull request 2394](https://bitbucket.org/osrf/gazebo/pull-request/2394)

1. Fix InertiaVisual for non-diagonal inertia matrices
    * [Pull request 2354](https://bitbucket.org/osrf/gazebo/pull-request/2354)

## Gazebo 7.3.1 (2016-07-13)

1. Fix homebrew test failure of UNIT_ApplyWrenchDialog_TEST
    * [Pull request 2393](https://bitbucket.org/osrf/gazebo/pull-request/2393)

1. Fix MainWindow crash when window is minimized and maximized
    * [Pull request 2392](https://bitbucket.org/osrf/gazebo/pull-request/2392)
    * [Issue 2003](https://bitbucket.org/osrf/gazebo/issues/2003)

## Gazebo 7.3.0 (2016-07-12)

1. Fix selecting ApplyWrenchVisual's force torque visuals
    * [Pull request 2377](https://bitbucket.org/osrf/gazebo/pull-request/2377)
    * [Issue 1999](https://bitbucket.org/osrf/gazebo/issues/1999)

1. Use ignition math in gazebo::msgs
    * [Pull request 2389](https://bitbucket.org/osrf/gazebo/pull-request/2389)

1. Parse command-line options for GUI plugins in Server to fix parsing of
   positional argument for world file.
   This fixes command-line parsing for `gazebo -g gui_plugin.so`.
    * [Pull request 2387](https://bitbucket.org/osrf/gazebo/pull-request/2387)

1. Added a harness plugin that supports lowering a model at a controlled rate
    * [Pull request 2346](https://bitbucket.org/osrf/gazebo/pull-request/2346)

1. Fix ogre log test on xenial+nvidia
    * [Pull request 2374](https://bitbucket.org/osrf/gazebo/pull-request/2374)

1. Redirect QT messages to Gazebo's console message handling system.
    * [Pull request 2375](https://bitbucket.org/osrf/gazebo/pull-request/2375)

1. Fix buoyancy plugin when multiple link tags are used within the plugin
    * [Pull request 2369](https://bitbucket.org/osrf/gazebo/pull-request/2369)

1. Remove contact filters with names that contain `::`
    * [Pull request 2363](https://bitbucket.org/osrf/gazebo/pull-request/2363)
    * [Issue 1805](https://bitbucket.org/osrf/gazebo/issues/1805)

1. Fix Model Manipulator switching between local and global frames
    * [Pull request 2361](https://bitbucket.org/osrf/gazebo/pull-request/2361)

1. Remove duplicate code from cmake config file caused by bad merge
    * [Pull request 2347](https://bitbucket.org/osrf/gazebo/pull-request/2347)

1. Properly cleanup pointers when destroying a world with joints.
    * [Pull request 2309](https://bitbucket.org/osrf/gazebo/pull-request/2309)

1. Fix right click view options after deleting and respawning a model.
    * [Pull request 2349](https://bitbucket.org/osrf/gazebo/pull-request/2349)
    * [Issue 1985](https://bitbucket.org/osrf/gazebo/issues/1985)

1. Implement missing function: LogicalCamera::Topic()
    * [Pull request 2343](https://bitbucket.org/osrf/gazebo/pull-request/2343)
    * [Issue 1980](https://bitbucket.org/osrf/gazebo/issues/1980)

## Gazebo 7.2.0 (2016-06-13)

1. Backport single pixel selection buffer for mouse picking
    * [Pull request 2338](https://bitbucket.org/osrf/gazebo/pull-request/2338)

1. Prevent mouse pan and orbit from deselecting entities in model editor
    * [Pull request 2333](https://bitbucket.org/osrf/gazebo/pull-request/2333)

1. Handle model manipulation tool RTS shortcuts in keyPress
    * [Pull request 2312](https://bitbucket.org/osrf/gazebo/pull-request/2312)

1. Reset ODE joint force feedback after world reset
    * [Pull request 2255](https://bitbucket.org/osrf/gazebo/pull-request/2255)

1. Update model editor snap to grid modifier key
    * [Pull request 2259](https://bitbucket.org/osrf/gazebo/pull-request/2259)
    * [Issue #1583](https://bitbucket.org/osrf/gazebo/issues/1583)

1. PIMPLize gui/model/ModelEditorPalette
    * [Pull request 2279](https://bitbucket.org/osrf/gazebo/pull-request/2279)

1. Properly cleanup pointers when destroying a blank world.
    * [Pull request 2220](https://bitbucket.org/osrf/gazebo/pull-request/2220)

1. Properly cleanup pointers when destroying a world with models and lights.
    * [Pull request 2263](https://bitbucket.org/osrf/gazebo/pull-request/2263)

1. Fix view control mouse focus in model editor
    * [Pull request 2315](https://bitbucket.org/osrf/gazebo/pull-request/2315)
    * [Issue #1791](https://bitbucket.org/osrf/gazebo/issues/1791)

1. Server generates unique model names in case of overlap
    * [Pull request 2296](https://bitbucket.org/osrf/gazebo/pull-request/2296)
    * [Issue 510](https://bitbucket.org/osrf/gazebo/issues/510)

1. Model Editor: Select and align nested models
    * [Pull request 2282](https://bitbucket.org/osrf/gazebo/pull-request/2282)

## Gazebo 7.1.0 (2016-04-07)

1. fix: remove back projection
    * [Pull request 2201](https://bitbucket.org/osrf/gazebo/pull-request/2201)
    * A contribution from Yuki Furuta

1. Fix oculus 2 camera field of view
    * [Pull request 2157](https://bitbucket.org/osrf/gazebo/pull-request/2157)

1. Added BeforePhysicsUpdate world event
    * [Pull request 2128](https://bitbucket.org/osrf/gazebo/pull-request/2128)
    * A contribution from Martin Pecka

1. Update `gz sdf -c` command line tool to use the new `sdf::convertFile` API.
    * [Pull request #2227](https://bitbucket.org/osrf/gazebo/pull-requests/2227)

1. Backport depth camera OSX fix
    * [Pull request 2233](https://bitbucket.org/osrf/gazebo/pull-request/2233)

1. Feat load collision.sdf only once
    * [Pull request 2236](https://bitbucket.org/osrf/gazebo/pull-request/2236)

1. Update gui/building/Item API
    * [Pull request 2228](https://bitbucket.org/osrf/gazebo/pull-request/2228)

1. Semantic version class to compare model versions in the model database.
    * [Pull request 2207](https://bitbucket.org/osrf/gazebo/pull-request/2207)

1. Backport issue 1834 fix to gazebo7
    * [Pull request 2222](https://bitbucket.org/osrf/gazebo/pull-request/2222)

1. Backport ImagesView_TEST changes
    * [Pull request 2217](https://bitbucket.org/osrf/gazebo/pull-request/2217)

1. Backport pull request #2189 (mutex in Transport::Conection)
    * [Pull request 2208](https://bitbucket.org/osrf/gazebo/pull-request/2208)

1. Process insertions on World::SetState
    * [Pull request #2200](https://bitbucket.org/osrf/gazebo/pull-requests/2200)

1. Process deletions on World::SetState
    * [Pull request #2204](https://bitbucket.org/osrf/gazebo/pull-requests/2204)

1. Fix ray-cylinder collision
    * [Pull request 2124](https://bitbucket.org/osrf/gazebo/pull-request/2124)

1. Fix editing physics parameters in gzclient, update test
    * [Pull request 2192](https://bitbucket.org/osrf/gazebo/pull-request/2192)

1. Fix Audio Decoder test failure
    * [Pull request 2193](https://bitbucket.org/osrf/gazebo/pull-request/2193)

1. Add layers to building levels
    * [Pull request 2180](https://bitbucket.org/osrf/gazebo/pull-request/2180)

1. Allow dynamically adding links to a model.
    * [Pull request #2185](https://bitbucket.org/osrf/gazebo/pull-requests/2185)

1. Fix editing physics parameters in gzclient, update test
    * [Pull request #2192](https://bitbucket.org/osrf/gazebo/pull-requests/2192)
    * [Issue #1876](https://bitbucket.org/osrf/gazebo/issues/1876)

1. Model database selects the latest model version.
    * [Pull request #2207](https://bitbucket.org/osrf/gazebo/pull-requests/2207)

1. Only link relevant libraries to tests
    * [Pull request 2130](https://bitbucket.org/osrf/gazebo/pull-request/2130)

1. PIMPLize gui/model/ModelCreator
    * [Pull request 2171](https://bitbucket.org/osrf/gazebo/pull-request/2171)

1. backport warning and test fixes from pull request #2177
    * [Pull request 2179](https://bitbucket.org/osrf/gazebo/pull-request/2179)

1. Prevent xml parser error from crashing LogPlay on osx -> gazebo7
    * [Pull request 2174](https://bitbucket.org/osrf/gazebo/pull-request/2174)

1. PIMPLize gui/building/ScaleWidget
    * [Pull request 2164](https://bitbucket.org/osrf/gazebo/pull-request/2164)

1. Fix using Shift key while scaling inside the model editor
    * [Pull request 2165](https://bitbucket.org/osrf/gazebo/pull-request/2165)

1. Backport fix for ign-math explicit constructors -> gazebo7
    * [Pull request 2163](https://bitbucket.org/osrf/gazebo/pull-request/2163)

1. Display physics engine type in the GUI
    * [Pull request #2155](https://bitbucket.org/osrf/gazebo/pull-requests/2155)
    * [Issue #1121](https://bitbucket.org/osrf/gazebo/issues/1121)
    * A contribution from Mohamd Ayman

1. Fix compilation against ffmpeg3 (libavcodec)
    * [Pull request #2154](https://bitbucket.org/osrf/gazebo/pull-request/2154)

1. Append a missing </gazebo_log> tag to log files when played.
    * [Pull request #2143](https://bitbucket.org/osrf/gazebo/pull-request/2143)

1. Add helper function QTestFixture::ProcessEventsAndDraw
    * [Pull request #2147](https://bitbucket.org/osrf/gazebo/pull-request/2147)

1. Add qt resources to gazebo gui library
    * [Pull request 2134](https://bitbucket.org/osrf/gazebo/pull-request/2134)

1. Undo scaling during simulation
    * [Pull request #2108](https://bitbucket.org/osrf/gazebo/pull-request/2108)

1. Fix SensorManager::SensorContainer::RunLoop sensor update time assertion
    * [Pull request #2115](https://bitbucket.org/osrf/gazebo/pull-request/2115)

1. Fix use of not initialized static attribute in Light class
    * [Pull request 2075](https://bitbucket.org/osrf/gazebo/pull-request/2075)
    * A contribution from Silvio Traversaro

1. Install GuiTypes header
    * [Pull request 2106](https://bitbucket.org/osrf/gazebo/pull-request/2106)

1. Removes one function call and replaces a manual swap with std::swap in ODE heightfield.
    * [Pull request #2114](https://bitbucket.org/osrf/gazebo/pull-request/2114)

1. New world event: BeforePhysicsUpdate
    * [Pull request #2128](https://bitbucket.org/osrf/gazebo/pull-request/2128)
    * [Issue #1851](https://bitbucket.org/osrf/gazebo/issues/1851)

1. Model editor: Fix setting relative pose after alignment during joint creation.
    * [Issue #1844](https://bitbucket.org/osrf/gazebo/issues/1844)
    * [Pull request #2150](https://bitbucket.org/osrf/gazebo/pull-request/2150)

1. Model editor: Fix saving and spawning model with its original name
    * [Pull request #2183](https://bitbucket.org/osrf/gazebo/pull-request/2183)

1. Model editor: Fix inserting custom links
    * [Pull request #2222](https://bitbucket.org/osrf/gazebo/pull-request/2222)
    * [Issue #1834](https://bitbucket.org/osrf/gazebo/issues/1834)

1. Model editor: Reset visual / collision insertion / deletion
        * [Pull request #2254](https://bitbucket.org/osrf/gazebo/pull-request/2254)
        * [Issue #1777](https://bitbucket.org/osrf/gazebo/issues/1777)
        * [Issue #1852](https://bitbucket.org/osrf/gazebo/issues/1852)

1. Building editor: Add layers to building levels
    * [Pull request #2180](https://bitbucket.org/osrf/gazebo/pull-request/2180)
    * [Issue #1806](https://bitbucket.org/osrf/gazebo/issues/1806)

1. Building editor: Update gui/building/Item API
    * [Pull request #2228](https://bitbucket.org/osrf/gazebo/pull-request/2228)

## Gazebo 7.0.0 (2016-01-25)

1. Add FollowerPlugin
    * [Pull request #2085](https://bitbucket.org/osrf/gazebo/pull-request/2085)

1. Fix circular dependency so that physics does not call the sensors API.
    * [Pull request #2089](https://bitbucket.org/osrf/gazebo/pull-request/2089)
    * [Issue #1516](https://bitbucket.org/osrf/gazebo/issues/1516)

1. Add Gravity and MagneticField API to World class to match sdformat change.
    * [SDFormat pull request 247](https://bitbucket.org/osrf/sdformat/pull-requests/247)
    * [Issue #1823](https://bitbucket.org/osrf/gazebo/issues/1823)
    * [Pull request #2090](https://bitbucket.org/osrf/gazebo/pull-request/2090)

1. Use opaque pointers and deprecate functions in the rendering library
    * [Pull request #2069](https://bitbucket.org/osrf/gazebo/pull-request/2069)
    * [Pull request #2064](https://bitbucket.org/osrf/gazebo/pull-request/2064)
    * [Pull request #2066](https://bitbucket.org/osrf/gazebo/pull-request/2066)
    * [Pull request #2069](https://bitbucket.org/osrf/gazebo/pull-request/2069)
    * [Pull request #2074](https://bitbucket.org/osrf/gazebo/pull-request/2074)
    * [Pull request #2076](https://bitbucket.org/osrf/gazebo/pull-request/2076)
    * [Pull request #2070](https://bitbucket.org/osrf/gazebo/pull-request/2070)
    * [Pull request #2071](https://bitbucket.org/osrf/gazebo/pull-request/2071)
    * [Pull request #2084](https://bitbucket.org/osrf/gazebo/pull-request/2084)
    * [Pull request #2073](https://bitbucket.org/osrf/gazebo/pull-request/2073)

1. Use opaque pointers for the Master class.
    * [Pull request #2036](https://bitbucket.org/osrf/gazebo/pull-request/2036)

1. Use opaque pointers in the gui library
    * [Pull request #2057](https://bitbucket.org/osrf/gazebo/pull-request/2057)
    * [Pull request #2037](https://bitbucket.org/osrf/gazebo/pull-request/2037)
    * [Pull request #2052](https://bitbucket.org/osrf/gazebo/pull-request/2052)
    * [Pull request #2053](https://bitbucket.org/osrf/gazebo/pull-request/2053)
    * [Pull request #2028](https://bitbucket.org/osrf/gazebo/pull-request/2028)
    * [Pull request #2051](https://bitbucket.org/osrf/gazebo/pull-request/2051)
    * [Pull request #2027](https://bitbucket.org/osrf/gazebo/pull-request/2027)
    * [Pull request #2026](https://bitbucket.org/osrf/gazebo/pull-request/2026)
    * [Pull request #2029](https://bitbucket.org/osrf/gazebo/pull-request/2029)
    * [Pull request #2042](https://bitbucket.org/osrf/gazebo/pull-request/2042)

1. Use more opaque pointers.
    * [Pull request #2022](https://bitbucket.org/osrf/gazebo/pull-request/2022)
    * [Pull request #2025](https://bitbucket.org/osrf/gazebo/pull-request/2025)
    * [Pull request #2043](https://bitbucket.org/osrf/gazebo/pull-request/2043)
    * [Pull request #2044](https://bitbucket.org/osrf/gazebo/pull-request/2044)
    * [Pull request #2065](https://bitbucket.org/osrf/gazebo/pull-request/2065)
    * [Pull request #2067](https://bitbucket.org/osrf/gazebo/pull-request/2067)
    * [Pull request #2079](https://bitbucket.org/osrf/gazebo/pull-request/2079)

1. Fix visual transparency issues
    * [Pull request #2031](https://bitbucket.org/osrf/gazebo/pull-request/2031)
    * [Issue #1726](https://bitbucket.org/osrf/gazebo/issue/1726)
    * [Issue #1790](https://bitbucket.org/osrf/gazebo/issue/1790)

1. Implemented private data pointer for the RTShaderSystem class. Minimized shader updates to once per render update.
    * [Pull request #2003](https://bitbucket.org/osrf/gazebo/pull-request/2003)

1. Updating physics library to use ignition math.
    * [Pull request #2007](https://bitbucket.org/osrf/gazebo/pull-request/2007)

1. Switching to ignition math for the rendering library.
    * [Pull request #1993](https://bitbucket.org/osrf/gazebo/pull-request/1993)
    * [Pull request #1994](https://bitbucket.org/osrf/gazebo/pull-request/1994)
    * [Pull request #1995](https://bitbucket.org/osrf/gazebo/pull-request/1995)
    * [Pull request #1996](https://bitbucket.org/osrf/gazebo/pull-request/1996)

1. Removed deprecations
    * [Pull request #1992]((https://bitbucket.org/osrf/gazebo/pull-request/1992)

1. Add ability to set the pose of a visual from a link.
    * [Pull request #1963](https://bitbucket.org/osrf/gazebo/pull-request/1963)

1. Copy visual visibility flags on clone
    * [Pull request #2008](https://bitbucket.org/osrf/gazebo/pull-request/2008)

1. Publish camera sensor image size when rendering is not enabled
    * [Pull request #1969](https://bitbucket.org/osrf/gazebo/pull-request/1969)

1. Added Poissons Ratio and Elastic Modulus for ODE.
    * [Pull request #1974](https://bitbucket.org/osrf/gazebo/pull-request/1974)

1. Update rest web plugin to publish response messages and display login user name in toolbar.
    * [Pull request #1956](https://bitbucket.org/osrf/gazebo/pull-request/1956)

1. Improve overall speed of log playback. Added new functions to LogPlay.
   Use tinyxml2 for playback.
    * [Pull request #1931](https://bitbucket.org/osrf/gazebo/pull-request/1931)

1. Improve SVG import. Added support for transforms in paths.
    * [Pull request #1981](https://bitbucket.org/osrf/gazebo/pull-request/1981)

1. Enter time during log playback
    * [Pull request #2000](https://bitbucket.org/osrf/gazebo/pull-request/2000)

1. Added Ignition Transport dependency.
    * [Pull request #1930](https://bitbucket.org/osrf/gazebo/pull-request/1930)

1. Make latched subscribers receive the message only once
    * [Issue #1789](https://bitbucket.org/osrf/gazebo/issue/1789)
    * [Pull request #2019](https://bitbucket.org/osrf/gazebo/pull-request/2019)

1. Implemented transport clear buffers
    * [Pull request #2017](https://bitbucket.org/osrf/gazebo/pull-request/2017)

1. KeyEvent constructor should be in a source file. Removed a few visibility
flags from c functions. Windows did not like `CPPTYPE_*` in
`gazebo/gui/ConfigWidget.cc`, so I replaced it with `TYPE_*`.
    * [Pull request #1943](https://bitbucket.org/osrf/gazebo/pull-request/1943)

1. Added wide angle camera sensor.
    * [Pull request #1866](https://bitbucket.org/osrf/gazebo/pull-request/1866)

1. Change the `near` and `far` members of `gazebo/msgs/logical_camera_sensors.proto` to `near_clip` and `far_clip`
    + [Pull request #1942](https://bitbucket.org/osrf/gazebo/pull-request/1942)

1. Resolve issue #1702
    * [Issue #1702](https://bitbucket.org/osrf/gazebo/issue/1702)
    * [Pull request #1905](https://bitbucket.org/osrf/gazebo/pull-request/1905)
    * [Pull request #1913](https://bitbucket.org/osrf/gazebo/pull-request/1913)
    * [Pull request #1914](https://bitbucket.org/osrf/gazebo/pull-request/1914)

1. Update physics when the world is reset
    * [Pull request #1903](https://bitbucket.org/osrf/gazebo/pull-request/1903)

1. Light and light state for the server side
    * [Pull request #1920](https://bitbucket.org/osrf/gazebo/pull-request/1920)

1. Add scale to model state so scaling works on log/playback.
    * [Pull request #2020](https://bitbucket.org/osrf/gazebo/pull-request/2020)

1. Added tests for WorldState
    * [Pull request #1968](https://bitbucket.org/osrf/gazebo/pull-request/1968)

1. Rename Reset to Reset Time in time widget
    * [Pull request #1892](https://bitbucket.org/osrf/gazebo/pull-request/1892)
    * [Issue #1730](https://bitbucket.org/osrf/gazebo/issue/1730)

1. Set QTestfFxture to verbose
    * [Pull request #1944](https://bitbucket.org/osrf/gazebo/pull-request/1944)
    * [Issue #1756](https://bitbucket.org/osrf/gazebo/issue/1756)

1. Added torsional friction
    * [Pull request #1831](https://bitbucket.org/osrf/gazebo/pull-request/1831)

1. Support loading and spawning nested models
    * [Pull request #1868](https://bitbucket.org/osrf/gazebo/pull-request/1868)
    * [Pull request #1895](https://bitbucket.org/osrf/gazebo/pull-request/1895)

1. Undo user motion commands during simulation, added physics::UserCmdManager and gui::UserCmdHistory.
    * [Pull request #1934](https://bitbucket.org/osrf/gazebo/pull-request/1934)

1. Forward user command messages for undo.
    * [Pull request #2009](https://bitbucket.org/osrf/gazebo/pull-request/2009)

1. Undo reset commands during simulation, forwarding commands
    * [Pull request #1986](https://bitbucket.org/osrf/gazebo/pull-request/1986)

1. Undo apply force / torque during simulation
    * [Pull request #2030](https://bitbucket.org/osrf/gazebo/pull-request/2030)

1. Add function to get the derived scale of a Visual
    * [Pull request #1881](https://bitbucket.org/osrf/gazebo/pull-request/1881)

1. Added EnumIface, which supports iterators over enums.
    * [Pull request #1847](https://bitbucket.org/osrf/gazebo/pull-request/1847)

1. Added RegionEventBoxPlugin - fires events when models enter / exit the region
    * [Pull request #1856](https://bitbucket.org/osrf/gazebo/pull-request/1856)

1. Added tests for checking the playback control via messages.
    * [Pull request #1885](https://bitbucket.org/osrf/gazebo/pull-request/1885)

1. Added LoadArgs() function to ServerFixture for being able to load a server
using the same arguments used in the command line.
    * [Pull request #1874](https://bitbucket.org/osrf/gazebo/pull-request/1874)

1. Added battery class, plugins and test world.
    * [Pull request #1872](https://bitbucket.org/osrf/gazebo/pull-request/1872)

1. Display gearbox and screw joint properties in property tree
    * [Pull request #1838](https://bitbucket.org/osrf/gazebo/pull-request/1838)

1. Set window flags for dialogs and file dialogs
    * [Pull request #1816](https://bitbucket.org/osrf/gazebo/pull-request/1816)

1. Fix minimum window height
   * [Pull request #1977](https://bitbucket.org/osrf/gazebo/pull-request/1977)
   * [Issue #1706](https://bitbucket.org/osrf/gazebo/issue/1706)

1. Add option to reverse alignment direction
   * [Pull request #2040](https://bitbucket.org/osrf/gazebo/pull-request/2040)
   * [Issue #1242](https://bitbucket.org/osrf/gazebo/issue/1242)

1. Fix unadvertising a publisher - only unadvertise topic if it is the last publisher.
   * [Pull request #2005](https://bitbucket.org/osrf/gazebo/pull-request/2005)
   * [Issue #1782](https://bitbucket.org/osrf/gazebo/issue/1782)

1. Log playback GUI for multistep, rewind, forward and seek
    * [Pull request #1791](https://bitbucket.org/osrf/gazebo/pull-request/1791)

1. Added Apply Force/Torque movable text
    * [Pull request #1789](https://bitbucket.org/osrf/gazebo/pull-request/1789)

1. Added cascade parameter (apply to children) for Visual SetMaterial, SetAmbient, SetEmissive, SetSpecular, SetDiffuse, SetTransparency
    * [Pull request #1851](https://bitbucket.org/osrf/gazebo/pull-request/1851)

1. Tweaks to Data Logger, such as multiline text edit for path
    * [Pull request #1800](https://bitbucket.org/osrf/gazebo/pull-request/1800)

1. Added TopToolbar and hide / disable several widgets according to WindowMode
    * [Pull request #1869](https://bitbucket.org/osrf/gazebo/pull-request/1869)

1. Added Visual::IsAncestorOf and Visual::IsDescendantOf
    * [Pull request #1850](https://bitbucket.org/osrf/gazebo/pull-request/1850)

1. Added msgs::PluginFromSDF and tests
    * [Pull request #1858](https://bitbucket.org/osrf/gazebo/pull-request/1858)

1. Added msgs::CollisionFromSDF msgs::SurfaceFromSDF and msgs::FrictionFromSDF
    * [Pull request #1900](https://bitbucket.org/osrf/gazebo/pull-request/1900)

1. Added hotkeys chart dialog
    * [Pull request #1835](https://bitbucket.org/osrf/gazebo/pull-request/1835)

1. Space bar to play / pause
   * [Pull request #2023](https://bitbucket.org/osrf/gazebo/pull-request/2023)
   * [Issue #1798](https://bitbucket.org/osrf/gazebo/issue/1798)

1. Make it possible to create custom ConfigWidgets
    * [Pull request #1861](https://bitbucket.org/osrf/gazebo/pull-request/1861)

1. AddItem / RemoveItem / Clear enum config widgets
    * [Pull request #1878](https://bitbucket.org/osrf/gazebo/pull-request/1878)

1. Make all child ConfigWidgets emit signals.
    * [Pull request #1884](https://bitbucket.org/osrf/gazebo/pull-request/1884)

1. Refactored makers
    * [Pull request #1828](https://bitbucket.org/osrf/gazebo/pull-request/1828)

1. Added gui::Conversions to convert between Gazebo and Qt
    * [Pull request #2034](https://bitbucket.org/osrf/gazebo/pull-request/2034)

1. Model editor updates
    1. Support adding model plugins in model editor
        * [Pull request #2060](https://bitbucket.org/osrf/gazebo/pull-request/2060)

    1. Added support for copying and pasting top level nested models
        * [Pull request #2006](https://bitbucket.org/osrf/gazebo/pull-request/2006)

    1. Make non-editable background models white in model editor
        * [Pull request #1950](https://bitbucket.org/osrf/gazebo/pull-request/1950)

    1. Choose / swap parent and child links in joint inspector
        * [Pull request #1887](https://bitbucket.org/osrf/gazebo/pull-request/1887)
        * [Issue #1500](https://bitbucket.org/osrf/gazebo/issue/1500)

    1. Presets combo box for Vector3 config widget
        * [Pull request #1954](https://bitbucket.org/osrf/gazebo/pull-request/1954)

    1. Added support for more joint types (gearbox and fixed joints).
        * [Pull request #1794](https://bitbucket.org/osrf/gazebo/pull-request/1794)

    1. Added support for selecting links and joints, opening context menu and inspectors in Schematic View.
        * [Pull request #1787](https://bitbucket.org/osrf/gazebo/pull-request/1787)

    1. Color-coded edges in Schematic View to match joint color.
        * [Pull request #1781](https://bitbucket.org/osrf/gazebo/pull-request/1781)

    1. Scale link mass and inertia when a link is scaled
        * [Pull request #1836](https://bitbucket.org/osrf/gazebo/pull-request/1836)

    1. Add density widget to config widget and link inspector
        * [Pull request #1978](https://bitbucket.org/osrf/gazebo/pull-request/1978)

    1. Added icons for child and parent link in joint inspector
        * [Pull request #1953](https://bitbucket.org/osrf/gazebo/pull-request/1953)

    1. Load and save nested models
        * [Pull request #1894](https://bitbucket.org/osrf/gazebo/pull-request/1894)

    1. Display model plugins on the left panel and added model plugin inspector
        * [Pull request #1863](https://bitbucket.org/osrf/gazebo/pull-request/1863)

    1. Context menu and deletion for model plugins
        * [Pull request #1890](https://bitbucket.org/osrf/gazebo/pull-request/1890)

    1. Delete self from inspector
        * [Pull request #1904](https://bitbucket.org/osrf/gazebo/pull-request/1904)
        * [Issue #1543](https://bitbucket.org/osrf/gazebo/issue/1543)

    1. Apply inspector changes in real time and add reset button
        * [Pull request #1945](https://bitbucket.org/osrf/gazebo/pull-request/1945)
        * [Issue #1472](https://bitbucket.org/osrf/gazebo/issue/1472)

    1. Set physics to be paused when exiting model editor mode
        * [Pull request #1893](https://bitbucket.org/osrf/gazebo/pull-request/1893)
        * [Issue #1734](https://bitbucket.org/osrf/gazebo/issue/1734)

    1. Add Insert tab to model editor
        * [Pull request #1924](https://bitbucket.org/osrf/gazebo/pull-request/1924)

    1. Support inserting nested models from model maker
        * [Pull request #1982](https://bitbucket.org/osrf/gazebo/pull-request/1982)

    1. Added joint creation dialog
        * [Pull request #2021](https://bitbucket.org/osrf/gazebo/pull-request/2021)

    1. Added reverse checkboxes to joint creation dialog
        * [Pull request #2086](https://bitbucket.org/osrf/gazebo/pull-request/2086)

    1. Use opaque pointers in the model editor
        * [Pull request #2056](https://bitbucket.org/osrf/gazebo/pull-request/2056)
        * [Pull request #2059](https://bitbucket.org/osrf/gazebo/pull-request/2059)
        * [Pull request #2087](https://bitbucket.org/osrf/gazebo/pull-request/2087)

    1. Support joint creation between links in nested model.
        * [Pull request #2080](https://bitbucket.org/osrf/gazebo/pull-request/2080)

1. Building editor updates

    1. Use opaque pointers in the building editor
        * [Pull request #2041](https://bitbucket.org/osrf/gazebo/pull-request/2041)
        * [Pull request #2039](https://bitbucket.org/osrf/gazebo/pull-request/2039)
        * [Pull request #2055](https://bitbucket.org/osrf/gazebo/pull-request/2055)
        * [Pull request #2032](https://bitbucket.org/osrf/gazebo/pull-request/2032)
        * [Pull request #2082](https://bitbucket.org/osrf/gazebo/pull-request/2082)
        * [Pull request #2038](https://bitbucket.org/osrf/gazebo/pull-request/2038)
        * [Pull request #2033](https://bitbucket.org/osrf/gazebo/pull-request/2033)

    1. Use opaque pointers for GrabberHandle, add *LinkedGrabbers functions
        * [Pull request #2034](https://bitbucket.org/osrf/gazebo/pull-request/2034)

    1. Removed unused class: BuildingItem
        * [Pull request #2045](https://bitbucket.org/osrf/gazebo/pull-request/2045)

    1. Use opaque pointers for BuildingModelManip, move attachment logic to BuildingMaker
        * [Pull request #2046](https://bitbucket.org/osrf/gazebo/pull-request/2046)

    1. Use opaque pointers for all Dialog classes, add conversion from QPointF, move common logic to BaseInspectorDialog.
        * [Pull request #2083](https://bitbucket.org/osrf/gazebo/pull-request/2083)

## Gazebo 6.0

### Gazebo 6.7.0 (201X-01-12)

1. Add vector3 and quaternion rendering conversions
    * [Pull request 2276](https://bitbucket.org/osrf/gazebo/pull-request/2276)

1. Reverse view angle widget left and right view
    * [Pull request 2265](https://bitbucket.org/osrf/gazebo/pull-request/2265)
    * [Issue 1924](https://bitbucket.org/osrf/gazebo/issue/1924)

1. Fix race condition in ~TimePanelPrivate (#1919)
    * [Pull request 2250](https://bitbucket.org/osrf/gazebo/pull-request/2250)

1. Prevent orthographic camera from resetting zoom after animation
    * [Pull request 2267](https://bitbucket.org/osrf/gazebo/pull-request/2267)
    * [Issue #1927](https://bitbucket.org/osrf/gazebo/issues/1927)

1. Fix MeshToSDF missing scale issue
    * [Pull request 2258](https://bitbucket.org/osrf/gazebo/pull-request/2258)
    * [Issue #1925](https://bitbucket.org/osrf/gazebo/issues/1925)

1. Register Qt metatypes in gui tests
    * [Pull request 2273](https://bitbucket.org/osrf/gazebo/pull-request/2273)

1. Fix resetting model to initial pose
    * [Pull request 2307](https://bitbucket.org/osrf/gazebo/pull-request/2307)
    * [Issue #1960](https://bitbucket.org/osrf/gazebo/issues/1960)


### Gazebo 6.6.0 (2016-04-07)

1. fix: remove back projection
    * [Pull request 2201](https://bitbucket.org/osrf/gazebo/pull-request/2201)
    * A contribution from Yuki Furuta

1. Backport depth camera OSX fix and test
    * [Pull request 2230](https://bitbucket.org/osrf/gazebo/pull-request/2230)

1. Add missing tinyxml includes (gazebo6)
    * [Pull request 2218](https://bitbucket.org/osrf/gazebo/pull-request/2218)

1. Fix ray-cylinder collision in ode
    * [Pull request 2125](https://bitbucket.org/osrf/gazebo/pull-request/2125)

1. backport fixes for ffmpeg3 to gazebo6 (from pull request #2154)
    * [Pull request 2162](https://bitbucket.org/osrf/gazebo/pull-request/2162)

1. Install shapes_bitmask.world
    * [Pull request 2104](https://bitbucket.org/osrf/gazebo/pull-request/2104)

1. Add gazebo_client to gazebo.pc (gazebo6)
    * [Pull request 2102](https://bitbucket.org/osrf/gazebo/pull-request/2102)

1. Fix removing multiple camera sensors that have the same camera name
    * [Pull request 2081](https://bitbucket.org/osrf/gazebo/pull-request/2081)

1. Ensure that LINK_FRAME_VISUAL arrow components are deleted (#1812)
    * [Pull request 2078](https://bitbucket.org/osrf/gazebo/pull-request/2078)

1. add migration notes for gazebo::setupClient to gazebo::client::setup
    * [Pull request 2068](https://bitbucket.org/osrf/gazebo/pull-request/2068)

1. Update inertia properties during simulation: part 2
    * [Pull request 1984](https://bitbucket.org/osrf/gazebo/pull-request/1984)

1. Fix minimum window height
    * [Pull request 2002](https://bitbucket.org/osrf/gazebo/pull-request/2002)

1. Backport gpu laser test fix
    * [Pull request 1999](https://bitbucket.org/osrf/gazebo/pull-request/1999)

1. Relax physics tolerances for single-precision bullet (gazebo6)
    * [Pull request 1997](https://bitbucket.org/osrf/gazebo/pull-request/1997)

1. Fix minimum window height
    * [Pull request 1998](https://bitbucket.org/osrf/gazebo/pull-request/1998)

1. backport model editor fixed joint option to gazebo6
    * [Pull request 1957](https://bitbucket.org/osrf/gazebo/pull-request/1957)

1. Update shaders once per render update
    * [Pull request 1991](https://bitbucket.org/osrf/gazebo/pull-request/1991)

1. Relax physics tolerances for single-precision bullet
    * [Pull request 1976](https://bitbucket.org/osrf/gazebo/pull-request/1976)

1. Fix visual transparency issues
    * [Pull request 1967](https://bitbucket.org/osrf/gazebo/pull-request/1967)

1. fix memory corruption in transport/Publisher.cc
    * [Pull request 1951](https://bitbucket.org/osrf/gazebo/pull-request/1951)

1. Add test for SphericalCoordinates::LocalFromGlobal
    * [Pull request 1959](https://bitbucket.org/osrf/gazebo/pull-request/1959)

### Gazebo 6.5.1 (2015-10-29)

1. Fix removing multiple camera sensors that have the same camera name.
    * [Pull request #2081](https://bitbucket.org/osrf/gazebo/pull-request/2081)
    * [Issue #1811](https://bitbucket.org/osrf/gazebo/issues/1811)

1. Backport model editor toolbar fixed joint option from [pull request #1794](https://bitbucket.org/osrf/gazebo/pull-request/1794)
    * [Pull request #1957](https://bitbucket.org/osrf/gazebo/pull-request/1957)

1. Fix minimum window height
    * Backport of [pull request #1977](https://bitbucket.org/osrf/gazebo/pull-request/1977)
    * [Pull request #1998](https://bitbucket.org/osrf/gazebo/pull-request/1998)
    * [Issue #1706](https://bitbucket.org/osrf/gazebo/issue/1706)

1. Fix visual transparency issues
    * [Pull request #1967](https://bitbucket.org/osrf/gazebo/pull-request/1967)
    * [Issue #1726](https://bitbucket.org/osrf/gazebo/issue/1726)

### Gazebo 6.5.0 (2015-10-22)

1. Added ability to convert from spherical coordinates to local coordinates.
    * [Pull request #1955](https://bitbucket.org/osrf/gazebo/pull-request/1955)

### Gazebo 6.4.0 (2015-10-14)

1. Fix ABI problem. Make `Sensor::SetPose` function non virtual.
    * [Pull request #1947](https://bitbucket.org/osrf/gazebo/pull-request/1947)

1. Update inertia properties during simulation
    * [Pull request #1909](https://bitbucket.org/osrf/gazebo/pull-requests/1909)
    * [Design document](https://bitbucket.org/osrf/gazebo_design/src/default/inertia_resize/inertia_resize.md)

1. Fix transparency correction for opaque materials
    * [Pull request #1946](https://bitbucket.org/osrf/gazebo/pull-requests/1946/fix-transparency-correction-for-opaque/diff)

### Gazebo 6.3.0 (2015-10-06)

1. Added `Sensor::SetPose` function
    * [Pull request #1935](https://bitbucket.org/osrf/gazebo/pull-request/1935)

### Gazebo 6.2.0 (2015-10-02)

1. Update physics when the world is reset
    * Backport of [pull request #1903](https://bitbucket.org/osrf/gazebo/pull-request/1903)
    * [Pull request #1916](https://bitbucket.org/osrf/gazebo/pull-request/1916)
    * [Issue #101](https://bitbucket.org/osrf/gazebo/issue/101)

1. Added Copy constructor and assignment operator to MouseEvent
    * [Pull request #1855](https://bitbucket.org/osrf/gazebo/pull-request/1855)

### Gazebo 6.1.0 (2015-08-02)

1. Added logical_camera sensor.
    * [Pull request #1845](https://bitbucket.org/osrf/gazebo/pull-request/1845)

1. Added RandomVelocityPlugin, which applies a random velocity to a model's link.
    * [Pull request #1839](https://bitbucket.org/osrf/gazebo/pull-request/1839)

1. Sim events for joint position, velocity and applied force
    * [Pull request #1849](https://bitbucket.org/osrf/gazebo/pull-request/1849)

### Gazebo 6.0.0 (2015-07-27)

1. Added magnetometer sensor. A contribution from Andrew Symington.
    * [Pull request #1788](https://bitbucket.org/osrf/gazebo/pull-request/1788)

1. Added altimeter sensor. A contribution from Andrew Symington.
    * [Pull request #1792](https://bitbucket.org/osrf/gazebo/pull-request/1792)

1. Implement more control options for log playback:
  1. Rewind: The simulation starts from the beginning.
  1. Forward: The simulation jumps to the end of the log file.
  1. Seek: The simulation jumps to a specific point specified by its simulation
  time.
      * [Pull request #1737](https://bitbucket.org/osrf/gazebo/pull-request/1737)

1. Added Gazebo splash screen
    * [Pull request #1745](https://bitbucket.org/osrf/gazebo/pull-request/1745)

1. Added a transporter plugin which allows models to move from one location
   to another based on their location and the location of transporter pads.
    * [Pull request #1738](https://bitbucket.org/osrf/gazebo/pull-request/1738)

1. Implement forward/backwards multi-step for log playback. Now, the semantics
of a multi-step while playing back a log session are different from a multi-step
during a live simulation. While playback, a multi-step simulates all the
intermediate steps as before, but the client only perceives a single step.
E.g: You have a log file containing a 1 hour simulation session. You want to
jump to the minute 00H::30M::00S to check a specific aspect of the simulation.
You should not see continuous updates until minute 00H:30M:00S. Instead, you
should visualize a single jump to the specific instant of the simulation that
you are interested.
    * [Pull request #1623](https://bitbucket.org/osrf/gazebo/pull-request/1623)

1. Added browse button to log record dialog.
    * [Pull request #1719](https://bitbucket.org/osrf/gazebo/pull-request/1719)

1. Improved SVG support: arcs in paths, and contours made of multiple paths.
    * [Pull request #1608](https://bitbucket.org/osrf/gazebo/pull-request/1608)

1. Added simulation iterations to the world state.
    * [Pull request #1722](https://bitbucket.org/osrf/gazebo/pull-request/1722)

1. Added multiple LiftDrag plugins to the cessna_demo.world to allow the Cessna
C-172 model to fly.
    * [Pull request #1715](https://bitbucket.org/osrf/gazebo/pull-request/1715)

1. Added a plugin to control a Cessna C-172 via messages (CessnaPlugin), and a
GUI plugin to test this functionality with the keyboard (CessnaGUIPlugin). Added
world with the Cessna model and the two previous plugins loaded
(cessna_demo.world).
    * [Pull request #1712](https://bitbucket.org/osrf/gazebo/pull-request/1712)

1. Added world with OSRF building and an elevator
    * [Pull request #1697](https://bitbucket.org/osrf/gazebo/pull-request/1697)

1. Fixed collide bitmask by changing default value from 0x1 to 0xffff.
    * [Pull request #1696](https://bitbucket.org/osrf/gazebo/pull-request/1696)

1. Added a plugin to control an elevator (ElevatorPlugin), and an OccupiedEvent plugin that sends a message when a model is within a specified region.
    * [Pull request #1694](https://bitbucket.org/osrf/gazebo/pull-request/1694)
    * [Pull request #1775](https://bitbucket.org/osrf/gazebo/pull-request/1775)

1. Added Layers tab and meta information for visuals.
    * [Pull request #1674](https://bitbucket.org/osrf/gazebo/pull-request/1674)

1. Added countdown behavior for common::Timer and exposed the feature in TimerGUIPlugin.
    * [Pull request #1690](https://bitbucket.org/osrf/gazebo/pull-request/1690)

1. Added BuoyancyPlugin for simulating the buoyancy of an object in a column of fluid.
    * [Pull request #1622](https://bitbucket.org/osrf/gazebo/pull-request/1622)

1. Added ComputeVolume function for simple shape subclasses of Shape.hh.
    * [Pull request #1605](https://bitbucket.org/osrf/gazebo/pull-request/1605)

1. Add option to parallelize the ODE quickstep constraint solver,
which solves an LCP twice with different parameters in order
to corrected for position projection errors.
    * [Pull request #1561](https://bitbucket.org/osrf/gazebo/pull-request/1561)

1. Get/Set user camera pose in GUI.
    * [Pull request #1649](https://bitbucket.org/osrf/gazebo/pull-request/1649)
    * [Issue #1595](https://bitbucket.org/osrf/gazebo/issue/1595)

1. Added ViewAngleWidget, removed hard-coded reset view and removed MainWindow::Reset(). Also added GLWidget::GetSelectedVisuals().
    * [Pull request #1768](https://bitbucket.org/osrf/gazebo/pull-request/1768)
    * [Issue #1507](https://bitbucket.org/osrf/gazebo/issue/1507)

1. Windows support. This consists mostly of numerous small changes to support
compilation on Windows.
    * [Pull request #1616](https://bitbucket.org/osrf/gazebo/pull-request/1616)
    * [Pull request #1618](https://bitbucket.org/osrf/gazebo/pull-request/1618)
    * [Pull request #1620](https://bitbucket.org/osrf/gazebo/pull-request/1620)
    * [Pull request #1625](https://bitbucket.org/osrf/gazebo/pull-request/1625)
    * [Pull request #1626](https://bitbucket.org/osrf/gazebo/pull-request/1626)
    * [Pull request #1627](https://bitbucket.org/osrf/gazebo/pull-request/1627)
    * [Pull request #1628](https://bitbucket.org/osrf/gazebo/pull-request/1628)
    * [Pull request #1629](https://bitbucket.org/osrf/gazebo/pull-request/1629)
    * [Pull request #1630](https://bitbucket.org/osrf/gazebo/pull-request/1630)
    * [Pull request #1631](https://bitbucket.org/osrf/gazebo/pull-request/1631)
    * [Pull request #1632](https://bitbucket.org/osrf/gazebo/pull-request/1632)
    * [Pull request #1633](https://bitbucket.org/osrf/gazebo/pull-request/1633)
    * [Pull request #1635](https://bitbucket.org/osrf/gazebo/pull-request/1635)
    * [Pull request #1637](https://bitbucket.org/osrf/gazebo/pull-request/1637)
    * [Pull request #1639](https://bitbucket.org/osrf/gazebo/pull-request/1639)
    * [Pull request #1647](https://bitbucket.org/osrf/gazebo/pull-request/1647)
    * [Pull request #1650](https://bitbucket.org/osrf/gazebo/pull-request/1650)
    * [Pull request #1651](https://bitbucket.org/osrf/gazebo/pull-request/1651)
    * [Pull request #1653](https://bitbucket.org/osrf/gazebo/pull-request/1653)
    * [Pull request #1654](https://bitbucket.org/osrf/gazebo/pull-request/1654)
    * [Pull request #1657](https://bitbucket.org/osrf/gazebo/pull-request/1657)
    * [Pull request #1658](https://bitbucket.org/osrf/gazebo/pull-request/1658)
    * [Pull request #1659](https://bitbucket.org/osrf/gazebo/pull-request/1659)
    * [Pull request #1660](https://bitbucket.org/osrf/gazebo/pull-request/1660)
    * [Pull request #1661](https://bitbucket.org/osrf/gazebo/pull-request/1661)
    * [Pull request #1669](https://bitbucket.org/osrf/gazebo/pull-request/1669)
    * [Pull request #1670](https://bitbucket.org/osrf/gazebo/pull-request/1670)
    * [Pull request #1672](https://bitbucket.org/osrf/gazebo/pull-request/1672)
    * [Pull request #1682](https://bitbucket.org/osrf/gazebo/pull-request/1682)
    * [Pull request #1683](https://bitbucket.org/osrf/gazebo/pull-request/1683)

1. Install `libgazebo_server_fixture`. This will facilitate tests external to the main gazebo repository. See `examples/stand_alone/test_fixture`.
    * [Pull request #1606](https://bitbucket.org/osrf/gazebo/pull-request/1606)

1. Laser visualization renders light blue for rays that do not hit obstacles, and dark blue for other rays.
    * [Pull request #1607](https://bitbucket.org/osrf/gazebo/pull-request/1607)
    * [Issue #1576](https://bitbucket.org/osrf/gazebo/issue/1576)

1. Add VisualType enum to Visual and clean up visuals when entity is deleted.
    * [Pull request #1614](https://bitbucket.org/osrf/gazebo/pull-request/1614)

1. Alert user of connection problems when using the REST service plugin
    * [Pull request #1655](https://bitbucket.org/osrf/gazebo/pull-request/1655)
    * [Issue #1574](https://bitbucket.org/osrf/gazebo/issue/1574)

1. ignition-math is now a dependency.
    + [http://ignitionrobotics.org/libraries/math](http://ignitionrobotics.org/libraries/math)
    + [Gazebo::math migration](https://bitbucket.org/osrf/gazebo/src/583edbeb90759d43d994cc57c0797119dd6d2794/ign-math-migration.md)

1. Detect uuid library during compilation.
    * [Pull request #1655](https://bitbucket.org/osrf/gazebo/pull-request/1655)
    * [Issue #1572](https://bitbucket.org/osrf/gazebo/issue/1572)

1. New accessors in LogPlay class.
    * [Pull request #1577](https://bitbucket.org/osrf/gazebo/pull-request/1577)

1. Added a plugin to send messages to an existing website.
   Added gui::MainWindow::AddMenu and msgs/rest_error, msgs/rest_login, msgs rest/post
    * [Pull request #1524](https://bitbucket.org/osrf/gazebo/pull-request/1524)

1. Fix deprecation warnings when using SDFormat 3.0.2, 3.0.3 prereleases
    * [Pull request #1568](https://bitbucket.org/osrf/gazebo/pull-request/1568)

1. Use GAZEBO_CFLAGS or GAZEBO_CXX_FLAGS in CMakeLists.txt for example plugins
    * [Pull request #1573](https://bitbucket.org/osrf/gazebo/pull-request/1573)

1. Added Link::OnWrenchMsg subscriber with test
    * [Pull request #1582](https://bitbucket.org/osrf/gazebo/pull-request/1582)

1. Show/hide GUI overlays using the menu bar.
    * [Pull request #1555](https://bitbucket.org/osrf/gazebo/pull-request/1555)

1. Added world origin indicator rendering::OriginVisual.
    * [Pull request #1700](https://bitbucket.org/osrf/gazebo/pull-request/1700)

1. Show/hide toolbars using the menu bars and shortcut.
   Added MainWindow::CloneAction.
   Added Window menu to Model Editor.
    * [Pull request #1584](https://bitbucket.org/osrf/gazebo/pull-request/1584)

1. Added event to show/hide toolbars.
    * [Pull request #1707](https://bitbucket.org/osrf/gazebo/pull-request/1707)

1. Added optional start/stop/reset buttons to timer GUI plugin.
    * [Pull request #1576](https://bitbucket.org/osrf/gazebo/pull-request/1576)

1. Timer GUI Plugin: Treat negative positions as positions from the ends
    * [Pull request #1703](https://bitbucket.org/osrf/gazebo/pull-request/1703)

1. Added Visual::GetDepth() and Visual::GetNthAncestor()
    * [Pull request #1613](https://bitbucket.org/osrf/gazebo/pull-request/1613)

1. Added a context menu for links
    * [Pull request #1589](https://bitbucket.org/osrf/gazebo/pull-request/1589)

1. Separate TimePanel's display into TimeWidget and LogPlayWidget.
    * [Pull request #1564](https://bitbucket.org/osrf/gazebo/pull-request/1564)

1. Display confirmation message after log is saved
    * [Pull request #1646](https://bitbucket.org/osrf/gazebo/pull-request/1646)

1. Added LogPlayView to display timeline and LogPlaybackStatistics message type.
    * [Pull request #1724](https://bitbucket.org/osrf/gazebo/pull-request/1724)

1. Added Time::FormattedString and removed all other FormatTime functions.
    * [Pull request #1710](https://bitbucket.org/osrf/gazebo/pull-request/1710)

1. Added support for Oculus DK2
    * [Pull request #1526](https://bitbucket.org/osrf/gazebo/pull-request/1526)

1. Use collide_bitmask from SDF to perform collision filtering
    * [Pull request #1470](https://bitbucket.org/osrf/gazebo/pull-request/1470)

1. Pass Coulomb surface friction parameters to DART.
    * [Pull request #1420](https://bitbucket.org/osrf/gazebo/pull-request/1420)

1. Added ModelAlign::SetHighlighted
    * [Pull request #1598](https://bitbucket.org/osrf/gazebo/pull-request/1598)

1. Added various Get functions to Visual. Also added a ConvertGeometryType function to msgs.
    * [Pull request #1402](https://bitbucket.org/osrf/gazebo/pull-request/1402)

1. Get and Set visibility of SelectionObj's handles, with unit test.
    * [Pull request #1417](https://bitbucket.org/osrf/gazebo/pull-request/1417)

1. Set material of SelectionObj's handles.
    * [Pull request #1472](https://bitbucket.org/osrf/gazebo/pull-request/1472)

1. Add SelectionObj::Fini with tests and make Visual::Fini virtual
    * [Pull request #1685](https://bitbucket.org/osrf/gazebo/pull-request/1685)

1. Allow link selection with the mouse if parent model already selected.
    * [Pull request #1409](https://bitbucket.org/osrf/gazebo/pull-request/1409)

1. Added ModelRightMenu::EntityTypes.
    * [Pull request #1414](https://bitbucket.org/osrf/gazebo/pull-request/1414)

1. Scale joint visuals according to link size.
    * [Pull request #1591](https://bitbucket.org/osrf/gazebo/pull-request/1591)
    * [Issue #1563](https://bitbucket.org/osrf/gazebo/issue/1563)

1. Added Gazebo/CoM material.
    * [Pull request #1439](https://bitbucket.org/osrf/gazebo/pull-request/1439)

1. Added arc parameter to MeshManager::CreateTube
    * [Pull request #1436](https://bitbucket.org/osrf/gazebo/pull-request/1436)

1. Added View Inertia and InertiaVisual, changed COMVisual to sphere proportional to mass.
    * [Pull request #1445](https://bitbucket.org/osrf/gazebo/pull-request/1445)

1. Added View Link Frame and LinkFrameVisual. Visual::SetTransparency goes into texture_unit.
    * [Pull request #1762](https://bitbucket.org/osrf/gazebo/pull-request/1762)
    * [Issue #853](https://bitbucket.org/osrf/gazebo/issue/853)

1. Changed the position of Save and Cancel buttons on editor dialogs
    * [Pull request #1442](https://bitbucket.org/osrf/gazebo/pull-request/1442)
    * [Issue #1377](https://bitbucket.org/osrf/gazebo/issue/1377)

1. Fixed Visual material updates
    * [Pull request #1454](https://bitbucket.org/osrf/gazebo/pull-request/1454)
    * [Issue #1455](https://bitbucket.org/osrf/gazebo/issue/1455)

1. Added Matrix3::Inverse() and tests
    * [Pull request #1481](https://bitbucket.org/osrf/gazebo/pull-request/1481)

1. Implemented AddLinkForce for ODE.
    * [Pull request #1456](https://bitbucket.org/osrf/gazebo/pull-request/1456)

1. Updated ConfigWidget class to parse enum values.
    * [Pull request #1518](https://bitbucket.org/osrf/gazebo/pull-request/1518)

1. Added PresetManager to physics libraries and corresponding integration test.
    * [Pull request #1471](https://bitbucket.org/osrf/gazebo/pull-request/1471)

1. Sync name and location on SaveDialog.
    * [Pull request #1563](https://bitbucket.org/osrf/gazebo/pull-request/1563)

1. Added Apply Force/Torque dialog
    * [Pull request #1600](https://bitbucket.org/osrf/gazebo/pull-request/1600)

1. Added Apply Force/Torque visuals
    * [Pull request #1619](https://bitbucket.org/osrf/gazebo/pull-request/1619)

1. Added Apply Force/Torque OnMouseRelease and ActivateWindow
    * [Pull request #1699](https://bitbucket.org/osrf/gazebo/pull-request/1699)

1. Added Apply Force/Torque mouse interactions, modes, activation
    * [Pull request #1731](https://bitbucket.org/osrf/gazebo/pull-request/1731)

1. Added inertia pose getter for COMVisual and COMVisual_TEST
    * [Pull request #1581](https://bitbucket.org/osrf/gazebo/pull-request/1581)

1. Model editor updates
    1. Joint preview using JointVisuals.
        * [Pull request #1369](https://bitbucket.org/osrf/gazebo/pull-request/1369)

    1. Added inspector for configuring link, visual, and collision properties.
        * [Pull request #1408](https://bitbucket.org/osrf/gazebo/pull-request/1408)

    1. Saving, exiting, generalizing SaveDialog.
        * [Pull request #1401](https://bitbucket.org/osrf/gazebo/pull-request/1401)

    1. Inspectors redesign
        * [Pull request #1586](https://bitbucket.org/osrf/gazebo/pull-request/1586)

    1. Edit existing model.
        * [Pull request #1425](https://bitbucket.org/osrf/gazebo/pull-request/1425)

    1. Add joint inspector to link's context menu.
        * [Pull request #1449](https://bitbucket.org/osrf/gazebo/pull-request/1449)
        * [Issue #1443](https://bitbucket.org/osrf/gazebo/issue/1443)

    1. Added button to select mesh file on inspector.
        * [Pull request #1460](https://bitbucket.org/osrf/gazebo/pull-request/1460)
        * [Issue #1450](https://bitbucket.org/osrf/gazebo/issue/1450)

    1. Renamed Part to Link.
        * [Pull request #1478](https://bitbucket.org/osrf/gazebo/pull-request/1478)

    1. Fix snapping inside editor.
        * [Pull request #1489](https://bitbucket.org/osrf/gazebo/pull-request/1489)
        * [Issue #1457](https://bitbucket.org/osrf/gazebo/issue/1457)

    1. Moved DataLogger from Window menu to the toolbar and moved screenshot button to the right.
        * [Pull request #1665](https://bitbucket.org/osrf/gazebo/pull-request/1665)

    1. Keep loaded model's name.
        * [Pull request #1516](https://bitbucket.org/osrf/gazebo/pull-request/1516)
        * [Issue #1504](https://bitbucket.org/osrf/gazebo/issue/1504)

    1. Added ExtrudeDialog.
        * [Pull request #1483](https://bitbucket.org/osrf/gazebo/pull-request/1483)

    1. Hide time panel inside editor and keep main window's paused state.
        * [Pull request #1500](https://bitbucket.org/osrf/gazebo/pull-request/1500)

    1. Fixed pose issues and added ModelCreator_TEST.
        * [Pull request #1509](https://bitbucket.org/osrf/gazebo/pull-request/1509)
        * [Issue #1497](https://bitbucket.org/osrf/gazebo/issue/1497)
        * [Issue #1509](https://bitbucket.org/osrf/gazebo/issue/1509)

    1. Added list of links and joints.
        * [Pull request #1515](https://bitbucket.org/osrf/gazebo/pull-request/1515)
        * [Issue #1418](https://bitbucket.org/osrf/gazebo/issue/1418)

    1. Expose API to support adding items to the palette.
        * [Pull request #1565](https://bitbucket.org/osrf/gazebo/pull-request/1565)

    1. Added menu for toggling joint visualization
        * [Pull request #1551](https://bitbucket.org/osrf/gazebo/pull-request/1551)
        * [Issue #1483](https://bitbucket.org/osrf/gazebo/issue/1483)

    1. Add schematic view to model editor
        * [Pull request #1562](https://bitbucket.org/osrf/gazebo/pull-request/1562)

1. Building editor updates
    1. Make palette tips tooltip clickable to open.
        * [Pull request #1519](https://bitbucket.org/osrf/gazebo/pull-request/1519)
        * [Issue #1370](https://bitbucket.org/osrf/gazebo/issue/1370)

    1. Add measurement unit to building inspectors.
        * [Pull request #1741](https://bitbucket.org/osrf/gazebo/pull-request/1741)
        * [Issue #1363](https://bitbucket.org/osrf/gazebo/issue/1363)

    1. Add `BaseInspectorDialog` as a base class for inspectors.
        * [Pull request #1749](https://bitbucket.org/osrf/gazebo/pull-request/1749)

## Gazebo 5.0

### Gazebo 5.4.0 (2017-01-17)

1. Check FSAA support when creating camera render textures
    * [Pull request 2442](https://bitbucket.org/osrf/gazebo/pull-request/2442)
    * [Issue #1837](https://bitbucket.org/osrf/gazebo/issue/1837)

1. Fix mouse picking with transparent visuals
    * [Pull request 2305](https://bitbucket.org/osrf/gazebo/pull-request/2305)
    * [Issue #1956](https://bitbucket.org/osrf/gazebo/issue/1956)

1. Backport fix for DepthCamera visibility mask
    * [Pull request 2286](https://bitbucket.org/osrf/gazebo/pull-request/2286)
    * [Pull request 2287](https://bitbucket.org/osrf/gazebo/pull-request/2287)

1. Backport sensor reset fix
    * [Pull request 2272](https://bitbucket.org/osrf/gazebo/pull-request/2272)
    * [Issue #1917](https://bitbucket.org/osrf/gazebo/issue/1917)

1. Fix model snap tool highlighting
    * [Pull request 2293](https://bitbucket.org/osrf/gazebo/pull-request/2293)
    * [Issue #1955](https://bitbucket.org/osrf/gazebo/issue/1955)

### Gazebo 5.3.0 (2015-04-07)

1. fix: remove back projection
    * [Pull request 2201](https://bitbucket.org/osrf/gazebo/pull-request/2201)
    * A contribution from Yuki Furuta

1. Backport depth camera OSX fix and test
    * [Pull request 2230](https://bitbucket.org/osrf/gazebo/pull-request/2230)

1. Add missing tinyxml includes
    * [Pull request 2216](https://bitbucket.org/osrf/gazebo/pull-request/2216)

1. backport fixes for ffmpeg3 to gazebo5 (from pull request #2154)
    * [Pull request 2161](https://bitbucket.org/osrf/gazebo/pull-request/2161)

1. Check for valid display using xwininfo -root
    * [Pull request 2111](https://bitbucket.org/osrf/gazebo/pull-request/2111)

1. Don't search for sdformat4 on gazebo5, since gazebo5 can't handle sdformat protocol 1.6
    * [Pull request 2092](https://bitbucket.org/osrf/gazebo/pull-request/2092)

1. Fix minimum window height
    * [Pull request 2002](https://bitbucket.org/osrf/gazebo/pull-request/2002)

1. Relax physics tolerances for single-precision bullet
    * [Pull request 1976](https://bitbucket.org/osrf/gazebo/pull-request/1976)

1. Try finding sdformat 4 in gazebo5 branch
    * [Pull request 1972](https://bitbucket.org/osrf/gazebo/pull-request/1972)

1. Fix_send_message (backport of pull request #1951)
    * [Pull request 1964](https://bitbucket.org/osrf/gazebo/pull-request/1964)
    * A contribution from Samuel Lekieffre

1. Export the media path in the cmake config file.
    * [Pull request 1933](https://bitbucket.org/osrf/gazebo/pull-request/1933)

1. Shorten gearbox test since it is failing via timeout on osx
    * [Pull request 1937](https://bitbucket.org/osrf/gazebo/pull-request/1937)

### Gazebo 5.2.1 (2015-10-02)

1. Fix minimum window height
    * Backport of [pull request #1977](https://bitbucket.org/osrf/gazebo/pull-request/1977)
    * [Pull request #2002](https://bitbucket.org/osrf/gazebo/pull-request/2002)
    * [Issue #1706](https://bitbucket.org/osrf/gazebo/issue/1706)

### Gazebo 5.2.0 (2015-10-02)

1. Initialize sigact struct fields that valgrind said were being used uninitialized
    * [Pull request #1809](https://bitbucket.org/osrf/gazebo/pull-request/1809)

1. Add missing ogre includes to ensure macros are properly defined
    * [Pull request #1813](https://bitbucket.org/osrf/gazebo/pull-request/1813)

1. Use ToSDF functions to simplify physics_friction test
    * [Pull request #1808](https://bitbucket.org/osrf/gazebo/pull-request/1808)

1. Added lines to laser sensor visualization
    * [Pull request #1742](https://bitbucket.org/osrf/gazebo/pull-request/1742)
    * [Issue #935](https://bitbucket.org/osrf/gazebo/issue/935)

1. Fix BulletSliderJoint friction for bullet 2.83
    * [Pull request #1686](https://bitbucket.org/osrf/gazebo/pull-request/1686)

1. Fix heightmap model texture loading.
    * [Pull request #1592](https://bitbucket.org/osrf/gazebo/pull-request/1592)

1. Disable failing pr2 test for dart
    * [Pull request #1540](https://bitbucket.org/osrf/gazebo/pull-request/1540)
    * [Issue #1435](https://bitbucket.org/osrf/gazebo/issue/1435)

### Gazebo 5.1.0 (2015-03-20)
1. Backport pull request #1527 (FindOGRE.cmake for non-Debian systems)
  * [Pull request #1532](https://bitbucket.org/osrf/gazebo/pull-request/1532)

1. Respect system cflags when not using USE_UPSTREAM_CFLAGS
  * [Pull request #1531](https://bitbucket.org/osrf/gazebo/pull-request/1531)

1. Allow light manipulation
  * [Pull request #1529](https://bitbucket.org/osrf/gazebo/pull-request/1529)

1. Allow sdformat 2.3.1+ or 3+ and fix tests
  * [Pull request #1484](https://bitbucket.org/osrf/gazebo/pull-request/1484)

1. Add Link::GetWorldAngularMomentum function and test.
  * [Pull request #1482](https://bitbucket.org/osrf/gazebo/pull-request/1482)

1. Preserve previous GAZEBO_MODEL_PATH values when sourcing setup.sh
  * [Pull request #1430](https://bitbucket.org/osrf/gazebo/pull-request/1430)

1. Implement Coulomb joint friction for DART
  * [Pull request #1427](https://bitbucket.org/osrf/gazebo/pull-request/1427)
  * [Issue #1281](https://bitbucket.org/osrf/gazebo/issue/1281)

1. Fix simple shape normals.
    * [Pull request #1477](https://bitbucket.org/osrf/gazebo/pull-request/1477)
    * [Issue #1369](https://bitbucket.org/osrf/gazebo/issue/1369)

1. Use Msg-to-SDF conversion functions in tests, add ServerFixture::SpawnModel(msgs::Model).
    * [Pull request #1466](https://bitbucket.org/osrf/gazebo/pull-request/1466)

1. Added Model Msg-to-SDF conversion functions and test.
    * [Pull request #1429](https://bitbucket.org/osrf/gazebo/pull-request/1429)

1. Added Joint Msg-to-SDF conversion functions and test.
    * [Pull request #1419](https://bitbucket.org/osrf/gazebo/pull-request/1419)

1. Added Visual, Material Msg-to-SDF conversion functions and ShaderType to string conversion functions.
    * [Pull request #1415](https://bitbucket.org/osrf/gazebo/pull-request/1415)

1. Implement Coulomb joint friction for BulletSliderJoint
  * [Pull request #1452](https://bitbucket.org/osrf/gazebo/pull-request/1452)
  * [Issue #1348](https://bitbucket.org/osrf/gazebo/issue/1348)

### Gazebo 5.0.0 (2015-01-27)
1. Support for using [digital elevation maps](http://gazebosim.org/tutorials?tut=dem) has been added to debian packages.

1. C++11 support (C++11 compatible compiler is now required)
    * [Pull request #1340](https://bitbucket.org/osrf/gazebo/pull-request/1340)

1. Implemented private data pointer for the World class.
    * [Pull request #1383](https://bitbucket.org/osrf/gazebo/pull-request/1383)

1. Implemented private data pointer for the Scene class.
    * [Pull request #1385](https://bitbucket.org/osrf/gazebo/pull-request/1385)

1. Added a events::Event::resetWorld event that is triggered when World::Reset is called.
    * [Pull request #1332](https://bitbucket.org/osrf/gazebo/pull-request/1332)
    * [Issue #1375](https://bitbucket.org/osrf/gazebo/issue/1375)

1. Fixed `math::Box::GetCenter` functionality.
    * [Pull request #1278](https://bitbucket.org/osrf/gazebo/pull-request/1278)
    * [Issue #1327](https://bitbucket.org/osrf/gazebo/issue/1327)

1. Added a GUI timer plugin that facilitates the display and control a timer inside the Gazebo UI.
    * [Pull request #1270](https://bitbucket.org/osrf/gazebo/pull-request/1270)

1. Added ability to load plugins via SDF.
    * [Pull request #1261](https://bitbucket.org/osrf/gazebo/pull-request/1261)

1. Added GUIEvent to hide/show the left GUI pane.
    * [Pull request #1269](https://bitbucket.org/osrf/gazebo/pull-request/1269)

1. Modified KeyEventHandler and GLWidget so that hotkeys can be suppressed by custom KeyEvents set up by developers
    * [Pull request #1251](https://bitbucket.org/osrf/gazebo/pull-request/1251)

1. Added ability to read the directory where the log files are stored.
    * [Pull request #1277](https://bitbucket.org/osrf/gazebo/pull-request/1277)

1. Implemented a simulation cloner
    * [Pull request #1180](https://bitbucket.org/osrf/gazebo/pull-request/1180/clone-a-simulation)

1. Added GUI overlay plugins. Users can now write a Gazebo + QT plugin that displays widgets over the render window.
  * [Pull request #1181](https://bitbucket.org/osrf/gazebo/pull-request/1181)

1. Change behavior of Joint::SetVelocity, add Joint::SetVelocityLimit(unsigned int, double)
  * [Pull request #1218](https://bitbucket.org/osrf/gazebo/pull-request/1218)
  * [Issue #964](https://bitbucket.org/osrf/gazebo/issue/964)

1. Implement Coulomb joint friction for ODE
  * [Pull request #1221](https://bitbucket.org/osrf/gazebo/pull-request/1221)
  * [Issue #381](https://bitbucket.org/osrf/gazebo/issue/381)

1. Implement Coulomb joint friction for BulletHingeJoint
  * [Pull request #1317](https://bitbucket.org/osrf/gazebo/pull-request/1317)
  * [Issue #1348](https://bitbucket.org/osrf/gazebo/issue/1348)

1. Implemented camera lens distortion.
  * [Pull request #1213](https://bitbucket.org/osrf/gazebo/pull-request/1213)

1. Kill rogue gzservers left over from failed INTEGRATION_world_clone tests
   and improve robustness of `UNIT_gz_TEST`
  * [Pull request #1232](https://bitbucket.org/osrf/gazebo/pull-request/1232)
  * [Issue #1299](https://bitbucket.org/osrf/gazebo/issue/1299)

1. Added RenderWidget::ShowToolbar to toggle visibility of top toolbar.
  * [Pull request #1248](https://bitbucket.org/osrf/gazebo/pull-request/1248)

1. Fix joint axis visualization.
  * [Pull request #1258](https://bitbucket.org/osrf/gazebo/pull-request/1258)

1. Change UserCamera view control via joysticks. Clean up rate control vs. pose control.
   see UserCamera::OnJoyPose and UserCamera::OnJoyTwist. Added view twist control toggle
   with joystick button 1.
  * [Pull request #1249](https://bitbucket.org/osrf/gazebo/pull-request/1249)

1. Added RenderWidget::GetToolbar to get the top toolbar and change its actions on ModelEditor.
    * [Pull request #1263](https://bitbucket.org/osrf/gazebo/pull-request/1263)

1. Added accessor for MainWindow graphical widget to GuiIface.
    * [Pull request #1250](https://bitbucket.org/osrf/gazebo/pull-request/1250)

1. Added a ConfigWidget class that takes in a google protobuf message and generates widgets for configuring the fields in the message
    * [Pull request #1285](https://bitbucket.org/osrf/gazebo/pull-request/1285)

1. Added GLWidget::OnModelEditor when model editor is triggered, and MainWindow::OnEditorGroup to manually uncheck editor actions.
    * [Pull request #1283](https://bitbucket.org/osrf/gazebo/pull-request/1283)

1. Added Collision, Geometry, Inertial, Surface Msg-to-SDF conversion functions.
    * [Pull request #1315](https://bitbucket.org/osrf/gazebo/pull-request/1315)

1. Added "button modifier" fields (control, shift, and alt) to common::KeyEvent.
    * [Pull request #1325](https://bitbucket.org/osrf/gazebo/pull-request/1325)

1. Added inputs for environment variable GAZEBO_GUI_INI_FILE for reading a custom .ini file.
    * [Pull request #1252](https://bitbucket.org/osrf/gazebo/pull-request/1252)

1. Fixed crash on "permission denied" bug, added insert_model integration test.
    * [Pull request #1329](https://bitbucket.org/osrf/gazebo/pull-request/1329/)

1. Enable simbody joint tests, implement `SimbodyJoint::GetParam`, create
   `Joint::GetParam`, fix bug in `BulletHingeJoint::SetParam`.
    * [Pull request #1404](https://bitbucket.org/osrf/gazebo/pull-request/1404/)

1. Building editor updates
    1. Fixed inspector resizing.
        * [Pull request #1230](https://bitbucket.org/osrf/gazebo/pull-request/1230)
        * [Issue #395](https://bitbucket.org/osrf/gazebo/issue/395)

    1. Doors and windows move proportionally with wall.
        * [Pull request #1231](https://bitbucket.org/osrf/gazebo/pull-request/1231)
        * [Issue #368](https://bitbucket.org/osrf/gazebo/issue/368)

    1. Inspector dialogs stay on top.
        * [Pull request #1229](https://bitbucket.org/osrf/gazebo/pull-request/1229)
        * [Issue #417](https://bitbucket.org/osrf/gazebo/issue/417)

    1. Make model name editable on palette.
        * [Pull request #1239](https://bitbucket.org/osrf/gazebo/pull-request/1239)

    1. Import background image and improve add/delete levels.
        * [Pull request #1214](https://bitbucket.org/osrf/gazebo/pull-request/1214)
        * [Issue #422](https://bitbucket.org/osrf/gazebo/issue/422)
        * [Issue #361](https://bitbucket.org/osrf/gazebo/issue/361)

    1. Fix changing draw mode.
        * [Pull request #1233](https://bitbucket.org/osrf/gazebo/pull-request/1233)
        * [Issue #405](https://bitbucket.org/osrf/gazebo/issue/405)

    1. Tips on palette's top-right corner.
        * [Pull request #1241](https://bitbucket.org/osrf/gazebo/pull-request/1241)

    1. New buttons and layout for the palette.
        * [Pull request #1242](https://bitbucket.org/osrf/gazebo/pull-request/1242)

    1. Individual wall segments instead of polylines.
        * [Pull request #1246](https://bitbucket.org/osrf/gazebo/pull-request/1246)
        * [Issue #389](https://bitbucket.org/osrf/gazebo/issue/389)
        * [Issue #415](https://bitbucket.org/osrf/gazebo/issue/415)

    1. Fix exiting and saving, exiting when there's nothing drawn, fix text on popups.
        * [Pull request #1296](https://bitbucket.org/osrf/gazebo/pull-request/1296)

    1. Display measure for selected wall segment.
        * [Pull request #1291](https://bitbucket.org/osrf/gazebo/pull-request/1291)
        * [Issue #366](https://bitbucket.org/osrf/gazebo/issue/366)

    1. Highlight selected item's 3D visual.
        * [Pull request #1292](https://bitbucket.org/osrf/gazebo/pull-request/1292)

    1. Added color picker to inspector dialogs.
        * [Pull request #1298](https://bitbucket.org/osrf/gazebo/pull-request/1298)

    1. Snapping on by default, off holding Shift. Improved snapping.
        * [Pull request #1304](https://bitbucket.org/osrf/gazebo/pull-request/1304)

    1. Snap walls to length increments, moved scale to SegmentItem and added Get/SetScale, added SegmentItem::SnapAngle and SegmentItem::SnapLength.
        * [Pull request #1311](https://bitbucket.org/osrf/gazebo/pull-request/1311)

    1. Make buildings available in "Insert Models" tab, improve save flow.
        * [Pull request #1312](https://bitbucket.org/osrf/gazebo/pull-request/1312)

    1. Added EditorItem::SetHighlighted.
        * [Pull request #1308](https://bitbucket.org/osrf/gazebo/pull-request/1308)

    1. Current level is transparent, lower levels opaque, higher levels invisible.
        * [Pull request #1303](https://bitbucket.org/osrf/gazebo/pull-request/1303)

    1. Detach all child manips when item is deleted, added BuildingMaker::DetachAllChildren.
        * [Pull request #1316](https://bitbucket.org/osrf/gazebo/pull-request/1316)

    1. Added texture picker to inspector dialogs.
        * [Pull request #1306](https://bitbucket.org/osrf/gazebo/pull-request/1306)

    1. Measures for doors and windows. Added RectItem::angleOnWall and related Get/Set.
        * [Pull request #1322](https://bitbucket.org/osrf/gazebo/pull-request/1322)
        * [Issue #370](https://bitbucket.org/osrf/gazebo/issue/370)

    1. Added Gazebo/BuildingFrame material to display holes for doors and windows on walls.
        * [Pull request #1338](https://bitbucket.org/osrf/gazebo/pull-request/1338)

    1. Added Gazebo/Bricks material to be used as texture on the building editor.
        * [Pull request #1333](https://bitbucket.org/osrf/gazebo/pull-request/1333)

    1. Pick colors from the palette and assign on 3D view. Added mouse and key event handlers to BuildingMaker, and events to communicate from BuildingModelManip to EditorItem.
        * [Pull request #1336](https://bitbucket.org/osrf/gazebo/pull-request/1336)

    1. Pick textures from the palette and assign in 3D view.
        * [Pull request #1368](https://bitbucket.org/osrf/gazebo/pull-request/1368)

1. Model editor updates
    1. Fix adding/removing event filters .
        * [Pull request #1279](https://bitbucket.org/osrf/gazebo/pull-request/1279)

    1. Enabled multi-selection and align tool inside model editor.
        * [Pull request #1302](https://bitbucket.org/osrf/gazebo/pull-request/1302)
        * [Issue #1323](https://bitbucket.org/osrf/gazebo/issue/1323)

    1. Enabled snap mode inside model editor.
        * [Pull request #1331](https://bitbucket.org/osrf/gazebo/pull-request/1331)
        * [Issue #1318](https://bitbucket.org/osrf/gazebo/issue/1318)

    1. Implemented copy/pasting of links.
        * [Pull request #1330](https://bitbucket.org/osrf/gazebo/pull-request/1330)

1. GUI publishes model selection information on ~/selection topic.
    * [Pull request #1318](https://bitbucket.org/osrf/gazebo/pull-request/1318)

## Gazebo 4.0

### Gazebo 4.x.x (2015-xx-xx)

1. Fix build for Bullet 2.83, enable angle wrapping for BulletHingeJoint
    * [Pull request #1664](https://bitbucket.org/osrf/gazebo/pull-request/1664)

### Gazebo 4.1.3 (2015-05-07)

1. Fix saving visual geom SDF values
    * [Pull request #1597](https://bitbucket.org/osrf/gazebo/pull-request/1597)
1. Fix heightmap model texture loading.
    * [Pull request #1595](https://bitbucket.org/osrf/gazebo/pull-request/1595)
1. Fix visual collision scale on separate client
    * [Pull request #1585](https://bitbucket.org/osrf/gazebo/pull-request/1585)
1. Fix several clang compiler warnings
    * [Pull request #1594](https://bitbucket.org/osrf/gazebo/pull-request/1594)
1. Fix blank save / browse dialogs
    * [Pull request #1544](https://bitbucket.org/osrf/gazebo/pull-request/1544)

### Gazebo 4.1.2 (2015-03-20)

1. Fix quaternion documentation: target Gazebo_4.1
    * [Pull request #1525](https://bitbucket.org/osrf/gazebo/pull-request/1525)
1. Speed up World::Step in loops
    * [Pull request #1492](https://bitbucket.org/osrf/gazebo/pull-request/1492)
1. Reduce selection buffer updates -> 4.1
    * [Pull request #1494](https://bitbucket.org/osrf/gazebo/pull-request/1494)
1. Fix loading of SimbodyPhysics parameters
    * [Pull request #1474](https://bitbucket.org/osrf/gazebo/pull-request/1474)
1. Fix heightmap on OSX -> 4.1
    * [Pull request #1455](https://bitbucket.org/osrf/gazebo/pull-request/1455)
1. Remove extra pose tag in a world file that should not be there
    * [Pull request #1458](https://bitbucket.org/osrf/gazebo/pull-request/1458)
1. Better fix for #236 for IMU that doesn't require ABI changes
    * [Pull request #1448](https://bitbucket.org/osrf/gazebo/pull-request/1448)
1. Fix regression of #236 for ImuSensor in 4.1
    * [Pull request #1446](https://bitbucket.org/osrf/gazebo/pull-request/1446)
1. Preserve previous GAZEBO_MODEL_PATH values when sourcing setup.sh
    * [Pull request #1430](https://bitbucket.org/osrf/gazebo/pull-request/1430)
1. issue #857: fix segfault for simbody screw joint when setting limits due to uninitialized limitForce.
    * [Pull request #1423](https://bitbucket.org/osrf/gazebo/pull-request/1423)
1. Allow multiple contact sensors per link (#960)
    * [Pull request #1413](https://bitbucket.org/osrf/gazebo/pull-request/1413)
1. Fix for issue #351, ODE World Step
    * [Pull request #1406](https://bitbucket.org/osrf/gazebo/pull-request/1406)
1. Disable failing InelasticCollision/0 test (#1394)
    * [Pull request #1405](https://bitbucket.org/osrf/gazebo/pull-request/1405)
1. Prevent out of bounds array access in SkidSteerDrivePlugin (found by cppcheck 1.68)
    * [Pull request #1379](https://bitbucket.org/osrf/gazebo/pull-request/1379)

### Gazebo 4.1.1 (2015-01-15)

1. Fix BulletPlaneShape bounding box (#1265)
    * [Pull request #1367](https://bitbucket.org/osrf/gazebo/pull-request/1367)
1. Fix dart linking errors on osx
    * [Pull request #1372](https://bitbucket.org/osrf/gazebo/pull-request/1372)
1. Update to player interfaces
    * [Pull request #1324](https://bitbucket.org/osrf/gazebo/pull-request/1324)
1. Handle GpuLaser name collisions (#1403)
    * [Pull request #1360](https://bitbucket.org/osrf/gazebo/pull-request/1360)
1. Add checks for handling array's with counts of zero, and read specular values
    * [Pull request #1339](https://bitbucket.org/osrf/gazebo/pull-request/1339)
1. Fix model list widget test
    * [Pull request #1327](https://bitbucket.org/osrf/gazebo/pull-request/1327)
1. Fix ogre includes
    * [Pull request #1323](https://bitbucket.org/osrf/gazebo/pull-request/1323)

### Gazebo 4.1.0 (2014-11-20)

1. Modified GUI rendering to improve the rendering update rate.
    * [Pull request #1487](https://bitbucket.org/osrf/gazebo/pull-request/1487)
1. Add ArrangePlugin for arranging groups of models.
   Also add Model::ResetPhysicsStates to call Link::ResetPhysicsStates
   recursively on all links in model.
    * [Pull request #1208](https://bitbucket.org/osrf/gazebo/pull-request/1208)
1. The `gz model` command line tool will output model info using either `-i` for complete info, or `-p` for just the model pose.
    * [Pull request #1212](https://bitbucket.org/osrf/gazebo/pull-request/1212)
    * [DRCSim Issue #389](https://bitbucket.org/osrf/drcsim/issue/389)
1. Added SignalStats class for computing incremental signal statistics.
    * [Pull request #1198](https://bitbucket.org/osrf/gazebo/pull-request/1198)
1. Add InitialVelocityPlugin to setting the initial state of links
    * [Pull request #1237](https://bitbucket.org/osrf/gazebo/pull-request/1237)
1. Added Quaternion::Integrate function.
    * [Pull request #1255](https://bitbucket.org/osrf/gazebo/pull-request/1255)
1. Added ConvertJointType functions, display more joint info on model list.
    * [Pull request #1259](https://bitbucket.org/osrf/gazebo/pull-request/1259)
1. Added ModelListWidget::AddProperty, removed unnecessary checks on ModelListWidget.
    * [Pull request #1271](https://bitbucket.org/osrf/gazebo/pull-request/1271)
1. Fix loading collada meshes with unsupported input semantics.
    * [Pull request #1319](https://bitbucket.org/osrf/gazebo/pull-request/1319)

### Gazebo 4.0.2 (2014-09-23)

1. Fix and improve mechanism to generate pkgconfig libs
    * [Pull request #1207](https://bitbucket.org/osrf/gazebo/pull-request/1207)
    * [Issue #1284](https://bitbucket.org/osrf/gazebo/issue/1284)
1. Added arat.world
    * [Pull request #1205](https://bitbucket.org/osrf/gazebo/pull-request/1205)
1. Update gzprop to output zip files.
    * [Pull request #1197](https://bitbucket.org/osrf/gazebo/pull-request/1197)
1. Make Collision::GetShape a const function
    * [Pull requset #1189](https://bitbucket.org/osrf/gazebo/pull-request/1189)
1. Install missing physics headers
    * [Pull requset #1183](https://bitbucket.org/osrf/gazebo/pull-request/1183)
1. Remove SimbodyLink::AddTorque console message
    * [Pull requset #1185](https://bitbucket.org/osrf/gazebo/pull-request/1185)
1. Fix log xml
    * [Pull requset #1188](https://bitbucket.org/osrf/gazebo/pull-request/1188)

### Gazebo 4.0.0 (2014-08-08)

1. Added lcov support to cmake
    * [Pull request #1047](https://bitbucket.org/osrf/gazebo/pull-request/1047)
1. Fixed memory leak in image conversion
    * [Pull request #1057](https://bitbucket.org/osrf/gazebo/pull-request/1057)
1. Removed deprecated function
    * [Pull request #1067](https://bitbucket.org/osrf/gazebo/pull-request/1067)
1. Improved collada loading performance
    * [Pull request #1066](https://bitbucket.org/osrf/gazebo/pull-request/1066)
    * [Pull request #1082](https://bitbucket.org/osrf/gazebo/pull-request/1082)
    * [Issue #1134](https://bitbucket.org/osrf/gazebo/issue/1134)
1. Implemented a collada exporter
    * [Pull request #1064](https://bitbucket.org/osrf/gazebo/pull-request/1064)
1. Force torque sensor now makes use of sensor's pose.
    * [Pull request #1076](https://bitbucket.org/osrf/gazebo/pull-request/1076)
    * [Issue #940](https://bitbucket.org/osrf/gazebo/issue/940)
1. Fix Model::GetLinks segfault
    * [Pull request #1093](https://bitbucket.org/osrf/gazebo/pull-request/1093)
1. Fix deleting and saving lights in gzserver
    * [Pull request #1094](https://bitbucket.org/osrf/gazebo/pull-request/1094)
    * [Issue #1182](https://bitbucket.org/osrf/gazebo/issue/1182)
    * [Issue #346](https://bitbucket.org/osrf/gazebo/issue/346)
1. Fix Collision::GetWorldPose. The pose of a collision would not update properly.
    * [Pull request #1049](https://bitbucket.org/osrf/gazebo/pull-request/1049)
    * [Issue #1124](https://bitbucket.org/osrf/gazebo/issue/1124)
1. Fixed the animate_box and animate_joints examples
    * [Pull request #1086](https://bitbucket.org/osrf/gazebo/pull-request/1086)
1. Integrated Oculus Rift functionality
    * [Pull request #1074](https://bitbucket.org/osrf/gazebo/pull-request/1074)
    * [Pull request #1136](https://bitbucket.org/osrf/gazebo/pull-request/1136)
    * [Pull request #1139](https://bitbucket.org/osrf/gazebo/pull-request/1139)
1. Updated Base::GetScopedName
    * [Pull request #1104](https://bitbucket.org/osrf/gazebo/pull-request/1104)
1. Fix collada loader from adding duplicate materials into a Mesh
    * [Pull request #1105](https://bitbucket.org/osrf/gazebo/pull-request/1105)
    * [Issue #1180](https://bitbucket.org/osrf/gazebo/issue/1180)
1. Integrated Razer Hydra functionality
    * [Pull request #1083](https://bitbucket.org/osrf/gazebo/pull-request/1083)
    * [Pull request #1109](https://bitbucket.org/osrf/gazebo/pull-request/1109)
1. Added ability to copy and paste models in the GUI
    * [Pull request #1103](https://bitbucket.org/osrf/gazebo/pull-request/1103)
1. Removed unnecessary inclusion of gazebo.hh and common.hh in plugins
    * [Pull request #1111](https://bitbucket.org/osrf/gazebo/pull-request/1111)
1. Added ability to specify custom road textures
    * [Pull request #1027](https://bitbucket.org/osrf/gazebo/pull-request/1027)
1. Added support for DART 4.1
    * [Pull request #1113](https://bitbucket.org/osrf/gazebo/pull-request/1113)
    * [Pull request #1132](https://bitbucket.org/osrf/gazebo/pull-request/1132)
    * [Pull request #1134](https://bitbucket.org/osrf/gazebo/pull-request/1134)
    * [Pull request #1154](https://bitbucket.org/osrf/gazebo/pull-request/1154)
1. Allow position of joints to be directly set.
    * [Pull request #1097](https://bitbucket.org/osrf/gazebo/pull-request/1097)
    * [Issue #1138](https://bitbucket.org/osrf/gazebo/issue/1138)
1. Added extruded polyline geometry
    * [Pull request #1026](https://bitbucket.org/osrf/gazebo/pull-request/1026)
1. Fixed actor animation
    * [Pull request #1133](https://bitbucket.org/osrf/gazebo/pull-request/1133)
    * [Pull request #1141](https://bitbucket.org/osrf/gazebo/pull-request/1141)
1. Generate a versioned cmake config file
    * [Pull request #1153](https://bitbucket.org/osrf/gazebo/pull-request/1153)
    * [Issue #1226](https://bitbucket.org/osrf/gazebo/issue/1226)
1. Added KMeans class
    * [Pull request #1147](https://bitbucket.org/osrf/gazebo/pull-request/1147)
1. Added --summary-range feature to bitbucket pullrequest tool
    * [Pull request #1156](https://bitbucket.org/osrf/gazebo/pull-request/1156)
1. Updated web links
    * [Pull request #1159](https://bitbucket.org/osrf/gazebo/pull-request/1159)
1. Update tests
    * [Pull request #1155](https://bitbucket.org/osrf/gazebo/pull-request/1155)
    * [Pull request #1143](https://bitbucket.org/osrf/gazebo/pull-request/1143)
    * [Pull request #1138](https://bitbucket.org/osrf/gazebo/pull-request/1138)
    * [Pull request #1140](https://bitbucket.org/osrf/gazebo/pull-request/1140)
    * [Pull request #1127](https://bitbucket.org/osrf/gazebo/pull-request/1127)
    * [Pull request #1115](https://bitbucket.org/osrf/gazebo/pull-request/1115)
    * [Pull request #1102](https://bitbucket.org/osrf/gazebo/pull-request/1102)
    * [Pull request #1087](https://bitbucket.org/osrf/gazebo/pull-request/1087)
    * [Pull request #1084](https://bitbucket.org/osrf/gazebo/pull-request/1084)

## Gazebo 3.0

### Gazebo 3.x.x (yyyy-mm-dd)

1. Fixed sonar and wireless sensor visualization
    * [Pull request #1254](https://bitbucket.org/osrf/gazebo/pull-request/1254)
1. Update visual bounding box when model is selected
    * [Pull request #1280](https://bitbucket.org/osrf/gazebo/pull-request/1280)

### Gazebo 3.1.0 (2014-08-08)

1. Implemented Simbody::Link::Set*Vel
    * [Pull request #1160](https://bitbucket.org/osrf/gazebo/pull-request/1160)
    * [Issue #1012](https://bitbucket.org/osrf/gazebo/issue/1012)
1. Added World::RemoveModel function
    * [Pull request #1106](https://bitbucket.org/osrf/gazebo/pull-request/1106)
    * [Issue #1177](https://bitbucket.org/osrf/gazebo/issue/1177)
1. Fix exit from camera follow mode using the escape key
    * [Pull request #1137](https://bitbucket.org/osrf/gazebo/pull-request/1137)
    * [Issue #1220](https://bitbucket.org/osrf/gazebo/issue/1220)
1. Added support for SDF joint spring stiffness and reference positions
    * [Pull request #1117](https://bitbucket.org/osrf/gazebo/pull-request/1117)
1. Removed the gzmodel_create script
    * [Pull request #1130](https://bitbucket.org/osrf/gazebo/pull-request/1130)
1. Added Vector2 dot product
    * [Pull request #1101](https://bitbucket.org/osrf/gazebo/pull-request/1101)
1. Added SetPositionPID and SetVelocityPID to JointController
    * [Pull request #1091](https://bitbucket.org/osrf/gazebo/pull-request/1091)
1. Fix gzclient startup crash with ogre 1.9
    * [Pull request #1098](https://bitbucket.org/osrf/gazebo/pull-request/1098)
    * [Issue #996](https://bitbucket.org/osrf/gazebo/issue/996)
1. Update the bitbucket_pullrequests tool
    * [Pull request #1108](https://bitbucket.org/osrf/gazebo/pull-request/1108)
1. Light properties now remain in place after move by the user via the GUI.
    * [Pull request #1110](https://bitbucket.org/osrf/gazebo/pull-request/1110)
    * [Issue #1211](https://bitbucket.org/osrf/gazebo/issue/1211)
1. Allow position of joints to be directly set.
    * [Pull request #1096](https://bitbucket.org/osrf/gazebo/pull-request/1096)
    * [Issue #1138](https://bitbucket.org/osrf/gazebo/issue/1138)

### Gazebo 3.0.0 (2014-04-11)

1. Fix bug when deleting the sun light
    * [Pull request #1088](https://bitbucket.org/osrf/gazebo/pull-request/1088)
    * [Issue #1133](https://bitbucket.org/osrf/gazebo/issue/1133)
1. Fix ODE screw joint
    * [Pull request #1078](https://bitbucket.org/osrf/gazebo/pull-request/1078)
    * [Issue #1167](https://bitbucket.org/osrf/gazebo/issue/1167)
1. Update joint integration tests
    * [Pull request #1081](https://bitbucket.org/osrf/gazebo/pull-request/1081)
1. Fixed false positives in cppcheck.
    * [Pull request #1061](https://bitbucket.org/osrf/gazebo/pull-request/1061)
1. Made joint axis reference frame relative to child, and updated simbody and dart accordingly.
    * [Pull request #1069](https://bitbucket.org/osrf/gazebo/pull-request/1069)
    * [Issue #494](https://bitbucket.org/osrf/gazebo/issue/494)
    * [Issue #1143](https://bitbucket.org/osrf/gazebo/issue/1143)
1. Added ability to pass vector of strings to SetupClient and SetupServer
    * [Pull request #1068](https://bitbucket.org/osrf/gazebo/pull-request/1068)
    * [Issue #1132](https://bitbucket.org/osrf/gazebo/issue/1132)
1. Fix error correction in screw constraints for ODE
    * [Pull request #1070](https://bitbucket.org/osrf/gazebo/pull-request/1070)
    * [Issue #1159](https://bitbucket.org/osrf/gazebo/issue/1159)
1. Improved pkgconfig with SDF
    * [Pull request #1062](https://bitbucket.org/osrf/gazebo/pull-request/1062)
1. Added a plugin to simulate aero dynamics
    * [Pull request #905](https://bitbucket.org/osrf/gazebo/pull-request/905)
1. Updated bullet support
    * [Issue #1069](https://bitbucket.org/osrf/gazebo/issue/1069)
    * [Pull request #1011](https://bitbucket.org/osrf/gazebo/pull-request/1011)
    * [Pull request #996](https://bitbucket.org/osrf/gazebo/pull-request/966)
    * [Pull request #1024](https://bitbucket.org/osrf/gazebo/pull-request/1024)
1. Updated simbody support
    * [Pull request #995](https://bitbucket.org/osrf/gazebo/pull-request/995)
1. Updated worlds to SDF 1.5
    * [Pull request #1021](https://bitbucket.org/osrf/gazebo/pull-request/1021)
1. Improvements to ODE
    * [Pull request #1001](https://bitbucket.org/osrf/gazebo/pull-request/1001)
    * [Pull request #1014](https://bitbucket.org/osrf/gazebo/pull-request/1014)
    * [Pull request #1015](https://bitbucket.org/osrf/gazebo/pull-request/1015)
    * [Pull request #1016](https://bitbucket.org/osrf/gazebo/pull-request/1016)
1. New command line tool
    * [Pull request #972](https://bitbucket.org/osrf/gazebo/pull-request/972)
1. Graphical user interface improvements
    * [Pull request #971](https://bitbucket.org/osrf/gazebo/pull-request/971)
    * [Pull request #1013](https://bitbucket.org/osrf/gazebo/pull-request/1013)
    * [Pull request #989](https://bitbucket.org/osrf/gazebo/pull-request/989)
1. Created a friction pyramid class
    * [Pull request #935](https://bitbucket.org/osrf/gazebo/pull-request/935)
1. Added GetWorldEnergy functions to Model, Joint, and Link
    * [Pull request #1017](https://bitbucket.org/osrf/gazebo/pull-request/1017)
1. Preparing Gazebo for admission into Ubuntu
    * [Pull request #969](https://bitbucket.org/osrf/gazebo/pull-request/969)
    * [Pull request #998](https://bitbucket.org/osrf/gazebo/pull-request/998)
    * [Pull request #1002](https://bitbucket.org/osrf/gazebo/pull-request/1002)
1. Add method for querying if useImplicitStiffnessDamping flag is set for a given joint
    * [Issue #629](https://bitbucket.org/osrf/gazebo/issue/629)
    * [Pull request #1006](https://bitbucket.org/osrf/gazebo/pull-request/1006)
1. Fix joint axis frames
    * [Issue #494](https://bitbucket.org/osrf/gazebo/issue/494)
    * [Pull request #963](https://bitbucket.org/osrf/gazebo/pull-request/963)
1. Compute joint anchor pose relative to parent
    * [Issue #1029](https://bitbucket.org/osrf/gazebo/issue/1029)
    * [Pull request #982](https://bitbucket.org/osrf/gazebo/pull-request/982)
1. Cleanup the installed worlds
    * [Issue #1036](https://bitbucket.org/osrf/gazebo/issue/1036)
    * [Pull request #984](https://bitbucket.org/osrf/gazebo/pull-request/984)
1. Update to the GPS sensor
    * [Issue #1059](https://bitbucket.org/osrf/gazebo/issue/1059)
    * [Pull request #978](https://bitbucket.org/osrf/gazebo/pull-request/978)
1. Removed libtool from plugin loading
    * [Pull request #981](https://bitbucket.org/osrf/gazebo/pull-request/981)
1. Added functions to get inertial information for a link in the world frame.
    * [Pull request #1005](https://bitbucket.org/osrf/gazebo/pull-request/1005)

## Gazebo 2.0

### Gazebo 2.2.6 (2015-09-28)

1. Backport fixes to setup.sh from pull request #1430 to 2.2 branch
    * [Pull request 1889](https://bitbucket.org/osrf/gazebo/pull-request/1889)
1. Fix heightmap texture loading (2.2)
    * [Pull request 1596](https://bitbucket.org/osrf/gazebo/pull-request/1596)
1. Prevent out of bounds array access in SkidSteerDrivePlugin (found by cppcheck 1.68)
    * [Pull request 1379](https://bitbucket.org/osrf/gazebo/pull-request/1379)
1. Fix build with boost 1.57 for 2.2 branch (#1399)
    * [Pull request 1358](https://bitbucket.org/osrf/gazebo/pull-request/1358)
1. Fix manpage test failures by incrementing year to 2015
    * [Pull request 1361](https://bitbucket.org/osrf/gazebo/pull-request/1361)
1. Fix build for OS X 10.10 (#1304, #1289)
    * [Pull request 1346](https://bitbucket.org/osrf/gazebo/pull-request/1346)
1. Restore ODELink ABI, use Link variables instead (#1354)
    * [Pull request 1347](https://bitbucket.org/osrf/gazebo/pull-request/1347)
1. Fix inertia_ratio test
    * [Pull request 1344](https://bitbucket.org/osrf/gazebo/pull-request/1344)
1. backport collision visual fix -> 2.2
    * [Pull request 1343](https://bitbucket.org/osrf/gazebo/pull-request/1343)
1. Fix two code_check errors on 2.2
    * [Pull request 1314](https://bitbucket.org/osrf/gazebo/pull-request/1314)
1. issue #243 fix Link::GetWorldLinearAccel and Link::GetWorldAngularAccel for ODE
    * [Pull request 1284](https://bitbucket.org/osrf/gazebo/pull-request/1284)

### Gazebo 2.2.3 (2014-04-29)

1. Removed redundant call to World::Init
    * [Pull request #1107](https://bitbucket.org/osrf/gazebo/pull-request/1107)
    * [Issue #1208](https://bitbucket.org/osrf/gazebo/issue/1208)
1. Return proper error codes when gazebo exits
    * [Pull request #1085](https://bitbucket.org/osrf/gazebo/pull-request/1085)
    * [Issue #1178](https://bitbucket.org/osrf/gazebo/issue/1178)
1. Fixed Camera::GetWorldRotation().
    * [Pull request #1071](https://bitbucket.org/osrf/gazebo/pull-request/1071)
    * [Issue #1087](https://bitbucket.org/osrf/gazebo/issue/1087)
1. Fixed memory leak in image conversion
    * [Pull request #1073](https://bitbucket.org/osrf/gazebo/pull-request/1073)

### Gazebo 2.2.1 (xxxx-xx-xx)

1. Fix heightmap model texture loading.
    * [Pull request #1596](https://bitbucket.org/osrf/gazebo/pull-request/1596)

### Gazebo 2.2.0 (2014-01-10)

1. Fix compilation when using OGRE-1.9 (full support is being worked on)
    * [Issue #994](https://bitbucket.org/osrf/gazebo/issue/994)
    * [Issue #995](https://bitbucket.org/osrf/gazebo/issue/995)
    * [Issue #996](https://bitbucket.org/osrf/gazebo/issue/996)
    * [Pull request #883](https://bitbucket.org/osrf/gazebo/pull-request/883)
1. Added unit test for issue 624.
    * [Issue #624](https://bitbucket.org/osrf/gazebo/issue/624).
    * [Pull request #889](https://bitbucket.org/osrf/gazebo/pull-request/889)
1. Use 3x3 PCF shadows for smoother shadows.
    * [Pull request #887](https://bitbucket.org/osrf/gazebo/pull-request/887)
1. Update manpage copyright to 2014.
    * [Pull request #893](https://bitbucket.org/osrf/gazebo/pull-request/893)
1. Added friction integration test .
    * [Pull request #885](https://bitbucket.org/osrf/gazebo/pull-request/885)
1. Fix joint anchor when link pose is not specified.
    * [Issue #978](https://bitbucket.org/osrf/gazebo/issue/978)
    * [Pull request #862](https://bitbucket.org/osrf/gazebo/pull-request/862)
1. Added (ESC) tooltip for GUI Selection Mode icon.
    * [Issue #993](https://bitbucket.org/osrf/gazebo/issue/993)
    * [Pull request #888](https://bitbucket.org/osrf/gazebo/pull-request/888)
1. Removed old comment about resolved issue.
    * [Issue #837](https://bitbucket.org/osrf/gazebo/issue/837)
    * [Pull request #880](https://bitbucket.org/osrf/gazebo/pull-request/880)
1. Made SimbodyLink::Get* function thread-safe
    * [Issue #918](https://bitbucket.org/osrf/gazebo/issue/918)
    * [Pull request #872](https://bitbucket.org/osrf/gazebo/pull-request/872)
1. Suppressed spurious gzlog messages in ODE::Body
    * [Issue #983](https://bitbucket.org/osrf/gazebo/issue/983)
    * [Pull request #875](https://bitbucket.org/osrf/gazebo/pull-request/875)
1. Fixed Force Torque Sensor Test by properly initializing some values.
    * [Issue #982](https://bitbucket.org/osrf/gazebo/issue/982)
    * [Pull request #869](https://bitbucket.org/osrf/gazebo/pull-request/869)
1. Added breakable joint plugin to support breakable walls.
    * [Pull request #865](https://bitbucket.org/osrf/gazebo/pull-request/865)
1. Used different tuple syntax to fix compilation on OSX mavericks.
    * [Issue #947](https://bitbucket.org/osrf/gazebo/issue/947)
    * [Pull request #858](https://bitbucket.org/osrf/gazebo/pull-request/858)
1. Fixed sonar test and deprecation warning.
    * [Pull request #856](https://bitbucket.org/osrf/gazebo/pull-request/856)
1. Speed up test compilation.
    * Part of [Issue #955](https://bitbucket.org/osrf/gazebo/issue/955)
    * [Pull request #846](https://bitbucket.org/osrf/gazebo/pull-request/846)
1. Added Joint::SetEffortLimit API
    * [Issue #923](https://bitbucket.org/osrf/gazebo/issue/923)
    * [Pull request #808](https://bitbucket.org/osrf/gazebo/pull-request/808)
1. Made bullet output less verbose.
    * [Pull request #839](https://bitbucket.org/osrf/gazebo/pull-request/839)
1. Convergence acceleration and stability tweak to make atlas_v3 stable
    * [Issue #895](https://bitbucket.org/osrf/gazebo/issue/895)
    * [Pull request #772](https://bitbucket.org/osrf/gazebo/pull-request/772)
1. Added colors, textures and world files for the SPL RoboCup environment
    * [Pull request #838](https://bitbucket.org/osrf/gazebo/pull-request/838)
1. Fixed bitbucket_pullrequests tool to work with latest BitBucket API.
    * [Issue #933](https://bitbucket.org/osrf/gazebo/issue/933)
    * [Pull request #841](https://bitbucket.org/osrf/gazebo/pull-request/841)
1. Fixed cppcheck warnings.
    * [Pull request #842](https://bitbucket.org/osrf/gazebo/pull-request/842)

### Gazebo 2.1.0 (2013-11-08)
1. Fix mainwindow unit test
    * [Pull request #752](https://bitbucket.org/osrf/gazebo/pull-request/752)
1. Visualize moment of inertia
    * Pull request [#745](https://bitbucket.org/osrf/gazebo/pull-request/745), [#769](https://bitbucket.org/osrf/gazebo/pull-request/769), [#787](https://bitbucket.org/osrf/gazebo/pull-request/787)
    * [Issue #203](https://bitbucket.org/osrf/gazebo/issue/203)
1. Update tool to count lines of code
    * [Pull request #758](https://bitbucket.org/osrf/gazebo/pull-request/758)
1. Implement World::Clear
    * Pull request [#785](https://bitbucket.org/osrf/gazebo/pull-request/785), [#804](https://bitbucket.org/osrf/gazebo/pull-request/804)
1. Improve Bullet support
    * [Pull request #805](https://bitbucket.org/osrf/gazebo/pull-request/805)
1. Fix doxygen spacing
    * [Pull request #740](https://bitbucket.org/osrf/gazebo/pull-request/740)
1. Add tool to generate model images for thepropshop.org
    * [Pull request #734](https://bitbucket.org/osrf/gazebo/pull-request/734)
1. Added paging support for terrains
    * [Pull request #707](https://bitbucket.org/osrf/gazebo/pull-request/707)
1. Added plugin path to LID_LIBRARY_PATH in setup.sh
    * [Pull request #750](https://bitbucket.org/osrf/gazebo/pull-request/750)
1. Fix for OSX
    * [Pull request #766](https://bitbucket.org/osrf/gazebo/pull-request/766)
    * [Pull request #786](https://bitbucket.org/osrf/gazebo/pull-request/786)
    * [Issue #906](https://bitbucket.org/osrf/gazebo/issue/906)
1. Update copyright information
    * [Pull request #771](https://bitbucket.org/osrf/gazebo/pull-request/771)
1. Enable screen dependent tests
    * [Pull request #764](https://bitbucket.org/osrf/gazebo/pull-request/764)
    * [Issue #811](https://bitbucket.org/osrf/gazebo/issue/811)
1. Fix gazebo command line help message
    * [Pull request #775](https://bitbucket.org/osrf/gazebo/pull-request/775)
    * [Issue #898](https://bitbucket.org/osrf/gazebo/issue/898)
1. Fix man page test
    * [Pull request #774](https://bitbucket.org/osrf/gazebo/pull-request/774)
1. Improve load time by reducing calls to RTShader::Update
    * [Pull request #773](https://bitbucket.org/osrf/gazebo/pull-request/773)
    * [Issue #877](https://bitbucket.org/osrf/gazebo/issue/877)
1. Fix joint visualization
    * [Pull request #776](https://bitbucket.org/osrf/gazebo/pull-request/776)
    * [Pull request #802](https://bitbucket.org/osrf/gazebo/pull-request/802)
    * [Issue #464](https://bitbucket.org/osrf/gazebo/issue/464)
1. Add helpers to fix NaN
    * [Pull request #742](https://bitbucket.org/osrf/gazebo/pull-request/742)
1. Fix model resizing via the GUI
    * [Pull request #763](https://bitbucket.org/osrf/gazebo/pull-request/763)
    * [Issue #885](https://bitbucket.org/osrf/gazebo/issue/885)
1. Simplify gzlog test by using sha1
    * [Pull request #781](https://bitbucket.org/osrf/gazebo/pull-request/781)
    * [Issue #837](https://bitbucket.org/osrf/gazebo/issue/837)
1. Enable cppcheck for header files
    * [Pull request #782](https://bitbucket.org/osrf/gazebo/pull-request/782)
    * [Issue #907](https://bitbucket.org/osrf/gazebo/issue/907)
1. Fix broken regression test
    * [Pull request #784](https://bitbucket.org/osrf/gazebo/pull-request/784)
    * [Issue #884](https://bitbucket.org/osrf/gazebo/issue/884)
1. All simbody and dart to pass tests
    * [Pull request #790](https://bitbucket.org/osrf/gazebo/pull-request/790)
    * [Issue #873](https://bitbucket.org/osrf/gazebo/issue/873)
1. Fix camera rotation from SDF
    * [Pull request #789](https://bitbucket.org/osrf/gazebo/pull-request/789)
    * [Issue #920](https://bitbucket.org/osrf/gazebo/issue/920)
1. Fix bitbucket pullrequest command line tool to match new API
    * [Pull request #803](https://bitbucket.org/osrf/gazebo/pull-request/803)
1. Fix transceiver spawn errors in tests
    * [Pull request #811](https://bitbucket.org/osrf/gazebo/pull-request/811)
    * [Pull request #814](https://bitbucket.org/osrf/gazebo/pull-request/814)

### Gazebo 2.0.0 (2013-10-08)
1. Refactor code check tool.
    * [Pull Request #669](https://bitbucket.org/osrf/gazebo/pull-request/669)
1. Added pull request tool for Bitbucket.
    * [Pull Request #670](https://bitbucket.org/osrf/gazebo/pull-request/670)
    * [Pull Request #691](https://bitbucket.org/osrf/gazebo/pull-request/671)
1. New wireless receiver and transmitter sensor models.
    * [Pull Request #644](https://bitbucket.org/osrf/gazebo/pull-request/644)
    * [Pull Request #675](https://bitbucket.org/osrf/gazebo/pull-request/675)
    * [Pull Request #727](https://bitbucket.org/osrf/gazebo/pull-request/727)
1. Audio support using OpenAL.
    * [Pull Request #648](https://bitbucket.org/osrf/gazebo/pull-request/648)
    * [Pull Request #704](https://bitbucket.org/osrf/gazebo/pull-request/704)
1. Simplify command-line parsing of gztopic echo output.
    * [Pull Request #674](https://bitbucket.org/osrf/gazebo/pull-request/674)
    * Resolves: [Issue #795](https://bitbucket.org/osrf/gazebo/issue/795)
1. Use UNIX directories through the user of GNUInstallDirs cmake module.
    * [Pull Request #676](https://bitbucket.org/osrf/gazebo/pull-request/676)
    * [Pull Request #681](https://bitbucket.org/osrf/gazebo/pull-request/681)
1. New GUI interactions for object manipulation.
    * [Pull Request #634](https://bitbucket.org/osrf/gazebo/pull-request/634)
1. Fix for OSX menubar.
    * [Pull Request #677](https://bitbucket.org/osrf/gazebo/pull-request/677)
1. Remove internal SDF directories and dependencies.
    * [Pull Request #680](https://bitbucket.org/osrf/gazebo/pull-request/680)
1. Add minimum version for sdformat.
    * [Pull Request #682](https://bitbucket.org/osrf/gazebo/pull-request/682)
    * Resolves: [Issue #818](https://bitbucket.org/osrf/gazebo/issue/818)
1. Allow different gtest parameter types with ServerFixture
    * [Pull Request #686](https://bitbucket.org/osrf/gazebo/pull-request/686)
    * Resolves: [Issue #820](https://bitbucket.org/osrf/gazebo/issue/820)
1. GUI model scaling when using Bullet.
    * [Pull Request #683](https://bitbucket.org/osrf/gazebo/pull-request/683)
1. Fix typo in cmake config.
    * [Pull Request #694](https://bitbucket.org/osrf/gazebo/pull-request/694)
    * Resolves: [Issue #824](https://bitbucket.org/osrf/gazebo/issue/824)
1. Remove gazebo include subdir from pkgconfig and cmake config.
    * [Pull Request #691](https://bitbucket.org/osrf/gazebo/pull-request/691)
1. Torsional spring demo
    * [Pull Request #693](https://bitbucket.org/osrf/gazebo/pull-request/693)
1. Remove repeated call to SetAxis in Joint.cc
    * [Pull Request #695](https://bitbucket.org/osrf/gazebo/pull-request/695)
    * Resolves: [Issue #823](https://bitbucket.org/osrf/gazebo/issue/823)
1. Add test for rotational joints.
    * [Pull Request #697](https://bitbucket.org/osrf/gazebo/pull-request/697)
    * Resolves: [Issue #820](https://bitbucket.org/osrf/gazebo/issue/820)
1. Fix compilation of tests using Joint base class
    * [Pull Request #701](https://bitbucket.org/osrf/gazebo/pull-request/701)
1. Terrain paging implemented.
    * [Pull Request #687](https://bitbucket.org/osrf/gazebo/pull-request/687)
1. Improve timeout error reporting in ServerFixture
    * [Pull Request #705](https://bitbucket.org/osrf/gazebo/pull-request/705)
1. Fix mouse picking for cases where visuals overlap with the laser
    * [Pull Request #709](https://bitbucket.org/osrf/gazebo/pull-request/709)
1. Fix string literals for OSX
    * [Pull Request #712](https://bitbucket.org/osrf/gazebo/pull-request/712)
    * Resolves: [Issue #803](https://bitbucket.org/osrf/gazebo/issue/803)
1. Support for ENABLE_TESTS_COMPILATION cmake parameter
    * [Pull Request #708](https://bitbucket.org/osrf/gazebo/pull-request/708)
1. Updated system gui plugin
    * [Pull Request #702](https://bitbucket.org/osrf/gazebo/pull-request/702)
1. Fix force torque unit test issue
    * [Pull Request #673](https://bitbucket.org/osrf/gazebo/pull-request/673)
    * Resolves: [Issue #813](https://bitbucket.org/osrf/gazebo/issue/813)
1. Use variables to control auto generation of CFlags
    * [Pull Request #699](https://bitbucket.org/osrf/gazebo/pull-request/699)
1. Remove deprecated functions.
    * [Pull Request #715](https://bitbucket.org/osrf/gazebo/pull-request/715)
1. Fix typo in `Camera.cc`
    * [Pull Request #719](https://bitbucket.org/osrf/gazebo/pull-request/719)
    * Resolves: [Issue #846](https://bitbucket.org/osrf/gazebo/issue/846)
1. Performance improvements
    * [Pull Request #561](https://bitbucket.org/osrf/gazebo/pull-request/561)
1. Fix gripper model.
    * [Pull Request #713](https://bitbucket.org/osrf/gazebo/pull-request/713)
    * Resolves: [Issue #314](https://bitbucket.org/osrf/gazebo/issue/314)
1. First part of Simbody integration
    * [Pull Request #716](https://bitbucket.org/osrf/gazebo/pull-request/716)

## Gazebo 1.9

### Gazebo 1.9.6 (2014-04-29)

1. Refactored inertia ratio reduction for ODE
    * [Pull request #1114](https://bitbucket.org/osrf/gazebo/pull-request/1114)
1. Improved collada loading performance
    * [Pull request #1075](https://bitbucket.org/osrf/gazebo/pull-request/1075)

### Gazebo 1.9.3 (2014-01-10)

1. Add thickness to plane to remove shadow flickering.
    * [Pull request #886](https://bitbucket.org/osrf/gazebo/pull-request/886)
1. Temporary GUI shadow toggle fix.
    * [Issue #925](https://bitbucket.org/osrf/gazebo/issue/925)
    * [Pull request #868](https://bitbucket.org/osrf/gazebo/pull-request/868)
1. Fix memory access bugs with libc++ on mavericks.
    * [Issue #965](https://bitbucket.org/osrf/gazebo/issue/965)
    * [Pull request #857](https://bitbucket.org/osrf/gazebo/pull-request/857)
    * [Pull request #881](https://bitbucket.org/osrf/gazebo/pull-request/881)
1. Replaced printf with cout in gztopic hz.
    * [Issue #969](https://bitbucket.org/osrf/gazebo/issue/969)
    * [Pull request #854](https://bitbucket.org/osrf/gazebo/pull-request/854)
1. Add Dark grey material and fix indentation.
    * [Pull request #851](https://bitbucket.org/osrf/gazebo/pull-request/851)
1. Fixed sonar sensor unit test.
    * [Pull request #848](https://bitbucket.org/osrf/gazebo/pull-request/848)
1. Convergence acceleration and stability tweak to make atlas_v3 stable.
    * [Pull request #845](https://bitbucket.org/osrf/gazebo/pull-request/845)
1. Update gtest to 1.7.0 to resolve problems with libc++.
    * [Issue #947](https://bitbucket.org/osrf/gazebo/issue/947)
    * [Pull request #827](https://bitbucket.org/osrf/gazebo/pull-request/827)
1. Fixed LD_LIBRARY_PATH for plugins.
    * [Issue #957](https://bitbucket.org/osrf/gazebo/issue/957)
    * [Pull request #844](https://bitbucket.org/osrf/gazebo/pull-request/844)
1. Fix transceiver sporadic errors.
    * Backport of [pull request #811](https://bitbucket.org/osrf/gazebo/pull-request/811)
    * [Pull request #836](https://bitbucket.org/osrf/gazebo/pull-request/836)
1. Modified the MsgTest to be deterministic with time checks.
    * [Pull request #843](https://bitbucket.org/osrf/gazebo/pull-request/843)
1. Fixed seg fault in LaserVisual.
    * [Issue #950](https://bitbucket.org/osrf/gazebo/issue/950)
    * [Pull request #832](https://bitbucket.org/osrf/gazebo/pull-request/832)
1. Implemented the option to disable tests that need a working screen to run properly.
    * Backport of [Pull request #764](https://bitbucket.org/osrf/gazebo/pull-request/764)
    * [Pull request #837](https://bitbucket.org/osrf/gazebo/pull-request/837)
1. Cleaned up gazebo shutdown.
    * [Pull request #829](https://bitbucket.org/osrf/gazebo/pull-request/829)
1. Fixed bug associated with loading joint child links.
    * [Issue #943](https://bitbucket.org/osrf/gazebo/issue/943)
    * [Pull request #820](https://bitbucket.org/osrf/gazebo/pull-request/820)

### Gazebo 1.9.2 (2013-11-08)
1. Fix enable/disable sky and clouds from SDF
    * [Pull request #809](https://bitbucket.org/osrf/gazebo/pull-request/809])
1. Fix occasional blank GUI screen on startup
    * [Pull request #815](https://bitbucket.org/osrf/gazebo/pull-request/815])
1. Fix GPU laser when interacting with heightmaps
    * [Pull request #796](https://bitbucket.org/osrf/gazebo/pull-request/796])
1. Added API/ABI checker command line tool
    * [Pull request #765](https://bitbucket.org/osrf/gazebo/pull-request/765])
1. Added gtest version information
    * [Pull request #801](https://bitbucket.org/osrf/gazebo/pull-request/801])
1. Fix GUI world saving
    * [Pull request #806](https://bitbucket.org/osrf/gazebo/pull-request/806])
1. Enable anti-aliasing for camera sensor
    * [Pull request #800](https://bitbucket.org/osrf/gazebo/pull-request/800])
1. Make sensor noise deterministic
    * [Pull request #788](https://bitbucket.org/osrf/gazebo/pull-request/788])
1. Fix build problem
    * [Issue #901](https://bitbucket.org/osrf/gazebo/issue/901)
    * [Pull request #778](https://bitbucket.org/osrf/gazebo/pull-request/778])
1. Fix a typo in Camera.cc
    * [Pull request #720](https://bitbucket.org/osrf/gazebo/pull-request/720])
    * [Issue #846](https://bitbucket.org/osrf/gazebo/issue/846)
1. Fix OSX menu bar
    * [Pull request #688](https://bitbucket.org/osrf/gazebo/pull-request/688])
1. Fix gazebo::init by calling sdf::setFindCallback() before loading the sdf in gzfactory.
    * [Pull request #678](https://bitbucket.org/osrf/gazebo/pull-request/678])
    * [Issue #817](https://bitbucket.org/osrf/gazebo/issue/817)

### Gazebo 1.9.1 (2013-08-20)
* Deprecate header files that require case-sensitive filesystem (e.g. Common.hh, Physics.hh) [https://bitbucket.org/osrf/gazebo/pull-request/638/fix-for-775-deprecate-headers-that-require]
* Initial support for building on Mac OS X [https://bitbucket.org/osrf/gazebo/pull-request/660/osx-support-for-gazebo-19] [https://bitbucket.org/osrf/gazebo/pull-request/657/cmake-fixes-for-osx]
* Fixes for various issues [https://bitbucket.org/osrf/gazebo/pull-request/635/fix-for-issue-792/diff] [https://bitbucket.org/osrf/gazebo/pull-request/628/allow-scoped-and-non-scoped-joint-names-to/diff] [https://bitbucket.org/osrf/gazebo/pull-request/636/fix-build-dependency-in-message-generation/diff] [https://bitbucket.org/osrf/gazebo/pull-request/639/make-the-unversioned-setupsh-a-copy-of-the/diff] [https://bitbucket.org/osrf/gazebo/pull-request/650/added-missing-lib-to-player-client-library/diff] [https://bitbucket.org/osrf/gazebo/pull-request/656/install-gzmode_create-without-sh-suffix/diff]

### Gazebo 1.9.0 (2013-07-23)
* Use external package [sdformat](https://bitbucket.org/osrf/sdformat) for sdf parsing, refactor the `Element::GetValue*` function calls, and deprecate Gazebo's internal sdf parser [https://bitbucket.org/osrf/gazebo/pull-request/627]
* Improved ROS support ([[Tutorials#ROS_Integration |documentation here]]) [https://bitbucket.org/osrf/gazebo/pull-request/559]
* Added Sonar, Force-Torque, and Tactile Pressure sensors [https://bitbucket.org/osrf/gazebo/pull-request/557], [https://bitbucket.org/osrf/gazebo/pull-request/567]
* Add compile-time defaults for environment variables so that sourcing setup.sh is unnecessary in most cases [https://bitbucket.org/osrf/gazebo/pull-request/620]
* Enable user camera to follow objects in client window [https://bitbucket.org/osrf/gazebo/pull-request/603]
* Install protobuf message files for use in custom messages [https://bitbucket.org/osrf/gazebo/pull-request/614]
* Change default compilation flags to improve debugging [https://bitbucket.org/osrf/gazebo/pull-request/617]
* Change to supported relative include paths [https://bitbucket.org/osrf/gazebo/pull-request/594]
* Fix display of laser scans when sensor is rotated [https://bitbucket.org/osrf/gazebo/pull-request/599]

## Gazebo 1.8

### Gazebo 1.8.7 (2013-07-16)
* Fix bug in URDF parsing of Vector3 elements [https://bitbucket.org/osrf/gazebo/pull-request/613]
* Fix compilation errors with newest libraries [https://bitbucket.org/osrf/gazebo/pull-request/615]

### Gazebo 1.8.6 (2013-06-07)
* Fix inertia lumping in the URDF parser[https://bitbucket.org/osrf/gazebo/pull-request/554]
* Fix for ODEJoint CFM damping sign error [https://bitbucket.org/osrf/gazebo/pull-request/586]
* Fix transport memory growth[https://bitbucket.org/osrf/gazebo/pull-request/584]
* Reduce log file data in order to reduce buffer growth that results in out of memory kernel errors[https://bitbucket.org/osrf/gazebo/pull-request/587]

### Gazebo 1.8.5 (2013-06-04)
* Fix Gazebo build for machines without a valid display.[https://bitbucket.org/osrf/gazebo/commits/37f00422eea03365b839a632c1850431ee6a1d67]

### Gazebo 1.8.4 (2013-06-03)
* Fix UDRF to SDF converter so that URDF gazebo extensions are applied to all collisions in a link.[https://bitbucket.org/osrf/gazebo/pull-request/579]
* Prevent transport layer from locking when a gzclient connects to a gzserver over a connection with high latency.[https://bitbucket.org/osrf/gazebo/pull-request/572]
* Improve performance and fix uninitialized conditional jumps.[https://bitbucket.org/osrf/gazebo/pull-request/571]

### Gazebo 1.8.3 (2013-06-03)
* Fix for gzlog hanging when gzserver is not present or not responsive[https://bitbucket.org/osrf/gazebo/pull-request/577]
* Fix occasional segfault when generating log files[https://bitbucket.org/osrf/gazebo/pull-request/575]
* Performance improvement to ODE[https://bitbucket.org/osrf/gazebo/pull-request/556]
* Fix node initialization[https://bitbucket.org/osrf/gazebo/pull-request/570]
* Fix GPU laser Hz rate reduction when sensor moved away from world origin[https://bitbucket.org/osrf/gazebo/pull-request/566]
* Fix incorrect lighting in camera sensors when GPU laser is subscribe to[https://bitbucket.org/osrf/gazebo/pull-request/563]

### Gazebo 1.8.2 (2013-05-28)
* ODE performance improvements[https://bitbucket.org/osrf/gazebo/pull-request/535][https://bitbucket.org/osrf/gazebo/pull-request/537]
* Fixed tests[https://bitbucket.org/osrf/gazebo/pull-request/538][https://bitbucket.org/osrf/gazebo/pull-request/541][https://bitbucket.org/osrf/gazebo/pull-request/542]
* Fixed sinking vehicle bug[https://bitbucket.org/osrf/drcsim/issue/300] in pull-request[https://bitbucket.org/osrf/gazebo/pull-request/538]
* Fix GPU sensor throttling[https://bitbucket.org/osrf/gazebo/pull-request/536]
* Reduce string comparisons for better performance[https://bitbucket.org/osrf/gazebo/pull-request/546]
* Contact manager performance improvements[https://bitbucket.org/osrf/gazebo/pull-request/543]
* Transport performance improvements[https://bitbucket.org/osrf/gazebo/pull-request/548]
* Reduce friction noise[https://bitbucket.org/osrf/gazebo/pull-request/545]

### Gazebo 1.8.1 (2013-05-22)
* Please note that 1.8.1 contains a bug[https://bitbucket.org/osrf/drcsim/issue/300] that causes interpenetration between objects in resting contact to grow slowly.  Please update to 1.8.2 for the patch.
* Added warm starting[https://bitbucket.org/osrf/gazebo/pull-request/529]
* Reduced console output[https://bitbucket.org/osrf/gazebo/pull-request/533]
* Improved off screen rendering performance[https://bitbucket.org/osrf/gazebo/pull-request/530]
* Performance improvements [https://bitbucket.org/osrf/gazebo/pull-request/535] [https://bitbucket.org/osrf/gazebo/pull-request/537]

### Gazebo 1.8.0 (2013-05-17)
* Fixed slider axis [https://bitbucket.org/osrf/gazebo/pull-request/527]
* Fixed heightmap shadows [https://bitbucket.org/osrf/gazebo/pull-request/525]
* Fixed model and canonical link pose [https://bitbucket.org/osrf/gazebo/pull-request/519]
* Fixed OSX message header[https://bitbucket.org/osrf/gazebo/pull-request/524]
* Added zlib compression for logging [https://bitbucket.org/osrf/gazebo/pull-request/515]
* Allow clouds to be disabled in cameras [https://bitbucket.org/osrf/gazebo/pull-request/507]
* Camera rendering performance [https://bitbucket.org/osrf/gazebo/pull-request/528]


## Gazebo 1.7

### Gazebo 1.7.3 (2013-05-08)
* Fixed log cleanup (again) [https://bitbucket.org/osrf/gazebo/pull-request/511/fix-log-cleanup-logic]

### Gazebo 1.7.2 (2013-05-07)
* Fixed log cleanup [https://bitbucket.org/osrf/gazebo/pull-request/506/fix-gzlog-stop-command-line]
* Minor documentation fix [https://bitbucket.org/osrf/gazebo/pull-request/488/minor-documentation-fix]

### Gazebo 1.7.1 (2013-04-19)
* Fixed tests
* IMU sensor receives time stamped data from links
* Fix saving image frames [https://bitbucket.org/osrf/gazebo/pull-request/466/fix-saving-frames/diff]
* Wireframe rendering in GUI [https://bitbucket.org/osrf/gazebo/pull-request/414/allow-rendering-of-models-in-wireframe]
* Improved logging performance [https://bitbucket.org/osrf/gazebo/pull-request/457/improvements-to-gzlog-filter-and-logging]
* Viscous mud model [https://bitbucket.org/osrf/gazebo/pull-request/448/mud-plugin/diff]

## Gazebo 1.6

### Gazebo 1.6.3 (2013-04-15)
* Fixed a [critical SDF bug](https://bitbucket.org/osrf/gazebo/pull-request/451)
* Fixed a [laser offset bug](https://bitbucket.org/osrf/gazebo/pull-request/449)

### Gazebo 1.6.2 (2013-04-14)
* Fix for fdir1 physics property [https://bitbucket.org/osrf/gazebo/pull-request/429/fixes-to-treat-fdir1-better-1-rotate-into/diff]
* Fix for force torque sensor [https://bitbucket.org/osrf/gazebo/pull-request/447]
* SDF documentation fix [https://bitbucket.org/osrf/gazebo/issue/494/joint-axis-reference-frame-doesnt-match]

### Gazebo 1.6.1 (2013-04-05)
* Switch default build type to Release.

### Gazebo 1.6.0 (2013-04-05)
* Improvements to inertia in rubble pile
* Various Bullet integration advances.
* Noise models for ray, camera, and imu sensors.
* SDF 1.4, which accommodates more physics engine parameters and also some sensor noise models.
* Initial support for making movies from within Gazebo.
* Many performance improvements.
* Many bug fixes.
* Progress toward to building on OS X.

## Gazebo 1.5

### Gazebo 1.5.0 (2013-03-11)
* Partial integration of Bullet
  * Includes: cubes, spheres, cylinders, planes, meshes, revolute joints, ray sensors
* GUI Interface for log writing.
* Threaded sensors.
* Multi-camera sensor.

* Fixed the following issues:
 * [https://bitbucket.org/osrf/gazebo/issue/236 Issue #236]
 * [https://bitbucket.org/osrf/gazebo/issue/507 Issue #507]
 * [https://bitbucket.org/osrf/gazebo/issue/530 Issue #530]
 * [https://bitbucket.org/osrf/gazebo/issue/279 Issue #279]
 * [https://bitbucket.org/osrf/gazebo/issue/529 Issue #529]
 * [https://bitbucket.org/osrf/gazebo/issue/239 Issue #239]
 * [https://bitbucket.org/osrf/gazebo/issue/5 Issue #5]

## Gazebo 1.4

### Gazebo 1.4.0 (2013-02-01)
* New Features:
 * GUI elements to display messages from the server.
 * Multi-floor building editor and creator.
 * Improved sensor visualizations.
 * Improved mouse interactions

* Fixed the following issues:
 * [https://bitbucket.org/osrf/gazebo/issue/16 Issue #16]
 * [https://bitbucket.org/osrf/gazebo/issue/142 Issue #142]
 * [https://bitbucket.org/osrf/gazebo/issue/229 Issue #229]
 * [https://bitbucket.org/osrf/gazebo/issue/277 Issue #277]
 * [https://bitbucket.org/osrf/gazebo/issue/291 Issue #291]
 * [https://bitbucket.org/osrf/gazebo/issue/310 Issue #310]
 * [https://bitbucket.org/osrf/gazebo/issue/320 Issue #320]
 * [https://bitbucket.org/osrf/gazebo/issue/329 Issue #329]
 * [https://bitbucket.org/osrf/gazebo/issue/333 Issue #333]
 * [https://bitbucket.org/osrf/gazebo/issue/334 Issue #334]
 * [https://bitbucket.org/osrf/gazebo/issue/335 Issue #335]
 * [https://bitbucket.org/osrf/gazebo/issue/341 Issue #341]
 * [https://bitbucket.org/osrf/gazebo/issue/350 Issue #350]
 * [https://bitbucket.org/osrf/gazebo/issue/384 Issue #384]
 * [https://bitbucket.org/osrf/gazebo/issue/431 Issue #431]
 * [https://bitbucket.org/osrf/gazebo/issue/433 Issue #433]
 * [https://bitbucket.org/osrf/gazebo/issue/453 Issue #453]
 * [https://bitbucket.org/osrf/gazebo/issue/456 Issue #456]
 * [https://bitbucket.org/osrf/gazebo/issue/457 Issue #457]
 * [https://bitbucket.org/osrf/gazebo/issue/459 Issue #459]

## Gazebo 1.3

### Gazebo 1.3.1 (2012-12-14)
* Fixed the following issues:
 * [https://bitbucket.org/osrf/gazebo/issue/297 Issue #297]
* Other bugs fixed:
 * [https://bitbucket.org/osrf/gazebo/pull-request/164/ Fix light bounding box to disable properly when deselected]
 * [https://bitbucket.org/osrf/gazebo/pull-request/169/ Determine correct local IP address, to make remote clients work properly]
 * Various test fixes

### Gazebo 1.3.0 (2012-12-03)
* Fixed the following issues:
 * [https://bitbucket.org/osrf/gazebo/issue/233 Issue #233]
 * [https://bitbucket.org/osrf/gazebo/issue/238 Issue #238]
 * [https://bitbucket.org/osrf/gazebo/issue/2 Issue #2]
 * [https://bitbucket.org/osrf/gazebo/issue/95 Issue #95]
 * [https://bitbucket.org/osrf/gazebo/issue/97 Issue #97]
 * [https://bitbucket.org/osrf/gazebo/issue/90 Issue #90]
 * [https://bitbucket.org/osrf/gazebo/issue/253 Issue #253]
 * [https://bitbucket.org/osrf/gazebo/issue/163 Issue #163]
 * [https://bitbucket.org/osrf/gazebo/issue/91 Issue #91]
 * [https://bitbucket.org/osrf/gazebo/issue/245 Issue #245]
 * [https://bitbucket.org/osrf/gazebo/issue/242 Issue #242]
 * [https://bitbucket.org/osrf/gazebo/issue/156 Issue #156]
 * [https://bitbucket.org/osrf/gazebo/issue/78 Issue #78]
 * [https://bitbucket.org/osrf/gazebo/issue/36 Issue #36]
 * [https://bitbucket.org/osrf/gazebo/issue/104 Issue #104]
 * [https://bitbucket.org/osrf/gazebo/issue/249 Issue #249]
 * [https://bitbucket.org/osrf/gazebo/issue/244 Issue #244]

* New features:
 * Default camera view changed to look down at the origin from a height of 2 meters at location (5, -5, 2).
 * Record state data using the '-r' command line option, playback recorded state data using the '-p' command line option
 * Adjust placement of lights using the mouse.
 * Reduced the startup time.
 * Added visual reference for GUI mouse movements.
 * SDF version 1.3 released (changes from 1.2 listed below):
     - added `name` to `<camera name="cam_name"/>`
     - added `pose` to `<camera><pose>...</pose></camera>`
     - removed `filename` from `<mesh><filename>...</filename><mesh>`, use uri only.
     - recovered `provide_feedback` under `<joint>`, allowing calling `physics::Joint::GetForceTorque` in plugins.
     - added `imu` under `<sensor>`.

## Gazebo 1.2

### Gazebo 1.2.6 (2012-11-08)
* Fixed a transport issue with the GUI. Fixed saving the world via the GUI. Added more documentation. ([https://bitbucket.org/osrf/gazebo/pull-request/43/fixed-a-transport-issue-with-the-gui-fixed/diff pull request #43])
* Clean up mutex usage. ([https://bitbucket.org/osrf/gazebo/pull-request/54/fix-mutex-in-modellistwidget-using-boost/diff pull request #54])
* Fix OGRE path determination ([https://bitbucket.org/osrf/gazebo/pull-request/58/fix-ogre-paths-so-this-also-works-with/diff pull request #58], [https://bitbucket.org/osrf/gazebo/pull-request/68/fix-ogre-plugindir-determination/diff pull request #68])
* Fixed a couple of crashes and model selection/dragging problems ([https://bitbucket.org/osrf/gazebo/pull-request/59/fixed-a-couple-of-crashes-and-model/diff pull request #59])

### Gazebo 1.2.5 (2012-10-22)
* Step increment update while paused fixed ([https://bitbucket.org/osrf/gazebo/pull-request/45/fix-proper-world-stepinc-count-we-were/diff pull request #45])
* Actually call plugin destructors on shutdown ([https://bitbucket.org/osrf/gazebo/pull-request/51/fixed-a-bug-which-prevent-a-plugin/diff pull request #51])
* Don't crash on bad SDF input ([https://bitbucket.org/osrf/gazebo/pull-request/52/fixed-loading-of-bad-sdf-files/diff pull request #52])
* Fix cleanup of ray sensors on model deletion ([https://bitbucket.org/osrf/gazebo/pull-request/53/deleting-a-model-with-a-ray-sensor-did/diff pull request #53])
* Fix loading / deletion of improperly specified models ([https://bitbucket.org/osrf/gazebo/pull-request/56/catch-when-loading-bad-models-joint/diff pull request #56])

### Gazebo 1.2.4 (10-19-2012:08:00:52)
*  Style fixes ([https://bitbucket.org/osrf/gazebo/pull-request/30/style-fixes/diff pull request #30]).
*  Fix joint position control ([https://bitbucket.org/osrf/gazebo/pull-request/49/fixed-position-joint-control/diff pull request #49])

### Gazebo 1.2.3 (10-16-2012:18:39:54)
*  Disabled selection highlighting due to bug ([https://bitbucket.org/osrf/gazebo/pull-request/44/disabled-selection-highlighting-fixed/diff pull request #44]).
*  Fixed saving a world via the GUI.

### Gazebo 1.2.2 (10-16-2012:15:12:22)
*  Skip search for system install of libccd, use version inside gazebo ([https://bitbucket.org/osrf/gazebo/pull-request/39/skip-search-for-system-install-of-libccd/diff pull request #39]).
*  Fixed sensor initialization race condition ([https://bitbucket.org/osrf/gazebo/pull-request/42/fix-sensor-initializaiton-race-condition pull request #42]).

### Gazebo 1.2.1 (10-15-2012:21:32:55)
*  Properly removed projectors attached to deleted models ([https://bitbucket.org/osrf/gazebo/pull-request/37/remove-projectors-that-are-attached-to/diff pull request #37]).
*  Fix model plugin loading bug ([https://bitbucket.org/osrf/gazebo/pull-request/31/moving-bool-first-in-model-and-world pull request #31]).
*  Fix light insertion and visualization of models prior to insertion ([https://bitbucket.org/osrf/gazebo/pull-request/35/fixed-light-insertion-and-visualization-of/diff pull request #35]).
*  Fixed GUI manipulation of static objects ([https://bitbucket.org/osrf/gazebo/issue/63/moving-static-objects-does-not-move-the issue #63] [https://bitbucket.org/osrf/gazebo/pull-request/38/issue-63-bug-patch-moving-static-objects/diff pull request #38]).
*  Fixed GUI selection bug ([https://bitbucket.org/osrf/gazebo/pull-request/40/fixed-selection-of-multiple-objects-at/diff pull request #40])

### Gazebo 1.2.0 (10-04-2012:20:01:20)
*  Updated GUI: new style, improved mouse controls, and removal of non-functional items.
*  Model database: An online repository of models.
*  Numerous bug fixes
*  APT repository hosted at [http://osrfoundation.org OSRF]
*  Improved process control prevents zombie processes<|MERGE_RESOLUTION|>--- conflicted
+++ resolved
@@ -2,7 +2,6 @@
 
 ## Gazebo 8.x.x (2018-xx-xx)
 
-<<<<<<< HEAD
 1. Do not load model plugins during log playback.
     * [Pull request 2884](https://bitbucket.org/osrf/gazebo/pull-request/2884)
     * [Issue 2427](https://bitbucket.org/osrf/gazebo/issues/2427)
@@ -11,12 +10,11 @@
    a large period of inactivity. This PR outputs warning messages instead of
    using asserts.
     * [Pull request 2893](https://bitbucket.org/osrf/gazebo/pull-request/2893)
-=======
+
 1. Fix model insertions during log playback.
     * [Pull request 2890](https://bitbucket.org/osrf/gazebo/pull-request/2890)
     * [Issue 2297](https://bitbucket.org/osrf/gazebo/issues/2297)
     * [Issue 2428](https://bitbucket.org/osrf/gazebo/issues/2428)
->>>>>>> 446b5061
 
 1. Simplify search logic for Qt5
     * [Pull request 2911](https://bitbucket.org/osrf/gazebo/pull-request/2911)
