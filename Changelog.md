## Gazebo 6.0
1. Added ComputeVolume function for simple shape subclasses of Shape.hh.
    * [Pull request #1605](https://bitbucket.org/osrf/gazebo/pull-request/1605)

1. Windows support. This consists mostly of numerous small changes to support
compilation on Windows.
    * [Pull request #1616](https://bitbucket.org/osrf/gazebo/pull-request/1616)
<<<<<<< HEAD
=======
    * [Pull request #1618](https://bitbucket.org/osrf/gazebo/pull-request/1618)
    * [Pull request #1620](https://bitbucket.org/osrf/gazebo/pull-request/1620)
>>>>>>> 62e91699
    * [Pull request #1626](https://bitbucket.org/osrf/gazebo/pull-request/1626)
    * [Pull request #1629](https://bitbucket.org/osrf/gazebo/pull-request/1629)
    * [Pull request #1631](https://bitbucket.org/osrf/gazebo/pull-request/1631)

1. Install `libgazebo_server_fixture`. This will facilitate tests external to the main gazebo repository. See `examples/stand_alone/test_fixture`.
    * [Pull request #1606](https://bitbucket.org/osrf/gazebo/pull-request/1606)

1. Laser visualization renders light blue for rays that do not hit obstacles, and dark blue for other rays.
    * [Pull request #1607](https://bitbucket.org/osrf/gazebo/pull-request/1607)
    * [Issue #1576](https://bitbucket.org/osrf/gazebo/issue/1576)

1. New accessors in LogPlay class.
    * [Pull request #1577](https://bitbucket.org/osrf/gazebo/pull-request/1577)

1. Added a plugin to send messages to an existing website.
   Added gui::MainWindow::AddMenu and msgs/rest_error, msgs/rest_login, msgs rest/post
    * [Pull request #1524](https://bitbucket.org/osrf/gazebo/pull-request/1524)

1. Fix deprecation warnings when using SDFormat 3.0.2, 3.0.3 prereleases
    * [Pull request #1568](https://bitbucket.org/osrf/gazebo/pull-request/1568)

1. Use GAZEBO_CFLAGS or GAZEBO_CXX_FLAGS in CMakeLists.txt for example plugins
    * [Pull request #1573](https://bitbucket.org/osrf/gazebo/pull-request/1573)

1. Added Link::OnWrenchMsg subscriber with test
    * [Pull request #1582](https://bitbucket.org/osrf/gazebo/pull-request/1582)

1. Show/hide GUI overlays using the menu bar.
    * [Pull request #1555](https://bitbucket.org/osrf/gazebo/pull-request/1555)

1. Show/hide toolbars using the menu bars and shortcut.
   Added MainWindow::CloneAction.
   Added Window menu to Model Editor.
    * [Pull request #1584](https://bitbucket.org/osrf/gazebo/pull-request/1584)

1. Added optional start/stop/reset buttons to timer GUI plugin.
    * [Pull request #1576](https://bitbucket.org/osrf/gazebo/pull-request/1576)

1. Added a context menu for links
    * [Pull request #1589](https://bitbucket.org/osrf/gazebo/pull-request/1589)

1. Separate TimePanel's display into TimeWidget and LogPlayWidget.
    * [Pull request #1564](https://bitbucket.org/osrf/gazebo/pull-request/1564)

1. Added support for Oculus DK2
    * [Pull request #1526](https://bitbucket.org/osrf/gazebo/pull-request/1526)

1. Use collide_bitmask from SDF to perform collision filtering
    * [Pull request #1470](https://bitbucket.org/osrf/gazebo/pull-request/1470)

1. Pass Coulomb surface friction parameters to DART.
    * [Pull request #1420](https://bitbucket.org/osrf/gazebo/pull-request/1420)

1. Added ModelAlign::SetHighlighted
    * [Pull request #1598](https://bitbucket.org/osrf/gazebo/pull-request/1598)

1. Added various Get functions to Visual. Also added a ConvertGeometryType function to msgs.
    * [Pull request #1402](https://bitbucket.org/osrf/gazebo/pull-request/1402)

1. Get and Set visibility of SelectionObj's handles, with unit test.
    * [Pull request #1417](https://bitbucket.org/osrf/gazebo/pull-request/1417)

1. Set material of SelectionObj's handles.
    * [Pull request #1472](https://bitbucket.org/osrf/gazebo/pull-request/1472)

1. Allow link selection with the mouse if parent model already selected.
    * [Pull request #1409](https://bitbucket.org/osrf/gazebo/pull-request/1409)

1. Added ModelRightMenu::EntityTypes.
    * [Pull request #1414](https://bitbucket.org/osrf/gazebo/pull-request/1414)

1. Scale joint visuals according to link size.
    * [Pull request #1591](https://bitbucket.org/osrf/gazebo/pull-request/1591)
    * [Issue #1563](https://bitbucket.org/osrf/gazebo/issue/1563)

1. Added Gazebo/CoM material.
    * [Pull request #1439](https://bitbucket.org/osrf/gazebo/pull-request/1439)

1. Added arc parameter to MeshManager::CreateTube
    * [Pull request #1436](https://bitbucket.org/osrf/gazebo/pull-request/1436)

1. Added View Inertia and InertiaVisual, changed COMVisual to sphere proportional to mass.
    * [Pull request #1445](https://bitbucket.org/osrf/gazebo/pull-request/1445)

1. Changed the position of Save and Cancel buttons on editor dialogs
    * [Pull request #1442](https://bitbucket.org/osrf/gazebo/pull-request/1442)
    * [Issue #1377](https://bitbucket.org/osrf/gazebo/issue/1377)

1. Fixed Visual material updates
    * [Pull request #1454](https://bitbucket.org/osrf/gazebo/pull-request/1454)
    * [Issue #1455](https://bitbucket.org/osrf/gazebo/issue/1455)

1. Added Matrix3::Inverse() and tests
    * [Pull request #1481](https://bitbucket.org/osrf/gazebo/pull-request/1481)

1. Implemented AddLinkForce for ODE.
    * [Pull request #1456](https://bitbucket.org/osrf/gazebo/pull-request/1456)

1. Updated ConfigWidget class to parse enum values.
    * [Pull request #1518](https://bitbucket.org/osrf/gazebo/pull-request/1518)

1. Added PresetManager to physics libraries and corresponding integration test.
    * [Pull request #1471](https://bitbucket.org/osrf/gazebo/pull-request/1471)

1. Sync name and location on SaveDialog.
    * [Pull request #1563](https://bitbucket.org/osrf/gazebo/pull-request/1563)

1. Added Apply Force/Torque dialog
    * [Pull request #1600](https://bitbucket.org/osrf/gazebo/pull-request/1600)

1. Added inertia pose getter for COMVisual and COMVisual_TEST
    * [Pull request #1581](https://bitbucket.org/osrf/gazebo/pull-request/1581)

1. Model editor updates
    1. Joint preview using JointVisuals.
        * [Pull request #1369](https://bitbucket.org/osrf/gazebo/pull-request/1369)

    1. Added inspector for configuring link, visual, and collision properties.
        * [Pull request #1408](https://bitbucket.org/osrf/gazebo/pull-request/1408)

    1. Saving, exiting, generalizing SaveDialog.
        * [Pull request #1401](https://bitbucket.org/osrf/gazebo/pull-request/1401)

    1. Edit existing model.
        * [Pull request #1425](https://bitbucket.org/osrf/gazebo/pull-request/1425)

    1. Add joint inspector to link's context menu.
        * [Pull request #1449](https://bitbucket.org/osrf/gazebo/pull-request/1449)
        * [Issue #1443](https://bitbucket.org/osrf/gazebo/issue/1443)

    1. Added button to select mesh file on inspector.
        * [Pull request #1460](https://bitbucket.org/osrf/gazebo/pull-request/1460)
        * [Issue #1450](https://bitbucket.org/osrf/gazebo/issue/1450)

    1. Renamed Part to Link.
        * [Pull request #1478](https://bitbucket.org/osrf/gazebo/pull-request/1478)

    1. Fix snapping inside editor.
        * [Pull request #1489](https://bitbucket.org/osrf/gazebo/pull-request/1489)
        * [Issue #1457](https://bitbucket.org/osrf/gazebo/issue/1457)

    1. Keep loaded model's name.
        * [Pull request #1516](https://bitbucket.org/osrf/gazebo/pull-request/1516)
        * [Issue #1504](https://bitbucket.org/osrf/gazebo/issue/1504)

    1. Added ExtrudeDialog.
        * [Pull request #1483](https://bitbucket.org/osrf/gazebo/pull-request/1483)

    1. Hide time panel inside editor and keep main window's paused state.
        * [Pull request #1500](https://bitbucket.org/osrf/gazebo/pull-request/1500)

    1. Fixed pose issues and added ModelCreator_TEST.
        * [Pull request #1509](https://bitbucket.org/osrf/gazebo/pull-request/1509)
        * [Issue #1497](https://bitbucket.org/osrf/gazebo/issue/1497)
        * [Issue #1509](https://bitbucket.org/osrf/gazebo/issue/1509)

    1. Added list of links and joints.
        * [Pull request #1515](https://bitbucket.org/osrf/gazebo/pull-request/1515)
        * [Issue #1418](https://bitbucket.org/osrf/gazebo/issue/1418)

    1. Expose API to support adding items to the palette.
        * [Pull request #1565](https://bitbucket.org/osrf/gazebo/pull-request/1565)

    1. Added menu for toggling joint visualization
        * [Pull request #1551](https://bitbucket.org/osrf/gazebo/pull-request/1551)
        * [Issue #1483](https://bitbucket.org/osrf/gazebo/issue/1483)

    1. Add schematic view to model editor
        * [Pull request #1562](https://bitbucket.org/osrf/gazebo/pull-request/1562)

1. Building editor updates
    1. Make palette tips tooltip clickable to open.
        * [Pull request #1519](https://bitbucket.org/osrf/gazebo/pull-request/1519)
        * [Issue #1370](https://bitbucket.org/osrf/gazebo/issue/1370)

## Gazebo 5.0

### Gazebo 5.x.x

1. Fix heightmap model texture loading.
    * [Pull request #1592](https://bitbucket.org/osrf/gazebo/pull-request/1592)

1. Disable failing pr2 test for dart
    * [Pull request #1540](https://bitbucket.org/osrf/gazebo/pull-request/1540)
    * [Issue #1435](https://bitbucket.org/osrf/gazebo/issue/1435)

### Gazebo 5.1.0 (2015-03-20)
1. Backport pull request #1527 (FindOGRE.cmake for non-Debian systems)
  * [Pull request #1532](https://bitbucket.org/osrf/gazebo/pull-request/1532)

1. Respect system cflags when not using USE_UPSTREAM_CFLAGS
  * [Pull request #1531](https://bitbucket.org/osrf/gazebo/pull-request/1531)

1. Allow light manipulation
  * [Pull request #1529](https://bitbucket.org/osrf/gazebo/pull-request/1529)

1. Allow sdformat 2.3.1+ or 3+ and fix tests
  * [Pull request #1484](https://bitbucket.org/osrf/gazebo/pull-request/1484)

1. Add Link::GetWorldAngularMomentum function and test.
  * [Pull request #1482](https://bitbucket.org/osrf/gazebo/pull-request/1482)

1. Preserve previous GAZEBO_MODEL_PATH values when sourcing setup.sh
  * [Pull request #1430](https://bitbucket.org/osrf/gazebo/pull-request/1430)

1. Implement Coulomb joint friction for DART
  * [Pull request #1427](https://bitbucket.org/osrf/gazebo/pull-request/1427)
  * [Issue #1281](https://bitbucket.org/osrf/gazebo/issue/1281)

1. Fix simple shape normals.
    * [Pull request #1477](https://bitbucket.org/osrf/gazebo/pull-request/1477)
    * [Issue #1369](https://bitbucket.org/osrf/gazebo/issue/1369)

1. Use Msg-to-SDF conversion functions in tests, add ServerFixture::SpawnModel(msgs::Model).
    * [Pull request #1466](https://bitbucket.org/osrf/gazebo/pull-request/1466)

1. Added Model Msg-to-SDF conversion functions and test.
    * [Pull request #1429](https://bitbucket.org/osrf/gazebo/pull-request/1429)

1. Added Joint Msg-to-SDF conversion functions and test.
    * [Pull request #1419](https://bitbucket.org/osrf/gazebo/pull-request/1419)

1. Added Visual, Material Msg-to-SDF conversion functions and ShaderType to string conversion functions.
    * [Pull request #1415](https://bitbucket.org/osrf/gazebo/pull-request/1415)

1. Implement Coulomb joint friction for BulletSliderJoint
  * [Pull request #1452](https://bitbucket.org/osrf/gazebo/pull-request/1452)
  * [Issue #1348](https://bitbucket.org/osrf/gazebo/issue/1348)

### Gazebo 5.0.0 (2015-01-27)
1. Support for using [digital elevation maps](http://gazebosim.org/tutorials?tut=dem) has been added to debian packages.

1. C++11 support (C++11 compatible compiler is now required)
    * [Pull request #1340](https://bitbucket.org/osrf/gazebo/pull-request/1340)

1. Implemented private data pointer for the World class.
    * [Pull request #1383](https://bitbucket.org/osrf/gazebo/pull-request/1383)

1. Implemented private data pointer for the Scene class.
    * [Pull request #1385](https://bitbucket.org/osrf/gazebo/pull-request/1385)

1. Added a events::Event::resetWorld event that is triggered when World::Reset is called.
    * [Pull request #1332](https://bitbucket.org/osrf/gazebo/pull-request/1332)
    * [Issue #1375](https://bitbucket.org/osrf/gazebo/issue/1375)

1. Fixed `math::Box::GetCenter` functionality.
    * [Pull request #1278](https://bitbucket.org/osrf/gazebo/pull-request/1278)
    * [Issue #1327](https://bitbucket.org/osrf/gazebo/issue/1327)

1. Added a GUI timer plugin that facilitates the display and control a timer inside the Gazebo UI.
    * [Pull request #1270](https://bitbucket.org/osrf/gazebo/pull-request/1270)

1. Added ability to load plugins via SDF.
    * [Pull request #1261](https://bitbucket.org/osrf/gazebo/pull-request/1261)

1. Added GUIEvent to hide/show the left GUI pane.
    * [Pull request #1269](https://bitbucket.org/osrf/gazebo/pull-request/1269)

1. Modified KeyEventHandler and GLWidget so that hotkeys can be suppressed by custom KeyEvents set up by developers
    * [Pull request #1251](https://bitbucket.org/osrf/gazebo/pull-request/1251)

1. Added ability to read the directory where the log files are stored.
    * [Pull request #1277](https://bitbucket.org/osrf/gazebo/pull-request/1277)

1. Implemented a simulation cloner
    * [Pull request #1180](https://bitbucket.org/osrf/gazebo/pull-request/1180/clone-a-simulation)

1. Added GUI overlay plugins. Users can now write a Gazebo + QT plugin that displays widgets over the render window.
  * [Pull request #1181](https://bitbucket.org/osrf/gazebo/pull-request/1181)

1. Change behavior of Joint::SetVelocity, add Joint::SetVelocityLimit(unsigned int, double)
  * [Pull request #1218](https://bitbucket.org/osrf/gazebo/pull-request/1218)
  * [Issue #964](https://bitbucket.org/osrf/gazebo/issue/964)

1. Implement Coulomb joint friction for ODE
  * [Pull request #1221](https://bitbucket.org/osrf/gazebo/pull-request/1221)
  * [Issue #381](https://bitbucket.org/osrf/gazebo/issue/381)

1. Implement Coulomb joint friction for BulletHingeJoint
  * [Pull request #1317](https://bitbucket.org/osrf/gazebo/pull-request/1317)
  * [Issue #1348](https://bitbucket.org/osrf/gazebo/issue/1348)

1. Implemented camera lens distortion.
  * [Pull request #1213](https://bitbucket.org/osrf/gazebo/pull-request/1213)

1. Kill rogue gzservers left over from failed INTEGRATION_world_clone tests
   and improve robustness of `UNIT_gz_TEST`
  * [Pull request #1232](https://bitbucket.org/osrf/gazebo/pull-request/1232)
  * [Issue #1299](https://bitbucket.org/osrf/gazebo/issue/1299)

1. Added RenderWidget::ShowToolbar to toggle visibility of top toolbar.
  * [Pull request #1248](https://bitbucket.org/osrf/gazebo/pull-request/1248)

1. Fix joint axis visualization.
  * [Pull request #1258](https://bitbucket.org/osrf/gazebo/pull-request/1258)

1. Change UserCamera view control via joysticks. Clean up rate control vs. pose control.
   see UserCamera::OnJoyPose and UserCamera::OnJoyTwist. Added view twist control toggle
   with joystick button 1.
  * [Pull request #1249](https://bitbucket.org/osrf/gazebo/pull-request/1249)

1. Added RenderWidget::GetToolbar to get the top toolbar and change its actions on ModelEditor.
    * [Pull request #1263](https://bitbucket.org/osrf/gazebo/pull-request/1263)

1. Added accessor for MainWindow graphical widget to GuiIface.
    * [Pull request #1250](https://bitbucket.org/osrf/gazebo/pull-request/1250)

1. Added a ConfigWidget class that takes in a google protobuf message and generates widgets for configuring the fields in the message
    * [Pull request #1285](https://bitbucket.org/osrf/gazebo/pull-request/1285)

1. Added GLWidget::OnModelEditor when model editor is triggered, and MainWindow::OnEditorGroup to manually uncheck editor actions.
    * [Pull request #1283](https://bitbucket.org/osrf/gazebo/pull-request/1283)

1. Added Collision, Geometry, Inertial, Surface Msg-to-SDF conversion functions.
    * [Pull request #1315](https://bitbucket.org/osrf/gazebo/pull-request/1315)

1. Added "button modifier" fields (control, shift, and alt) to common::KeyEvent.
    * [Pull request #1325](https://bitbucket.org/osrf/gazebo/pull-request/1325)

1. Added inputs for environment variable GAZEBO_GUI_INI_FILE for reading a custom .ini file.
    * [Pull request #1252](https://bitbucket.org/osrf/gazebo/pull-request/1252)

1. Fixed crash on "permission denied" bug, added insert_model integration test.
    * [Pull request #1329](https://bitbucket.org/osrf/gazebo/pull-request/1329/)

1. Enable simbody joint tests, implement `SimbodyJoint::GetParam`, create
   `Joint::GetParam`, fix bug in `BulletHingeJoint::SetParam`.
    * [Pull request #1404](https://bitbucket.org/osrf/gazebo/pull-request/1404/)

1. Building editor updates
    1. Fixed inspector resizing.
        * [Pull request #1230](https://bitbucket.org/osrf/gazebo/pull-request/1230)
        * [Issue #395](https://bitbucket.org/osrf/gazebo/issue/395)

    1. Doors and windows move proportionally with wall.
        * [Pull request #1231](https://bitbucket.org/osrf/gazebo/pull-request/1231)
        * [Issue #368](https://bitbucket.org/osrf/gazebo/issue/368)

    1. Inspector dialogs stay on top.
        * [Pull request #1229](https://bitbucket.org/osrf/gazebo/pull-request/1229)
        * [Issue #417](https://bitbucket.org/osrf/gazebo/issue/417)

    1. Make model name editable on palette.
        * [Pull request #1239](https://bitbucket.org/osrf/gazebo/pull-request/1239)

    1. Import background image and improve add/delete levels.
        * [Pull request #1214](https://bitbucket.org/osrf/gazebo/pull-request/1214)
        * [Issue #422](https://bitbucket.org/osrf/gazebo/issue/422)
        * [Issue #361](https://bitbucket.org/osrf/gazebo/issue/361)

    1. Fix changing draw mode.
        * [Pull request #1233](https://bitbucket.org/osrf/gazebo/pull-request/1233)
        * [Issue #405](https://bitbucket.org/osrf/gazebo/issue/405)

    1. Tips on palette's top-right corner.
        * [Pull request #1241](https://bitbucket.org/osrf/gazebo/pull-request/1241)

    1. New buttons and layout for the palette.
        * [Pull request #1242](https://bitbucket.org/osrf/gazebo/pull-request/1242)

    1. Individual wall segments instead of polylines.
        * [Pull request #1246](https://bitbucket.org/osrf/gazebo/pull-request/1246)
        * [Issue #389](https://bitbucket.org/osrf/gazebo/issue/389)
        * [Issue #415](https://bitbucket.org/osrf/gazebo/issue/415)

    1. Fix exiting and saving, exiting when there's nothing drawn, fix text on popups.
        * [Pull request #1296](https://bitbucket.org/osrf/gazebo/pull-request/1296)

    1. Display measure for selected wall segment.
        * [Pull request #1291](https://bitbucket.org/osrf/gazebo/pull-request/1291)
        * [Issue #366](https://bitbucket.org/osrf/gazebo/issue/366)

    1. Highlight selected item's 3D visual.
        * [Pull request #1292](https://bitbucket.org/osrf/gazebo/pull-request/1292)

    1. Added color picker to inspector dialogs.
        * [Pull request #1298](https://bitbucket.org/osrf/gazebo/pull-request/1298)

    1. Snapping on by default, off holding Shift. Improved snapping.
        * [Pull request #1304](https://bitbucket.org/osrf/gazebo/pull-request/1304)

    1. Snap walls to length increments, moved scale to SegmentItem and added Get/SetScale, added SegmentItem::SnapAngle and SegmentItem::SnapLength.
        * [Pull request #1311](https://bitbucket.org/osrf/gazebo/pull-request/1311)

    1. Make buildings available in "Insert Models" tab, improve save flow.
        * [Pull request #1312](https://bitbucket.org/osrf/gazebo/pull-request/1312)

    1. Added EditorItem::SetHighlighted.
        * [Pull request #1308](https://bitbucket.org/osrf/gazebo/pull-request/1308)

    1. Current level is transparent, lower levels opaque, higher levels invisible.
        * [Pull request #1303](https://bitbucket.org/osrf/gazebo/pull-request/1303)

    1. Detach all child manips when item is deleted, added BuildingMaker::DetachAllChildren.
        * [Pull request #1316](https://bitbucket.org/osrf/gazebo/pull-request/1316)

    1. Added texture picker to inspector dialogs.
        * [Pull request #1306](https://bitbucket.org/osrf/gazebo/pull-request/1306)

    1. Measures for doors and windows. Added RectItem::angleOnWall and related Get/Set.
        * [Pull request #1322](https://bitbucket.org/osrf/gazebo/pull-request/1322)
        * [Issue #370](https://bitbucket.org/osrf/gazebo/issue/370)

    1. Added Gazebo/BuildingFrame material to display holes for doors and windows on walls.
        * [Pull request #1338](https://bitbucket.org/osrf/gazebo/pull-request/1338)

    1. Added Gazebo/Bricks material to be used as texture on the building editor.
        * [Pull request #1333](https://bitbucket.org/osrf/gazebo/pull-request/1333)

    1. Pick colors from the palette and assign on 3D view. Added mouse and key event handlers to BuildingMaker, and events to communicate from BuildingModelManip to EditorItem.
        * [Pull request #1336](https://bitbucket.org/osrf/gazebo/pull-request/1336)

    1. Pick textures from the palette and assign in 3D view.
        * [Pull request #1368](https://bitbucket.org/osrf/gazebo/pull-request/1368)

1. Model editor updates
    1. Fix adding/removing event filters .
        * [Pull request #1279](https://bitbucket.org/osrf/gazebo/pull-request/1279)

    1. Enabled multi-selection and align tool inside model editor.
        * [Pull request #1302](https://bitbucket.org/osrf/gazebo/pull-request/1302)
        * [Issue #1323](https://bitbucket.org/osrf/gazebo/issue/1323)

    1. Enabled snap mode inside model editor.
        * [Pull request #1331](https://bitbucket.org/osrf/gazebo/pull-request/1331)
        * [Issue #1318](https://bitbucket.org/osrf/gazebo/issue/1318)

    1. Implemented copy/pasting of links.
        * [Pull request #1330](https://bitbucket.org/osrf/gazebo/pull-request/1330)

1. GUI publishes model selection information on ~/selection topic.
    * [Pull request #1318](https://bitbucket.org/osrf/gazebo/pull-request/1318)

## Gazebo 4.0

### Gazebo 4.1.2 (2015-03-20)

1. Fix quaternion documentation: target Gazebo_4.1
    * [Pull request #1525](https://bitbucket.org/osrf/gazebo/pull-request/1525)
1. Speed up World::Step in loops
    * [Pull request #1492](https://bitbucket.org/osrf/gazebo/pull-request/1492)
1. Reduce selection buffer updates -> 4.1
    * [Pull request #1494](https://bitbucket.org/osrf/gazebo/pull-request/1494)
1. Fix QT rendering, and rendering update rate
    * [Pull request #1487](https://bitbucket.org/osrf/gazebo/pull-request/1487)
1. Fix loading of SimbodyPhysics parameters
    * [Pull request #1474](https://bitbucket.org/osrf/gazebo/pull-request/1474)
1. Fix heightmap on OSX -> 4.1
    * [Pull request #1455](https://bitbucket.org/osrf/gazebo/pull-request/1455)
1. Remove extra pose tag in a world file that should not be there
    * [Pull request #1458](https://bitbucket.org/osrf/gazebo/pull-request/1458)
1. Better fix for #236 for IMU that doesn't require ABI changes
    * [Pull request #1448](https://bitbucket.org/osrf/gazebo/pull-request/1448)
1. Fix regression of #236 for ImuSensor in 4.1
    * [Pull request #1446](https://bitbucket.org/osrf/gazebo/pull-request/1446)
1. Preserve previous GAZEBO_MODEL_PATH values when sourcing setup.sh
    * [Pull request #1430](https://bitbucket.org/osrf/gazebo/pull-request/1430)
1. issue #857: fix segfault for simbody screw joint when setting limits due to uninitialized limitForce.
    * [Pull request #1423](https://bitbucket.org/osrf/gazebo/pull-request/1423)
1. Allow multiple contact sensors per link (#960)
    * [Pull request #1413](https://bitbucket.org/osrf/gazebo/pull-request/1413)
1. Fix for issue #351, ODE World Step
    * [Pull request #1406](https://bitbucket.org/osrf/gazebo/pull-request/1406)
1. Disable failing InelasticCollision/0 test (#1394)
    * [Pull request #1405](https://bitbucket.org/osrf/gazebo/pull-request/1405)
1. Prevent out of bounds array access in SkidSteerDrivePlugin (found by cppcheck 1.68)
    * [Pull request #1379](https://bitbucket.org/osrf/gazebo/pull-request/1379)

### Gazebo 4.1.1 (2015-01-15)

1. Fix BulletPlaneShape bounding box (#1265)
    * [Pull request #1367](https://bitbucket.org/osrf/gazebo/pull-request/1367)
1. Fix dart linking errors on osx
    * [Pull request #1372](https://bitbucket.org/osrf/gazebo/pull-request/1372)
1. Update to player interfaces
    * [Pull request #1324](https://bitbucket.org/osrf/gazebo/pull-request/1324)
1. Handle GpuLaser name collisions (#1403)
    * [Pull request #1360](https://bitbucket.org/osrf/gazebo/pull-request/1360)
1. Add checks for handling array's with counts of zero, and read specular values
    * [Pull request #1339](https://bitbucket.org/osrf/gazebo/pull-request/1339)
1. Fix model list widget test
    * [Pull request #1327](https://bitbucket.org/osrf/gazebo/pull-request/1327)
1. Fix ogre includes
    * [Pull request #1323](https://bitbucket.org/osrf/gazebo/pull-request/1323)

### Gazebo 4.1.0 (2014-11-20)

1. Modified GUI rendering to improve the rendering update rate.
    * [Pull request #1487](https://bitbucket.org/osrf/gazebo/pull-request/1487)

### Gazebo 4.1.0 (2014-11-20)

1. Add ArrangePlugin for arranging groups of models.
   Also add Model::ResetPhysicsStates to call Link::ResetPhysicsStates
   recursively on all links in model.
    * [Pull request #1208](https://bitbucket.org/osrf/gazebo/pull-request/1208)
1. The `gz model` command line tool will output model info using either `-i` for complete info, or `-p` for just the model pose.
    * [Pull request #1212](https://bitbucket.org/osrf/gazebo/pull-request/1212)
    * [DRCSim Issue #389](https://bitbucket.org/osrf/drcsim/issue/389)
1. Added SignalStats class for computing incremental signal statistics.
    * [Pull request #1198](https://bitbucket.org/osrf/gazebo/pull-request/1198)
1. Add InitialVelocityPlugin to setting the initial state of links
    * [Pull request #1237](https://bitbucket.org/osrf/gazebo/pull-request/1237)
1. Added Quaternion::Integrate function.
    * [Pull request #1255](https://bitbucket.org/osrf/gazebo/pull-request/1255)
1. Added ConvertJointType functions, display more joint info on model list.
    * [Pull request #1259](https://bitbucket.org/osrf/gazebo/pull-request/1259)
1. Added ModelListWidget::AddProperty, removed unnecessary checks on ModelListWidget.
    * [Pull request #1271](https://bitbucket.org/osrf/gazebo/pull-request/1271)
1. Fix loading collada meshes with unsupported input semantics.
    * [Pull request #1319](https://bitbucket.org/osrf/gazebo/pull-request/1319)

### Gazebo 4.0.2 (2014-09-23)

1. Fix and improve mechanism to generate pkgconfig libs
    * [Pull request #1027](https://bitbucket.org/osrf/gazebo/pull-request/1027)
    * [Issue #1284](https://bitbucket.org/osrf/gazebo/issue/1284)
1. Added arat.world
    * [Pull request #1205](https://bitbucket.org/osrf/gazebo/pull-request/1205)
1. Update gzprop to output zip files.
    * [Pull request #1197](https://bitbucket.org/osrf/gazebo/pull-request/1197)
1. Make Collision::GetShape a const function
    * [Pull requset #1189](https://bitbucket.org/osrf/gazebo/pull-request/1189)
1. Install missing physics headers
    * [Pull requset #1183](https://bitbucket.org/osrf/gazebo/pull-request/1183)
1. Remove SimbodyLink::AddTorque console message
    * [Pull requset #1185](https://bitbucket.org/osrf/gazebo/pull-request/1185)
1. Fix log xml
    * [Pull requset #1188](https://bitbucket.org/osrf/gazebo/pull-request/1188)

### Gazebo 4.0.0 (2014-08-08)

1. Added lcov support to cmake
    * [Pull request #1047](https://bitbucket.org/osrf/gazebo/pull-request/1047)
1. Fixed memory leak in image conversion
    * [Pull request #1057](https://bitbucket.org/osrf/gazebo/pull-request/1057)
1. Removed deprecated function
    * [Pull request #1067](https://bitbucket.org/osrf/gazebo/pull-request/1067)
1. Improved collada loading performance
    * [Pull request #1066](https://bitbucket.org/osrf/gazebo/pull-request/1066)
    * [Pull request #1082](https://bitbucket.org/osrf/gazebo/pull-request/1082)
    * [Issue #1134](https://bitbucket.org/osrf/gazebo/issue/1134)
1. Implemented a collada exporter
    * [Pull request #1064](https://bitbucket.org/osrf/gazebo/pull-request/1064)
1. Force torque sensor now makes use of sensor's pose.
    * [Pull request #1076](https://bitbucket.org/osrf/gazebo/pull-request/1076)
    * [Issue #940](https://bitbucket.org/osrf/gazebo/issue/940)
1. Fix Model::GetLinks segfault
    * [Pull request #1093](https://bitbucket.org/osrf/gazebo/pull-request/1093)
1. Fix deleting and saving lights in gzserver
    * [Pull request #1094](https://bitbucket.org/osrf/gazebo/pull-request/1094)
    * [Issue #1182](https://bitbucket.org/osrf/gazebo/issue/1182)
    * [Issue #346](https://bitbucket.org/osrf/gazebo/issue/346)
1. Fix Collision::GetWorldPose. The pose of a collision would not update properly.
    * [Pull request #1049](https://bitbucket.org/osrf/gazebo/pull-request/1049)
    * [Issue #1124](https://bitbucket.org/osrf/gazebo/issue/1124)
1. Fixed the animate_box and animate_joints examples
    * [Pull request #1086](https://bitbucket.org/osrf/gazebo/pull-request/1086)
1. Integrated Oculus Rift functionality
    * [Pull request #1074](https://bitbucket.org/osrf/gazebo/pull-request/1074)
    * [Pull request #1136](https://bitbucket.org/osrf/gazebo/pull-request/1136)
    * [Pull request #1139](https://bitbucket.org/osrf/gazebo/pull-request/1139)
1. Updated Base::GetScopedName
    * [Pull request #1104](https://bitbucket.org/osrf/gazebo/pull-request/1104)
1. Fix collada loader from adding duplicate materials into a Mesh
    * [Pull request #1105](https://bitbucket.org/osrf/gazebo/pull-request/1105)
    * [Issue #1180](https://bitbucket.org/osrf/gazebo/issue/1180)
1. Integrated Razer Hydra functionality
    * [Pull request #1083](https://bitbucket.org/osrf/gazebo/pull-request/1083)
    * [Pull request #1109](https://bitbucket.org/osrf/gazebo/pull-request/1109)
1. Added ability to copy and paste models in the GUI
    * [Pull request #1103](https://bitbucket.org/osrf/gazebo/pull-request/1103)
1. Removed unnecessary inclusion of gazebo.hh and common.hh in plugins
    * [Pull request #1111](https://bitbucket.org/osrf/gazebo/pull-request/1111)
1. Added ability to specify custom road textures
    * [Pull request #1027](https://bitbucket.org/osrf/gazebo/pull-request/1027)
1. Added support for DART 4.1
    * [Pull request #1113](https://bitbucket.org/osrf/gazebo/pull-request/1113)
    * [Pull request #1132](https://bitbucket.org/osrf/gazebo/pull-request/1132)
    * [Pull request #1134](https://bitbucket.org/osrf/gazebo/pull-request/1134)
    * [Pull request #1154](https://bitbucket.org/osrf/gazebo/pull-request/1154)
1. Allow position of joints to be directly set.
    * [Pull request #1097](https://bitbucket.org/osrf/gazebo/pull-request/1097)
    * [Issue #1138](https://bitbucket.org/osrf/gazebo/issue/1138)
1. Added extruded polyline geometry
    * [Pull request #1026](https://bitbucket.org/osrf/gazebo/pull-request/1026)
1. Fixed actor animation
    * [Pull request #1133](https://bitbucket.org/osrf/gazebo/pull-request/1133)
    * [Pull request #1141](https://bitbucket.org/osrf/gazebo/pull-request/1141)
1. Generate a versioned cmake config file
    * [Pull request #1153](https://bitbucket.org/osrf/gazebo/pull-request/1153)
    * [Issue #1226](https://bitbucket.org/osrf/gazebo/issue/1226)
1. Added KMeans class
    * [Pull request #1147](https://bitbucket.org/osrf/gazebo/pull-request/1147)
1. Added --summary-range feature to bitbucket pullrequest tool
    * [Pull request #1156](https://bitbucket.org/osrf/gazebo/pull-request/1156)
1. Updated web links
    * [Pull request #1159](https://bitbucket.org/osrf/gazebo/pull-request/1159)
1. Update tests
    * [Pull request #1155](https://bitbucket.org/osrf/gazebo/pull-request/1155)
    * [Pull request #1143](https://bitbucket.org/osrf/gazebo/pull-request/1143)
    * [Pull request #1138](https://bitbucket.org/osrf/gazebo/pull-request/1138)
    * [Pull request #1140](https://bitbucket.org/osrf/gazebo/pull-request/1140)
    * [Pull request #1127](https://bitbucket.org/osrf/gazebo/pull-request/1127)
    * [Pull request #1115](https://bitbucket.org/osrf/gazebo/pull-request/1115)
    * [Pull request #1102](https://bitbucket.org/osrf/gazebo/pull-request/1102)
    * [Pull request #1087](https://bitbucket.org/osrf/gazebo/pull-request/1087)
    * [Pull request #1084](https://bitbucket.org/osrf/gazebo/pull-request/1084)

## Gazebo 3.0

### Gazebo 3.x.x (yyyy-mm-dd)

1. Fixed sonar and wireless sensor visualization
    * [Pull request #1254](https://bitbucket.org/osrf/gazebo/pull-request/1254)
1. Update visual bounding box when model is selected
    * [Pull request #1280](https://bitbucket.org/osrf/gazebo/pull-request/1280)

### Gazebo 3.1.0 (2014-08-08)

1. Implemented Simbody::Link::Set*Vel
    * [Pull request #1160](https://bitbucket.org/osrf/gazebo/pull-request/1160)
    * [Issue #1012](https://bitbucket.org/osrf/gazebo/issue/1012)
1. Added World::RemoveModel function
    * [Pull request #1106](https://bitbucket.org/osrf/gazebo/pull-request/1106)
    * [Issue #1177](https://bitbucket.org/osrf/gazebo/issue/1177)
1. Fix exit from camera follow mode using the escape key
    * [Pull request #1137](https://bitbucket.org/osrf/gazebo/pull-request/1137)
    * [Issue #1220](https://bitbucket.org/osrf/gazebo/issue/1220)
1. Added support for SDF joint spring stiffness and reference positions
    * [Pull request #1117](https://bitbucket.org/osrf/gazebo/pull-request/1117)
1. Removed the gzmodel_create script
    * [Pull request #1130](https://bitbucket.org/osrf/gazebo/pull-request/1130)
1. Added Vector2 dot product
    * [Pull request #1101](https://bitbucket.org/osrf/gazebo/pull-request/1101)
1. Added SetPositionPID and SetVelocityPID to JointController
    * [Pull request #1091](https://bitbucket.org/osrf/gazebo/pull-request/1091)
1. Fix gzclient startup crash with ogre 1.9
    * [Pull request #1098](https://bitbucket.org/osrf/gazebo/pull-request/1098)
    * [Issue #996](https://bitbucket.org/osrf/gazebo/issue/996)
1. Update the bitbucket_pullrequests tool
    * [Pull request #1108](https://bitbucket.org/osrf/gazebo/pull-request/1108)
1. Light properties now remain in place after move by the user via the GUI.
    * [Pull request #1110](https://bitbucket.org/osrf/gazebo/pull-request/1110)
    * [Issue #1211](https://bitbucket.org/osrf/gazebo/issue/1211)
1. Allow position of joints to be directly set.
    * [Pull request #1096](https://bitbucket.org/osrf/gazebo/pull-request/1096)
    * [Issue #1138](https://bitbucket.org/osrf/gazebo/issue/1138)

### Gazebo 3.0.0 (2014-04-11)

1. Fix bug when deleting the sun light
    * [Pull request #1088](https://bitbucket.org/osrf/gazebo/pull-request/1088)
    * [Issue #1133](https://bitbucket.org/osrf/gazebo/issue/1133)
1. Fix ODE screw joint
    * [Pull request #1078](https://bitbucket.org/osrf/gazebo/pull-request/1078)
    * [Issue #1167](https://bitbucket.org/osrf/gazebo/issue/1167)
1. Update joint integration tests
    * [Pull request #1081](https://bitbucket.org/osrf/gazebo/pull-request/1081)
1. Fixed false positives in cppcheck.
    * [Pull request #1061](https://bitbucket.org/osrf/gazebo/pull-request/1061)
1. Made joint axis reference frame relative to child, and updated simbody and dart accordingly.
    * [Pull request #1069](https://bitbucket.org/osrf/gazebo/pull-request/1069)
    * [Issue #494](https://bitbucket.org/osrf/gazebo/issue/494)
    * [Issue #1143](https://bitbucket.org/osrf/gazebo/issue/1143)
1. Added ability to pass vector of strings to SetupClient and SetupServer
    * [Pull request #1068](https://bitbucket.org/osrf/gazebo/pull-request/1068)
    * [Issue #1132](https://bitbucket.org/osrf/gazebo/issue/1132)
1. Fix error correction in screw constraints for ODE
    * [Pull request #1159](https://bitbucket.org/osrf/gazebo/pull-request/1159)
    * [Issue #1159](https://bitbucket.org/osrf/gazebo/issue/1159)
1. Improved pkgconfig with SDF
    * [Pull request #1062](https://bitbucket.org/osrf/gazebo/pull-request/1062)
1. Added a plugin to simulate aero dynamics
    * [Pull request #905](https://bitbucket.org/osrf/gazebo/pull-request/905)
1. Updated bullet support
    * [Issue #1069](https://bitbucket.org/osrf/gazebo/issue/1069)
    * [Pull request #1011](https://bitbucket.org/osrf/gazebo/pull-request/1011)
    * [Pull request #996](https://bitbucket.org/osrf/gazebo/pull-request/966)
    * [Pull request #1024](https://bitbucket.org/osrf/gazebo/pull-request/1024)
1. Updated simbody support
    * [Pull request #995](https://bitbucket.org/osrf/gazebo/pull-request/995)
1. Updated worlds to SDF 1.5
    * [Pull request #1021](https://bitbucket.org/osrf/gazebo/pull-request/1021)
1. Improvements to ODE
    * [Pull request #1001](https://bitbucket.org/osrf/gazebo/pull-request/1001)
    * [Pull request #1014](https://bitbucket.org/osrf/gazebo/pull-request/1014)
    * [Pull request #1015](https://bitbucket.org/osrf/gazebo/pull-request/1015)
    * [Pull request #1016](https://bitbucket.org/osrf/gazebo/pull-request/1016)
1. New command line tool
    * [Pull request #972](https://bitbucket.org/osrf/gazebo/pull-request/972)
1. Graphical user interface improvements
    * [Pull request #971](https://bitbucket.org/osrf/gazebo/pull-request/971)
    * [Pull request #1013](https://bitbucket.org/osrf/gazebo/pull-request/1013)
    * [Pull request #989](https://bitbucket.org/osrf/gazebo/pull-request/989)
1. Created a friction pyramid class
    * [Pull request #935](https://bitbucket.org/osrf/gazebo/pull-request/935)
1. Added GetWorldEnergy functions to Model, Joint, and Link
    * [Pull request #1017](https://bitbucket.org/osrf/gazebo/pull-request/1017)
1. Preparing Gazebo for admission into Ubuntu
    * [Pull request #969](https://bitbucket.org/osrf/gazebo/pull-request/969)
    * [Pull request #998](https://bitbucket.org/osrf/gazebo/pull-request/998)
    * [Pull request #1002](https://bitbucket.org/osrf/gazebo/pull-request/1002)
1. Add method for querying if useImplicitStiffnessDamping flag is set for a given joint
    * [Issue #629](https://bitbucket.org/osrf/gazebo/issue/629)
    * [Pull request #1006](https://bitbucket.org/osrf/gazebo/pull-request/1006)
1. Fix joint axis frames
    * [Issue #494](https://bitbucket.org/osrf/gazebo/issue/494)
    * [Pull request #963](https://bitbucket.org/osrf/gazebo/pull-request/963)
1. Compute joint anchor pose relative to parent
    * [Issue #1029](https://bitbucket.org/osrf/gazebo/issue/1029)
    * [Pull request #982](https://bitbucket.org/osrf/gazebo/pull-request/982)
1. Cleanup the installed worlds
    * [Issue #1036](https://bitbucket.org/osrf/gazebo/issue/1036)
    * [Pull request #984](https://bitbucket.org/osrf/gazebo/pull-request/984)
1. Update to the GPS sensor
    * [Issue #1059](https://bitbucket.org/osrf/gazebo/issue/1059)
    * [Pull request #984](https://bitbucket.org/osrf/gazebo/pull-request/984)
1. Removed libtool from plugin loading
    * [Pull request #981](https://bitbucket.org/osrf/gazebo/pull-request/981)
1. Added functions to get inertial information for a link in the world frame.
    * [Pull request #1005](https://bitbucket.org/osrf/gazebo/pull-request/1005)

## Gazebo 2.0

### Gazebo 2.2.3 (2014-04-29)

1. Removed redundant call to World::Init
    * [Pull request #1107](https://bitbucket.org/osrf/gazebo/pull-request/1107)
    * [Issue #1208](https://bitbucket.org/osrf/gazebo/issue/1208)
1. Return proper error codes when gazebo exits
    * [Pull request #1085](https://bitbucket.org/osrf/gazebo/pull-request/1085)
    * [Issue #1178](https://bitbucket.org/osrf/gazebo/issue/1178)
1. Fixed Camera::GetWorldRotation().
    * [Pull request #1071](https://bitbucket.org/osrf/gazebo/pull-request/1071)
    * [Issue #1087](https://bitbucket.org/osrf/gazebo/issue/1087)
1. Fixed memory leak in image conversion
    * [Pull request #1073](https://bitbucket.org/osrf/gazebo/pull-request/1073)

### Gazebo 2.2.0 (2014-01-10)

1. Fix compilation when using OGRE-1.9 (full support is being worked on)
    * [Issue #994](https://bitbucket.org/osrf/gazebo/issue/994)
    * [Issue #995](https://bitbucket.org/osrf/gazebo/issue/995)
    * [Issue #996](https://bitbucket.org/osrf/gazebo/issue/996)
    * [Pull request #883](https://bitbucket.org/osrf/gazebo/pull-request/883)
1. Added unit test for issue 624.
    * [Issue #624](https://bitbucket.org/osrf/gazebo/issue/624).
    * [Pull request #889](https://bitbucket.org/osrf/gazebo/pull-request/889)
1. Use 3x3 PCF shadows for smoother shadows.
    * [Pull request #887](https://bitbucket.org/osrf/gazebo/pull-request/887)
1. Update manpage copyright to 2014.
    * [Pull request #893](https://bitbucket.org/osrf/gazebo/pull-request/893)
1. Added friction integration test .
    * [Pull request #885](https://bitbucket.org/osrf/gazebo/pull-request/885)
1. Fix joint anchor when link pose is not specified.
    * [Issue #978](https://bitbucket.org/osrf/gazebo/issue/978)
    * [Pull request #862](https://bitbucket.org/osrf/gazebo/pull-request/862)
1. Added (ESC) tooltip for GUI Selection Mode icon.
    * [Issue #993](https://bitbucket.org/osrf/gazebo/issue/993)
    * [Pull request #888](https://bitbucket.org/osrf/gazebo/pull-request/888)
1. Removed old comment about resolved issue.
    * [Issue #837](https://bitbucket.org/osrf/gazebo/issue/837)
    * [Pull request #880](https://bitbucket.org/osrf/gazebo/pull-request/880)
1. Made SimbodyLink::Get* function thread-safe
    * [Issue #918](https://bitbucket.org/osrf/gazebo/issue/918)
    * [Pull request #872](https://bitbucket.org/osrf/gazebo/pull-request/872)
1. Suppressed spurious gzlog messages in ODE::Body
    * [Issue #983](https://bitbucket.org/osrf/gazebo/issue/983)
    * [Pull request #875](https://bitbucket.org/osrf/gazebo/pull-request/875)
1. Fixed Force Torque Sensor Test by properly initializing some values.
    * [Issue #982](https://bitbucket.org/osrf/gazebo/issue/982)
    * [Pull request #869](https://bitbucket.org/osrf/gazebo/pull-request/869)
1. Added breakable joint plugin to support breakable walls.
    * [Pull request #865](https://bitbucket.org/osrf/gazebo/pull-request/865)
1. Used different tuple syntax to fix compilation on OSX mavericks.
    * [Issue #947](https://bitbucket.org/osrf/gazebo/issue/947)
    * [Pull request #858](https://bitbucket.org/osrf/gazebo/pull-request/858)
1. Fixed sonar test and deprecation warning.
    * [Pull request #856](https://bitbucket.org/osrf/gazebo/pull-request/856)
1. Speed up test compilation.
    * Part of [Issue #955](https://bitbucket.org/osrf/gazebo/issue/955)
    * [Pull request #846](https://bitbucket.org/osrf/gazebo/pull-request/846)
1. Added Joint::SetEffortLimit API
    * [Issue #923](https://bitbucket.org/osrf/gazebo/issue/923)
    * [Pull request #808](https://bitbucket.org/osrf/gazebo/pull-request/808)
1. Made bullet output less verbose.
    * [Pull request #839](https://bitbucket.org/osrf/gazebo/pull-request/839)
1. Convergence acceleration and stability tweak to make atlas_v3 stable
    * [Issue #895](https://bitbucket.org/osrf/gazebo/issue/895)
    * [Pull request #772](https://bitbucket.org/osrf/gazebo/pull-request/772)
1. Added colors, textures and world files for the SPL RoboCup environment
    * [Pull request #838](https://bitbucket.org/osrf/gazebo/pull-request/838)
1. Fixed bitbucket_pullrequests tool to work with latest BitBucket API.
    * [Issue #933](https://bitbucket.org/osrf/gazebo/issue/933)
    * [Pull request #841](https://bitbucket.org/osrf/gazebo/pull-request/841)
1. Fixed cppcheck warnings.
    * [Pull request #842](https://bitbucket.org/osrf/gazebo/pull-request/842)

### Gazebo 2.1.0 (2013-11-08)
1. Fix mainwindow unit test
    * [Pull request #752](https://bitbucket.org/osrf/gazebo/pull-request/752)
1. Visualize moment of inertia
    * Pull request [#745](https://bitbucket.org/osrf/gazebo/pull-request/745), [#769](https://bitbucket.org/osrf/gazebo/pull-request/769), [#787](https://bitbucket.org/osrf/gazebo/pull-request/787)
    * [Issue #203](https://bitbucket.org/osrf/gazebo/issue/203)
1. Update tool to count lines of code
    * [Pull request #758](https://bitbucket.org/osrf/gazebo/pull-request/758)
1. Implement World::Clear
    * Pull request [#785](https://bitbucket.org/osrf/gazebo/pull-request/785), [#804](https://bitbucket.org/osrf/gazebo/pull-request/804)
1. Improve Bullet support
    * [Pull request #805](https://bitbucket.org/osrf/gazebo/pull-request/805)
1. Fix doxygen spacing
    * [Pull request #740](https://bitbucket.org/osrf/gazebo/pull-request/740)
1. Add tool to generate model images for thepropshop.org
    * [Pull request #734](https://bitbucket.org/osrf/gazebo/pull-request/734)
1. Added paging support for terrains
    * [Pull request #707](https://bitbucket.org/osrf/gazebo/pull-request/707)
1. Added plugin path to LID_LIBRARY_PATH in setup.sh
    * [Pull request #750](https://bitbucket.org/osrf/gazebo/pull-request/750)
1. Fix for OSX
    * [Pull request #766](https://bitbucket.org/osrf/gazebo/pull-request/766)
    * [Pull request #786](https://bitbucket.org/osrf/gazebo/pull-request/786)
    * [Issue #906](https://bitbucket.org/osrf/gazebo/issue/906)
1. Update copyright information
    * [Pull request #771](https://bitbucket.org/osrf/gazebo/pull-request/771)
1. Enable screen dependent tests
    * [Pull request #764](https://bitbucket.org/osrf/gazebo/pull-request/764)
    * [Issue #811](https://bitbucket.org/osrf/gazebo/issue/811)
1. Fix gazebo command line help message
    * [Pull request #775](https://bitbucket.org/osrf/gazebo/pull-request/775)
    * [Issue #898](https://bitbucket.org/osrf/gazebo/issue/898)
1. Fix man page test
    * [Pull request #774](https://bitbucket.org/osrf/gazebo/pull-request/774)
1. Improve load time by reducing calls to RTShader::Update
    * [Pull request #773](https://bitbucket.org/osrf/gazebo/pull-request/773)
    * [Issue #877](https://bitbucket.org/osrf/gazebo/issue/877)
1. Fix joint visualization
    * [Pull request #776](https://bitbucket.org/osrf/gazebo/pull-request/776)
    * [Pull request #802](https://bitbucket.org/osrf/gazebo/pull-request/802)
    * [Issue #464](https://bitbucket.org/osrf/gazebo/issue/464)
1. Add helpers to fix NaN
    * [Pull request #742](https://bitbucket.org/osrf/gazebo/pull-request/742)
1. Fix model resizing via the GUI
    * [Pull request #763](https://bitbucket.org/osrf/gazebo/pull-request/763)
    * [Issue #885](https://bitbucket.org/osrf/gazebo/issue/885)
1. Simplify gzlog test by using sha1
    * [Pull request #781](https://bitbucket.org/osrf/gazebo/pull-request/781)
    * [Issue #837](https://bitbucket.org/osrf/gazebo/issue/837)
1. Enable cppcheck for header files
    * [Pull request #782](https://bitbucket.org/osrf/gazebo/pull-request/782)
    * [Issue #907](https://bitbucket.org/osrf/gazebo/issue/907)
1. Fix broken regression test
    * [Pull request #784](https://bitbucket.org/osrf/gazebo/pull-request/784)
    * [Issue #884](https://bitbucket.org/osrf/gazebo/issue/884)
1. All simbody and dart to pass tests
    * [Pull request #790](https://bitbucket.org/osrf/gazebo/pull-request/790)
    * [Issue #873](https://bitbucket.org/osrf/gazebo/issue/873)
1. Fix camera rotation from SDF
    * [Pull request #789](https://bitbucket.org/osrf/gazebo/pull-request/789)
    * [Issue #920](https://bitbucket.org/osrf/gazebo/issue/920)
1. Fix bitbucket pullrequest command line tool to match new API
    * [Pull request #803](https://bitbucket.org/osrf/gazebo/pull-request/803)
1. Fix transceiver spawn errors in tests
    * [Pull request #811](https://bitbucket.org/osrf/gazebo/pull-request/811)
    * [Pull request #814](https://bitbucket.org/osrf/gazebo/pull-request/814)

### Gazebo 2.0.0 (2013-10-08)
1. Refactor code check tool.
    * [Pull Request #669](https://bitbucket.org/osrf/gazebo/pull-request/669)
1. Added pull request tool for Bitbucket.
    * [Pull Request #670](https://bitbucket.org/osrf/gazebo/pull-request/670)
    * [Pull Request #691](https://bitbucket.org/osrf/gazebo/pull-request/671)
1. New wireless receiver and transmitter sensor models.
    * [Pull Request #644](https://bitbucket.org/osrf/gazebo/pull-request/644)
    * [Pull Request #675](https://bitbucket.org/osrf/gazebo/pull-request/675)
    * [Pull Request #727](https://bitbucket.org/osrf/gazebo/pull-request/727)
1. Audio support using OpenAL.
    * [Pull Request #648](https://bitbucket.org/osrf/gazebo/pull-request/648)
    * [Pull Request #704](https://bitbucket.org/osrf/gazebo/pull-request/704)
1. Simplify command-line parsing of gztopic echo output.
    * [Pull Request #674](https://bitbucket.org/osrf/gazebo/pull-request/674)
    * Resolves: [Issue #795](https://bitbucket.org/osrf/gazebo/issue/795)
1. Use UNIX directories through the user of GNUInstallDirs cmake module.
    * [Pull Request #676](https://bitbucket.org/osrf/gazebo/pull-request/676)
    * [Pull Request #681](https://bitbucket.org/osrf/gazebo/pull-request/681)
1. New GUI interactions for object manipulation.
    * [Pull Request #634](https://bitbucket.org/osrf/gazebo/pull-request/634)
1. Fix for OSX menubar.
    * [Pull Request #677](https://bitbucket.org/osrf/gazebo/pull-request/677)
1. Remove internal SDF directories and dependencies.
    * [Pull Request #680](https://bitbucket.org/osrf/gazebo/pull-request/680)
1. Add minimum version for sdformat.
    * [Pull Request #682](https://bitbucket.org/osrf/gazebo/pull-request/682)
    * Resolves: [Issue #818](https://bitbucket.org/osrf/gazebo/issue/818)
1. Allow different gtest parameter types with ServerFixture
    * [Pull Request #686](https://bitbucket.org/osrf/gazebo/pull-request/686)
    * Resolves: [Issue #820](https://bitbucket.org/osrf/gazebo/issue/820)
1. GUI model scaling when using Bullet.
    * [Pull Request #683](https://bitbucket.org/osrf/gazebo/pull-request/683)
1. Fix typo in cmake config.
    * [Pull Request #694](https://bitbucket.org/osrf/gazebo/pull-request/694)
    * Resolves: [Issue #824](https://bitbucket.org/osrf/gazebo/issue/824)
1. Remove gazebo include subdir from pkgconfig and cmake config.
    * [Pull Request #691](https://bitbucket.org/osrf/gazebo/pull-request/691)
1. Torsional spring demo
    * [Pull Request #693](https://bitbucket.org/osrf/gazebo/pull-request/693)
1. Remove repeated call to SetAxis in Joint.cc
    * [Pull Request #695](https://bitbucket.org/osrf/gazebo/pull-request/695)
    * Resolves: [Issue #823](https://bitbucket.org/osrf/gazebo/issue/823)
1. Add test for rotational joints.
    * [Pull Request #697](https://bitbucket.org/osrf/gazebo/pull-request/697)
    * Resolves: [Issue #820](https://bitbucket.org/osrf/gazebo/issue/820)
1. Fix compilation of tests using Joint base class
    * [Pull Request #701](https://bitbucket.org/osrf/gazebo/pull-request/701)
1. Terrain paging implemented.
    * [Pull Request #687](https://bitbucket.org/osrf/gazebo/pull-request/687)
1. Improve timeout error reporting in ServerFixture
    * [Pull Request #705](https://bitbucket.org/osrf/gazebo/pull-request/705)
1. Fix mouse picking for cases where visuals overlap with the laser
    * [Pull Request #709](https://bitbucket.org/osrf/gazebo/pull-request/709)
1. Fix string literals for OSX
    * [Pull Request #712](https://bitbucket.org/osrf/gazebo/pull-request/712)
    * Resolves: [Issue #803](https://bitbucket.org/osrf/gazebo/issue/803)
1. Support for ENABLE_TESTS_COMPILATION cmake parameter
    * [Pull Request #708](https://bitbucket.org/osrf/gazebo/pull-request/708)
1. Updated system gui plugin
    * [Pull Request #702](https://bitbucket.org/osrf/gazebo/pull-request/702)
1. Fix force torque unit test issue
    * [Pull Request #673](https://bitbucket.org/osrf/gazebo/pull-request/673)
    * Resolves: [Issue #813](https://bitbucket.org/osrf/gazebo/issue/813)
1. Use variables to control auto generation of CFlags
    * [Pull Request #699](https://bitbucket.org/osrf/gazebo/pull-request/699)
1. Remove deprecated functions.
    * [Pull Request #715](https://bitbucket.org/osrf/gazebo/pull-request/715)
1. Fix typo in `Camera.cc`
    * [Pull Request #719](https://bitbucket.org/osrf/gazebo/pull-request/719)
    * Resolves: [Issue #846](https://bitbucket.org/osrf/gazebo/issue/846)
1. Performance improvements
    * [Pull Request #561](https://bitbucket.org/osrf/gazebo/pull-request/561)
1. Fix gripper model.
    * [Pull Request #713](https://bitbucket.org/osrf/gazebo/pull-request/713)
    * Resolves: [Issue #314](https://bitbucket.org/osrf/gazebo/issue/314)
1. First part of Simbody integration
    * [Pull Request #716](https://bitbucket.org/osrf/gazebo/pull-request/716)

## Gazebo 1.9

### Gazebo 1.9.6 (2014-04-29)

1. Refactored inertia ratio reduction for ODE
    * [Pull request #1114](https://bitbucket.org/osrf/gazebo/pull-request/1114)
1. Improved collada loading performance
    * [Pull request #1075](https://bitbucket.org/osrf/gazebo/pull-request/1075)

### Gazebo 1.9.3 (2014-01-10)

1. Add thickness to plane to remove shadow flickering.
    * [Pull request #886](https://bitbucket.org/osrf/gazebo/pull-request/886)
1. Temporary GUI shadow toggle fix.
    * [Issue #925](https://bitbucket.org/osrf/gazebo/issue/925)
    * [Pull request #868](https://bitbucket.org/osrf/gazebo/pull-request/868)
1. Fix memory access bugs with libc++ on mavericks.
    * [Issue #965](https://bitbucket.org/osrf/gazebo/issue/965)
    * [Pull request #857](https://bitbucket.org/osrf/gazebo/pull-request/857)
    * [Pull request #881](https://bitbucket.org/osrf/gazebo/pull-request/881)
1. Replaced printf with cout in gztopic hz.
    * [Issue #969](https://bitbucket.org/osrf/gazebo/issue/969)
    * [Pull request #854](https://bitbucket.org/osrf/gazebo/pull-request/854)
1. Add Dark grey material and fix indentation.
    * [Pull request #851](https://bitbucket.org/osrf/gazebo/pull-request/851)
1. Fixed sonar sensor unit test.
    * [Pull request #848](https://bitbucket.org/osrf/gazebo/pull-request/848)
1. Convergence acceleration and stability tweak to make atlas_v3 stable.
    * [Pull request #845](https://bitbucket.org/osrf/gazebo/pull-request/845)
1. Update gtest to 1.7.0 to resolve problems with libc++.
    * [Issue #947](https://bitbucket.org/osrf/gazebo/issue/947)
    * [Pull request #827](https://bitbucket.org/osrf/gazebo/pull-request/827)
1. Fixed LD_LIBRARY_PATH for plugins.
    * [Issue #957](https://bitbucket.org/osrf/gazebo/issue/957)
    * [Pull request #844](https://bitbucket.org/osrf/gazebo/pull-request/844)
1. Fix transceiver sporadic errors.
    * Backport of [pull request #811](https://bitbucket.org/osrf/gazebo/pull-request/811)
    * [Pull request #836](https://bitbucket.org/osrf/gazebo/pull-request/836)
1. Modified the MsgTest to be deterministic with time checks.
    * [Pull request #843](https://bitbucket.org/osrf/gazebo/pull-request/843)
1. Fixed seg fault in LaserVisual.
    * [Issue #950](https://bitbucket.org/osrf/gazebo/issue/950)
    * [Pull request #832](https://bitbucket.org/osrf/gazebo/pull-request/832)
1. Implemented the option to disable tests that need a working screen to run properly.
    * Backport of [Pull request #764](https://bitbucket.org/osrf/gazebo/pull-request/764)
    * [Pull request #837](https://bitbucket.org/osrf/gazebo/pull-request/837)
1. Cleaned up gazebo shutdown.
    * [Pull request #829](https://bitbucket.org/osrf/gazebo/pull-request/829)
1. Fixed bug associated with loading joint child links.
    * [Issue #943](https://bitbucket.org/osrf/gazebo/issue/943)
    * [Pull request #820](https://bitbucket.org/osrf/gazebo/pull-request/820)

### Gazebo 1.9.2 (2013-11-08)
1. Fix enable/disable sky and clouds from SDF
    * [Pull request #809](https://bitbucket.org/osrf/gazebo/pull-request/809])
1. Fix occasional blank GUI screen on startup
    * [Pull request #815](https://bitbucket.org/osrf/gazebo/pull-request/815])
1. Fix GPU laser when interacting with heightmaps
    * [Pull request #796](https://bitbucket.org/osrf/gazebo/pull-request/796])
1. Added API/ABI checker command line tool
    * [Pull request #765](https://bitbucket.org/osrf/gazebo/pull-request/765])
1. Added gtest version information
    * [Pull request #801](https://bitbucket.org/osrf/gazebo/pull-request/801])
1. Fix GUI world saving
    * [Pull request #806](https://bitbucket.org/osrf/gazebo/pull-request/806])
1. Enable anti-aliasing for camera sensor
    * [Pull request #800](https://bitbucket.org/osrf/gazebo/pull-request/800])
1. Make sensor noise deterministic
    * [Pull request #788](https://bitbucket.org/osrf/gazebo/pull-request/788])
1. Fix build problem
    * [Issue #901](https://bitbucket.org/osrf/gazebo/issue/901)
    * [Pull request #778](https://bitbucket.org/osrf/gazebo/pull-request/778])
1. Fix a typo in Camera.cc
    * [Pull request #720](https://bitbucket.org/osrf/gazebo/pull-request/720])
    * [Issue #846](https://bitbucket.org/osrf/gazebo/issue/846)
1. Fix OSX menu bar
    * [Pull request #688](https://bitbucket.org/osrf/gazebo/pull-request/688])
1. Fix gazebo::init by calling sdf::setFindCallback() before loading the sdf in gzfactory.
    * [Pull request #678](https://bitbucket.org/osrf/gazebo/pull-request/678])
    * [Issue #817](https://bitbucket.org/osrf/gazebo/issue/817)

### Gazebo 1.9.1 (2013-08-20)
* Deprecate header files that require case-sensitive filesystem (e.g. Common.hh, Physics.hh) [https://bitbucket.org/osrf/gazebo/pull-request/638/fix-for-775-deprecate-headers-that-require]
* Initial support for building on Mac OS X [https://bitbucket.org/osrf/gazebo/pull-request/660/osx-support-for-gazebo-19] [https://bitbucket.org/osrf/gazebo/pull-request/657/cmake-fixes-for-osx]
* Fixes for various issues [https://bitbucket.org/osrf/gazebo/pull-request/635/fix-for-issue-792/diff] [https://bitbucket.org/osrf/gazebo/pull-request/628/allow-scoped-and-non-scoped-joint-names-to/diff] [https://bitbucket.org/osrf/gazebo/pull-request/636/fix-build-dependency-in-message-generation/diff] [https://bitbucket.org/osrf/gazebo/pull-request/639/make-the-unversioned-setupsh-a-copy-of-the/diff] [https://bitbucket.org/osrf/gazebo/pull-request/650/added-missing-lib-to-player-client-library/diff] [https://bitbucket.org/osrf/gazebo/pull-request/656/install-gzmode_create-without-sh-suffix/diff]

### Gazebo 1.9.0 (2013-07-23)
* Use external package [sdformat](https://bitbucket.org/osrf/sdformat) for sdf parsing, refactor the `Element::GetValue*` function calls, and deprecate Gazebo's internal sdf parser [https://bitbucket.org/osrf/gazebo/pull-request/627]
* Improved ROS support ([[Tutorials#ROS_Integration |documentation here]]) [https://bitbucket.org/osrf/gazebo/pull-request/559]
* Added Sonar, Force-Torque, and Tactile Pressure sensors [https://bitbucket.org/osrf/gazebo/pull-request/557], [https://bitbucket.org/osrf/gazebo/pull-request/567]
* Add compile-time defaults for environment variables so that sourcing setup.sh is unnecessary in most cases [https://bitbucket.org/osrf/gazebo/pull-request/620]
* Enable user camera to follow objects in client window [https://bitbucket.org/osrf/gazebo/pull-request/603]
* Install protobuf message files for use in custom messages [https://bitbucket.org/osrf/gazebo/pull-request/614]
* Change default compilation flags to improve debugging [https://bitbucket.org/osrf/gazebo/pull-request/617]
* Change to supported relative include paths [https://bitbucket.org/osrf/gazebo/pull-request/594]
* Fix display of laser scans when sensor is rotated [https://bitbucket.org/osrf/gazebo/pull-request/599]

## Gazebo 1.8

### Gazebo 1.8.7 (2013-07-16)
* Fix bug in URDF parsing of Vector3 elements [https://bitbucket.org/osrf/gazebo/pull-request/613]
* Fix compilation errors with newest libraries [https://bitbucket.org/osrf/gazebo/pull-request/615]

### Gazebo 1.8.6 (2013-06-07)
* Fix inertia lumping in the URDF parser[https://bitbucket.org/osrf/gazebo/pull-request/554]
* Fix for ODEJoint CFM damping sign error [https://bitbucket.org/osrf/gazebo/pull-request/586]
* Fix transport memory growth[https://bitbucket.org/osrf/gazebo/pull-request/584]
* Reduce log file data in order to reduce buffer growth that results in out of memory kernel errors[https://bitbucket.org/osrf/gazebo/pull-request/587]

### Gazebo 1.8.5 (2013-06-04)
* Fix Gazebo build for machines without a valid display.[https://bitbucket.org/osrf/gazebo/commits/37f00422eea03365b839a632c1850431ee6a1d67]

### Gazebo 1.8.4 (2013-06-03)
* Fix UDRF to SDF converter so that URDF gazebo extensions are applied to all collisions in a link.[https://bitbucket.org/osrf/gazebo/pull-request/579]
* Prevent transport layer from locking when a gzclient connects to a gzserver over a connection with high latency.[https://bitbucket.org/osrf/gazebo/pull-request/572]
* Improve performance and fix uninitialized conditional jumps.[https://bitbucket.org/osrf/gazebo/pull-request/571]

### Gazebo 1.8.3 (2013-06-03)
* Fix for gzlog hanging when gzserver is not present or not responsive[https://bitbucket.org/osrf/gazebo/pull-request/577]
* Fix occasional segfault when generating log files[https://bitbucket.org/osrf/gazebo/pull-request/575]
* Performance improvement to ODE[https://bitbucket.org/osrf/gazebo/pull-request/556]
* Fix node initialization[https://bitbucket.org/osrf/gazebo/pull-request/570]
* Fix GPU laser Hz rate reduction when sensor moved away from world origin[https://bitbucket.org/osrf/gazebo/pull-request/566]
* Fix incorrect lighting in camera sensors when GPU laser is subscribe to[https://bitbucket.org/osrf/gazebo/pull-request/563]

### Gazebo 1.8.2 (2013-05-28)
* ODE performance improvements[https://bitbucket.org/osrf/gazebo/pull-request/535][https://bitbucket.org/osrf/gazebo/pull-request/537]
* Fixed tests[https://bitbucket.org/osrf/gazebo/pull-request/538][https://bitbucket.org/osrf/gazebo/pull-request/541][https://bitbucket.org/osrf/gazebo/pull-request/542]
* Fixed sinking vehicle bug[https://bitbucket.org/osrf/drcsim/issue/300] in pull-request[https://bitbucket.org/osrf/gazebo/pull-request/538]
* Fix GPU sensor throttling[https://bitbucket.org/osrf/gazebo/pull-request/536]
* Reduce string comparisons for better performance[https://bitbucket.org/osrf/gazebo/pull-request/546]
* Contact manager performance improvements[https://bitbucket.org/osrf/gazebo/pull-request/543]
* Transport performance improvements[https://bitbucket.org/osrf/gazebo/pull-request/548]
* Reduce friction noise[https://bitbucket.org/osrf/gazebo/pull-request/545]

### Gazebo 1.8.1 (2013-05-22)
* Please note that 1.8.1 contains a bug[https://bitbucket.org/osrf/drcsim/issue/300] that causes interpenetration between objects in resting contact to grow slowly.  Please update to 1.8.2 for the patch.
* Added warm starting[https://bitbucket.org/osrf/gazebo/pull-request/529]
* Reduced console output[https://bitbucket.org/osrf/gazebo/pull-request/533]
* Improved off screen rendering performance[https://bitbucket.org/osrf/gazebo/pull-request/530]
* Performance improvements [https://bitbucket.org/osrf/gazebo/pull-request/535] [https://bitbucket.org/osrf/gazebo/pull-request/537]

### Gazebo 1.8.0 (2013-05-17)
* Fixed slider axis [https://bitbucket.org/osrf/gazebo/pull-request/527]
* Fixed heightmap shadows [https://bitbucket.org/osrf/gazebo/pull-request/525]
* Fixed model and canonical link pose [https://bitbucket.org/osrf/gazebo/pull-request/519]
* Fixed OSX message header[https://bitbucket.org/osrf/gazebo/pull-request/524]
* Added zlib compression for logging [https://bitbucket.org/osrf/gazebo/pull-request/515]
* Allow clouds to be disabled in cameras [https://bitbucket.org/osrf/gazebo/pull-request/507]
* Camera rendering performance [https://bitbucket.org/osrf/gazebo/pull-request/528]


## Gazebo 1.7

### Gazebo 1.7.3 (2013-05-08)
* Fixed log cleanup (again) [https://bitbucket.org/osrf/gazebo/pull-request/511/fix-log-cleanup-logic]

### Gazebo 1.7.2 (2013-05-07)
* Fixed log cleanup [https://bitbucket.org/osrf/gazebo/pull-request/506/fix-gzlog-stop-command-line]
* Minor documentation fix [https://bitbucket.org/osrf/gazebo/pull-request/488/minor-documentation-fix]

### Gazebo 1.7.1 (2013-04-19)
* Fixed tests
* IMU sensor receives time stamped data from links
* Fix saving image frames [https://bitbucket.org/osrf/gazebo/pull-request/466/fix-saving-frames/diff]
* Wireframe rendering in GUI [https://bitbucket.org/osrf/gazebo/pull-request/414/allow-rendering-of-models-in-wireframe]
* Improved logging performance [https://bitbucket.org/osrf/gazebo/pull-request/457/improvements-to-gzlog-filter-and-logging]
* Viscous mud model [https://bitbucket.org/osrf/gazebo/pull-request/448/mud-plugin/diff]

## Gazebo 1.6

### Gazebo 1.6.3 (2013-04-15)
* Fixed a [critical SDF bug](https://bitbucket.org/osrf/gazebo/pull-request/451)
* Fixed a [laser offset bug](https://bitbucket.org/osrf/gazebo/pull-request/449)

### Gazebo 1.6.2 (2013-04-14)
* Fix for fdir1 physics property [https://bitbucket.org/osrf/gazebo/pull-request/429/fixes-to-treat-fdir1-better-1-rotate-into/diff]
* Fix for force torque sensor [https://bitbucket.org/osrf/gazebo/pull-request/447]
* SDF documentation fix [https://bitbucket.org/osrf/gazebo/issue/494/joint-axis-reference-frame-doesnt-match]

### Gazebo 1.6.1 (2013-04-05)
* Switch default build type to Release.

### Gazebo 1.6.0 (2013-04-05)
* Improvements to inertia in rubble pile
* Various Bullet integration advances.
* Noise models for ray, camera, and imu sensors.
* SDF 1.4, which accommodates more physics engine parameters and also some sensor noise models.
* Initial support for making movies from within Gazebo.
* Many performance improvements.
* Many bug fixes.
* Progress toward to building on OS X.

## Gazebo 1.5

### Gazebo 1.5.0 (2013-03-11)
* Partial integration of Bullet
  * Includes: cubes, spheres, cylinders, planes, meshes, revolute joints, ray sensors
* GUI Interface for log writing.
* Threaded sensors.
* Multi-camera sensor.

* Fixed the following issues:
 * [https://bitbucket.org/osrf/gazebo/issue/236 Issue #236]
 * [https://bitbucket.org/osrf/gazebo/issue/507 Issue #507]
 * [https://bitbucket.org/osrf/gazebo/issue/530 Issue #530]
 * [https://bitbucket.org/osrf/gazebo/issue/279 Issue #279]
 * [https://bitbucket.org/osrf/gazebo/issue/529 Issue #529]
 * [https://bitbucket.org/osrf/gazebo/issue/239 Issue #239]
 * [https://bitbucket.org/osrf/gazebo/issue/5 Issue #5]

## Gazebo 1.4

### Gazebo 1.4.0 (2013-02-01)
* New Features:
 * GUI elements to display messages from the server.
 * Multi-floor building editor and creator.
 * Improved sensor visualizations.
 * Improved mouse interactions

* Fixed the following issues:
 * [https://bitbucket.org/osrf/gazebo/issue/16 Issue #16]
 * [https://bitbucket.org/osrf/gazebo/issue/142 Issue #142]
 * [https://bitbucket.org/osrf/gazebo/issue/229 Issue #229]
 * [https://bitbucket.org/osrf/gazebo/issue/277 Issue #277]
 * [https://bitbucket.org/osrf/gazebo/issue/291 Issue #291]
 * [https://bitbucket.org/osrf/gazebo/issue/310 Issue #310]
 * [https://bitbucket.org/osrf/gazebo/issue/320 Issue #320]
 * [https://bitbucket.org/osrf/gazebo/issue/329 Issue #329]
 * [https://bitbucket.org/osrf/gazebo/issue/333 Issue #333]
 * [https://bitbucket.org/osrf/gazebo/issue/334 Issue #334]
 * [https://bitbucket.org/osrf/gazebo/issue/335 Issue #335]
 * [https://bitbucket.org/osrf/gazebo/issue/341 Issue #341]
 * [https://bitbucket.org/osrf/gazebo/issue/350 Issue #350]
 * [https://bitbucket.org/osrf/gazebo/issue/384 Issue #384]
 * [https://bitbucket.org/osrf/gazebo/issue/431 Issue #431]
 * [https://bitbucket.org/osrf/gazebo/issue/433 Issue #433]
 * [https://bitbucket.org/osrf/gazebo/issue/453 Issue #453]
 * [https://bitbucket.org/osrf/gazebo/issue/456 Issue #456]
 * [https://bitbucket.org/osrf/gazebo/issue/457 Issue #457]
 * [https://bitbucket.org/osrf/gazebo/issue/459 Issue #459]

## Gazebo 1.3

### Gazebo 1.3.1 (2012-12-14)
* Fixed the following issues:
 * [https://bitbucket.org/osrf/gazebo/issue/297 Issue #297]
* Other bugs fixed:
 * [https://bitbucket.org/osrf/gazebo/pull-request/164/ Fix light bounding box to disable properly when deselected]
 * [https://bitbucket.org/osrf/gazebo/pull-request/169/ Determine correct local IP address, to make remote clients work properly]
 * Various test fixes

### Gazebo 1.3.0 (2012-12-03)
* Fixed the following issues:
 * [https://bitbucket.org/osrf/gazebo/issue/233 Issue #233]
 * [https://bitbucket.org/osrf/gazebo/issue/238 Issue #238]
 * [https://bitbucket.org/osrf/gazebo/issue/2 Issue #2]
 * [https://bitbucket.org/osrf/gazebo/issue/95 Issue #95]
 * [https://bitbucket.org/osrf/gazebo/issue/97 Issue #97]
 * [https://bitbucket.org/osrf/gazebo/issue/90 Issue #90]
 * [https://bitbucket.org/osrf/gazebo/issue/253 Issue #253]
 * [https://bitbucket.org/osrf/gazebo/issue/163 Issue #163]
 * [https://bitbucket.org/osrf/gazebo/issue/91 Issue #91]
 * [https://bitbucket.org/osrf/gazebo/issue/245 Issue #245]
 * [https://bitbucket.org/osrf/gazebo/issue/242 Issue #242]
 * [https://bitbucket.org/osrf/gazebo/issue/156 Issue #156]
 * [https://bitbucket.org/osrf/gazebo/issue/78 Issue #78]
 * [https://bitbucket.org/osrf/gazebo/issue/36 Issue #36]
 * [https://bitbucket.org/osrf/gazebo/issue/104 Issue #104]
 * [https://bitbucket.org/osrf/gazebo/issue/249 Issue #249]
 * [https://bitbucket.org/osrf/gazebo/issue/244 Issue #244]
 * [https://bitbucket.org/osrf/gazebo/issue/36 Issue #36]

* New features:
 * Default camera view changed to look down at the origin from a height of 2 meters at location (5, -5, 2).
 * Record state data using the '-r' command line option, playback recorded state data using the '-p' command line option
 * Adjust placement of lights using the mouse.
 * Reduced the startup time.
 * Added visual reference for GUI mouse movements.
 * SDF version 1.3 released (changes from 1.2 listed below):
     - added `name` to `<camera name="cam_name"/>`
     - added `pose` to `<camera><pose>...</pose></camera>`
     - removed `filename` from `<mesh><filename>...</filename><mesh>`, use uri only.
     - recovered `provide_feedback` under `<joint>`, allowing calling `physics::Joint::GetForceTorque` in plugins.
     - added `imu` under `<sensor>`.

## Gazebo 1.2

### Gazebo 1.2.6 (2012-11-08)
* Fixed a transport issue with the GUI. Fixed saving the world via the GUI. Added more documentation. ([https://bitbucket.org/osrf/gazebo/pull-request/43/fixed-a-transport-issue-with-the-gui-fixed/diff pull request #43])
* Clean up mutex usage. ([https://bitbucket.org/osrf/gazebo/pull-request/54/fix-mutex-in-modellistwidget-using-boost/diff pull request #54])
* Fix OGRE path determination ([https://bitbucket.org/osrf/gazebo/pull-request/58/fix-ogre-paths-so-this-also-works-with/diff pull request #58], [https://bitbucket.org/osrf/gazebo/pull-request/68/fix-ogre-plugindir-determination/diff pull request #68])
* Fixed a couple of crashes and model selection/dragging problems ([https://bitbucket.org/osrf/gazebo/pull-request/59/fixed-a-couple-of-crashes-and-model/diff pull request #59])

### Gazebo 1.2.5 (2012-10-22)
* Step increment update while paused fixed ([https://bitbucket.org/osrf/gazebo/pull-request/45/fix-proper-world-stepinc-count-we-were/diff pull request #45])
* Actually call plugin destructors on shutdown ([https://bitbucket.org/osrf/gazebo/pull-request/51/fixed-a-bug-which-prevent-a-plugin/diff pull request #51])
* Don't crash on bad SDF input ([https://bitbucket.org/osrf/gazebo/pull-request/52/fixed-loading-of-bad-sdf-files/diff pull request #52])
* Fix cleanup of ray sensors on model deletion ([https://bitbucket.org/osrf/gazebo/pull-request/53/deleting-a-model-with-a-ray-sensor-did/diff pull request #53])
* Fix loading / deletion of improperly specified models ([https://bitbucket.org/osrf/gazebo/pull-request/56/catch-when-loading-bad-models-joint/diff pull request #56])

### Gazebo 1.2.4 (10-19-2012:08:00:52)
*  Style fixes ([https://bitbucket.org/osrf/gazebo/pull-request/30/style-fixes/diff pull request #30]).
*  Fix joint position control ([https://bitbucket.org/osrf/gazebo/pull-request/49/fixed-position-joint-control/diff pull request #49])

### Gazebo 1.2.3 (10-16-2012:18:39:54)
*  Disabled selection highlighting due to bug ([https://bitbucket.org/osrf/gazebo/pull-request/44/disabled-selection-highlighting-fixed/diff pull request #44]).
*  Fixed saving a world via the GUI.

### Gazebo 1.2.2 (10-16-2012:15:12:22)
*  Skip search for system install of libccd, use version inside gazebo ([https://bitbucket.org/osrf/gazebo/pull-request/39/skip-search-for-system-install-of-libccd/diff pull request #39]).
*  Fixed sensor initialization race condition ([https://bitbucket.org/osrf/gazebo/pull-request/42/fix-sensor-initializaiton-race-condition pull request #42]).

### Gazebo 1.2.1 (10-15-2012:21:32:55)
*  Properly removed projectors attached to deleted models ([https://bitbucket.org/osrf/gazebo/pull-request/37/remove-projectors-that-are-attached-to/diff pull request #37]).
*  Fix model plugin loading bug ([https://bitbucket.org/osrf/gazebo/pull-request/31/moving-bool-first-in-model-and-world pull request #31]).
*  Fix light insertion and visualization of models prior to insertion ([https://bitbucket.org/osrf/gazebo/pull-request/35/fixed-light-insertion-and-visualization-of/diff pull request #35]).
*  Fixed GUI manipulation of static objects ([https://bitbucket.org/osrf/gazebo/issue/63/moving-static-objects-does-not-move-the issue #63] [https://bitbucket.org/osrf/gazebo/pull-request/38/issue-63-bug-patch-moving-static-objects/diff pull request #38]).
*  Fixed GUI selection bug ([https://bitbucket.org/osrf/gazebo/pull-request/40/fixed-selection-of-multiple-objects-at/diff pull request #40])

### Gazebo 1.2.0 (10-04-2012:20:01:20)
*  Updated GUI: new style, improved mouse controls, and removal of non-functional items.
*  Model database: An online repository of models.
*  Numerous bug fixes
*  APT repository hosted at [http://osrfoundation.org OSRF]
*  Improved process control prevents zombie processes<|MERGE_RESOLUTION|>--- conflicted
+++ resolved
@@ -5,12 +5,10 @@
 1. Windows support. This consists mostly of numerous small changes to support
 compilation on Windows.
     * [Pull request #1616](https://bitbucket.org/osrf/gazebo/pull-request/1616)
-<<<<<<< HEAD
-=======
     * [Pull request #1618](https://bitbucket.org/osrf/gazebo/pull-request/1618)
     * [Pull request #1620](https://bitbucket.org/osrf/gazebo/pull-request/1620)
->>>>>>> 62e91699
     * [Pull request #1626](https://bitbucket.org/osrf/gazebo/pull-request/1626)
+    * [Pull request #1627](https://bitbucket.org/osrf/gazebo/pull-request/1627)
     * [Pull request #1629](https://bitbucket.org/osrf/gazebo/pull-request/1629)
     * [Pull request #1631](https://bitbucket.org/osrf/gazebo/pull-request/1631)
 
