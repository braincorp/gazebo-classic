--- conflicted
+++ resolved
@@ -252,13 +252,11 @@
     1. Removed unused class: BuildingItem
         * [Pull request #2045](https://bitbucket.org/osrf/gazebo/pull-request/2045)
 
-<<<<<<< HEAD
+    1. PIMPLize gui/building/BuildingModelManip, move attachment logic to BuildingMaker
+        * [Pull request #2046](https://bitbucket.org/osrf/gazebo/pull-request/2046)
+
     1. PIMPLize GridLines class
         * [Pull request #2032](https://bitbucket.org/osrf/gazebo/pull-request/2032)
-=======
-    1. PIMPLize gui/building/BuildingModelManip, move attachment logic to BuildingMaker
-        * [Pull request #2046](https://bitbucket.org/osrf/gazebo/pull-request/2046)
->>>>>>> 90888d09
 
 ## Gazebo 6.0
 
