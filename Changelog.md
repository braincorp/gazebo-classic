--- conflicted
+++ resolved
@@ -1,9 +1,8 @@
 ## Gazebo 7.0
 
-<<<<<<< HEAD
 1. Switching to ignition math for the rendering library.
     * [Pull request #1995](https://bitbucket.org/osrf/gazebo/pull-request/1995)
-=======
+
 1. Copy visual visibility flags on clone
     * [Pull request #2008](https://bitbucket.org/osrf/gazebo/pull-request/2008)
     
@@ -12,7 +11,6 @@
 
 1. Added Poissons Ratio and Elastic Modulus for ODE.
     * [Pull request #1974](https://bitbucket.org/osrf/gazebo/pull-request/1974)
->>>>>>> 6930bdd0
 
 1. Update rest web plugin to publish response messages and display login user name in toolbar.
     * [Pull request #1956](https://bitbucket.org/osrf/gazebo/pull-request/1956)
