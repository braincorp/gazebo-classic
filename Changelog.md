--- conflicted
+++ resolved
@@ -131,17 +131,11 @@
         * [Pull request #1551](https://bitbucket.org/osrf/gazebo/pull-request/1551)
         * [Issue #1483](https://bitbucket.org/osrf/gazebo/issue/1483)
 
-<<<<<<< HEAD
-    1. Added list of links and joints.
-        * [Pull request #1515](https://bitbucket.org/osrf/gazebo/pull-request/1515)
+    1. Add schematic view to model editor
+        * [Pull request #1562](https://bitbucket.org/osrf/gazebo/pull-request/1562)
         
     1. Expose API to support adding items to the palette.
         * [Pull request #1565](https://bitbucket.org/osrf/gazebo/pull-request/1565)
-        * [Issue #1418](https://bitbucket.org/osrf/gazebo/issue/1418)
-=======
-    1. Add schematic view to model editor
-        * [Pull request #1562](https://bitbucket.org/osrf/gazebo/pull-request/1562)
->>>>>>> 1d9cd23c
 
 1. Building editor updates
     1. Make palette tips tooltip clickable to open.
