--- conflicted
+++ resolved
@@ -2,13 +2,11 @@
 
 ## Gazebo 7.X.X (201X-XX-XX)
 
-<<<<<<< HEAD
 1. Cache heightmap tile data
     * [Pull request 2645](https://bitbucket.org/osrf/gazebo/pull-request/2645)
-=======
+
 1. Add plugin for attaching lights to links in a model
     * [Pull request 2647](https://bitbucket.org/osrf/gazebo/pull-request/2647)
->>>>>>> b6c9f784
 
 1. Support Heightmap LOD
     * [Pull request 2636](https://bitbucket.org/osrf/gazebo/pull-request/2636)
