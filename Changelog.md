--- conflicted
+++ resolved
@@ -2,13 +2,11 @@
 
 ## Gazebo 7.XX.X (2018-XX-XX)
 
-<<<<<<< HEAD
 1. Adding WheelSlipPlugin: for adding wheel slip using ODE's contact parameters
     * [Pull request 2950](https://bitbucket.org/osrf/gazebo/pull-request/2950)
-=======
+
 1. Fix getting joint limits for BulletHingeJoint
     * [Pull request 2959](https://bitbucket.org/osrf/gazebo/pull-request/2959)
->>>>>>> d959bfdd
 
 1. Add Screen Space Ambient Occlusion visual plugin
     * [Pull request 2916](https://bitbucket.org/osrf/gazebo/pull-request/2916)
