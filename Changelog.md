--- conflicted
+++ resolved
@@ -1,12 +1,10 @@
 ## Gazebo 7.0
 
-<<<<<<< HEAD
 1. Add function to get the derived scale of a Visual
     * [Pull request #1881](https://bitbucket.org/osrf/gazebo/pull-request/1881)
-=======
+    
 1. Added RegionEventBoxPlugin - fires events when models enter / exit the region
     * [Pull request #1856](https://bitbucket.org/osrf/gazebo/pull-request/1856)
->>>>>>> e7bd111e
 
 1. Added LoadArgs() function to ServerFixture for being able to load a server
 using the same arguments used in the command line.
