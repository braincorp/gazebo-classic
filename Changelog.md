## Gazebo 5.0

### Gazebo 5.0.0

1. Fixed `math::Box::GetCenter` functionality.
    * [Pull request #1278](https://bitbucket.org/osrf/gazebo/pull-request/1278)
    * [Issue #1327](https://bitbucket.org/osrf/gazebo/issue/1327)

1. Added a GUI timer plugin that facilitates the display and control a timer inside the Gazebo UI. 
    * [Pull request #1270](https://bitbucket.org/osrf/gazebo/pull-request/1270)

1. Added ability to load plugins via SDF. 
    * [Pull request #1261](https://bitbucket.org/osrf/gazebo/pull-request/1261)

1. Added GUIEvent to hide/show the left GUI pane. 
    * [Pull request #1269](https://bitbucket.org/osrf/gazebo/pull-request/1269)

1. Modified KeyEventHandler and GLWidget so that hotkeys can be suppressed by custom KeyEvents set up by developers
    * [Pull request #1251](https://bitbucket.org/osrf/gazebo/pull-request/1251)

1. Added ability to read the directory where the log files are stored.
    * [Pull request #1277](https://bitbucket.org/osrf/gazebo/pull-request/1277)

1. Implemented a simulation cloner
    * [Pull request #1180](https://bitbucket.org/osrf/gazebo/pull-request/1180/clone-a-simulation)

1. Added GUI overlay plugins. Users can now write a Gazebo + QT plugin that displays widgets over the render window.
  * [Pull request #1181](https://bitbucket.org/osrf/gazebo/pull-request/1181)

1. Change behavior of Joint::SetVelocity, add Joint::SetVelocityLimit(unsigned int, double)
  * [Pull request #1218](https://bitbucket.org/osrf/gazebo/pull-request/1218)
  * [Issue #964](https://bitbucket.org/osrf/gazebo/issue/964)

1. Implement Coulomb joint friction for ODE
  * [Pull request #1221](https://bitbucket.org/osrf/gazebo/pull-request/1221)
  * [Issue #381](https://bitbucket.org/osrf/gazebo/issue/381)

1. Implemented camera lens distortion.
  * [Pull request #1213](https://bitbucket.org/osrf/gazebo/pull-request/1213)

1. Kill rogue gzservers left over from failed INTEGRATION_world_clone tests
   and improve robustness of `UNIT_gz_TEST`
  * [Pull request #1232](https://bitbucket.org/osrf/gazebo/pull-request/1232)
  * [Issue #1299](https://bitbucket.org/osrf/gazebo/issue/1299)

1. Added RenderWidget::ShowToolbar to toggle visibility of top toolbar.
  * [Pull request #1248](https://bitbucket.org/osrf/gazebo/pull-request/1248)

1. Fix joint axis visualization.
  * [Pull request #1258](https://bitbucket.org/osrf/gazebo/pull-request/1258)

1. Change UserCamera view control via joysticks. Clean up rate control vs. pose control.
   see UserCamera::OnJoyPose and UserCamera::OnJoyTwist. Added view twist control toggle
   with joystick button 1.
  * [Pull request #1249](https://bitbucket.org/osrf/gazebo/pull-request/1249)

1. Added RenderWidget::GetToolbar to get the top toolbar and change its actions on ModelEditor.
    * [Pull request #1263](https://bitbucket.org/osrf/gazebo/pull-request/1263)

1. Added accessor for MainWindow graphical widget to GuiIface.
    * [Pull request #1250](https://bitbucket.org/osrf/gazebo/pull-request/1250)

1. Added a ConfigWidget class that takes in a google protobuf message and generates widgets for configuring the fields in the message
    * [Pull request #1285](https://bitbucket.org/osrf/gazebo/pull-request/1285)

1. Added GLWidget::OnModelEditor when model editor is triggered, and MainWindow::OnEditorGroup to manually uncheck editor actions.
    * [Pull request #1283](https://bitbucket.org/osrf/gazebo/pull-request/1283)

1. Building editor updates
    1. Fixed inspector resizing.
        * [Pull request #1230](https://bitbucket.org/osrf/gazebo/pull-request/1230)
        * [Issue #395](https://bitbucket.org/osrf/gazebo/issue/395)

    1. Doors and windows move proportionally with wall.
        * [Pull request #1231](https://bitbucket.org/osrf/gazebo/pull-request/1231)
        * [Issue #368](https://bitbucket.org/osrf/gazebo/issue/368)

    1. Inspector dialogs stay on top.
        * [Pull request #1229](https://bitbucket.org/osrf/gazebo/pull-request/1229)
        * [Issue #417](https://bitbucket.org/osrf/gazebo/issue/417)

    1. Make model name editable on palette.
        * [Pull request #1239](https://bitbucket.org/osrf/gazebo/pull-request/1239)

    1. Import background image and improve add/delete levels.
        * [Pull request #1214](https://bitbucket.org/osrf/gazebo/pull-request/1214)
        * [Issue #422](https://bitbucket.org/osrf/gazebo/issue/422)
        * [Issue #361](https://bitbucket.org/osrf/gazebo/issue/361)

    1. Fix changing draw mode.
        * [Pull request #1233](https://bitbucket.org/osrf/gazebo/pull-request/1233)
        * [Issue #405](https://bitbucket.org/osrf/gazebo/issue/405)

    1. Tips on palette's top-right corner.
        * [Pull request #1241](https://bitbucket.org/osrf/gazebo/pull-request/1241)

    1. New buttons and layout for the palette.
        * [Pull request #1242](https://bitbucket.org/osrf/gazebo/pull-request/1242)

    1. Individual wall segments instead of polylines.
        * [Pull request #1246](https://bitbucket.org/osrf/gazebo/pull-request/1246)
        * [Issue #389](https://bitbucket.org/osrf/gazebo/issue/389)
        * [Issue #415](https://bitbucket.org/osrf/gazebo/issue/415)

    1. Fix exiting and saving, exiting when there's nothing drawn, fix text on popups.
        * [Pull request #1296](https://bitbucket.org/osrf/gazebo/pull-request/1296)

    1. Display measure for selected wall segment.
        * [Pull request #1291](https://bitbucket.org/osrf/gazebo/pull-request/1291)
        * [Issue #366](https://bitbucket.org/osrf/gazebo/issue/366)

    1. Highlight selected item's 3D visual.
        * [Pull request #1292](https://bitbucket.org/osrf/gazebo/pull-request/1292)

    1. Added color picker to inspector dialogs.
        * [Pull request #1298](https://bitbucket.org/osrf/gazebo/pull-request/1298)

    1. Snapping on by default, off holding Shift. Improved snapping.
        * [Pull request #1304](https://bitbucket.org/osrf/gazebo/pull-request/1304)

    1. Snap walls to length increments, moved scale to SegmentItem and added Get/SetScale, added SegmentItem::SnapAngle and SegmentItem::SnapLength.
        * [Pull request #1311](https://bitbucket.org/osrf/gazebo/pull-request/1311)

    1. Added EditorItem::SetHighlighted.
        * [Pull request #1308](https://bitbucket.org/osrf/gazebo/pull-request/1308)

    1. Current level is transparent, lower levels opaque, higher levels invisible.
        * [Pull request #1303](https://bitbucket.org/osrf/gazebo/pull-request/1303)

    1. Detach all child manips when item is deleted, added BuildingMaker::DetachAllChildren.
        * [Pull request #1316](https://bitbucket.org/osrf/gazebo/pull-request/1316)

1. Model editor updates
    1. Fix adding/removing event filters .
        * [Pull request #1279](https://bitbucket.org/osrf/gazebo/pull-request/1279)

<<<<<<< HEAD
1. GUI publishes model selection information on ~/selection topic.
    * [Pull request #1318](https://bitbucket.org/osrf/gazebo/pull-request/1318)
            
=======

>>>>>>> 75d40c56
## Gazebo 4.0

### Gazebo 4.x.x (yyyy-mm-dd)

### Gazebo 4.1.0 (2014-11-20)

1. Add ArrangePlugin for arranging groups of models.
   Also add Model::ResetPhysicsStates to call Link::ResetPhysicsStates
   recursively on all links in model.
    * [Pull request #1208](https://bitbucket.org/osrf/gazebo/pull-request/1208)
1. The `gz model` command line tool will output model info using either `-i` for complete info, or `-p` for just the model pose.
    * [Pull request #1212](https://bitbucket.org/osrf/gazebo/pull-request/1212)
    * [DRCSim Issue #389](https://bitbucket.org/osrf/drcsim/issue/389)
1. Added SignalStats class for computing incremental signal statistics.
    * [Pull request #1198](https://bitbucket.org/osrf/gazebo/pull-request/1198)
1. Add InitialVelocityPlugin to setting the initial state of links
    * [Pull request #1237](https://bitbucket.org/osrf/gazebo/pull-request/1237)
1. Added Quaternion::Integrate function.
    * [Pull request #1255](https://bitbucket.org/osrf/gazebo/pull-request/1255)
1. Added ConvertJointType functions, display more joint info on model list.
    * [Pull request #1259](https://bitbucket.org/osrf/gazebo/pull-request/1259)
1. Added ModelListWidget::AddProperty, removed unnecessary checks on ModelListWidget.
    * [Pull request #1271](https://bitbucket.org/osrf/gazebo/pull-request/1271)
1. Fix loading collada meshes with unsupported input semantics.
    * [Pull request #1319](https://bitbucket.org/osrf/gazebo/pull-request/1319)

### Gazebo 4.0.2 (2014-09-23)

1. Fix and improve mechanism to generate pkgconfig libs
    * [Pull request #1027](https://bitbucket.org/osrf/gazebo/pull-request/1027)
    * [Issue #1284](https://bitbucket.org/osrf/gazebo/issue/1284)
1. Added arat.world
    * [Pull request #1205](https://bitbucket.org/osrf/gazebo/pull-request/1205)
1. Update gzprop to output zip files.
    * [Pull request #1197](https://bitbucket.org/osrf/gazebo/pull-request/1197)
1. Make Collision::GetShape a const function
    * [Pull requset #1189](https://bitbucket.org/osrf/gazebo/pull-request/1189)
1. Install missing physics headers
    * [Pull requset #1183](https://bitbucket.org/osrf/gazebo/pull-request/1183)
1. Remove SimbodyLink::AddTorque console message
    * [Pull requset #1185](https://bitbucket.org/osrf/gazebo/pull-request/1185)
1. Fix log xml
    * [Pull requset #1188](https://bitbucket.org/osrf/gazebo/pull-request/1188)

### Gazebo 4.0.0 (2014-08-08)

1. Added lcov support to cmake
    * [Pull request #1047](https://bitbucket.org/osrf/gazebo/pull-request/1047)
1. Fixed memory leak in image conversion
    * [Pull request #1057](https://bitbucket.org/osrf/gazebo/pull-request/1057)
1. Removed deprecated function
    * [Pull request #1067](https://bitbucket.org/osrf/gazebo/pull-request/1067)
1. Improved collada loading performance
    * [Pull request #1066](https://bitbucket.org/osrf/gazebo/pull-request/1066)
    * [Pull request #1082](https://bitbucket.org/osrf/gazebo/pull-request/1082)
    * [Issue #1134](https://bitbucket.org/osrf/gazebo/issue/1134)
1. Implemented a collada exporter
    * [Pull request #1064](https://bitbucket.org/osrf/gazebo/pull-request/1064)
1. Force torque sensor now makes use of sensor's pose.
    * [Pull request #1076](https://bitbucket.org/osrf/gazebo/pull-request/1076)
    * [Issue #940](https://bitbucket.org/osrf/gazebo/issue/940)
1. Fix Model::GetLinks segfault
    * [Pull request #1093](https://bitbucket.org/osrf/gazebo/pull-request/1093)
1. Fix deleting and saving lights in gzserver
    * [Pull request #1094](https://bitbucket.org/osrf/gazebo/pull-request/1094)
    * [Issue #1182](https://bitbucket.org/osrf/gazebo/issue/1182)
    * [Issue #346](https://bitbucket.org/osrf/gazebo/issue/346)
1. Fix Collision::GetWorldPose. The pose of a collision would not update properly.
    * [Pull request #1049](https://bitbucket.org/osrf/gazebo/pull-request/1049)
    * [Issue #1124](https://bitbucket.org/osrf/gazebo/issue/1124)
1. Fixed the animate_box and animate_joints examples
    * [Pull request #1086](https://bitbucket.org/osrf/gazebo/pull-request/1086)
1. Integrated Oculus Rift functionality
    * [Pull request #1074](https://bitbucket.org/osrf/gazebo/pull-request/1074)
    * [Pull request #1136](https://bitbucket.org/osrf/gazebo/pull-request/1136)
    * [Pull request #1139](https://bitbucket.org/osrf/gazebo/pull-request/1139)
1. Updated Base::GetScopedName
    * [Pull request #1104](https://bitbucket.org/osrf/gazebo/pull-request/1104)
1. Fix collada loader from adding duplicate materials into a Mesh
    * [Pull request #1105](https://bitbucket.org/osrf/gazebo/pull-request/1105)
    * [Issue #1180](https://bitbucket.org/osrf/gazebo/issue/1180)
1. Integrated Razer Hydra functionality
    * [Pull request #1083](https://bitbucket.org/osrf/gazebo/pull-request/1083)
    * [Pull request #1109](https://bitbucket.org/osrf/gazebo/pull-request/1109)
1. Added ability to copy and paste models in the GUI
    * [Pull request #1103](https://bitbucket.org/osrf/gazebo/pull-request/1103)
1. Removed unnecessary inclusion of gazebo.hh and common.hh in plugins
    * [Pull request #1111](https://bitbucket.org/osrf/gazebo/pull-request/1111)
1. Added ability to specify custom road textures
    * [Pull request #1027](https://bitbucket.org/osrf/gazebo/pull-request/1027)
1. Added support for DART 4.1
    * [Pull request #1113](https://bitbucket.org/osrf/gazebo/pull-request/1113)
    * [Pull request #1132](https://bitbucket.org/osrf/gazebo/pull-request/1132)
    * [Pull request #1134](https://bitbucket.org/osrf/gazebo/pull-request/1134)
    * [Pull request #1154](https://bitbucket.org/osrf/gazebo/pull-request/1154)
1. Allow position of joints to be directly set.
    * [Pull request #1097](https://bitbucket.org/osrf/gazebo/pull-request/1097)
    * [Issue #1138](https://bitbucket.org/osrf/gazebo/issue/1138)
1. Added extruded polyline geometry
    * [Pull request #1026](https://bitbucket.org/osrf/gazebo/pull-request/1026)
1. Fixed actor animation
    * [Pull request #1133](https://bitbucket.org/osrf/gazebo/pull-request/1133)
    * [Pull request #1141](https://bitbucket.org/osrf/gazebo/pull-request/1141)
1. Generate a versioned cmake config file
    * [Pull request #1153](https://bitbucket.org/osrf/gazebo/pull-request/1153)
    * [Issue #1226](https://bitbucket.org/osrf/gazebo/issue/1226)
1. Added KMeans class
    * [Pull request #1147](https://bitbucket.org/osrf/gazebo/pull-request/1147)
1. Added --summary-range feature to bitbucket pullrequest tool
    * [Pull request #1156](https://bitbucket.org/osrf/gazebo/pull-request/1156)
1. Updated web links
    * [Pull request #1159](https://bitbucket.org/osrf/gazebo/pull-request/1159)
1. Update tests
    * [Pull request #1155](https://bitbucket.org/osrf/gazebo/pull-request/1155)
    * [Pull request #1143](https://bitbucket.org/osrf/gazebo/pull-request/1143)
    * [Pull request #1138](https://bitbucket.org/osrf/gazebo/pull-request/1138)
    * [Pull request #1140](https://bitbucket.org/osrf/gazebo/pull-request/1140)
    * [Pull request #1127](https://bitbucket.org/osrf/gazebo/pull-request/1127)
    * [Pull request #1115](https://bitbucket.org/osrf/gazebo/pull-request/1115)
    * [Pull request #1102](https://bitbucket.org/osrf/gazebo/pull-request/1102)
    * [Pull request #1087](https://bitbucket.org/osrf/gazebo/pull-request/1087)
    * [Pull request #1084](https://bitbucket.org/osrf/gazebo/pull-request/1084)

## Gazebo 3.0

### Gazebo 3.x.x (yyyy-mm-dd)

1. Fixed sonar and wireless sensor visualization
    * [Pull request #1254](https://bitbucket.org/osrf/gazebo/pull-request/1254)
1. Update visual bounding box when model is selected
    * [Pull request #1280](https://bitbucket.org/osrf/gazebo/pull-request/1280)

### Gazebo 3.1.0 (2014-08-08)

1. Implemented Simbody::Link::Set*Vel
    * [Pull request #1160](https://bitbucket.org/osrf/gazebo/pull-request/1160)
    * [Issue #1012](https://bitbucket.org/osrf/gazebo/issue/1012)
1. Added World::RemoveModel function
    * [Pull request #1106](https://bitbucket.org/osrf/gazebo/pull-request/1106)
    * [Issue #1177](https://bitbucket.org/osrf/gazebo/issue/1177)
1. Fix exit from camera follow mode using the escape key
    * [Pull request #1137](https://bitbucket.org/osrf/gazebo/pull-request/1137)
    * [Issue #1220](https://bitbucket.org/osrf/gazebo/issue/1220)
1. Added support for SDF joint spring stiffness and reference positions
    * [Pull request #1117](https://bitbucket.org/osrf/gazebo/pull-request/1117)
1. Removed the gzmodel_create script
    * [Pull request #1130](https://bitbucket.org/osrf/gazebo/pull-request/1130)
1. Added Vector2 dot product
    * [Pull request #1101](https://bitbucket.org/osrf/gazebo/pull-request/1101)
1. Added SetPositionPID and SetVelocityPID to JointController
    * [Pull request #1091](https://bitbucket.org/osrf/gazebo/pull-request/1091)
1. Fix gzclient startup crash with ogre 1.9
    * [Pull request #1098](https://bitbucket.org/osrf/gazebo/pull-request/1098)
    * [Issue #996](https://bitbucket.org/osrf/gazebo/issue/996)
1. Update the bitbucket_pullrequests tool
    * [Pull request #1108](https://bitbucket.org/osrf/gazebo/pull-request/1108)
1. Light properties now remain in place after move by the user via the GUI.
    * [Pull request #1110](https://bitbucket.org/osrf/gazebo/pull-request/1110)
    * [Issue #1211](https://bitbucket.org/osrf/gazebo/issue/1211)
1. Allow position of joints to be directly set.
    * [Pull request #1096](https://bitbucket.org/osrf/gazebo/pull-request/1096)
    * [Issue #1138](https://bitbucket.org/osrf/gazebo/issue/1138)

### Gazebo 3.0.0 (2014-04-11)

1. Fix bug when deleting the sun light
    * [Pull request #1088](https://bitbucket.org/osrf/gazebo/pull-request/1088)
    * [Issue #1133](https://bitbucket.org/osrf/gazebo/issue/1133)
1. Fix ODE screw joint
    * [Pull request #1078](https://bitbucket.org/osrf/gazebo/pull-request/1078)
    * [Issue #1167](https://bitbucket.org/osrf/gazebo/issue/1167)
1. Update joint integration tests
    * [Pull request #1081](https://bitbucket.org/osrf/gazebo/pull-request/1081)
1. Fixed false positives in cppcheck.
    * [Pull request #1061](https://bitbucket.org/osrf/gazebo/pull-request/1061)
1. Made joint axis reference frame relative to child, and updated simbody and dart accordingly.
    * [Pull request #1069](https://bitbucket.org/osrf/gazebo/pull-request/1069)
    * [Issue #494](https://bitbucket.org/osrf/gazebo/issue/494)
    * [Issue #1143](https://bitbucket.org/osrf/gazebo/issue/1143)
1. Added ability to pass vector of strings to SetupClient and SetupServer
    * [Pull request #1068](https://bitbucket.org/osrf/gazebo/pull-request/1068)
    * [Issue #1132](https://bitbucket.org/osrf/gazebo/issue/1132)
1. Fix error correction in screw constraints for ODE
    * [Pull request #1159](https://bitbucket.org/osrf/gazebo/pull-request/1159)
    * [Issue #1159](https://bitbucket.org/osrf/gazebo/issue/1159)
1. Improved pkgconfig with SDF
    * [Pull request #1062](https://bitbucket.org/osrf/gazebo/pull-request/1062)
1. Added a plugin to simulate aero dynamics
    * [Pull request #905](https://bitbucket.org/osrf/gazebo/pull-request/905)
1. Updated bullet support
    * [Issue #1069](https://bitbucket.org/osrf/gazebo/issue/1069)
    * [Pull request #1011](https://bitbucket.org/osrf/gazebo/pull-request/1011)
    * [Pull request #996](https://bitbucket.org/osrf/gazebo/pull-request/966)
    * [Pull request #1024](https://bitbucket.org/osrf/gazebo/pull-request/1024)
1. Updated simbody support
    * [Pull request #995](https://bitbucket.org/osrf/gazebo/pull-request/995)
1. Updated worlds to SDF 1.5
    * [Pull request #1021](https://bitbucket.org/osrf/gazebo/pull-request/1021)
1. Improvements to ODE
    * [Pull request #1001](https://bitbucket.org/osrf/gazebo/pull-request/1001)
    * [Pull request #1014](https://bitbucket.org/osrf/gazebo/pull-request/1014)
    * [Pull request #1015](https://bitbucket.org/osrf/gazebo/pull-request/1015)
    * [Pull request #1016](https://bitbucket.org/osrf/gazebo/pull-request/1016)
1. New command line tool
    * [Pull request #972](https://bitbucket.org/osrf/gazebo/pull-request/972)
1. Graphical user interface improvements
    * [Pull request #971](https://bitbucket.org/osrf/gazebo/pull-request/971)
    * [Pull request #1013](https://bitbucket.org/osrf/gazebo/pull-request/1013)
    * [Pull request #989](https://bitbucket.org/osrf/gazebo/pull-request/989)
1. Created a friction pyramid class
    * [Pull request #935](https://bitbucket.org/osrf/gazebo/pull-request/935)
1. Added GetWorldEnergy functions to Model, Joint, and Link
    * [Pull request #1017](https://bitbucket.org/osrf/gazebo/pull-request/1017)
1. Preparing Gazebo for admission into Ubuntu
    * [Pull request #969](https://bitbucket.org/osrf/gazebo/pull-request/969)
    * [Pull request #998](https://bitbucket.org/osrf/gazebo/pull-request/998)
    * [Pull request #1002](https://bitbucket.org/osrf/gazebo/pull-request/1002)
1. Add method for querying if useImplicitStiffnessDamping flag is set for a given joint
    * [Issue #629](https://bitbucket.org/osrf/gazebo/issue/629)
    * [Pull request #1006](https://bitbucket.org/osrf/gazebo/pull-request/1006)
1. Fix joint axis frames
    * [Issue #494](https://bitbucket.org/osrf/gazebo/issue/494)
    * [Pull request #963](https://bitbucket.org/osrf/gazebo/pull-request/963)
1. Compute joint anchor pose relative to parent
    * [Issue #1029](https://bitbucket.org/osrf/gazebo/issue/1029)
    * [Pull request #982](https://bitbucket.org/osrf/gazebo/pull-request/982)
1. Cleanup the installed worlds
    * [Issue #1036](https://bitbucket.org/osrf/gazebo/issue/1036)
    * [Pull request #984](https://bitbucket.org/osrf/gazebo/pull-request/984)
1. Update to the GPS sensor
    * [Issue #1059](https://bitbucket.org/osrf/gazebo/issue/1059)
    * [Pull request #984](https://bitbucket.org/osrf/gazebo/pull-request/984)
1. Removed libtool from plugin loading
    * [Pull request #981](https://bitbucket.org/osrf/gazebo/pull-request/981)
1. Added functions to get inertial information for a link in the world frame.
    * [Pull request #1005](https://bitbucket.org/osrf/gazebo/pull-request/1005)

## Gazebo 2.0

### Gazebo 2.2.3 (2014-04-29)

1. Removed redundant call to World::Init
    * [Pull request #1107](https://bitbucket.org/osrf/gazebo/pull-request/1107)
    * [Issue #1208](https://bitbucket.org/osrf/gazebo/issue/1208)
1. Return proper error codes when gazebo exits
    * [Pull request #1085](https://bitbucket.org/osrf/gazebo/pull-request/1085)
    * [Issue #1178](https://bitbucket.org/osrf/gazebo/issue/1178)
1. Fixed Camera::GetWorldRotation().
    * [Pull request #1071](https://bitbucket.org/osrf/gazebo/pull-request/1071)
    * [Issue #1087](https://bitbucket.org/osrf/gazebo/issue/1087)
1. Fixed memory leak in image conversion
    * [Pull request #1073](https://bitbucket.org/osrf/gazebo/pull-request/1073)

### Gazebo 2.2.0 (2014-01-10)

1. Fix compilation when using OGRE-1.9 (full support is being worked on)
    * [Issue #994](https://bitbucket.org/osrf/gazebo/issue/994)
    * [Issue #995](https://bitbucket.org/osrf/gazebo/issue/995)
    * [Issue #996](https://bitbucket.org/osrf/gazebo/issue/996)
    * [Pull request #883](https://bitbucket.org/osrf/gazebo/pull-request/883)
1. Added unit test for issue 624.
    * [Issue #624](https://bitbucket.org/osrf/gazebo/issue/624).
    * [Pull request #889](https://bitbucket.org/osrf/gazebo/pull-request/889)
1. Use 3x3 PCF shadows for smoother shadows.
    * [Pull request #887](https://bitbucket.org/osrf/gazebo/pull-request/887)
1. Update manpage copyright to 2014.
    * [Pull request #893](https://bitbucket.org/osrf/gazebo/pull-request/893)
1. Added friction integration test .
    * [Pull request #885](https://bitbucket.org/osrf/gazebo/pull-request/885)
1. Fix joint anchor when link pose is not specified.
    * [Issue #978](https://bitbucket.org/osrf/gazebo/issue/978)
    * [Pull request #862](https://bitbucket.org/osrf/gazebo/pull-request/862)
1. Added (ESC) tooltip for GUI Selection Mode icon.
    * [Issue #993](https://bitbucket.org/osrf/gazebo/issue/993)
    * [Pull request #888](https://bitbucket.org/osrf/gazebo/pull-request/888)
1. Removed old comment about resolved issue.
    * [Issue #837](https://bitbucket.org/osrf/gazebo/issue/837)
    * [Pull request #880](https://bitbucket.org/osrf/gazebo/pull-request/880)
1. Made SimbodyLink::Get* function thread-safe
    * [Issue #918](https://bitbucket.org/osrf/gazebo/issue/918)
    * [Pull request #872](https://bitbucket.org/osrf/gazebo/pull-request/872)
1. Suppressed spurious gzlog messages in ODE::Body
    * [Issue #983](https://bitbucket.org/osrf/gazebo/issue/983)
    * [Pull request #875](https://bitbucket.org/osrf/gazebo/pull-request/875)
1. Fixed Force Torque Sensor Test by properly initializing some values.
    * [Issue #982](https://bitbucket.org/osrf/gazebo/issue/982)
    * [Pull request #869](https://bitbucket.org/osrf/gazebo/pull-request/869)
1. Added breakable joint plugin to support breakable walls.
    * [Pull request #865](https://bitbucket.org/osrf/gazebo/pull-request/865)
1. Used different tuple syntax to fix compilation on OSX mavericks.
    * [Issue #947](https://bitbucket.org/osrf/gazebo/issue/947)
    * [Pull request #858](https://bitbucket.org/osrf/gazebo/pull-request/858)
1. Fixed sonar test and deprecation warning.
    * [Pull request #856](https://bitbucket.org/osrf/gazebo/pull-request/856)
1. Speed up test compilation.
    * Part of [Issue #955](https://bitbucket.org/osrf/gazebo/issue/955)
    * [Pull request #846](https://bitbucket.org/osrf/gazebo/pull-request/846)
1. Added Joint::SetEffortLimit API
    * [Issue #923](https://bitbucket.org/osrf/gazebo/issue/923)
    * [Pull request #808](https://bitbucket.org/osrf/gazebo/pull-request/808)
1. Made bullet output less verbose.
    * [Pull request #839](https://bitbucket.org/osrf/gazebo/pull-request/839)
1. Convergence acceleration and stability tweak to make atlas_v3 stable
    * [Issue #895](https://bitbucket.org/osrf/gazebo/issue/895)
    * [Pull request #772](https://bitbucket.org/osrf/gazebo/pull-request/772)
1. Added colors, textures and world files for the SPL RoboCup environment
    * [Pull request #838](https://bitbucket.org/osrf/gazebo/pull-request/838)
1. Fixed bitbucket_pullrequests tool to work with latest BitBucket API.
    * [Issue #933](https://bitbucket.org/osrf/gazebo/issue/933)
    * [Pull request #841](https://bitbucket.org/osrf/gazebo/pull-request/841)
1. Fixed cppcheck warnings.
    * [Pull request #842](https://bitbucket.org/osrf/gazebo/pull-request/842)

### Gazebo 2.1.0 (2013-11-08)
1. Fix mainwindow unit test
    * [Pull request #752](https://bitbucket.org/osrf/gazebo/pull-request/752)
1. Visualize moment of inertia
    * Pull request [#745](https://bitbucket.org/osrf/gazebo/pull-request/745), [#769](https://bitbucket.org/osrf/gazebo/pull-request/769), [#787](https://bitbucket.org/osrf/gazebo/pull-request/787)
    * [Issue #203](https://bitbucket.org/osrf/gazebo/issue/203)
1. Update tool to count lines of code
    * [Pull request #758](https://bitbucket.org/osrf/gazebo/pull-request/758)
1. Implement World::Clear
    * Pull request [#785](https://bitbucket.org/osrf/gazebo/pull-request/785), [#804](https://bitbucket.org/osrf/gazebo/pull-request/804)
1. Improve Bullet support
    * [Pull request #805](https://bitbucket.org/osrf/gazebo/pull-request/805)
1. Fix doxygen spacing
    * [Pull request #740](https://bitbucket.org/osrf/gazebo/pull-request/740)
1. Add tool to generate model images for thepropshop.org
    * [Pull request #734](https://bitbucket.org/osrf/gazebo/pull-request/734)
1. Added paging support for terrains
    * [Pull request #707](https://bitbucket.org/osrf/gazebo/pull-request/707)
1. Added plugin path to LID_LIBRARY_PATH in setup.sh
    * [Pull request #750](https://bitbucket.org/osrf/gazebo/pull-request/750)
1. Fix for OSX
    * [Pull request #766](https://bitbucket.org/osrf/gazebo/pull-request/766)
    * [Pull request #786](https://bitbucket.org/osrf/gazebo/pull-request/786)
    * [Issue #906](https://bitbucket.org/osrf/gazebo/issue/906)
1. Update copyright information
    * [Pull request #771](https://bitbucket.org/osrf/gazebo/pull-request/771)
1. Enable screen dependent tests
    * [Pull request #764](https://bitbucket.org/osrf/gazebo/pull-request/764)
    * [Issue #811](https://bitbucket.org/osrf/gazebo/issue/811)
1. Fix gazebo command line help message
    * [Pull request #775](https://bitbucket.org/osrf/gazebo/pull-request/775)
    * [Issue #898](https://bitbucket.org/osrf/gazebo/issue/898)
1. Fix man page test
    * [Pull request #774](https://bitbucket.org/osrf/gazebo/pull-request/774)
1. Improve load time by reducing calls to RTShader::Update
    * [Pull request #773](https://bitbucket.org/osrf/gazebo/pull-request/773)
    * [Issue #877](https://bitbucket.org/osrf/gazebo/issue/877)
1. Fix joint visualization
    * [Pull request #776](https://bitbucket.org/osrf/gazebo/pull-request/776)
    * [Pull request #802](https://bitbucket.org/osrf/gazebo/pull-request/802)
    * [Issue #464](https://bitbucket.org/osrf/gazebo/issue/464)
1. Add helpers to fix NaN
    * [Pull request #742](https://bitbucket.org/osrf/gazebo/pull-request/742)
1. Fix model resizing via the GUI
    * [Pull request #763](https://bitbucket.org/osrf/gazebo/pull-request/763)
    * [Issue #885](https://bitbucket.org/osrf/gazebo/issue/885)
1. Simplify gzlog test by using sha1
    * [Pull request #781](https://bitbucket.org/osrf/gazebo/pull-request/781)
    * [Issue #837](https://bitbucket.org/osrf/gazebo/issue/837)
1. Enable cppcheck for header files
    * [Pull request #782](https://bitbucket.org/osrf/gazebo/pull-request/782)
    * [Issue #907](https://bitbucket.org/osrf/gazebo/issue/907)
1. Fix broken regression test
    * [Pull request #784](https://bitbucket.org/osrf/gazebo/pull-request/784)
    * [Issue #884](https://bitbucket.org/osrf/gazebo/issue/884)
1. All simbody and dart to pass tests
    * [Pull request #790](https://bitbucket.org/osrf/gazebo/pull-request/790)
    * [Issue #873](https://bitbucket.org/osrf/gazebo/issue/873)
1. Fix camera rotation from SDF
    * [Pull request #789](https://bitbucket.org/osrf/gazebo/pull-request/789)
    * [Issue #920](https://bitbucket.org/osrf/gazebo/issue/920)
1. Fix bitbucket pullrequest command line tool to match new API
    * [Pull request #803](https://bitbucket.org/osrf/gazebo/pull-request/803)
1. Fix transceiver spawn errors in tests
    * [Pull request #811](https://bitbucket.org/osrf/gazebo/pull-request/811)
    * [Pull request #814](https://bitbucket.org/osrf/gazebo/pull-request/814)

### Gazebo 2.0.0 (2013-10-08)
1. Refactor code check tool.
    * [Pull Request #669](https://bitbucket.org/osrf/gazebo/pull-request/669)
1. Added pull request tool for Bitbucket.
    * [Pull Request #670](https://bitbucket.org/osrf/gazebo/pull-request/670)
    * [Pull Request #691](https://bitbucket.org/osrf/gazebo/pull-request/671)
1. New wireless receiver and transmitter sensor models.
    * [Pull Request #644](https://bitbucket.org/osrf/gazebo/pull-request/644)
    * [Pull Request #675](https://bitbucket.org/osrf/gazebo/pull-request/675)
    * [Pull Request #727](https://bitbucket.org/osrf/gazebo/pull-request/727)
1. Audio support using OpenAL.
    * [Pull Request #648](https://bitbucket.org/osrf/gazebo/pull-request/648)
    * [Pull Request #704](https://bitbucket.org/osrf/gazebo/pull-request/704)
1. Simplify command-line parsing of gztopic echo output.
    * [Pull Request #674](https://bitbucket.org/osrf/gazebo/pull-request/674)
    * Resolves: [Issue #795](https://bitbucket.org/osrf/gazebo/issue/795)
1. Use UNIX directories through the user of GNUInstallDirs cmake module.
    * [Pull Request #676](https://bitbucket.org/osrf/gazebo/pull-request/676)
    * [Pull Request #681](https://bitbucket.org/osrf/gazebo/pull-request/681)
1. New GUI interactions for object manipulation.
    * [Pull Request #634](https://bitbucket.org/osrf/gazebo/pull-request/634)
1. Fix for OSX menubar.
    * [Pull Request #677](https://bitbucket.org/osrf/gazebo/pull-request/677)
1. Remove internal SDF directories and dependencies.
    * [Pull Request #680](https://bitbucket.org/osrf/gazebo/pull-request/680)
1. Add minimum version for sdformat.
    * [Pull Request #682](https://bitbucket.org/osrf/gazebo/pull-request/682)
    * Resolves: [Issue #818](https://bitbucket.org/osrf/gazebo/issue/818)
1. Allow different gtest parameter types with ServerFixture
    * [Pull Request #686](https://bitbucket.org/osrf/gazebo/pull-request/686)
    * Resolves: [Issue #820](https://bitbucket.org/osrf/gazebo/issue/820)
1. GUI model scaling when using Bullet.
    * [Pull Request #683](https://bitbucket.org/osrf/gazebo/pull-request/683)
1. Fix typo in cmake config.
    * [Pull Request #694](https://bitbucket.org/osrf/gazebo/pull-request/694)
    * Resolves: [Issue #824](https://bitbucket.org/osrf/gazebo/issue/824)
1. Remove gazebo include subdir from pkgconfig and cmake config.
    * [Pull Request #691](https://bitbucket.org/osrf/gazebo/pull-request/691)
1. Torsional spring demo
    * [Pull Request #693](https://bitbucket.org/osrf/gazebo/pull-request/693)
1. Remove repeated call to SetAxis in Joint.cc
    * [Pull Request #695](https://bitbucket.org/osrf/gazebo/pull-request/695)
    * Resolves: [Issue #823](https://bitbucket.org/osrf/gazebo/issue/823)
1. Add test for rotational joints.
    * [Pull Request #697](https://bitbucket.org/osrf/gazebo/pull-request/697)
    * Resolves: [Issue #820](https://bitbucket.org/osrf/gazebo/issue/820)
1. Fix compilation of tests using Joint base class
    * [Pull Request #701](https://bitbucket.org/osrf/gazebo/pull-request/701)
1. Terrain paging implemented.
    * [Pull Request #687](https://bitbucket.org/osrf/gazebo/pull-request/687)
1. Improve timeout error reporting in ServerFixture
    * [Pull Request #705](https://bitbucket.org/osrf/gazebo/pull-request/705)
1. Fix mouse picking for cases where visuals overlap with the laser
    * [Pull Request #709](https://bitbucket.org/osrf/gazebo/pull-request/709)
1. Fix string literals for OSX
    * [Pull Request #712](https://bitbucket.org/osrf/gazebo/pull-request/712)
    * Resolves: [Issue #803](https://bitbucket.org/osrf/gazebo/issue/803)
1. Support for ENABLE_TESTS_COMPILATION cmake parameter
    * [Pull Request #708](https://bitbucket.org/osrf/gazebo/pull-request/708)
1. Updated system gui plugin
    * [Pull Request #702](https://bitbucket.org/osrf/gazebo/pull-request/702)
1. Fix force torque unit test issue
    * [Pull Request #673](https://bitbucket.org/osrf/gazebo/pull-request/673)
    * Resolves: [Issue #813](https://bitbucket.org/osrf/gazebo/issue/813)
1. Use variables to control auto generation of CFlags
    * [Pull Request #699](https://bitbucket.org/osrf/gazebo/pull-request/699)
1. Remove deprecated functions.
    * [Pull Request #715](https://bitbucket.org/osrf/gazebo/pull-request/715)
1. Fix typo in `Camera.cc`
    * [Pull Request #719](https://bitbucket.org/osrf/gazebo/pull-request/719)
    * Resolves: [Issue #846](https://bitbucket.org/osrf/gazebo/issue/846)
1. Performance improvements
    * [Pull Request #561](https://bitbucket.org/osrf/gazebo/pull-request/561)
1. Fix gripper model.
    * [Pull Request #713](https://bitbucket.org/osrf/gazebo/pull-request/713)
    * Resolves: [Issue #314](https://bitbucket.org/osrf/gazebo/issue/314)
1. First part of Simbody integration
    * [Pull Request #716](https://bitbucket.org/osrf/gazebo/pull-request/716)

## Gazebo 1.9

### Gazebo 1.9.6 (2014-04-29)

1. Refactored inertia ratio reduction for ODE
    * [Pull request #1114](https://bitbucket.org/osrf/gazebo/pull-request/1114)
1. Improved collada loading performance
    * [Pull request #1075](https://bitbucket.org/osrf/gazebo/pull-request/1075)

### Gazebo 1.9.3 (2014-01-10)

1. Add thickness to plane to remove shadow flickering.
    * [Pull request #886](https://bitbucket.org/osrf/gazebo/pull-request/886)
1. Temporary GUI shadow toggle fix.
    * [Issue #925](https://bitbucket.org/osrf/gazebo/issue/925)
    * [Pull request #868](https://bitbucket.org/osrf/gazebo/pull-request/868)
1. Fix memory access bugs with libc++ on mavericks.
    * [Issue #965](https://bitbucket.org/osrf/gazebo/issue/965)
    * [Pull request #857](https://bitbucket.org/osrf/gazebo/pull-request/857)
    * [Pull request #881](https://bitbucket.org/osrf/gazebo/pull-request/881)
1. Replaced printf with cout in gztopic hz.
    * [Issue #969](https://bitbucket.org/osrf/gazebo/issue/969)
    * [Pull request #854](https://bitbucket.org/osrf/gazebo/pull-request/854)
1. Add Dark grey material and fix indentation.
    * [Pull request #851](https://bitbucket.org/osrf/gazebo/pull-request/851)
1. Fixed sonar sensor unit test.
    * [Pull request #848](https://bitbucket.org/osrf/gazebo/pull-request/848)
1. Convergence acceleration and stability tweak to make atlas_v3 stable.
    * [Pull request #845](https://bitbucket.org/osrf/gazebo/pull-request/845)
1. Update gtest to 1.7.0 to resolve problems with libc++.
    * [Issue #947](https://bitbucket.org/osrf/gazebo/issue/947)
    * [Pull request #827](https://bitbucket.org/osrf/gazebo/pull-request/827)
1. Fixed LD_LIBRARY_PATH for plugins.
    * [Issue #957](https://bitbucket.org/osrf/gazebo/issue/957)
    * [Pull request #844](https://bitbucket.org/osrf/gazebo/pull-request/844)
1. Fix transceiver sporadic errors.
    * Backport of [pull request #811](https://bitbucket.org/osrf/gazebo/pull-request/811)
    * [Pull request #836](https://bitbucket.org/osrf/gazebo/pull-request/836)
1. Modified the MsgTest to be deterministic with time checks.
    * [Pull request #843](https://bitbucket.org/osrf/gazebo/pull-request/843)
1. Fixed seg fault in LaserVisual.
    * [Issue #950](https://bitbucket.org/osrf/gazebo/issue/950)
    * [Pull request #832](https://bitbucket.org/osrf/gazebo/pull-request/832)
1. Implemented the option to disable tests that need a working screen to run properly.
    * Backport of [Pull request #764](https://bitbucket.org/osrf/gazebo/pull-request/764)
    * [Pull request #837](https://bitbucket.org/osrf/gazebo/pull-request/837)
1. Cleaned up gazebo shutdown.
    * [Pull request #829](https://bitbucket.org/osrf/gazebo/pull-request/829)
1. Fixed bug associated with loading joint child links.
    * [Issue #943](https://bitbucket.org/osrf/gazebo/issue/943)
    * [Pull request #820](https://bitbucket.org/osrf/gazebo/pull-request/820)

### Gazebo 1.9.2 (2013-11-08)
1. Fix enable/disable sky and clouds from SDF
    * [Pull request #809](https://bitbucket.org/osrf/gazebo/pull-request/809])
1. Fix occasional blank GUI screen on startup
    * [Pull request #815](https://bitbucket.org/osrf/gazebo/pull-request/815])
1. Fix GPU laser when interacting with heightmaps
    * [Pull request #796](https://bitbucket.org/osrf/gazebo/pull-request/796])
1. Added API/ABI checker command line tool
    * [Pull request #765](https://bitbucket.org/osrf/gazebo/pull-request/765])
1. Added gtest version information
    * [Pull request #801](https://bitbucket.org/osrf/gazebo/pull-request/801])
1. Fix GUI world saving
    * [Pull request #806](https://bitbucket.org/osrf/gazebo/pull-request/806])
1. Enable anti-aliasing for camera sensor
    * [Pull request #800](https://bitbucket.org/osrf/gazebo/pull-request/800])
1. Make sensor noise deterministic
    * [Pull request #788](https://bitbucket.org/osrf/gazebo/pull-request/788])
1. Fix build problem
    * [Issue #901](https://bitbucket.org/osrf/gazebo/issue/901)
    * [Pull request #778](https://bitbucket.org/osrf/gazebo/pull-request/778])
1. Fix a typo in Camera.cc
    * [Pull request #720](https://bitbucket.org/osrf/gazebo/pull-request/720])
    * [Issue #846](https://bitbucket.org/osrf/gazebo/issue/846)
1. Fix OSX menu bar
    * [Pull request #688](https://bitbucket.org/osrf/gazebo/pull-request/688])
1. Fix gazebo::init by calling sdf::setFindCallback() before loading the sdf in gzfactory.
    * [Pull request #678](https://bitbucket.org/osrf/gazebo/pull-request/678])
    * [Issue #817](https://bitbucket.org/osrf/gazebo/issue/817)

### Gazebo 1.9.1 (2013-08-20)
* Deprecate header files that require case-sensitive filesystem (e.g. Common.hh, Physics.hh) [https://bitbucket.org/osrf/gazebo/pull-request/638/fix-for-775-deprecate-headers-that-require]
* Initial support for building on Mac OS X [https://bitbucket.org/osrf/gazebo/pull-request/660/osx-support-for-gazebo-19] [https://bitbucket.org/osrf/gazebo/pull-request/657/cmake-fixes-for-osx]
* Fixes for various issues [https://bitbucket.org/osrf/gazebo/pull-request/635/fix-for-issue-792/diff] [https://bitbucket.org/osrf/gazebo/pull-request/628/allow-scoped-and-non-scoped-joint-names-to/diff] [https://bitbucket.org/osrf/gazebo/pull-request/636/fix-build-dependency-in-message-generation/diff] [https://bitbucket.org/osrf/gazebo/pull-request/639/make-the-unversioned-setupsh-a-copy-of-the/diff] [https://bitbucket.org/osrf/gazebo/pull-request/650/added-missing-lib-to-player-client-library/diff] [https://bitbucket.org/osrf/gazebo/pull-request/656/install-gzmode_create-without-sh-suffix/diff]

### Gazebo 1.9.0 (2013-07-23)
* Use external package [sdformat](https://bitbucket.org/osrf/sdformat) for sdf parsing, refactor the `Element::GetValue*` function calls, and deprecate Gazebo's internal sdf parser [https://bitbucket.org/osrf/gazebo/pull-request/627]
* Improved ROS support ([[Tutorials#ROS_Integration |documentation here]]) [https://bitbucket.org/osrf/gazebo/pull-request/559]
* Added Sonar, Force-Torque, and Tactile Pressure sensors [https://bitbucket.org/osrf/gazebo/pull-request/557], [https://bitbucket.org/osrf/gazebo/pull-request/567]
* Add compile-time defaults for environment variables so that sourcing setup.sh is unnecessary in most cases [https://bitbucket.org/osrf/gazebo/pull-request/620]
* Enable user camera to follow objects in client window [https://bitbucket.org/osrf/gazebo/pull-request/603]
* Install protobuf message files for use in custom messages [https://bitbucket.org/osrf/gazebo/pull-request/614]
* Change default compilation flags to improve debugging [https://bitbucket.org/osrf/gazebo/pull-request/617]
* Change to supported relative include paths [https://bitbucket.org/osrf/gazebo/pull-request/594]
* Fix display of laser scans when sensor is rotated [https://bitbucket.org/osrf/gazebo/pull-request/599]

## Gazebo 1.8

### Gazebo 1.8.7 (2013-07-16)
* Fix bug in URDF parsing of Vector3 elements [https://bitbucket.org/osrf/gazebo/pull-request/613]
* Fix compilation errors with newest libraries [https://bitbucket.org/osrf/gazebo/pull-request/615]

### Gazebo 1.8.6 (2013-06-07)
* Fix inertia lumping in the URDF parser[https://bitbucket.org/osrf/gazebo/pull-request/554]
* Fix for ODEJoint CFM damping sign error [https://bitbucket.org/osrf/gazebo/pull-request/586]
* Fix transport memory growth[https://bitbucket.org/osrf/gazebo/pull-request/584]
* Reduce log file data in order to reduce buffer growth that results in out of memory kernel errors[https://bitbucket.org/osrf/gazebo/pull-request/587]

### Gazebo 1.8.5 (2013-06-04)
* Fix Gazebo build for machines without a valid display.[https://bitbucket.org/osrf/gazebo/commits/37f00422eea03365b839a632c1850431ee6a1d67]

### Gazebo 1.8.4 (2013-06-03)
* Fix UDRF to SDF converter so that URDF gazebo extensions are applied to all collisions in a link.[https://bitbucket.org/osrf/gazebo/pull-request/579]
* Prevent transport layer from locking when a gzclient connects to a gzserver over a connection with high latency.[https://bitbucket.org/osrf/gazebo/pull-request/572]
* Improve performance and fix uninitialized conditional jumps.[https://bitbucket.org/osrf/gazebo/pull-request/571]

### Gazebo 1.8.3 (2013-06-03)
* Fix for gzlog hanging when gzserver is not present or not responsive[https://bitbucket.org/osrf/gazebo/pull-request/577]
* Fix occasional segfault when generating log files[https://bitbucket.org/osrf/gazebo/pull-request/575]
* Performance improvement to ODE[https://bitbucket.org/osrf/gazebo/pull-request/556]
* Fix node initialization[https://bitbucket.org/osrf/gazebo/pull-request/570]
* Fix GPU laser Hz rate reduction when sensor moved away from world origin[https://bitbucket.org/osrf/gazebo/pull-request/566]
* Fix incorrect lighting in camera sensors when GPU laser is subscribe to[https://bitbucket.org/osrf/gazebo/pull-request/563]

### Gazebo 1.8.2 (2013-05-28)
* ODE performance improvements[https://bitbucket.org/osrf/gazebo/pull-request/535][https://bitbucket.org/osrf/gazebo/pull-request/537]
* Fixed tests[https://bitbucket.org/osrf/gazebo/pull-request/538][https://bitbucket.org/osrf/gazebo/pull-request/541][https://bitbucket.org/osrf/gazebo/pull-request/542]
* Fixed sinking vehicle bug[https://bitbucket.org/osrf/drcsim/issue/300] in pull-request[https://bitbucket.org/osrf/gazebo/pull-request/538]
* Fix GPU sensor throttling[https://bitbucket.org/osrf/gazebo/pull-request/536]
* Reduce string comparisons for better performance[https://bitbucket.org/osrf/gazebo/pull-request/546]
* Contact manager performance improvements[https://bitbucket.org/osrf/gazebo/pull-request/543]
* Transport performance improvements[https://bitbucket.org/osrf/gazebo/pull-request/548]
* Reduce friction noise[https://bitbucket.org/osrf/gazebo/pull-request/545]

### Gazebo 1.8.1 (2013-05-22)
* Please note that 1.8.1 contains a bug[https://bitbucket.org/osrf/drcsim/issue/300] that causes interpenetration between objects in resting contact to grow slowly.  Please update to 1.8.2 for the patch.
* Added warm starting[https://bitbucket.org/osrf/gazebo/pull-request/529]
* Reduced console output[https://bitbucket.org/osrf/gazebo/pull-request/533]
* Improved off screen rendering performance[https://bitbucket.org/osrf/gazebo/pull-request/530]
* Performance improvements [https://bitbucket.org/osrf/gazebo/pull-request/535] [https://bitbucket.org/osrf/gazebo/pull-request/537]

### Gazebo 1.8.0 (2013-05-17)
* Fixed slider axis [https://bitbucket.org/osrf/gazebo/pull-request/527]
* Fixed heightmap shadows [https://bitbucket.org/osrf/gazebo/pull-request/525]
* Fixed model and canonical link pose [https://bitbucket.org/osrf/gazebo/pull-request/519]
* Fixed OSX message header[https://bitbucket.org/osrf/gazebo/pull-request/524]
* Added zlib compression for logging [https://bitbucket.org/osrf/gazebo/pull-request/515]
* Allow clouds to be disabled in cameras [https://bitbucket.org/osrf/gazebo/pull-request/507]
* Camera rendering performance [https://bitbucket.org/osrf/gazebo/pull-request/528]


## Gazebo 1.7

### Gazebo 1.7.3 (2013-05-08)
* Fixed log cleanup (again) [https://bitbucket.org/osrf/gazebo/pull-request/511/fix-log-cleanup-logic]

### Gazebo 1.7.2 (2013-05-07)
* Fixed log cleanup [https://bitbucket.org/osrf/gazebo/pull-request/506/fix-gzlog-stop-command-line]
* Minor documentation fix [https://bitbucket.org/osrf/gazebo/pull-request/488/minor-documentation-fix]

### Gazebo 1.7.1 (2013-04-19)
* Fixed tests
* IMU sensor receives time stamped data from links
* Fix saving image frames [https://bitbucket.org/osrf/gazebo/pull-request/466/fix-saving-frames/diff]
* Wireframe rendering in GUI [https://bitbucket.org/osrf/gazebo/pull-request/414/allow-rendering-of-models-in-wireframe]
* Improved logging performance [https://bitbucket.org/osrf/gazebo/pull-request/457/improvements-to-gzlog-filter-and-logging]
* Viscous mud model [https://bitbucket.org/osrf/gazebo/pull-request/448/mud-plugin/diff]

## Gazebo 1.6

### Gazebo 1.6.3 (2013-04-15)
* Fixed a [critical SDF bug](https://bitbucket.org/osrf/gazebo/pull-request/451)
* Fixed a [laser offset bug](https://bitbucket.org/osrf/gazebo/pull-request/449)

### Gazebo 1.6.2 (2013-04-14)
* Fix for fdir1 physics property [https://bitbucket.org/osrf/gazebo/pull-request/429/fixes-to-treat-fdir1-better-1-rotate-into/diff]
* Fix for force torque sensor [https://bitbucket.org/osrf/gazebo/pull-request/447]
* SDF documentation fix [https://bitbucket.org/osrf/gazebo/issue/494/joint-axis-reference-frame-doesnt-match]

### Gazebo 1.6.1 (2013-04-05)
* Switch default build type to Release.

### Gazebo 1.6.0 (2013-04-05)
* Improvements to inertia in rubble pile
* Various Bullet integration advances.
* Noise models for ray, camera, and imu sensors.
* SDF 1.4, which accommodates more physics engine parameters and also some sensor noise models.
* Initial support for making movies from within Gazebo.
* Many performance improvements.
* Many bug fixes.
* Progress toward to building on OS X.

## Gazebo 1.5

### Gazebo 1.5.0 (2013-03-11)
* Partial integration of Bullet
  * Includes: cubes, spheres, cylinders, planes, meshes, revolute joints, ray sensors
* GUI Interface for log writing.
* Threaded sensors.
* Multi-camera sensor.

* Fixed the following issues:
 * [https://bitbucket.org/osrf/gazebo/issue/236 Issue #236]
 * [https://bitbucket.org/osrf/gazebo/issue/507 Issue #507]
 * [https://bitbucket.org/osrf/gazebo/issue/530 Issue #530]
 * [https://bitbucket.org/osrf/gazebo/issue/279 Issue #279]
 * [https://bitbucket.org/osrf/gazebo/issue/529 Issue #529]
 * [https://bitbucket.org/osrf/gazebo/issue/239 Issue #239]
 * [https://bitbucket.org/osrf/gazebo/issue/5 Issue #5]

## Gazebo 1.4

### Gazebo 1.4.0 (2013-02-01)
* New Features:
 * GUI elements to display messages from the server.
 * Multi-floor building editor and creator.
 * Improved sensor visualizations.
 * Improved mouse interactions

* Fixed the following issues:
 * [https://bitbucket.org/osrf/gazebo/issue/16 Issue #16]
 * [https://bitbucket.org/osrf/gazebo/issue/142 Issue #142]
 * [https://bitbucket.org/osrf/gazebo/issue/229 Issue #229]
 * [https://bitbucket.org/osrf/gazebo/issue/277 Issue #277]
 * [https://bitbucket.org/osrf/gazebo/issue/291 Issue #291]
 * [https://bitbucket.org/osrf/gazebo/issue/310 Issue #310]
 * [https://bitbucket.org/osrf/gazebo/issue/320 Issue #320]
 * [https://bitbucket.org/osrf/gazebo/issue/329 Issue #329]
 * [https://bitbucket.org/osrf/gazebo/issue/333 Issue #333]
 * [https://bitbucket.org/osrf/gazebo/issue/334 Issue #334]
 * [https://bitbucket.org/osrf/gazebo/issue/335 Issue #335]
 * [https://bitbucket.org/osrf/gazebo/issue/341 Issue #341]
 * [https://bitbucket.org/osrf/gazebo/issue/350 Issue #350]
 * [https://bitbucket.org/osrf/gazebo/issue/384 Issue #384]
 * [https://bitbucket.org/osrf/gazebo/issue/431 Issue #431]
 * [https://bitbucket.org/osrf/gazebo/issue/433 Issue #433]
 * [https://bitbucket.org/osrf/gazebo/issue/453 Issue #453]
 * [https://bitbucket.org/osrf/gazebo/issue/456 Issue #456]
 * [https://bitbucket.org/osrf/gazebo/issue/457 Issue #457]
 * [https://bitbucket.org/osrf/gazebo/issue/459 Issue #459]

## Gazebo 1.3

### Gazebo 1.3.1 (2012-12-14)
* Fixed the following issues:
 * [https://bitbucket.org/osrf/gazebo/issue/297 Issue #297]
* Other bugs fixed:
 * [https://bitbucket.org/osrf/gazebo/pull-request/164/ Fix light bounding box to disable properly when deselected]
 * [https://bitbucket.org/osrf/gazebo/pull-request/169/ Determine correct local IP address, to make remote clients work properly]
 * Various test fixes

### Gazebo 1.3.0 (2012-12-03)
* Fixed the following issues:
 * [https://bitbucket.org/osrf/gazebo/issue/233 Issue #233]
 * [https://bitbucket.org/osrf/gazebo/issue/238 Issue #238]
 * [https://bitbucket.org/osrf/gazebo/issue/2 Issue #2]
 * [https://bitbucket.org/osrf/gazebo/issue/95 Issue #95]
 * [https://bitbucket.org/osrf/gazebo/issue/97 Issue #97]
 * [https://bitbucket.org/osrf/gazebo/issue/90 Issue #90]
 * [https://bitbucket.org/osrf/gazebo/issue/253 Issue #253]
 * [https://bitbucket.org/osrf/gazebo/issue/163 Issue #163]
 * [https://bitbucket.org/osrf/gazebo/issue/91 Issue #91]
 * [https://bitbucket.org/osrf/gazebo/issue/245 Issue #245]
 * [https://bitbucket.org/osrf/gazebo/issue/242 Issue #242]
 * [https://bitbucket.org/osrf/gazebo/issue/156 Issue #156]
 * [https://bitbucket.org/osrf/gazebo/issue/78 Issue #78]
 * [https://bitbucket.org/osrf/gazebo/issue/36 Issue #36]
 * [https://bitbucket.org/osrf/gazebo/issue/104 Issue #104]
 * [https://bitbucket.org/osrf/gazebo/issue/249 Issue #249]
 * [https://bitbucket.org/osrf/gazebo/issue/244 Issue #244]
 * [https://bitbucket.org/osrf/gazebo/issue/36 Issue #36]

* New features:
 * Default camera view changed to look down at the origin from a height of 2 meters at location (5, -5, 2).
 * Record state data using the '-r' command line option, playback recorded state data using the '-p' command line option
 * Adjust placement of lights using the mouse.
 * Reduced the startup time.
 * Added visual reference for GUI mouse movements.
 * SDF version 1.3 released (changes from 1.2 listed below):
     - added `name` to `<camera name="cam_name"/>`
     - added `pose` to `<camera><pose>...</pose></camera>`
     - removed `filename` from `<mesh><filename>...</filename><mesh>`, use uri only.
     - recovered `provide_feedback` under `<joint>`, allowing calling `physics::Joint::GetForceTorque` in plugins.
     - added `imu` under `<sensor>`.

## Gazebo 1.2

### Gazebo 1.2.6 (2012-11-08)
* Fixed a transport issue with the GUI. Fixed saving the world via the GUI. Added more documentation. ([https://bitbucket.org/osrf/gazebo/pull-request/43/fixed-a-transport-issue-with-the-gui-fixed/diff pull request #43])
* Clean up mutex usage. ([https://bitbucket.org/osrf/gazebo/pull-request/54/fix-mutex-in-modellistwidget-using-boost/diff pull request #54])
* Fix OGRE path determination ([https://bitbucket.org/osrf/gazebo/pull-request/58/fix-ogre-paths-so-this-also-works-with/diff pull request #58], [https://bitbucket.org/osrf/gazebo/pull-request/68/fix-ogre-plugindir-determination/diff pull request #68])
* Fixed a couple of crashes and model selection/dragging problems ([https://bitbucket.org/osrf/gazebo/pull-request/59/fixed-a-couple-of-crashes-and-model/diff pull request #59])

### Gazebo 1.2.5 (2012-10-22)
* Step increment update while paused fixed ([https://bitbucket.org/osrf/gazebo/pull-request/45/fix-proper-world-stepinc-count-we-were/diff pull request #45])
* Actually call plugin destructors on shutdown ([https://bitbucket.org/osrf/gazebo/pull-request/51/fixed-a-bug-which-prevent-a-plugin/diff pull request #51])
* Don't crash on bad SDF input ([https://bitbucket.org/osrf/gazebo/pull-request/52/fixed-loading-of-bad-sdf-files/diff pull request #52])
* Fix cleanup of ray sensors on model deletion ([https://bitbucket.org/osrf/gazebo/pull-request/53/deleting-a-model-with-a-ray-sensor-did/diff pull request #53])
* Fix loading / deletion of improperly specified models ([https://bitbucket.org/osrf/gazebo/pull-request/56/catch-when-loading-bad-models-joint/diff pull request #56])

### Gazebo 1.2.4 (10-19-2012:08:00:52)
*  Style fixes ([https://bitbucket.org/osrf/gazebo/pull-request/30/style-fixes/diff pull request #30]).
*  Fix joint position control ([https://bitbucket.org/osrf/gazebo/pull-request/49/fixed-position-joint-control/diff pull request #49])

### Gazebo 1.2.3 (10-16-2012:18:39:54)
*  Disabled selection highlighting due to bug ([https://bitbucket.org/osrf/gazebo/pull-request/44/disabled-selection-highlighting-fixed/diff pull request #44]).
*  Fixed saving a world via the GUI.

### Gazebo 1.2.2 (10-16-2012:15:12:22)
*  Skip search for system install of libccd, use version inside gazebo ([https://bitbucket.org/osrf/gazebo/pull-request/39/skip-search-for-system-install-of-libccd/diff pull request #39]).
*  Fixed sensor initialization race condition ([https://bitbucket.org/osrf/gazebo/pull-request/42/fix-sensor-initializaiton-race-condition pull request #42]).

### Gazebo 1.2.1 (10-15-2012:21:32:55)
*  Properly removed projectors attached to deleted models ([https://bitbucket.org/osrf/gazebo/pull-request/37/remove-projectors-that-are-attached-to/diff pull request #37]).
*  Fix model plugin loading bug ([https://bitbucket.org/osrf/gazebo/pull-request/31/moving-bool-first-in-model-and-world pull request #31]).
*  Fix light insertion and visualization of models prior to insertion ([https://bitbucket.org/osrf/gazebo/pull-request/35/fixed-light-insertion-and-visualization-of/diff pull request #35]).
*  Fixed GUI manipulation of static objects ([https://bitbucket.org/osrf/gazebo/issue/63/moving-static-objects-does-not-move-the issue #63] [https://bitbucket.org/osrf/gazebo/pull-request/38/issue-63-bug-patch-moving-static-objects/diff pull request #38]).
*  Fixed GUI selection bug ([https://bitbucket.org/osrf/gazebo/pull-request/40/fixed-selection-of-multiple-objects-at/diff pull request #40])

### Gazebo 1.2.0 (10-04-2012:20:01:20)
*  Updated GUI: new style, improved mouse controls, and removal of non-functional items.
*  Model database: An online repository of models.
*  Numerous bug fixes
*  APT repository hosted at [http://osrfoundation.org OSRF]
*  Improved process control prevents zombie processes<|MERGE_RESOLUTION|>--- conflicted
+++ resolved
@@ -134,13 +134,9 @@
     1. Fix adding/removing event filters .
         * [Pull request #1279](https://bitbucket.org/osrf/gazebo/pull-request/1279)
 
-<<<<<<< HEAD
 1. GUI publishes model selection information on ~/selection topic.
     * [Pull request #1318](https://bitbucket.org/osrf/gazebo/pull-request/1318)
             
-=======
-
->>>>>>> 75d40c56
 ## Gazebo 4.0
 
 ### Gazebo 4.x.x (yyyy-mm-dd)
