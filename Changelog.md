## Gazebo 9

## Gazebo 9.x.x (2018-xx-xx)

1. Remove Gazebo 8 deprecations
    * [Pull request #2605](https://bitbucket.org/osrf/gazebo/pull-request/2605)
    * [Pull request #2607](https://bitbucket.org/osrf/gazebo/pull-request/2607)
    * [Pull request #2603](https://bitbucket.org/osrf/gazebo/pull-request/2603)
    * [Pull request #2604](https://bitbucket.org/osrf/gazebo/pull-request/2604)
    * [Pull request #2627](https://bitbucket.org/osrf/gazebo/pull-request/2627)

<<<<<<< HEAD
1. Deprecate functions to set linear/angular acceleration 
    * [Pull request #2622](https://bitbucket.org/osrf/gazebo/pull-request/2622)
=======
2. Bullet: sending feedback on contact points on depth 0 as well
    * [Pull request #2630](https://bitbucket.org/osrf/gazebo/pull-requests/2630/)
>>>>>>> 5186b3d5

## Gazebo 8

## Gazebo 8.x.x (2017-xx-xx)

1. Fix loading gui plugins and OSX framerate issue
    * [Pull request #2631](https://bitbucket.org/osrf/gazebo/pull-request/2631)
    * [Issue #1311](https://bitbucket.org/osrf/gazebo/issues/1311)
    * [Issue #2133](https://bitbucket.org/osrf/gazebo/issues/2133)

## Gazebo 8.0.0 (2017-01-25)

1. Depend on ignition math3
    * [Pull request #2588](https://bitbucket.org/osrf/gazebo/pull-request/2588)

1. Use ignition math with ServerFixture
    * [Pull request #2552](https://bitbucket.org/osrf/gazebo/pull-request/2552)

1. Changed the type of `FrictionPyramid::direction1` from `gazebo::math::Vector3` to `ignition::math::Vector3d`.
    * [Pull request #2548](https://bitbucket.org/osrf/gazebo/pull-request/2548)

1. Added igntition::transport interfaces to header files
    * [Pull request #2559](https://bitbucket.org/osrf/gazebo/pull-request/2559)

1. Added ignition transport dependency, and output camera sensor images on
   an ignition transport topic.
    * [Pull request #2544](https://bitbucket.org/osrf/gazebo/pull-request/2544)

1. Fix restoring submesh material transparency
    * [Pull request #2536](https://bitbucket.org/osrf/gazebo/pull-request/2536)

1. Updated `gz_log` tool to use `ignition::math`.
    * [Pull request #2532](https://bitbucket.org/osrf/gazebo/pull-request/2532)

1. Updated the following rendering classes to use `ignition::math`:
   `FPSViewController`, `JointVisual`, `OculusCamera`, `OrbitViewController`,
   `OrthoViewController`, `Projector`, `UserCamera`, `ViewController`.
    * [Pull request #2551](https://bitbucket.org/osrf/gazebo/pull-request/2551)

1. Update examples to use ign-math.
    * [Pull request #2539](https://bitbucket.org/osrf/gazebo/pull-request/2539)

1. Update plugins to use ign-math.
    * [Pull request #2531](https://bitbucket.org/osrf/gazebo/pull-request/2531)
    * [Pull request #2534](https://bitbucket.org/osrf/gazebo/pull-request/2534)
    * [Pull request #2538](https://bitbucket.org/osrf/gazebo/pull-request/2538)

1. Use ignition math with `rendering/Distortion` and update function names.
    * [Pull request #2529](https://bitbucket.org/osrf/gazebo/pull-request/2529)

1. Updated COMVisual class to use `ignition::math`.
    * [Pull request #2528](https://bitbucket.org/osrf/gazebo/pull-request/2528)

1. Deprecate angle API from physics::Joint, in favor of using doubles
    * [Pull request #2568](https://bitbucket.org/osrf/gazebo/pull-request/2568)
    * [Issue #553](https://bitbucket.org/osrf/gazebo/issues/553)
    * [Issue #1108](https://bitbucket.org/osrf/gazebo/issues/1108)

1. PIMPL-ize `gazebo/physics/Gripper` and use ignition-math.
    * [Pull request #2523](https://bitbucket.org/osrf/gazebo/pull-request/2523)

1. Added VisualMarkers to the rendering engine. Visual markers support
   programmatic rendering of various shapes in a scene.
    * [Pull request 2541](https://bitbucket.org/osrf/gazebo/pull-request/2541)

1. Support version 5 of the DART Physics Engine.
    * [Pull request #2459](https://bitbucket.org/osrf/gazebo/pull-request/2459)

1. UserCamera overrides `Camera::Render` to reduce CPU usage.
    * [Pull request 2480](https://bitbucket.org/osrf/gazebo/pull-request/2480)

1. Static links no longer subscribe to wrench topics.
    * [Pull request #2452]((https://bitbucket.org/osrf/gazebo/pull-request/2452)

1. Add Gazebo math helper functions to convert to and from Ignition Math
   objects.
    * [Pull request #2461](https://bitbucket.org/osrf/gazebo/pull-request/2461)

1. Add video recording of user camera. This change added an optional
   dependency on libavdevice>=56.4.100 for linux systems. When installed,
   libavdevice will allow a user to stream a simulated camera to a video4linux2
   loopback device.
    * [Pull request #2443](https://bitbucket.org/osrf/gazebo/pull-request/2443)

1. Removed deprecations
    * [Pull request #2427]((https://bitbucket.org/osrf/gazebo/pull-request/2427)

1. Include basic support for GNU Precompiled Headers to reduce compile time
    * [Pull request #2268](https://bitbucket.org/osrf/gazebo/pull-request/2268)

1. Plotting utility
    * [Pull request #2348](https://bitbucket.org/osrf/gazebo/pull-request/2348)
    * [Pull request #2325](https://bitbucket.org/osrf/gazebo/pull-request/2325)
    * [Pull request #2382](https://bitbucket.org/osrf/gazebo/pull-request/2382)
    * [Pull request #2448](https://bitbucket.org/osrf/gazebo/pull-request/2448)

1. Renamed `gazebo/gui/SaveDialog` to `gazebo/gui/SaveEntityDialog`. A new
   `SaveDialog` class will be added in a future pull request. The migration
   guide will be updated with that pull request.
    * [Pull request #2384](https://bitbucket.org/osrf/gazebo/pull-request/2384)

1. Add FiducialCameraPlugin for Camera Sensors
    * [Pull request #2350](https://bitbucket.org/osrf/gazebo/pull-request/2350)

1. Fix Road2d vertices and shadows
    * [Pull request #2362](https://bitbucket.org/osrf/gazebo/pull-request/2362)

1. Rearrange GLWidget::OnMouseMove so that the more common use cases it
   fewer if statements. Use std::thread in place of boost in OculusWindow.
   Pragma statements to prevent warnings. Prevent variable hiding in
   WallSegmentItem.
    * [Pull request #2376](https://bitbucket.org/osrf/gazebo/pull-request/2376)

1. Use single pixel selection buffer for mouse picking
    * [Pull request #2335](https://bitbucket.org/osrf/gazebo/pull-request/2335)

1. Refactor Visual classes
  * [Pull request #2331](https://bitbucket.org/osrf/gazebo/pull-requests/2331)

1. Windows plugins (with .dll extension) now accepted
    * [Pull request #2311](https://bitbucket.org/osrf/gazebo/pull-requests/2311)
    * Writing libMyPlugin.so in the sdf file will look for MyPlugin.dll on windows.

1. Add Introspection Manager and Client util
    * [Pull request #2304](https://bitbucket.org/osrf/gazebo/pull-request/2304)

1. Refactor Event classes and improve memory management.
    * [Pull request #2277](https://bitbucket.org/osrf/gazebo/pull-request/2277)
    * [Pull request #2317](https://bitbucket.org/osrf/gazebo/pull-request/2317)
    * [Pull request #2329](https://bitbucket.org/osrf/gazebo/pull-request/2329)
    * [gazebo_design Pull request #33](https://bitbucket.org/osrf/gazebo_design/pull-requests/33)

1. Remove EntityMakerPrivate and move its members to derived classes
    * [Pull request #2310](https://bitbucket.org/osrf/gazebo/pull-request/2310)

1. Conversion between ign-msgs and sdf, for plugin
    * [Pull request #2403](https://bitbucket.org/osrf/gazebo/pull-request/2403)

1. Change NULL to nullptr.
    * [Pull request #2294](https://bitbucket.org/osrf/gazebo/pull-request/2294)
    * [Pull request #2297](https://bitbucket.org/osrf/gazebo/pull-request/2297)
    * [Pull request #2298](https://bitbucket.org/osrf/gazebo/pull-request/2298)
    * [Pull request #2302](https://bitbucket.org/osrf/gazebo/pull-request/2302)
    * [Pull request #2295](https://bitbucket.org/osrf/gazebo/pull-request/2295)
    * [Pull request #2300](https://bitbucket.org/osrf/gazebo/pull-request/2300)

1. Fix memory and other issues found from running Coverity.
    * A contribution from Olivier Crave
    * [Pull request #2241](https://bitbucket.org/osrf/gazebo/pull-request/2241)
    * [Pull request #2242](https://bitbucket.org/osrf/gazebo/pull-request/2242)
    * [Pull request #2243](https://bitbucket.org/osrf/gazebo/pull-request/2243)
    * [Pull request #2244](https://bitbucket.org/osrf/gazebo/pull-request/2244)
    * [Pull request #2245](https://bitbucket.org/osrf/gazebo/pull-request/2245)

1. Deprecate gazebo::math
    * [Pull request #2594](https://bitbucket.org/osrf/gazebo/pull-request/2594)
    * [Pull request #2513](https://bitbucket.org/osrf/gazebo/pull-request/2513)
    * [Pull request #2586](https://bitbucket.org/osrf/gazebo/pull-request/2586)
    * [Pull request #2326](https://bitbucket.org/osrf/gazebo/pull-request/2326)
    * [Pull request #2579](https://bitbucket.org/osrf/gazebo/pull-request/2579)
    * [Pull request #2574](https://bitbucket.org/osrf/gazebo/pull-request/2574)
    * [Pull request #2426](https://bitbucket.org/osrf/gazebo/pull-request/2426)
    * [Pull request #2567](https://bitbucket.org/osrf/gazebo/pull-request/2567)
    * [Pull request #2355](https://bitbucket.org/osrf/gazebo/pull-request/2355)
    * [Pull request #2407](https://bitbucket.org/osrf/gazebo/pull-request/2407)
    * [Pull request #2564](https://bitbucket.org/osrf/gazebo/pull-request/2564)
    * [Pull request #2591](https://bitbucket.org/osrf/gazebo/pull-request/2591)
    * [Pull request #2425](https://bitbucket.org/osrf/gazebo/pull-request/2425)
    * [Pull request #2570](https://bitbucket.org/osrf/gazebo/pull-request/2570)
    * [Pull request #2436](https://bitbucket.org/osrf/gazebo/pull-request/2436)
    * [Pull request #2556](https://bitbucket.org/osrf/gazebo/pull-request/2556)
    * [Pull request #2472](https://bitbucket.org/osrf/gazebo/pull-request/2472)
    * [Pull request #2505](https://bitbucket.org/osrf/gazebo/pull-request/2505)
    * [Pull request #2583](https://bitbucket.org/osrf/gazebo/pull-request/2583)
    * [Pull request #2514](https://bitbucket.org/osrf/gazebo/pull-request/2514)
    * [Pull request #2522](https://bitbucket.org/osrf/gazebo/pull-request/2522)
    * [Pull request #2565](https://bitbucket.org/osrf/gazebo/pull-request/2565)
    * [Pull request #2525](https://bitbucket.org/osrf/gazebo/pull-request/2525)
    * [Pull request #2533](https://bitbucket.org/osrf/gazebo/pull-request/2533)
    * [Pull request #2543](https://bitbucket.org/osrf/gazebo/pull-request/2543)
    * [Pull request #2549](https://bitbucket.org/osrf/gazebo/pull-request/2549)
    * [Pull request #2554](https://bitbucket.org/osrf/gazebo/pull-request/2554)
    * [Pull request #2560](https://bitbucket.org/osrf/gazebo/pull-request/2560)
    * [Pull request #2585](https://bitbucket.org/osrf/gazebo/pull-request/2585)
    * [Pull request #2575](https://bitbucket.org/osrf/gazebo/pull-request/2575)
    * [Pull request #2563](https://bitbucket.org/osrf/gazebo/pull-request/2563)
    * [Pull request #2573](https://bitbucket.org/osrf/gazebo/pull-request/2573)
    * [Pull request #2577](https://bitbucket.org/osrf/gazebo/pull-request/2577)
    * [Pull request #2581](https://bitbucket.org/osrf/gazebo/pull-request/2581)
    * [Pull request #2566](https://bitbucket.org/osrf/gazebo/pull-request/2566)
    * [Pull request #2578](https://bitbucket.org/osrf/gazebo/pull-request/2578)

1. Add Wind support
    * [Pull request #1985](https://bitbucket.org/osrf/gazebo/pull-request/1985)
    * A contribution from Olivier Crave

1. Add const accessors to uri path and query
    * [Pull request #2400](https://bitbucket.org/osrf/gazebo/pull-request/2400)

1. Server generates unique model names in case of overlap, and added allow_renaming field to factory message.
    * [Pull request 2301](https://bitbucket.org/osrf/gazebo/pull-request/2301)
    * [Issue 510](https://bitbucket.org/osrf/gazebo/issues/510)

1. Adds an output option to gz log that allows the tool to filter a log file and write to a new log file.
    * [Pull request #2149](https://bitbucket.org/osrf/gazebo/pull-request/2149)

1. Add common::URI class
    * [Pull request #2275](https://bitbucket.org/osrf/gazebo/pull-request/2275)

1. Update Actor animations by faciliting skeleton visualization, control via a plugin. Also resolves issue #1785.
    * [Pull request #2219](https://bitbucket.org/osrf/gazebo/pull-request/2219)

1. Generalize actors to work even if not all elements are specified
    * [Pull request #2360](https://bitbucket.org/osrf/gazebo/pull-request/2360)

1. PIMPLize rendering/Grid
    * [Pull request 2330](https://bitbucket.org/osrf/gazebo/pull-request/2330)

1. Use only Gazebo's internal version of tinyxml2. The version of tinyxml2 distributed with Ubuntu fails when parsing large log files.
    * [Pull request #2146](https://bitbucket.org/osrf/gazebo/pull-request/2146)

1. Moved gazebo ODE includes to have correct include path
    * [Pull request #2186](https://bitbucket.org/osrf/gazebo/pull-request/2186)

1. Atmosphere model
    * [Pull request #1989](https://bitbucket.org/osrf/gazebo/pull-request/1989)

1. Added static camera when following a model.
    * [Pull request #1980](https://bitbucket.org/osrf/gazebo/pull-request/1980)
    * A contribution from Oliver Crave

1. Get plugin info with Ignition transport service
    * [Pull request #2420](https://bitbucket.org/osrf/gazebo/pull-request/2420)

1. Support conversions between SDF and protobuf for more sensors.
    * [Pull request #2118](https://bitbucket.org/osrf/gazebo/pull-request/2118)

1. Fix ODE Ray-Cylinder collision, and added ability to instantiate stand alone MultiRayShapes.
    * [Pull request #2122](https://bitbucket.org/osrf/gazebo/pull-request/2122)

1. Update depth camera sensor to publish depth data over a topic.
    * [Pull request #2112](https://bitbucket.org/osrf/gazebo/pull-request/2112)

1. Add color picker to config widget and fix visual and collision duplication.
    * [Pull request #2381](https://bitbucket.org/osrf/gazebo/pull-request/2381)

1. Model editor updates

    1. Undo / redo inserting and deleting links
        * [Pull request #2151](https://bitbucket.org/osrf/gazebo/pull-request/2151)

    1. Undo / redo inserting and deleting nested models
        * [Pull request #2229](https://bitbucket.org/osrf/gazebo/pull-request/2229)

    1. Undo insert / delete joints
        * [Pull request #2266](https://bitbucket.org/osrf/gazebo/pull-request/2266)

    1. Undo insert / delete model plugins
        * [Pull request #2334](https://bitbucket.org/osrf/gazebo/pull-request/2334)

    1. Undo translate, rotate, snap and align links and nested models
        * [Pull request #2314](https://bitbucket.org/osrf/gazebo/pull-request/2314)

    1. Undo scale links
        * [Pull request #2368](https://bitbucket.org/osrf/gazebo/pull-request/2368)

1. Google Summer of Code Graphical interface for inserting plugins during simulation.

    1. Display attached model plugins in the world tab / Add subheaders for model links, joints and plugins
        * [Pull request #2323](https://bitbucket.org/osrf/gazebo/pull-request/2323)
        * [Issue #1698](https://bitbucket.org/osrf/gazebo/issues/1698)

## Gazebo 7

## Gazebo 7.X.X (201X-XX-XX)

1. Support Heightmap LOD
    * [Pull request 2636](https://bitbucket.org/osrf/gazebo/pull-request/2636)

## Gazebo 7.5.0 (2017-01-11)

1. Remove qt4 webkit in gazebo7 (used for HotkeyDialog).
    * [Pull request 2584](https://bitbucket.org/osrf/gazebo/pull-request/2584)

1. Support configuring heightmap sampling level
    * [Pull request 2519](https://bitbucket.org/osrf/gazebo/pull-request/2519)

1. Fix `model.config` dependency support, and add ability to reference
   textures using a URI.
    * [Pull request 2517](https://bitbucket.org/osrf/gazebo/pull-request/2517)

1. Fix DEM heightmap size, collision, scale
    * [Pull request 2477](https://bitbucket.org/osrf/gazebo/pull-request/2477)

1. Create ode_quiet parameter to silence solver messages
    * [Pull request 2512](https://bitbucket.org/osrf/gazebo/pull-request/2512)

1. Update QT render loop to throttle based on UserCamera::RenderRate.
    * [Pull request 2476](https://bitbucket.org/osrf/gazebo/pull-request/2476)
    * [Issue 1560](https://bitbucket.org/osrf/gazebo/issues/1560)

1. Generate visualization on demand, instead of on load. This helps to
   reduce load time.
    * [Pull request 2457](https://bitbucket.org/osrf/gazebo/pull-request/2457)

1. Added a plugin to teleoperate joints in a model with the keyboard.
    * [Pull request 2490](https://bitbucket.org/osrf/gazebo/pull-request/2490)

1. Add GUI items to change the user camera clip distance
    * [Pull request 2470](https://bitbucket.org/osrf/gazebo/pull-request/2470)
    * [Issue 2064](https://bitbucket.org/osrf/gazebo/issues/2064)

1. Support custom material scripts for heightmaps
    * [Pull request 2473](https://bitbucket.org/osrf/gazebo/pull-request/2473)

1. Sim events plugin accepts custom topics
    * [Pull request 2535](https://bitbucket.org/osrf/gazebo/pull-request/2535)

1. Model Editor: Show / hide collisions
    * [Pull request 2503](https://bitbucket.org/osrf/gazebo/pull-request/2503)

1. Model Editor: Show / hide visuals
    * [Pull request 2516](https://bitbucket.org/osrf/gazebo/pull-request/2516)

1. Model Editor: Show / hide link frames
    * [Pull request 2521](https://bitbucket.org/osrf/gazebo/pull-request/2521)

## Gazebo 7.4.0 (2016-10-11)

1. Add test for HarnessPlugin, reduce likelihood of race condition
    * [Pull request 2431](https://bitbucket.org/osrf/gazebo/pull-request/2431)
    * [Issue 2034](https://bitbucket.org/osrf/gazebo/issues/2034)

1. Add `syntax = proto2` in proto files to fix some protobuf3 warnings
    * [Pull request 2456](https://bitbucket.org/osrf/gazebo/pull-request/2456)

1. Add support for loading wavefront obj mesh files
    * [Pull request 2454](https://bitbucket.org/osrf/gazebo/pull-request/2454)

1. Added filesystem operations to the common library. Additions include
   `cwd`, `exists`, `isDirectory`, `isFile`, `copyFile`, and `moveFile`.
    * [Pull request 2417](https://bitbucket.org/osrf/gazebo/pull-request/2417)

1. Fix loading collada files with multiple texture coordinates.
    * [Pull request 2413](https://bitbucket.org/osrf/gazebo/pull-request/2413)

1. Added visualization of minimum range to laservisual.
    * [Pull request 2412](https://bitbucket.org/osrf/gazebo/pull-request/2412)
    * [Issue 2018](https://bitbucket.org/osrf/gazebo/issues/2018)

1. Use precision 2 for FPS display in TimePanel
    * [Pull request 2405](https://bitbucket.org/osrf/gazebo/pull-request/2405)

1. Switch ImuSensor::worldToReference transform from Pose to Quaternion
    * [Pull request 2410](https://bitbucket.org/osrf/gazebo/pull-request/2410)
    * [Issue 1959](https://bitbucket.org/osrf/gazebo/issues/1959)

1. Include Boost_LIBRARIES  in the linking of gazebo_physics
    * [Pull request 2402](https://bitbucket.org/osrf/gazebo/pull-request/2402)

1. Backported KeyboardGUIPlugin and msgs::Any
    * [Pull request 2416](https://bitbucket.org/osrf/gazebo/pull-request/2416)

1. Use XML_SUCCESS enum instead of XML_NO_ERROR, which has been deleted in tinyxml2 4.0
    * [Pull request 2397](https://bitbucket.org/osrf/gazebo/pull-request/2397)

1. Ignore ffmpeg deprecation warnings to clean up CI since they are noted in #2002
    * [Pull request 2388](https://bitbucket.org/osrf/gazebo/pull-request/2388)

1. Added a visual blinking plugin
    * [Pull request 2394](https://bitbucket.org/osrf/gazebo/pull-request/2394)

1. Fix InertiaVisual for non-diagonal inertia matrices
    * [Pull request 2354](https://bitbucket.org/osrf/gazebo/pull-request/2354)

## Gazebo 7.3.1 (2016-07-13)

1. Fix homebrew test failure of UNIT_ApplyWrenchDialog_TEST
    * [Pull request 2393](https://bitbucket.org/osrf/gazebo/pull-request/2393)

1. Fix MainWindow crash when window is minimized and maximized
    * [Pull request 2392](https://bitbucket.org/osrf/gazebo/pull-request/2392)
    * [Issue 2003](https://bitbucket.org/osrf/gazebo/issues/2003)

## Gazebo 7.3.0 (2016-07-12)

1. Fix selecting ApplyWrenchVisual's force torque visuals
    * [Pull request 2377](https://bitbucket.org/osrf/gazebo/pull-request/2377)
    * [Issue 1999](https://bitbucket.org/osrf/gazebo/issues/1999)

1. Use ignition math in gazebo::msgs
    * [Pull request 2389](https://bitbucket.org/osrf/gazebo/pull-request/2389)

1. Parse command-line options for GUI plugins in Server to fix parsing of
   positional argument for world file.
   This fixes command-line parsing for `gazebo -g gui_plugin.so`.
    * [Pull request 2387](https://bitbucket.org/osrf/gazebo/pull-request/2387)

1. Added a harness plugin that supports lowering a model at a controlled rate
    * [Pull request 2346](https://bitbucket.org/osrf/gazebo/pull-request/2346)

1. Fix ogre log test on xenial+nvidia
    * [Pull request 2374](https://bitbucket.org/osrf/gazebo/pull-request/2374)

1. Redirect QT messages to Gazebo's console message handling system.
    * [Pull request 2375](https://bitbucket.org/osrf/gazebo/pull-request/2375)

1. Fix buoyancy plugin when multiple link tags are used within the plugin
    * [Pull request 2369](https://bitbucket.org/osrf/gazebo/pull-request/2369)

1. Remove contact filters with names that contain `::`
    * [Pull request 2363](https://bitbucket.org/osrf/gazebo/pull-request/2363)
    * [Issue 1805](https://bitbucket.org/osrf/gazebo/issues/1805)

1. Fix Model Manipulator switching between local and global frames
    * [Pull request 2361](https://bitbucket.org/osrf/gazebo/pull-request/2361)

1. Remove duplicate code from cmake config file caused by bad merge
    * [Pull request 2347](https://bitbucket.org/osrf/gazebo/pull-request/2347)

1. Properly cleanup pointers when destroying a world with joints.
    * [Pull request 2309](https://bitbucket.org/osrf/gazebo/pull-request/2309)

1. Fix right click view options after deleting and respawning a model.
    * [Pull request 2349](https://bitbucket.org/osrf/gazebo/pull-request/2349)
    * [Issue 1985](https://bitbucket.org/osrf/gazebo/issues/1985)

1. Implement missing function: LogicalCamera::Topic()
    * [Pull request 2343](https://bitbucket.org/osrf/gazebo/pull-request/2343)
    * [Issue 1980](https://bitbucket.org/osrf/gazebo/issues/1980)

## Gazebo 7.2.0 (2016-06-13)

1. Backport single pixel selection buffer for mouse picking
    * [Pull request 2338](https://bitbucket.org/osrf/gazebo/pull-request/2338)

1. Prevent mouse pan and orbit from deselecting entities in model editor
    * [Pull request 2333](https://bitbucket.org/osrf/gazebo/pull-request/2333)

1. Handle model manipulation tool RTS shortcuts in keyPress
    * [Pull request 2312](https://bitbucket.org/osrf/gazebo/pull-request/2312)

1. Reset ODE joint force feedback after world reset
    * [Pull request 2255](https://bitbucket.org/osrf/gazebo/pull-request/2255)

1. Update model editor snap to grid modifier key
    * [Pull request 2259](https://bitbucket.org/osrf/gazebo/pull-request/2259)
    * [Issue #1583](https://bitbucket.org/osrf/gazebo/issues/1583)

1. PIMPLize gui/model/ModelEditorPalette
    * [Pull request 2279](https://bitbucket.org/osrf/gazebo/pull-request/2279)

1. Properly cleanup pointers when destroying a blank world.
    * [Pull request 2220](https://bitbucket.org/osrf/gazebo/pull-request/2220)

1. Properly cleanup pointers when destroying a world with models and lights.
    * [Pull request 2263](https://bitbucket.org/osrf/gazebo/pull-request/2263)

1. Fix view control mouse focus in model editor
    * [Pull request 2315](https://bitbucket.org/osrf/gazebo/pull-request/2315)
    * [Issue #1791](https://bitbucket.org/osrf/gazebo/issues/1791)

1. Server generates unique model names in case of overlap
    * [Pull request 2296](https://bitbucket.org/osrf/gazebo/pull-request/2296)
    * [Issue 510](https://bitbucket.org/osrf/gazebo/issues/510)

1. Model Editor: Select and align nested models
    * [Pull request 2282](https://bitbucket.org/osrf/gazebo/pull-request/2282)

## Gazebo 7.1.0 (2016-04-07)

1. fix: remove back projection
    * [Pull request 2201](https://bitbucket.org/osrf/gazebo/pull-request/2201)
    * A contribution from Yuki Furuta

1. Fix oculus 2 camera field of view
    * [Pull request 2157](https://bitbucket.org/osrf/gazebo/pull-request/2157)

1. Added BeforePhysicsUpdate world event
    * [Pull request 2128](https://bitbucket.org/osrf/gazebo/pull-request/2128)
    * A contribution from Martin Pecka

1. Update `gz sdf -c` command line tool to use the new `sdf::convertFile` API.
    * [Pull request #2227](https://bitbucket.org/osrf/gazebo/pull-requests/2227)

1. Backport depth camera OSX fix
    * [Pull request 2233](https://bitbucket.org/osrf/gazebo/pull-request/2233)

1. Feat load collision.sdf only once
    * [Pull request 2236](https://bitbucket.org/osrf/gazebo/pull-request/2236)

1. Update gui/building/Item API
    * [Pull request 2228](https://bitbucket.org/osrf/gazebo/pull-request/2228)

1. Semantic version class to compare model versions in the model database.
    * [Pull request 2207](https://bitbucket.org/osrf/gazebo/pull-request/2207)

1. Backport issue 1834 fix to gazebo7
    * [Pull request 2222](https://bitbucket.org/osrf/gazebo/pull-request/2222)

1. Backport ImagesView_TEST changes
    * [Pull request 2217](https://bitbucket.org/osrf/gazebo/pull-request/2217)

1. Backport pull request #2189 (mutex in Transport::Conection)
    * [Pull request 2208](https://bitbucket.org/osrf/gazebo/pull-request/2208)

1. Process insertions on World::SetState
    * [Pull request #2200](https://bitbucket.org/osrf/gazebo/pull-requests/2200)

1. Process deletions on World::SetState
    * [Pull request #2204](https://bitbucket.org/osrf/gazebo/pull-requests/2204)

1. Fix ray-cylinder collision
    * [Pull request 2124](https://bitbucket.org/osrf/gazebo/pull-request/2124)

1. Fix editing physics parameters in gzclient, update test
    * [Pull request 2192](https://bitbucket.org/osrf/gazebo/pull-request/2192)

1. Fix Audio Decoder test failure
    * [Pull request 2193](https://bitbucket.org/osrf/gazebo/pull-request/2193)

1. Add layers to building levels
    * [Pull request 2180](https://bitbucket.org/osrf/gazebo/pull-request/2180)

1. Allow dynamically adding links to a model.
    * [Pull request #2185](https://bitbucket.org/osrf/gazebo/pull-requests/2185)

1. Fix editing physics parameters in gzclient, update test
    * [Pull request #2192](https://bitbucket.org/osrf/gazebo/pull-requests/2192)
    * [Issue #1876](https://bitbucket.org/osrf/gazebo/issues/1876)

1. Model database selects the latest model version.
    * [Pull request #2207](https://bitbucket.org/osrf/gazebo/pull-requests/2207)

1. Only link relevant libraries to tests
    * [Pull request 2130](https://bitbucket.org/osrf/gazebo/pull-request/2130)

1. PIMPLize gui/model/ModelCreator
    * [Pull request 2171](https://bitbucket.org/osrf/gazebo/pull-request/2171)

1. backport warning and test fixes from pull request #2177
    * [Pull request 2179](https://bitbucket.org/osrf/gazebo/pull-request/2179)

1. Prevent xml parser error from crashing LogPlay on osx -> gazebo7
    * [Pull request 2174](https://bitbucket.org/osrf/gazebo/pull-request/2174)

1. PIMPLize gui/building/ScaleWidget
    * [Pull request 2164](https://bitbucket.org/osrf/gazebo/pull-request/2164)

1. Fix using Shift key while scaling inside the model editor
    * [Pull request 2165](https://bitbucket.org/osrf/gazebo/pull-request/2165)

1. Backport fix for ign-math explicit constructors -> gazebo7
    * [Pull request 2163](https://bitbucket.org/osrf/gazebo/pull-request/2163)

1. Display physics engine type in the GUI
    * [Pull request #2155](https://bitbucket.org/osrf/gazebo/pull-requests/2155)
    * [Issue #1121](https://bitbucket.org/osrf/gazebo/issues/1121)
    * A contribution from Mohamd Ayman

1. Fix compilation against ffmpeg3 (libavcodec)
    * [Pull request #2154](https://bitbucket.org/osrf/gazebo/pull-request/2154)

1. Append a missing </gazebo_log> tag to log files when played.
    * [Pull request #2143](https://bitbucket.org/osrf/gazebo/pull-request/2143)

1. Add helper function QTestFixture::ProcessEventsAndDraw
    * [Pull request #2147](https://bitbucket.org/osrf/gazebo/pull-request/2147)

1. Add qt resources to gazebo gui library
    * [Pull request 2134](https://bitbucket.org/osrf/gazebo/pull-request/2134)

1. Undo scaling during simulation
    * [Pull request #2108](https://bitbucket.org/osrf/gazebo/pull-request/2108)

1. Fix SensorManager::SensorContainer::RunLoop sensor update time assertion
    * [Pull request #2115](https://bitbucket.org/osrf/gazebo/pull-request/2115)

1. Fix use of not initialized static attribute in Light class
    * [Pull request 2075](https://bitbucket.org/osrf/gazebo/pull-request/2075)
    * A contribution from Silvio Traversaro

1. Install GuiTypes header
    * [Pull request 2106](https://bitbucket.org/osrf/gazebo/pull-request/2106)

1. Removes one function call and replaces a manual swap with std::swap in ODE heightfield.
    * [Pull request #2114](https://bitbucket.org/osrf/gazebo/pull-request/2114)

1. New world event: BeforePhysicsUpdate
    * [Pull request #2128](https://bitbucket.org/osrf/gazebo/pull-request/2128)
    * [Issue #1851](https://bitbucket.org/osrf/gazebo/issues/1851)

1. Model editor: Fix setting relative pose after alignment during joint creation.
    * [Issue #1844](https://bitbucket.org/osrf/gazebo/issues/1844)
    * [Pull request #2150](https://bitbucket.org/osrf/gazebo/pull-request/2150)

1. Model editor: Fix saving and spawning model with its original name
    * [Pull request #2183](https://bitbucket.org/osrf/gazebo/pull-request/2183)

1. Model editor: Fix inserting custom links
    * [Pull request #2222](https://bitbucket.org/osrf/gazebo/pull-request/2222)
    * [Issue #1834](https://bitbucket.org/osrf/gazebo/issues/1834)

1. Model editor: Reset visual / collision insertion / deletion
        * [Pull request #2254](https://bitbucket.org/osrf/gazebo/pull-request/2254)
        * [Issue #1777](https://bitbucket.org/osrf/gazebo/issues/1777)
        * [Issue #1852](https://bitbucket.org/osrf/gazebo/issues/1852)

1. Building editor: Add layers to building levels
    * [Pull request #2180](https://bitbucket.org/osrf/gazebo/pull-request/2180)
    * [Issue #1806](https://bitbucket.org/osrf/gazebo/issues/1806)

1. Building editor: Update gui/building/Item API
    * [Pull request #2228](https://bitbucket.org/osrf/gazebo/pull-request/2228)

## Gazebo 7.0.0 (2016-01-25)

1. Add FollowerPlugin
    * [Pull request #2085](https://bitbucket.org/osrf/gazebo/pull-request/2085)

1. Fix circular dependency so that physics does not call the sensors API.
    * [Pull request #2089](https://bitbucket.org/osrf/gazebo/pull-request/2089)
    * [Issue #1516](https://bitbucket.org/osrf/gazebo/issues/1516)

1. Add Gravity and MagneticField API to World class to match sdformat change.
    * [SDFormat pull request 247](https://bitbucket.org/osrf/sdformat/pull-requests/247)
    * [Issue #1823](https://bitbucket.org/osrf/gazebo/issues/1823)
    * [Pull request #2090](https://bitbucket.org/osrf/gazebo/pull-request/2090)

1. Use opaque pointers and deprecate functions in the rendering library
    * [Pull request #2069](https://bitbucket.org/osrf/gazebo/pull-request/2069)
    * [Pull request #2064](https://bitbucket.org/osrf/gazebo/pull-request/2064)
    * [Pull request #2066](https://bitbucket.org/osrf/gazebo/pull-request/2066)
    * [Pull request #2069](https://bitbucket.org/osrf/gazebo/pull-request/2069)
    * [Pull request #2074](https://bitbucket.org/osrf/gazebo/pull-request/2074)
    * [Pull request #2076](https://bitbucket.org/osrf/gazebo/pull-request/2076)
    * [Pull request #2070](https://bitbucket.org/osrf/gazebo/pull-request/2070)
    * [Pull request #2071](https://bitbucket.org/osrf/gazebo/pull-request/2071)
    * [Pull request #2084](https://bitbucket.org/osrf/gazebo/pull-request/2084)
    * [Pull request #2073](https://bitbucket.org/osrf/gazebo/pull-request/2073)

1. Use opaque pointers for the Master class.
    * [Pull request #2036](https://bitbucket.org/osrf/gazebo/pull-request/2036)

1. Use opaque pointers in the gui library
    * [Pull request #2057](https://bitbucket.org/osrf/gazebo/pull-request/2057)
    * [Pull request #2037](https://bitbucket.org/osrf/gazebo/pull-request/2037)
    * [Pull request #2052](https://bitbucket.org/osrf/gazebo/pull-request/2052)
    * [Pull request #2053](https://bitbucket.org/osrf/gazebo/pull-request/2053)
    * [Pull request #2028](https://bitbucket.org/osrf/gazebo/pull-request/2028)
    * [Pull request #2051](https://bitbucket.org/osrf/gazebo/pull-request/2051)
    * [Pull request #2027](https://bitbucket.org/osrf/gazebo/pull-request/2027)
    * [Pull request #2026](https://bitbucket.org/osrf/gazebo/pull-request/2026)
    * [Pull request #2029](https://bitbucket.org/osrf/gazebo/pull-request/2029)
    * [Pull request #2042](https://bitbucket.org/osrf/gazebo/pull-request/2042)

1. Use more opaque pointers.
    * [Pull request #2022](https://bitbucket.org/osrf/gazebo/pull-request/2022)
    * [Pull request #2025](https://bitbucket.org/osrf/gazebo/pull-request/2025)
    * [Pull request #2043](https://bitbucket.org/osrf/gazebo/pull-request/2043)
    * [Pull request #2044](https://bitbucket.org/osrf/gazebo/pull-request/2044)
    * [Pull request #2065](https://bitbucket.org/osrf/gazebo/pull-request/2065)
    * [Pull request #2067](https://bitbucket.org/osrf/gazebo/pull-request/2067)
    * [Pull request #2079](https://bitbucket.org/osrf/gazebo/pull-request/2079)

1. Fix visual transparency issues
    * [Pull request #2031](https://bitbucket.org/osrf/gazebo/pull-request/2031)
    * [Issue #1726](https://bitbucket.org/osrf/gazebo/issue/1726)
    * [Issue #1790](https://bitbucket.org/osrf/gazebo/issue/1790)

1. Implemented private data pointer for the RTShaderSystem class. Minimized shader updates to once per render update.
    * [Pull request #2003](https://bitbucket.org/osrf/gazebo/pull-request/2003)

1. Updating physics library to use ignition math.
    * [Pull request #2007](https://bitbucket.org/osrf/gazebo/pull-request/2007)

1. Switching to ignition math for the rendering library.
    * [Pull request #1993](https://bitbucket.org/osrf/gazebo/pull-request/1993)
    * [Pull request #1994](https://bitbucket.org/osrf/gazebo/pull-request/1994)
    * [Pull request #1995](https://bitbucket.org/osrf/gazebo/pull-request/1995)
    * [Pull request #1996](https://bitbucket.org/osrf/gazebo/pull-request/1996)

1. Removed deprecations
    * [Pull request #1992]((https://bitbucket.org/osrf/gazebo/pull-request/1992)

1. Add ability to set the pose of a visual from a link.
    * [Pull request #1963](https://bitbucket.org/osrf/gazebo/pull-request/1963)

1. Copy visual visibility flags on clone
    * [Pull request #2008](https://bitbucket.org/osrf/gazebo/pull-request/2008)

1. Publish camera sensor image size when rendering is not enabled
    * [Pull request #1969](https://bitbucket.org/osrf/gazebo/pull-request/1969)

1. Added Poissons Ratio and Elastic Modulus for ODE.
    * [Pull request #1974](https://bitbucket.org/osrf/gazebo/pull-request/1974)

1. Update rest web plugin to publish response messages and display login user name in toolbar.
    * [Pull request #1956](https://bitbucket.org/osrf/gazebo/pull-request/1956)

1. Improve overall speed of log playback. Added new functions to LogPlay.
   Use tinyxml2 for playback.
    * [Pull request #1931](https://bitbucket.org/osrf/gazebo/pull-request/1931)

1. Improve SVG import. Added support for transforms in paths.
    * [Pull request #1981](https://bitbucket.org/osrf/gazebo/pull-request/1981)

1. Enter time during log playback
    * [Pull request #2000](https://bitbucket.org/osrf/gazebo/pull-request/2000)

1. Added Ignition Transport dependency.
    * [Pull request #1930](https://bitbucket.org/osrf/gazebo/pull-request/1930)

1. Make latched subscribers receive the message only once
    * [Issue #1789](https://bitbucket.org/osrf/gazebo/issue/1789)
    * [Pull request #2019](https://bitbucket.org/osrf/gazebo/pull-request/2019)

1. Implemented transport clear buffers
    * [Pull request #2017](https://bitbucket.org/osrf/gazebo/pull-request/2017)

1. KeyEvent constructor should be in a source file. Removed a few visibility
flags from c functions. Windows did not like `CPPTYPE_*` in
`gazebo/gui/ConfigWidget.cc`, so I replaced it with `TYPE_*`.
    * [Pull request #1943](https://bitbucket.org/osrf/gazebo/pull-request/1943)

1. Added wide angle camera sensor.
    * [Pull request #1866](https://bitbucket.org/osrf/gazebo/pull-request/1866)

1. Change the `near` and `far` members of `gazebo/msgs/logical_camera_sensors.proto` to `near_clip` and `far_clip`
    + [Pull request #1942](https://bitbucket.org/osrf/gazebo/pull-request/1942)

1. Resolve issue #1702
    * [Issue #1702](https://bitbucket.org/osrf/gazebo/issue/1702)
    * [Pull request #1905](https://bitbucket.org/osrf/gazebo/pull-request/1905)
    * [Pull request #1913](https://bitbucket.org/osrf/gazebo/pull-request/1913)
    * [Pull request #1914](https://bitbucket.org/osrf/gazebo/pull-request/1914)

1. Update physics when the world is reset
    * [Pull request #1903](https://bitbucket.org/osrf/gazebo/pull-request/1903)

1. Light and light state for the server side
    * [Pull request #1920](https://bitbucket.org/osrf/gazebo/pull-request/1920)

1. Add scale to model state so scaling works on log/playback.
    * [Pull request #2020](https://bitbucket.org/osrf/gazebo/pull-request/2020)

1. Added tests for WorldState
    * [Pull request #1968](https://bitbucket.org/osrf/gazebo/pull-request/1968)

1. Rename Reset to Reset Time in time widget
    * [Pull request #1892](https://bitbucket.org/osrf/gazebo/pull-request/1892)
    * [Issue #1730](https://bitbucket.org/osrf/gazebo/issue/1730)

1. Set QTestfFxture to verbose
    * [Pull request #1944](https://bitbucket.org/osrf/gazebo/pull-request/1944)
    * [Issue #1756](https://bitbucket.org/osrf/gazebo/issue/1756)

1. Added torsional friction
    * [Pull request #1831](https://bitbucket.org/osrf/gazebo/pull-request/1831)

1. Support loading and spawning nested models
    * [Pull request #1868](https://bitbucket.org/osrf/gazebo/pull-request/1868)
    * [Pull request #1895](https://bitbucket.org/osrf/gazebo/pull-request/1895)

1. Undo user motion commands during simulation, added physics::UserCmdManager and gui::UserCmdHistory.
    * [Pull request #1934](https://bitbucket.org/osrf/gazebo/pull-request/1934)

1. Forward user command messages for undo.
    * [Pull request #2009](https://bitbucket.org/osrf/gazebo/pull-request/2009)

1. Undo reset commands during simulation, forwarding commands
    * [Pull request #1986](https://bitbucket.org/osrf/gazebo/pull-request/1986)

1. Undo apply force / torque during simulation
    * [Pull request #2030](https://bitbucket.org/osrf/gazebo/pull-request/2030)

1. Add function to get the derived scale of a Visual
    * [Pull request #1881](https://bitbucket.org/osrf/gazebo/pull-request/1881)

1. Added EnumIface, which supports iterators over enums.
    * [Pull request #1847](https://bitbucket.org/osrf/gazebo/pull-request/1847)

1. Added RegionEventBoxPlugin - fires events when models enter / exit the region
    * [Pull request #1856](https://bitbucket.org/osrf/gazebo/pull-request/1856)

1. Added tests for checking the playback control via messages.
    * [Pull request #1885](https://bitbucket.org/osrf/gazebo/pull-request/1885)

1. Added LoadArgs() function to ServerFixture for being able to load a server
using the same arguments used in the command line.
    * [Pull request #1874](https://bitbucket.org/osrf/gazebo/pull-request/1874)

1. Added battery class, plugins and test world.
    * [Pull request #1872](https://bitbucket.org/osrf/gazebo/pull-request/1872)

1. Display gearbox and screw joint properties in property tree
    * [Pull request #1838](https://bitbucket.org/osrf/gazebo/pull-request/1838)

1. Set window flags for dialogs and file dialogs
    * [Pull request #1816](https://bitbucket.org/osrf/gazebo/pull-request/1816)

1. Fix minimum window height
   * [Pull request #1977](https://bitbucket.org/osrf/gazebo/pull-request/1977)
   * [Issue #1706](https://bitbucket.org/osrf/gazebo/issue/1706)

1. Add option to reverse alignment direction
   * [Pull request #2040](https://bitbucket.org/osrf/gazebo/pull-request/2040)
   * [Issue #1242](https://bitbucket.org/osrf/gazebo/issue/1242)

1. Fix unadvertising a publisher - only unadvertise topic if it is the last publisher.
   * [Pull request #2005](https://bitbucket.org/osrf/gazebo/pull-request/2005)
   * [Issue #1782](https://bitbucket.org/osrf/gazebo/issue/1782)

1. Log playback GUI for multistep, rewind, forward and seek
    * [Pull request #1791](https://bitbucket.org/osrf/gazebo/pull-request/1791)

1. Added Apply Force/Torque movable text
    * [Pull request #1789](https://bitbucket.org/osrf/gazebo/pull-request/1789)

1. Added cascade parameter (apply to children) for Visual SetMaterial, SetAmbient, SetEmissive, SetSpecular, SetDiffuse, SetTransparency
    * [Pull request #1851](https://bitbucket.org/osrf/gazebo/pull-request/1851)

1. Tweaks to Data Logger, such as multiline text edit for path
    * [Pull request #1800](https://bitbucket.org/osrf/gazebo/pull-request/1800)

1. Added TopToolbar and hide / disable several widgets according to WindowMode
    * [Pull request #1869](https://bitbucket.org/osrf/gazebo/pull-request/1869)

1. Added Visual::IsAncestorOf and Visual::IsDescendantOf
    * [Pull request #1850](https://bitbucket.org/osrf/gazebo/pull-request/1850)

1. Added msgs::PluginFromSDF and tests
    * [Pull request #1858](https://bitbucket.org/osrf/gazebo/pull-request/1858)

1. Added msgs::CollisionFromSDF msgs::SurfaceFromSDF and msgs::FrictionFromSDF
    * [Pull request #1900](https://bitbucket.org/osrf/gazebo/pull-request/1900)

1. Added hotkeys chart dialog
    * [Pull request #1835](https://bitbucket.org/osrf/gazebo/pull-request/1835)

1. Space bar to play / pause
   * [Pull request #2023](https://bitbucket.org/osrf/gazebo/pull-request/2023)
   * [Issue #1798](https://bitbucket.org/osrf/gazebo/issue/1798)

1. Make it possible to create custom ConfigWidgets
    * [Pull request #1861](https://bitbucket.org/osrf/gazebo/pull-request/1861)

1. AddItem / RemoveItem / Clear enum config widgets
    * [Pull request #1878](https://bitbucket.org/osrf/gazebo/pull-request/1878)

1. Make all child ConfigWidgets emit signals.
    * [Pull request #1884](https://bitbucket.org/osrf/gazebo/pull-request/1884)

1. Refactored makers
    * [Pull request #1828](https://bitbucket.org/osrf/gazebo/pull-request/1828)

1. Added gui::Conversions to convert between Gazebo and Qt
    * [Pull request #2034](https://bitbucket.org/osrf/gazebo/pull-request/2034)

1. Model editor updates
    1. Support adding model plugins in model editor
        * [Pull request #2060](https://bitbucket.org/osrf/gazebo/pull-request/2060)

    1. Added support for copying and pasting top level nested models
        * [Pull request #2006](https://bitbucket.org/osrf/gazebo/pull-request/2006)

    1. Make non-editable background models white in model editor
        * [Pull request #1950](https://bitbucket.org/osrf/gazebo/pull-request/1950)

    1. Choose / swap parent and child links in joint inspector
        * [Pull request #1887](https://bitbucket.org/osrf/gazebo/pull-request/1887)
        * [Issue #1500](https://bitbucket.org/osrf/gazebo/issue/1500)

    1. Presets combo box for Vector3 config widget
        * [Pull request #1954](https://bitbucket.org/osrf/gazebo/pull-request/1954)

    1. Added support for more joint types (gearbox and fixed joints).
        * [Pull request #1794](https://bitbucket.org/osrf/gazebo/pull-request/1794)

    1. Added support for selecting links and joints, opening context menu and inspectors in Schematic View.
        * [Pull request #1787](https://bitbucket.org/osrf/gazebo/pull-request/1787)

    1. Color-coded edges in Schematic View to match joint color.
        * [Pull request #1781](https://bitbucket.org/osrf/gazebo/pull-request/1781)

    1. Scale link mass and inertia when a link is scaled
        * [Pull request #1836](https://bitbucket.org/osrf/gazebo/pull-request/1836)

    1. Add density widget to config widget and link inspector
        * [Pull request #1978](https://bitbucket.org/osrf/gazebo/pull-request/1978)

    1. Added icons for child and parent link in joint inspector
        * [Pull request #1953](https://bitbucket.org/osrf/gazebo/pull-request/1953)

    1. Load and save nested models
        * [Pull request #1894](https://bitbucket.org/osrf/gazebo/pull-request/1894)

    1. Display model plugins on the left panel and added model plugin inspector
        * [Pull request #1863](https://bitbucket.org/osrf/gazebo/pull-request/1863)

    1. Context menu and deletion for model plugins
        * [Pull request #1890](https://bitbucket.org/osrf/gazebo/pull-request/1890)

    1. Delete self from inspector
        * [Pull request #1904](https://bitbucket.org/osrf/gazebo/pull-request/1904)
        * [Issue #1543](https://bitbucket.org/osrf/gazebo/issue/1543)

    1. Apply inspector changes in real time and add reset button
        * [Pull request #1945](https://bitbucket.org/osrf/gazebo/pull-request/1945)
        * [Issue #1472](https://bitbucket.org/osrf/gazebo/issue/1472)

    1. Set physics to be paused when exiting model editor mode
        * [Pull request #1893](https://bitbucket.org/osrf/gazebo/pull-request/1893)
        * [Issue #1734](https://bitbucket.org/osrf/gazebo/issue/1734)

    1. Add Insert tab to model editor
        * [Pull request #1924](https://bitbucket.org/osrf/gazebo/pull-request/1924)

    1. Support inserting nested models from model maker
        * [Pull request #1982](https://bitbucket.org/osrf/gazebo/pull-request/1982)

    1. Added joint creation dialog
        * [Pull request #2021](https://bitbucket.org/osrf/gazebo/pull-request/2021)

    1. Added reverse checkboxes to joint creation dialog
        * [Pull request #2086](https://bitbucket.org/osrf/gazebo/pull-request/2086)

    1. Use opaque pointers in the model editor
        * [Pull request #2056](https://bitbucket.org/osrf/gazebo/pull-request/2056)
        * [Pull request #2059](https://bitbucket.org/osrf/gazebo/pull-request/2059)
        * [Pull request #2087](https://bitbucket.org/osrf/gazebo/pull-request/2087)

    1. Support joint creation between links in nested model.
        * [Pull request #2080](https://bitbucket.org/osrf/gazebo/pull-request/2080)

1. Building editor updates

    1. Use opaque pointers in the building editor
        * [Pull request #2041](https://bitbucket.org/osrf/gazebo/pull-request/2041)
        * [Pull request #2039](https://bitbucket.org/osrf/gazebo/pull-request/2039)
        * [Pull request #2055](https://bitbucket.org/osrf/gazebo/pull-request/2055)
        * [Pull request #2032](https://bitbucket.org/osrf/gazebo/pull-request/2032)
        * [Pull request #2082](https://bitbucket.org/osrf/gazebo/pull-request/2082)
        * [Pull request #2038](https://bitbucket.org/osrf/gazebo/pull-request/2038)
        * [Pull request #2033](https://bitbucket.org/osrf/gazebo/pull-request/2033)

    1. Use opaque pointers for GrabberHandle, add *LinkedGrabbers functions
        * [Pull request #2034](https://bitbucket.org/osrf/gazebo/pull-request/2034)

    1. Removed unused class: BuildingItem
        * [Pull request #2045](https://bitbucket.org/osrf/gazebo/pull-request/2045)

    1. Use opaque pointers for BuildingModelManip, move attachment logic to BuildingMaker
        * [Pull request #2046](https://bitbucket.org/osrf/gazebo/pull-request/2046)

    1. Use opaque pointers for all Dialog classes, add conversion from QPointF, move common logic to BaseInspectorDialog.
        * [Pull request #2083](https://bitbucket.org/osrf/gazebo/pull-request/2083)

## Gazebo 6.0

### Gazebo 6.7.0 (201X-01-12)

1. Add vector3 and quaternion rendering conversions
    * [Pull request 2276](https://bitbucket.org/osrf/gazebo/pull-request/2276)

1. Reverse view angle widget left and right view
    * [Pull request 2265](https://bitbucket.org/osrf/gazebo/pull-request/2265)
    * [Issue 1924](https://bitbucket.org/osrf/gazebo/issue/1924)

1. Fix race condition in ~TimePanelPrivate (#1919)
    * [Pull request 2250](https://bitbucket.org/osrf/gazebo/pull-request/2250)

1. Prevent orthographic camera from resetting zoom after animation
    * [Pull request 2267](https://bitbucket.org/osrf/gazebo/pull-request/2267)
    * [Issue #1927](https://bitbucket.org/osrf/gazebo/issues/1927)

1. Fix MeshToSDF missing scale issue
    * [Pull request 2258](https://bitbucket.org/osrf/gazebo/pull-request/2258)
    * [Issue #1925](https://bitbucket.org/osrf/gazebo/issues/1925)

1. Register Qt metatypes in gui tests
    * [Pull request 2273](https://bitbucket.org/osrf/gazebo/pull-request/2273)

1. Fix resetting model to initial pose
    * [Pull request 2307](https://bitbucket.org/osrf/gazebo/pull-request/2307)
    * [Issue #1960](https://bitbucket.org/osrf/gazebo/issues/1960)


### Gazebo 6.6.0 (2016-04-07)

1. fix: remove back projection
    * [Pull request 2201](https://bitbucket.org/osrf/gazebo/pull-request/2201)
    * A contribution from Yuki Furuta

1. Backport depth camera OSX fix and test
    * [Pull request 2230](https://bitbucket.org/osrf/gazebo/pull-request/2230)

1. Add missing tinyxml includes (gazebo6)
    * [Pull request 2218](https://bitbucket.org/osrf/gazebo/pull-request/2218)

1. Fix ray-cylinder collision in ode
    * [Pull request 2125](https://bitbucket.org/osrf/gazebo/pull-request/2125)

1. backport fixes for ffmpeg3 to gazebo6 (from pull request #2154)
    * [Pull request 2162](https://bitbucket.org/osrf/gazebo/pull-request/2162)

1. Install shapes_bitmask.world
    * [Pull request 2104](https://bitbucket.org/osrf/gazebo/pull-request/2104)

1. Add gazebo_client to gazebo.pc (gazebo6)
    * [Pull request 2102](https://bitbucket.org/osrf/gazebo/pull-request/2102)

1. Fix removing multiple camera sensors that have the same camera name
    * [Pull request 2081](https://bitbucket.org/osrf/gazebo/pull-request/2081)

1. Ensure that LINK_FRAME_VISUAL arrow components are deleted (#1812)
    * [Pull request 2078](https://bitbucket.org/osrf/gazebo/pull-request/2078)

1. add migration notes for gazebo::setupClient to gazebo::client::setup
    * [Pull request 2068](https://bitbucket.org/osrf/gazebo/pull-request/2068)

1. Update inertia properties during simulation: part 2
    * [Pull request 1984](https://bitbucket.org/osrf/gazebo/pull-request/1984)

1. Fix minimum window height
    * [Pull request 2002](https://bitbucket.org/osrf/gazebo/pull-request/2002)

1. Backport gpu laser test fix
    * [Pull request 1999](https://bitbucket.org/osrf/gazebo/pull-request/1999)

1. Relax physics tolerances for single-precision bullet (gazebo6)
    * [Pull request 1997](https://bitbucket.org/osrf/gazebo/pull-request/1997)

1. Fix minimum window height
    * [Pull request 1998](https://bitbucket.org/osrf/gazebo/pull-request/1998)

1. backport model editor fixed joint option to gazebo6
    * [Pull request 1957](https://bitbucket.org/osrf/gazebo/pull-request/1957)

1. Update shaders once per render update
    * [Pull request 1991](https://bitbucket.org/osrf/gazebo/pull-request/1991)

1. Relax physics tolerances for single-precision bullet
    * [Pull request 1976](https://bitbucket.org/osrf/gazebo/pull-request/1976)

1. Fix visual transparency issues
    * [Pull request 1967](https://bitbucket.org/osrf/gazebo/pull-request/1967)

1. fix memory corruption in transport/Publisher.cc
    * [Pull request 1951](https://bitbucket.org/osrf/gazebo/pull-request/1951)

1. Add test for SphericalCoordinates::LocalFromGlobal
    * [Pull request 1959](https://bitbucket.org/osrf/gazebo/pull-request/1959)

### Gazebo 6.5.1 (2015-10-29)

1. Fix removing multiple camera sensors that have the same camera name.
    * [Pull request #2081](https://bitbucket.org/osrf/gazebo/pull-request/2081)
    * [Issue #1811](https://bitbucket.org/osrf/gazebo/issues/1811)

1. Backport model editor toolbar fixed joint option from [pull request #1794](https://bitbucket.org/osrf/gazebo/pull-request/1794)
    * [Pull request #1957](https://bitbucket.org/osrf/gazebo/pull-request/1957)

1. Fix minimum window height
    * Backport of [pull request #1977](https://bitbucket.org/osrf/gazebo/pull-request/1977)
    * [Pull request #1998](https://bitbucket.org/osrf/gazebo/pull-request/1998)
    * [Issue #1706](https://bitbucket.org/osrf/gazebo/issue/1706)

1. Fix visual transparency issues
    * [Pull request #1967](https://bitbucket.org/osrf/gazebo/pull-request/1967)
    * [Issue #1726](https://bitbucket.org/osrf/gazebo/issue/1726)

### Gazebo 6.5.0 (2015-10-22)

1. Added ability to convert from spherical coordinates to local coordinates.
    * [Pull request #1955](https://bitbucket.org/osrf/gazebo/pull-request/1955)

### Gazebo 6.4.0 (2015-10-14)

1. Fix ABI problem. Make `Sensor::SetPose` function non virtual.
    * [Pull request #1947](https://bitbucket.org/osrf/gazebo/pull-request/1947)

1. Update inertia properties during simulation
    * [Pull request #1909](https://bitbucket.org/osrf/gazebo/pull-requests/1909)
    * [Design document](https://bitbucket.org/osrf/gazebo_design/src/default/inertia_resize/inertia_resize.md)

1. Fix transparency correction for opaque materials
    * [Pull request #1946](https://bitbucket.org/osrf/gazebo/pull-requests/1946/fix-transparency-correction-for-opaque/diff)

### Gazebo 6.3.0 (2015-10-06)

1. Added `Sensor::SetPose` function
    * [Pull request #1935](https://bitbucket.org/osrf/gazebo/pull-request/1935)

### Gazebo 6.2.0 (2015-10-02)

1. Update physics when the world is reset
    * Backport of [pull request #1903](https://bitbucket.org/osrf/gazebo/pull-request/1903)
    * [Pull request #1916](https://bitbucket.org/osrf/gazebo/pull-request/1916)
    * [Issue #101](https://bitbucket.org/osrf/gazebo/issue/101)

1. Added Copy constructor and assignment operator to MouseEvent
    * [Pull request #1855](https://bitbucket.org/osrf/gazebo/pull-request/1855)

### Gazebo 6.1.0 (2015-08-02)

1. Added logical_camera sensor.
    * [Pull request #1845](https://bitbucket.org/osrf/gazebo/pull-request/1845)

1. Added RandomVelocityPlugin, which applies a random velocity to a model's link.
    * [Pull request #1839](https://bitbucket.org/osrf/gazebo/pull-request/1839)

1. Sim events for joint position, velocity and applied force
    * [Pull request #1849](https://bitbucket.org/osrf/gazebo/pull-request/1849)

### Gazebo 6.0.0 (2015-07-27)

1. Added magnetometer sensor. A contribution from Andrew Symington.
    * [Pull request #1788](https://bitbucket.org/osrf/gazebo/pull-request/1788)

1. Added altimeter sensor. A contribution from Andrew Symington.
    * [Pull request #1792](https://bitbucket.org/osrf/gazebo/pull-request/1792)

1. Implement more control options for log playback:
  1. Rewind: The simulation starts from the beginning.
  1. Forward: The simulation jumps to the end of the log file.
  1. Seek: The simulation jumps to a specific point specified by its simulation
  time.
      * [Pull request #1737](https://bitbucket.org/osrf/gazebo/pull-request/1737)

1. Added Gazebo splash screen
    * [Pull request #1745](https://bitbucket.org/osrf/gazebo/pull-request/1745)

1. Added a transporter plugin which allows models to move from one location
   to another based on their location and the location of transporter pads.
    * [Pull request #1738](https://bitbucket.org/osrf/gazebo/pull-request/1738)

1. Implement forward/backwards multi-step for log playback. Now, the semantics
of a multi-step while playing back a log session are different from a multi-step
during a live simulation. While playback, a multi-step simulates all the
intermediate steps as before, but the client only perceives a single step.
E.g: You have a log file containing a 1 hour simulation session. You want to
jump to the minute 00H::30M::00S to check a specific aspect of the simulation.
You should not see continuous updates until minute 00H:30M:00S. Instead, you
should visualize a single jump to the specific instant of the simulation that
you are interested.
    * [Pull request #1623](https://bitbucket.org/osrf/gazebo/pull-request/1623)

1. Added browse button to log record dialog.
    * [Pull request #1719](https://bitbucket.org/osrf/gazebo/pull-request/1719)

1. Improved SVG support: arcs in paths, and contours made of multiple paths.
    * [Pull request #1608](https://bitbucket.org/osrf/gazebo/pull-request/1608)

1. Added simulation iterations to the world state.
    * [Pull request #1722](https://bitbucket.org/osrf/gazebo/pull-request/1722)

1. Added multiple LiftDrag plugins to the cessna_demo.world to allow the Cessna
C-172 model to fly.
    * [Pull request #1715](https://bitbucket.org/osrf/gazebo/pull-request/1715)

1. Added a plugin to control a Cessna C-172 via messages (CessnaPlugin), and a
GUI plugin to test this functionality with the keyboard (CessnaGUIPlugin). Added
world with the Cessna model and the two previous plugins loaded
(cessna_demo.world).
    * [Pull request #1712](https://bitbucket.org/osrf/gazebo/pull-request/1712)

1. Added world with OSRF building and an elevator
    * [Pull request #1697](https://bitbucket.org/osrf/gazebo/pull-request/1697)

1. Fixed collide bitmask by changing default value from 0x1 to 0xffff.
    * [Pull request #1696](https://bitbucket.org/osrf/gazebo/pull-request/1696)

1. Added a plugin to control an elevator (ElevatorPlugin), and an OccupiedEvent plugin that sends a message when a model is within a specified region.
    * [Pull request #1694](https://bitbucket.org/osrf/gazebo/pull-request/1694)
    * [Pull request #1775](https://bitbucket.org/osrf/gazebo/pull-request/1775)

1. Added Layers tab and meta information for visuals.
    * [Pull request #1674](https://bitbucket.org/osrf/gazebo/pull-request/1674)

1. Added countdown behavior for common::Timer and exposed the feature in TimerGUIPlugin.
    * [Pull request #1690](https://bitbucket.org/osrf/gazebo/pull-request/1690)

1. Added BuoyancyPlugin for simulating the buoyancy of an object in a column of fluid.
    * [Pull request #1622](https://bitbucket.org/osrf/gazebo/pull-request/1622)

1. Added ComputeVolume function for simple shape subclasses of Shape.hh.
    * [Pull request #1605](https://bitbucket.org/osrf/gazebo/pull-request/1605)

1. Add option to parallelize the ODE quickstep constraint solver,
which solves an LCP twice with different parameters in order
to corrected for position projection errors.
    * [Pull request #1561](https://bitbucket.org/osrf/gazebo/pull-request/1561)

1. Get/Set user camera pose in GUI.
    * [Pull request #1649](https://bitbucket.org/osrf/gazebo/pull-request/1649)
    * [Issue #1595](https://bitbucket.org/osrf/gazebo/issue/1595)

1. Added ViewAngleWidget, removed hard-coded reset view and removed MainWindow::Reset(). Also added GLWidget::GetSelectedVisuals().
    * [Pull request #1768](https://bitbucket.org/osrf/gazebo/pull-request/1768)
    * [Issue #1507](https://bitbucket.org/osrf/gazebo/issue/1507)

1. Windows support. This consists mostly of numerous small changes to support
compilation on Windows.
    * [Pull request #1616](https://bitbucket.org/osrf/gazebo/pull-request/1616)
    * [Pull request #1618](https://bitbucket.org/osrf/gazebo/pull-request/1618)
    * [Pull request #1620](https://bitbucket.org/osrf/gazebo/pull-request/1620)
    * [Pull request #1625](https://bitbucket.org/osrf/gazebo/pull-request/1625)
    * [Pull request #1626](https://bitbucket.org/osrf/gazebo/pull-request/1626)
    * [Pull request #1627](https://bitbucket.org/osrf/gazebo/pull-request/1627)
    * [Pull request #1628](https://bitbucket.org/osrf/gazebo/pull-request/1628)
    * [Pull request #1629](https://bitbucket.org/osrf/gazebo/pull-request/1629)
    * [Pull request #1630](https://bitbucket.org/osrf/gazebo/pull-request/1630)
    * [Pull request #1631](https://bitbucket.org/osrf/gazebo/pull-request/1631)
    * [Pull request #1632](https://bitbucket.org/osrf/gazebo/pull-request/1632)
    * [Pull request #1633](https://bitbucket.org/osrf/gazebo/pull-request/1633)
    * [Pull request #1635](https://bitbucket.org/osrf/gazebo/pull-request/1635)
    * [Pull request #1637](https://bitbucket.org/osrf/gazebo/pull-request/1637)
    * [Pull request #1639](https://bitbucket.org/osrf/gazebo/pull-request/1639)
    * [Pull request #1647](https://bitbucket.org/osrf/gazebo/pull-request/1647)
    * [Pull request #1650](https://bitbucket.org/osrf/gazebo/pull-request/1650)
    * [Pull request #1651](https://bitbucket.org/osrf/gazebo/pull-request/1651)
    * [Pull request #1653](https://bitbucket.org/osrf/gazebo/pull-request/1653)
    * [Pull request #1654](https://bitbucket.org/osrf/gazebo/pull-request/1654)
    * [Pull request #1657](https://bitbucket.org/osrf/gazebo/pull-request/1657)
    * [Pull request #1658](https://bitbucket.org/osrf/gazebo/pull-request/1658)
    * [Pull request #1659](https://bitbucket.org/osrf/gazebo/pull-request/1659)
    * [Pull request #1660](https://bitbucket.org/osrf/gazebo/pull-request/1660)
    * [Pull request #1661](https://bitbucket.org/osrf/gazebo/pull-request/1661)
    * [Pull request #1669](https://bitbucket.org/osrf/gazebo/pull-request/1669)
    * [Pull request #1670](https://bitbucket.org/osrf/gazebo/pull-request/1670)
    * [Pull request #1672](https://bitbucket.org/osrf/gazebo/pull-request/1672)
    * [Pull request #1682](https://bitbucket.org/osrf/gazebo/pull-request/1682)
    * [Pull request #1683](https://bitbucket.org/osrf/gazebo/pull-request/1683)

1. Install `libgazebo_server_fixture`. This will facilitate tests external to the main gazebo repository. See `examples/stand_alone/test_fixture`.
    * [Pull request #1606](https://bitbucket.org/osrf/gazebo/pull-request/1606)

1. Laser visualization renders light blue for rays that do not hit obstacles, and dark blue for other rays.
    * [Pull request #1607](https://bitbucket.org/osrf/gazebo/pull-request/1607)
    * [Issue #1576](https://bitbucket.org/osrf/gazebo/issue/1576)

1. Add VisualType enum to Visual and clean up visuals when entity is deleted.
    * [Pull request #1614](https://bitbucket.org/osrf/gazebo/pull-request/1614)

1. Alert user of connection problems when using the REST service plugin
    * [Pull request #1655](https://bitbucket.org/osrf/gazebo/pull-request/1655)
    * [Issue #1574](https://bitbucket.org/osrf/gazebo/issue/1574)

1. ignition-math is now a dependency.
    + [http://ignitionrobotics.org/libraries/math](http://ignitionrobotics.org/libraries/math)
    + [Gazebo::math migration](https://bitbucket.org/osrf/gazebo/src/583edbeb90759d43d994cc57c0797119dd6d2794/ign-math-migration.md)

1. Detect uuid library during compilation.
    * [Pull request #1655](https://bitbucket.org/osrf/gazebo/pull-request/1655)
    * [Issue #1572](https://bitbucket.org/osrf/gazebo/issue/1572)

1. New accessors in LogPlay class.
    * [Pull request #1577](https://bitbucket.org/osrf/gazebo/pull-request/1577)

1. Added a plugin to send messages to an existing website.
   Added gui::MainWindow::AddMenu and msgs/rest_error, msgs/rest_login, msgs rest/post
    * [Pull request #1524](https://bitbucket.org/osrf/gazebo/pull-request/1524)

1. Fix deprecation warnings when using SDFormat 3.0.2, 3.0.3 prereleases
    * [Pull request #1568](https://bitbucket.org/osrf/gazebo/pull-request/1568)

1. Use GAZEBO_CFLAGS or GAZEBO_CXX_FLAGS in CMakeLists.txt for example plugins
    * [Pull request #1573](https://bitbucket.org/osrf/gazebo/pull-request/1573)

1. Added Link::OnWrenchMsg subscriber with test
    * [Pull request #1582](https://bitbucket.org/osrf/gazebo/pull-request/1582)

1. Show/hide GUI overlays using the menu bar.
    * [Pull request #1555](https://bitbucket.org/osrf/gazebo/pull-request/1555)

1. Added world origin indicator rendering::OriginVisual.
    * [Pull request #1700](https://bitbucket.org/osrf/gazebo/pull-request/1700)

1. Show/hide toolbars using the menu bars and shortcut.
   Added MainWindow::CloneAction.
   Added Window menu to Model Editor.
    * [Pull request #1584](https://bitbucket.org/osrf/gazebo/pull-request/1584)

1. Added event to show/hide toolbars.
    * [Pull request #1707](https://bitbucket.org/osrf/gazebo/pull-request/1707)

1. Added optional start/stop/reset buttons to timer GUI plugin.
    * [Pull request #1576](https://bitbucket.org/osrf/gazebo/pull-request/1576)

1. Timer GUI Plugin: Treat negative positions as positions from the ends
    * [Pull request #1703](https://bitbucket.org/osrf/gazebo/pull-request/1703)

1. Added Visual::GetDepth() and Visual::GetNthAncestor()
    * [Pull request #1613](https://bitbucket.org/osrf/gazebo/pull-request/1613)

1. Added a context menu for links
    * [Pull request #1589](https://bitbucket.org/osrf/gazebo/pull-request/1589)

1. Separate TimePanel's display into TimeWidget and LogPlayWidget.
    * [Pull request #1564](https://bitbucket.org/osrf/gazebo/pull-request/1564)

1. Display confirmation message after log is saved
    * [Pull request #1646](https://bitbucket.org/osrf/gazebo/pull-request/1646)

1. Added LogPlayView to display timeline and LogPlaybackStatistics message type.
    * [Pull request #1724](https://bitbucket.org/osrf/gazebo/pull-request/1724)

1. Added Time::FormattedString and removed all other FormatTime functions.
    * [Pull request #1710](https://bitbucket.org/osrf/gazebo/pull-request/1710)

1. Added support for Oculus DK2
    * [Pull request #1526](https://bitbucket.org/osrf/gazebo/pull-request/1526)

1. Use collide_bitmask from SDF to perform collision filtering
    * [Pull request #1470](https://bitbucket.org/osrf/gazebo/pull-request/1470)

1. Pass Coulomb surface friction parameters to DART.
    * [Pull request #1420](https://bitbucket.org/osrf/gazebo/pull-request/1420)

1. Added ModelAlign::SetHighlighted
    * [Pull request #1598](https://bitbucket.org/osrf/gazebo/pull-request/1598)

1. Added various Get functions to Visual. Also added a ConvertGeometryType function to msgs.
    * [Pull request #1402](https://bitbucket.org/osrf/gazebo/pull-request/1402)

1. Get and Set visibility of SelectionObj's handles, with unit test.
    * [Pull request #1417](https://bitbucket.org/osrf/gazebo/pull-request/1417)

1. Set material of SelectionObj's handles.
    * [Pull request #1472](https://bitbucket.org/osrf/gazebo/pull-request/1472)

1. Add SelectionObj::Fini with tests and make Visual::Fini virtual
    * [Pull request #1685](https://bitbucket.org/osrf/gazebo/pull-request/1685)

1. Allow link selection with the mouse if parent model already selected.
    * [Pull request #1409](https://bitbucket.org/osrf/gazebo/pull-request/1409)

1. Added ModelRightMenu::EntityTypes.
    * [Pull request #1414](https://bitbucket.org/osrf/gazebo/pull-request/1414)

1. Scale joint visuals according to link size.
    * [Pull request #1591](https://bitbucket.org/osrf/gazebo/pull-request/1591)
    * [Issue #1563](https://bitbucket.org/osrf/gazebo/issue/1563)

1. Added Gazebo/CoM material.
    * [Pull request #1439](https://bitbucket.org/osrf/gazebo/pull-request/1439)

1. Added arc parameter to MeshManager::CreateTube
    * [Pull request #1436](https://bitbucket.org/osrf/gazebo/pull-request/1436)

1. Added View Inertia and InertiaVisual, changed COMVisual to sphere proportional to mass.
    * [Pull request #1445](https://bitbucket.org/osrf/gazebo/pull-request/1445)

1. Added View Link Frame and LinkFrameVisual. Visual::SetTransparency goes into texture_unit.
    * [Pull request #1762](https://bitbucket.org/osrf/gazebo/pull-request/1762)
    * [Issue #853](https://bitbucket.org/osrf/gazebo/issue/853)

1. Changed the position of Save and Cancel buttons on editor dialogs
    * [Pull request #1442](https://bitbucket.org/osrf/gazebo/pull-request/1442)
    * [Issue #1377](https://bitbucket.org/osrf/gazebo/issue/1377)

1. Fixed Visual material updates
    * [Pull request #1454](https://bitbucket.org/osrf/gazebo/pull-request/1454)
    * [Issue #1455](https://bitbucket.org/osrf/gazebo/issue/1455)

1. Added Matrix3::Inverse() and tests
    * [Pull request #1481](https://bitbucket.org/osrf/gazebo/pull-request/1481)

1. Implemented AddLinkForce for ODE.
    * [Pull request #1456](https://bitbucket.org/osrf/gazebo/pull-request/1456)

1. Updated ConfigWidget class to parse enum values.
    * [Pull request #1518](https://bitbucket.org/osrf/gazebo/pull-request/1518)

1. Added PresetManager to physics libraries and corresponding integration test.
    * [Pull request #1471](https://bitbucket.org/osrf/gazebo/pull-request/1471)

1. Sync name and location on SaveDialog.
    * [Pull request #1563](https://bitbucket.org/osrf/gazebo/pull-request/1563)

1. Added Apply Force/Torque dialog
    * [Pull request #1600](https://bitbucket.org/osrf/gazebo/pull-request/1600)

1. Added Apply Force/Torque visuals
    * [Pull request #1619](https://bitbucket.org/osrf/gazebo/pull-request/1619)

1. Added Apply Force/Torque OnMouseRelease and ActivateWindow
    * [Pull request #1699](https://bitbucket.org/osrf/gazebo/pull-request/1699)

1. Added Apply Force/Torque mouse interactions, modes, activation
    * [Pull request #1731](https://bitbucket.org/osrf/gazebo/pull-request/1731)

1. Added inertia pose getter for COMVisual and COMVisual_TEST
    * [Pull request #1581](https://bitbucket.org/osrf/gazebo/pull-request/1581)

1. Model editor updates
    1. Joint preview using JointVisuals.
        * [Pull request #1369](https://bitbucket.org/osrf/gazebo/pull-request/1369)

    1. Added inspector for configuring link, visual, and collision properties.
        * [Pull request #1408](https://bitbucket.org/osrf/gazebo/pull-request/1408)

    1. Saving, exiting, generalizing SaveDialog.
        * [Pull request #1401](https://bitbucket.org/osrf/gazebo/pull-request/1401)

    1. Inspectors redesign
        * [Pull request #1586](https://bitbucket.org/osrf/gazebo/pull-request/1586)

    1. Edit existing model.
        * [Pull request #1425](https://bitbucket.org/osrf/gazebo/pull-request/1425)

    1. Add joint inspector to link's context menu.
        * [Pull request #1449](https://bitbucket.org/osrf/gazebo/pull-request/1449)
        * [Issue #1443](https://bitbucket.org/osrf/gazebo/issue/1443)

    1. Added button to select mesh file on inspector.
        * [Pull request #1460](https://bitbucket.org/osrf/gazebo/pull-request/1460)
        * [Issue #1450](https://bitbucket.org/osrf/gazebo/issue/1450)

    1. Renamed Part to Link.
        * [Pull request #1478](https://bitbucket.org/osrf/gazebo/pull-request/1478)

    1. Fix snapping inside editor.
        * [Pull request #1489](https://bitbucket.org/osrf/gazebo/pull-request/1489)
        * [Issue #1457](https://bitbucket.org/osrf/gazebo/issue/1457)

    1. Moved DataLogger from Window menu to the toolbar and moved screenshot button to the right.
        * [Pull request #1665](https://bitbucket.org/osrf/gazebo/pull-request/1665)

    1. Keep loaded model's name.
        * [Pull request #1516](https://bitbucket.org/osrf/gazebo/pull-request/1516)
        * [Issue #1504](https://bitbucket.org/osrf/gazebo/issue/1504)

    1. Added ExtrudeDialog.
        * [Pull request #1483](https://bitbucket.org/osrf/gazebo/pull-request/1483)

    1. Hide time panel inside editor and keep main window's paused state.
        * [Pull request #1500](https://bitbucket.org/osrf/gazebo/pull-request/1500)

    1. Fixed pose issues and added ModelCreator_TEST.
        * [Pull request #1509](https://bitbucket.org/osrf/gazebo/pull-request/1509)
        * [Issue #1497](https://bitbucket.org/osrf/gazebo/issue/1497)
        * [Issue #1509](https://bitbucket.org/osrf/gazebo/issue/1509)

    1. Added list of links and joints.
        * [Pull request #1515](https://bitbucket.org/osrf/gazebo/pull-request/1515)
        * [Issue #1418](https://bitbucket.org/osrf/gazebo/issue/1418)

    1. Expose API to support adding items to the palette.
        * [Pull request #1565](https://bitbucket.org/osrf/gazebo/pull-request/1565)

    1. Added menu for toggling joint visualization
        * [Pull request #1551](https://bitbucket.org/osrf/gazebo/pull-request/1551)
        * [Issue #1483](https://bitbucket.org/osrf/gazebo/issue/1483)

    1. Add schematic view to model editor
        * [Pull request #1562](https://bitbucket.org/osrf/gazebo/pull-request/1562)

1. Building editor updates
    1. Make palette tips tooltip clickable to open.
        * [Pull request #1519](https://bitbucket.org/osrf/gazebo/pull-request/1519)
        * [Issue #1370](https://bitbucket.org/osrf/gazebo/issue/1370)

    1. Add measurement unit to building inspectors.
        * [Pull request #1741](https://bitbucket.org/osrf/gazebo/pull-request/1741)
        * [Issue #1363](https://bitbucket.org/osrf/gazebo/issue/1363)

    1. Add `BaseInspectorDialog` as a base class for inspectors.
        * [Pull request #1749](https://bitbucket.org/osrf/gazebo/pull-request/1749)

## Gazebo 5.0

### Gazebo 5.4.0 (2017-01-17)

1. Check FSAA support when creating camera render textures
    * [Pull request 2442](https://bitbucket.org/osrf/gazebo/pull-request/2442)
    * [Issue #1837](https://bitbucket.org/osrf/gazebo/issue/1837)

1. Fix mouse picking with transparent visuals
    * [Pull request 2305](https://bitbucket.org/osrf/gazebo/pull-request/2305)
    * [Issue #1956](https://bitbucket.org/osrf/gazebo/issue/1956)

1. Backport fix for DepthCamera visibility mask
    * [Pull request 2286](https://bitbucket.org/osrf/gazebo/pull-request/2286)
    * [Pull request 2287](https://bitbucket.org/osrf/gazebo/pull-request/2287)

1. Backport sensor reset fix
    * [Pull request 2272](https://bitbucket.org/osrf/gazebo/pull-request/2272)
    * [Issue #1917](https://bitbucket.org/osrf/gazebo/issue/1917)

1. Fix model snap tool highlighting
    * [Pull request 2293](https://bitbucket.org/osrf/gazebo/pull-request/2293)
    * [Issue #1955](https://bitbucket.org/osrf/gazebo/issue/1955)

### Gazebo 5.3.0 (2015-04-07)

1. fix: remove back projection
    * [Pull request 2201](https://bitbucket.org/osrf/gazebo/pull-request/2201)
    * A contribution from Yuki Furuta

1. Backport depth camera OSX fix and test
    * [Pull request 2230](https://bitbucket.org/osrf/gazebo/pull-request/2230)

1. Add missing tinyxml includes
    * [Pull request 2216](https://bitbucket.org/osrf/gazebo/pull-request/2216)

1. backport fixes for ffmpeg3 to gazebo5 (from pull request #2154)
    * [Pull request 2161](https://bitbucket.org/osrf/gazebo/pull-request/2161)

1. Check for valid display using xwininfo -root
    * [Pull request 2111](https://bitbucket.org/osrf/gazebo/pull-request/2111)

1. Don't search for sdformat4 on gazebo5, since gazebo5 can't handle sdformat protocol 1.6
    * [Pull request 2092](https://bitbucket.org/osrf/gazebo/pull-request/2092)

1. Fix minimum window height
    * [Pull request 2002](https://bitbucket.org/osrf/gazebo/pull-request/2002)

1. Relax physics tolerances for single-precision bullet
    * [Pull request 1976](https://bitbucket.org/osrf/gazebo/pull-request/1976)

1. Try finding sdformat 4 in gazebo5 branch
    * [Pull request 1972](https://bitbucket.org/osrf/gazebo/pull-request/1972)

1. Fix_send_message (backport of pull request #1951)
    * [Pull request 1964](https://bitbucket.org/osrf/gazebo/pull-request/1964)
    * A contribution from Samuel Lekieffre

1. Export the media path in the cmake config file.
    * [Pull request 1933](https://bitbucket.org/osrf/gazebo/pull-request/1933)

1. Shorten gearbox test since it is failing via timeout on osx
    * [Pull request 1937](https://bitbucket.org/osrf/gazebo/pull-request/1937)

### Gazebo 5.2.1 (2015-10-02)

1. Fix minimum window height
    * Backport of [pull request #1977](https://bitbucket.org/osrf/gazebo/pull-request/1977)
    * [Pull request #2002](https://bitbucket.org/osrf/gazebo/pull-request/2002)
    * [Issue #1706](https://bitbucket.org/osrf/gazebo/issue/1706)

### Gazebo 5.2.0 (2015-10-02)

1. Initialize sigact struct fields that valgrind said were being used uninitialized
    * [Pull request #1809](https://bitbucket.org/osrf/gazebo/pull-request/1809)

1. Add missing ogre includes to ensure macros are properly defined
    * [Pull request #1813](https://bitbucket.org/osrf/gazebo/pull-request/1813)

1. Use ToSDF functions to simplify physics_friction test
    * [Pull request #1808](https://bitbucket.org/osrf/gazebo/pull-request/1808)

1. Added lines to laser sensor visualization
    * [Pull request #1742](https://bitbucket.org/osrf/gazebo/pull-request/1742)
    * [Issue #935](https://bitbucket.org/osrf/gazebo/issue/935)

1. Fix BulletSliderJoint friction for bullet 2.83
    * [Pull request #1686](https://bitbucket.org/osrf/gazebo/pull-request/1686)

1. Fix heightmap model texture loading.
    * [Pull request #1592](https://bitbucket.org/osrf/gazebo/pull-request/1592)

1. Disable failing pr2 test for dart
    * [Pull request #1540](https://bitbucket.org/osrf/gazebo/pull-request/1540)
    * [Issue #1435](https://bitbucket.org/osrf/gazebo/issue/1435)

### Gazebo 5.1.0 (2015-03-20)
1. Backport pull request #1527 (FindOGRE.cmake for non-Debian systems)
  * [Pull request #1532](https://bitbucket.org/osrf/gazebo/pull-request/1532)

1. Respect system cflags when not using USE_UPSTREAM_CFLAGS
  * [Pull request #1531](https://bitbucket.org/osrf/gazebo/pull-request/1531)

1. Allow light manipulation
  * [Pull request #1529](https://bitbucket.org/osrf/gazebo/pull-request/1529)

1. Allow sdformat 2.3.1+ or 3+ and fix tests
  * [Pull request #1484](https://bitbucket.org/osrf/gazebo/pull-request/1484)

1. Add Link::GetWorldAngularMomentum function and test.
  * [Pull request #1482](https://bitbucket.org/osrf/gazebo/pull-request/1482)

1. Preserve previous GAZEBO_MODEL_PATH values when sourcing setup.sh
  * [Pull request #1430](https://bitbucket.org/osrf/gazebo/pull-request/1430)

1. Implement Coulomb joint friction for DART
  * [Pull request #1427](https://bitbucket.org/osrf/gazebo/pull-request/1427)
  * [Issue #1281](https://bitbucket.org/osrf/gazebo/issue/1281)

1. Fix simple shape normals.
    * [Pull request #1477](https://bitbucket.org/osrf/gazebo/pull-request/1477)
    * [Issue #1369](https://bitbucket.org/osrf/gazebo/issue/1369)

1. Use Msg-to-SDF conversion functions in tests, add ServerFixture::SpawnModel(msgs::Model).
    * [Pull request #1466](https://bitbucket.org/osrf/gazebo/pull-request/1466)

1. Added Model Msg-to-SDF conversion functions and test.
    * [Pull request #1429](https://bitbucket.org/osrf/gazebo/pull-request/1429)

1. Added Joint Msg-to-SDF conversion functions and test.
    * [Pull request #1419](https://bitbucket.org/osrf/gazebo/pull-request/1419)

1. Added Visual, Material Msg-to-SDF conversion functions and ShaderType to string conversion functions.
    * [Pull request #1415](https://bitbucket.org/osrf/gazebo/pull-request/1415)

1. Implement Coulomb joint friction for BulletSliderJoint
  * [Pull request #1452](https://bitbucket.org/osrf/gazebo/pull-request/1452)
  * [Issue #1348](https://bitbucket.org/osrf/gazebo/issue/1348)

### Gazebo 5.0.0 (2015-01-27)
1. Support for using [digital elevation maps](http://gazebosim.org/tutorials?tut=dem) has been added to debian packages.

1. C++11 support (C++11 compatible compiler is now required)
    * [Pull request #1340](https://bitbucket.org/osrf/gazebo/pull-request/1340)

1. Implemented private data pointer for the World class.
    * [Pull request #1383](https://bitbucket.org/osrf/gazebo/pull-request/1383)

1. Implemented private data pointer for the Scene class.
    * [Pull request #1385](https://bitbucket.org/osrf/gazebo/pull-request/1385)

1. Added a events::Event::resetWorld event that is triggered when World::Reset is called.
    * [Pull request #1332](https://bitbucket.org/osrf/gazebo/pull-request/1332)
    * [Issue #1375](https://bitbucket.org/osrf/gazebo/issue/1375)

1. Fixed `math::Box::GetCenter` functionality.
    * [Pull request #1278](https://bitbucket.org/osrf/gazebo/pull-request/1278)
    * [Issue #1327](https://bitbucket.org/osrf/gazebo/issue/1327)

1. Added a GUI timer plugin that facilitates the display and control a timer inside the Gazebo UI.
    * [Pull request #1270](https://bitbucket.org/osrf/gazebo/pull-request/1270)

1. Added ability to load plugins via SDF.
    * [Pull request #1261](https://bitbucket.org/osrf/gazebo/pull-request/1261)

1. Added GUIEvent to hide/show the left GUI pane.
    * [Pull request #1269](https://bitbucket.org/osrf/gazebo/pull-request/1269)

1. Modified KeyEventHandler and GLWidget so that hotkeys can be suppressed by custom KeyEvents set up by developers
    * [Pull request #1251](https://bitbucket.org/osrf/gazebo/pull-request/1251)

1. Added ability to read the directory where the log files are stored.
    * [Pull request #1277](https://bitbucket.org/osrf/gazebo/pull-request/1277)

1. Implemented a simulation cloner
    * [Pull request #1180](https://bitbucket.org/osrf/gazebo/pull-request/1180/clone-a-simulation)

1. Added GUI overlay plugins. Users can now write a Gazebo + QT plugin that displays widgets over the render window.
  * [Pull request #1181](https://bitbucket.org/osrf/gazebo/pull-request/1181)

1. Change behavior of Joint::SetVelocity, add Joint::SetVelocityLimit(unsigned int, double)
  * [Pull request #1218](https://bitbucket.org/osrf/gazebo/pull-request/1218)
  * [Issue #964](https://bitbucket.org/osrf/gazebo/issue/964)

1. Implement Coulomb joint friction for ODE
  * [Pull request #1221](https://bitbucket.org/osrf/gazebo/pull-request/1221)
  * [Issue #381](https://bitbucket.org/osrf/gazebo/issue/381)

1. Implement Coulomb joint friction for BulletHingeJoint
  * [Pull request #1317](https://bitbucket.org/osrf/gazebo/pull-request/1317)
  * [Issue #1348](https://bitbucket.org/osrf/gazebo/issue/1348)

1. Implemented camera lens distortion.
  * [Pull request #1213](https://bitbucket.org/osrf/gazebo/pull-request/1213)

1. Kill rogue gzservers left over from failed INTEGRATION_world_clone tests
   and improve robustness of `UNIT_gz_TEST`
  * [Pull request #1232](https://bitbucket.org/osrf/gazebo/pull-request/1232)
  * [Issue #1299](https://bitbucket.org/osrf/gazebo/issue/1299)

1. Added RenderWidget::ShowToolbar to toggle visibility of top toolbar.
  * [Pull request #1248](https://bitbucket.org/osrf/gazebo/pull-request/1248)

1. Fix joint axis visualization.
  * [Pull request #1258](https://bitbucket.org/osrf/gazebo/pull-request/1258)

1. Change UserCamera view control via joysticks. Clean up rate control vs. pose control.
   see UserCamera::OnJoyPose and UserCamera::OnJoyTwist. Added view twist control toggle
   with joystick button 1.
  * [Pull request #1249](https://bitbucket.org/osrf/gazebo/pull-request/1249)

1. Added RenderWidget::GetToolbar to get the top toolbar and change its actions on ModelEditor.
    * [Pull request #1263](https://bitbucket.org/osrf/gazebo/pull-request/1263)

1. Added accessor for MainWindow graphical widget to GuiIface.
    * [Pull request #1250](https://bitbucket.org/osrf/gazebo/pull-request/1250)

1. Added a ConfigWidget class that takes in a google protobuf message and generates widgets for configuring the fields in the message
    * [Pull request #1285](https://bitbucket.org/osrf/gazebo/pull-request/1285)

1. Added GLWidget::OnModelEditor when model editor is triggered, and MainWindow::OnEditorGroup to manually uncheck editor actions.
    * [Pull request #1283](https://bitbucket.org/osrf/gazebo/pull-request/1283)

1. Added Collision, Geometry, Inertial, Surface Msg-to-SDF conversion functions.
    * [Pull request #1315](https://bitbucket.org/osrf/gazebo/pull-request/1315)

1. Added "button modifier" fields (control, shift, and alt) to common::KeyEvent.
    * [Pull request #1325](https://bitbucket.org/osrf/gazebo/pull-request/1325)

1. Added inputs for environment variable GAZEBO_GUI_INI_FILE for reading a custom .ini file.
    * [Pull request #1252](https://bitbucket.org/osrf/gazebo/pull-request/1252)

1. Fixed crash on "permission denied" bug, added insert_model integration test.
    * [Pull request #1329](https://bitbucket.org/osrf/gazebo/pull-request/1329/)

1. Enable simbody joint tests, implement `SimbodyJoint::GetParam`, create
   `Joint::GetParam`, fix bug in `BulletHingeJoint::SetParam`.
    * [Pull request #1404](https://bitbucket.org/osrf/gazebo/pull-request/1404/)

1. Building editor updates
    1. Fixed inspector resizing.
        * [Pull request #1230](https://bitbucket.org/osrf/gazebo/pull-request/1230)
        * [Issue #395](https://bitbucket.org/osrf/gazebo/issue/395)

    1. Doors and windows move proportionally with wall.
        * [Pull request #1231](https://bitbucket.org/osrf/gazebo/pull-request/1231)
        * [Issue #368](https://bitbucket.org/osrf/gazebo/issue/368)

    1. Inspector dialogs stay on top.
        * [Pull request #1229](https://bitbucket.org/osrf/gazebo/pull-request/1229)
        * [Issue #417](https://bitbucket.org/osrf/gazebo/issue/417)

    1. Make model name editable on palette.
        * [Pull request #1239](https://bitbucket.org/osrf/gazebo/pull-request/1239)

    1. Import background image and improve add/delete levels.
        * [Pull request #1214](https://bitbucket.org/osrf/gazebo/pull-request/1214)
        * [Issue #422](https://bitbucket.org/osrf/gazebo/issue/422)
        * [Issue #361](https://bitbucket.org/osrf/gazebo/issue/361)

    1. Fix changing draw mode.
        * [Pull request #1233](https://bitbucket.org/osrf/gazebo/pull-request/1233)
        * [Issue #405](https://bitbucket.org/osrf/gazebo/issue/405)

    1. Tips on palette's top-right corner.
        * [Pull request #1241](https://bitbucket.org/osrf/gazebo/pull-request/1241)

    1. New buttons and layout for the palette.
        * [Pull request #1242](https://bitbucket.org/osrf/gazebo/pull-request/1242)

    1. Individual wall segments instead of polylines.
        * [Pull request #1246](https://bitbucket.org/osrf/gazebo/pull-request/1246)
        * [Issue #389](https://bitbucket.org/osrf/gazebo/issue/389)
        * [Issue #415](https://bitbucket.org/osrf/gazebo/issue/415)

    1. Fix exiting and saving, exiting when there's nothing drawn, fix text on popups.
        * [Pull request #1296](https://bitbucket.org/osrf/gazebo/pull-request/1296)

    1. Display measure for selected wall segment.
        * [Pull request #1291](https://bitbucket.org/osrf/gazebo/pull-request/1291)
        * [Issue #366](https://bitbucket.org/osrf/gazebo/issue/366)

    1. Highlight selected item's 3D visual.
        * [Pull request #1292](https://bitbucket.org/osrf/gazebo/pull-request/1292)

    1. Added color picker to inspector dialogs.
        * [Pull request #1298](https://bitbucket.org/osrf/gazebo/pull-request/1298)

    1. Snapping on by default, off holding Shift. Improved snapping.
        * [Pull request #1304](https://bitbucket.org/osrf/gazebo/pull-request/1304)

    1. Snap walls to length increments, moved scale to SegmentItem and added Get/SetScale, added SegmentItem::SnapAngle and SegmentItem::SnapLength.
        * [Pull request #1311](https://bitbucket.org/osrf/gazebo/pull-request/1311)

    1. Make buildings available in "Insert Models" tab, improve save flow.
        * [Pull request #1312](https://bitbucket.org/osrf/gazebo/pull-request/1312)

    1. Added EditorItem::SetHighlighted.
        * [Pull request #1308](https://bitbucket.org/osrf/gazebo/pull-request/1308)

    1. Current level is transparent, lower levels opaque, higher levels invisible.
        * [Pull request #1303](https://bitbucket.org/osrf/gazebo/pull-request/1303)

    1. Detach all child manips when item is deleted, added BuildingMaker::DetachAllChildren.
        * [Pull request #1316](https://bitbucket.org/osrf/gazebo/pull-request/1316)

    1. Added texture picker to inspector dialogs.
        * [Pull request #1306](https://bitbucket.org/osrf/gazebo/pull-request/1306)

    1. Measures for doors and windows. Added RectItem::angleOnWall and related Get/Set.
        * [Pull request #1322](https://bitbucket.org/osrf/gazebo/pull-request/1322)
        * [Issue #370](https://bitbucket.org/osrf/gazebo/issue/370)

    1. Added Gazebo/BuildingFrame material to display holes for doors and windows on walls.
        * [Pull request #1338](https://bitbucket.org/osrf/gazebo/pull-request/1338)

    1. Added Gazebo/Bricks material to be used as texture on the building editor.
        * [Pull request #1333](https://bitbucket.org/osrf/gazebo/pull-request/1333)

    1. Pick colors from the palette and assign on 3D view. Added mouse and key event handlers to BuildingMaker, and events to communicate from BuildingModelManip to EditorItem.
        * [Pull request #1336](https://bitbucket.org/osrf/gazebo/pull-request/1336)

    1. Pick textures from the palette and assign in 3D view.
        * [Pull request #1368](https://bitbucket.org/osrf/gazebo/pull-request/1368)

1. Model editor updates
    1. Fix adding/removing event filters .
        * [Pull request #1279](https://bitbucket.org/osrf/gazebo/pull-request/1279)

    1. Enabled multi-selection and align tool inside model editor.
        * [Pull request #1302](https://bitbucket.org/osrf/gazebo/pull-request/1302)
        * [Issue #1323](https://bitbucket.org/osrf/gazebo/issue/1323)

    1. Enabled snap mode inside model editor.
        * [Pull request #1331](https://bitbucket.org/osrf/gazebo/pull-request/1331)
        * [Issue #1318](https://bitbucket.org/osrf/gazebo/issue/1318)

    1. Implemented copy/pasting of links.
        * [Pull request #1330](https://bitbucket.org/osrf/gazebo/pull-request/1330)

1. GUI publishes model selection information on ~/selection topic.
    * [Pull request #1318](https://bitbucket.org/osrf/gazebo/pull-request/1318)

## Gazebo 4.0

### Gazebo 4.x.x (2015-xx-xx)

1. Fix build for Bullet 2.83, enable angle wrapping for BulletHingeJoint
    * [Pull request #1664](https://bitbucket.org/osrf/gazebo/pull-request/1664)

### Gazebo 4.1.3 (2015-05-07)

1. Fix saving visual geom SDF values
    * [Pull request #1597](https://bitbucket.org/osrf/gazebo/pull-request/1597)
1. Fix heightmap model texture loading.
    * [Pull request #1595](https://bitbucket.org/osrf/gazebo/pull-request/1595)
1. Fix visual collision scale on separate client
    * [Pull request #1585](https://bitbucket.org/osrf/gazebo/pull-request/1585)
1. Fix several clang compiler warnings
    * [Pull request #1594](https://bitbucket.org/osrf/gazebo/pull-request/1594)
1. Fix blank save / browse dialogs
    * [Pull request #1544](https://bitbucket.org/osrf/gazebo/pull-request/1544)

### Gazebo 4.1.2 (2015-03-20)

1. Fix quaternion documentation: target Gazebo_4.1
    * [Pull request #1525](https://bitbucket.org/osrf/gazebo/pull-request/1525)
1. Speed up World::Step in loops
    * [Pull request #1492](https://bitbucket.org/osrf/gazebo/pull-request/1492)
1. Reduce selection buffer updates -> 4.1
    * [Pull request #1494](https://bitbucket.org/osrf/gazebo/pull-request/1494)
1. Fix loading of SimbodyPhysics parameters
    * [Pull request #1474](https://bitbucket.org/osrf/gazebo/pull-request/1474)
1. Fix heightmap on OSX -> 4.1
    * [Pull request #1455](https://bitbucket.org/osrf/gazebo/pull-request/1455)
1. Remove extra pose tag in a world file that should not be there
    * [Pull request #1458](https://bitbucket.org/osrf/gazebo/pull-request/1458)
1. Better fix for #236 for IMU that doesn't require ABI changes
    * [Pull request #1448](https://bitbucket.org/osrf/gazebo/pull-request/1448)
1. Fix regression of #236 for ImuSensor in 4.1
    * [Pull request #1446](https://bitbucket.org/osrf/gazebo/pull-request/1446)
1. Preserve previous GAZEBO_MODEL_PATH values when sourcing setup.sh
    * [Pull request #1430](https://bitbucket.org/osrf/gazebo/pull-request/1430)
1. issue #857: fix segfault for simbody screw joint when setting limits due to uninitialized limitForce.
    * [Pull request #1423](https://bitbucket.org/osrf/gazebo/pull-request/1423)
1. Allow multiple contact sensors per link (#960)
    * [Pull request #1413](https://bitbucket.org/osrf/gazebo/pull-request/1413)
1. Fix for issue #351, ODE World Step
    * [Pull request #1406](https://bitbucket.org/osrf/gazebo/pull-request/1406)
1. Disable failing InelasticCollision/0 test (#1394)
    * [Pull request #1405](https://bitbucket.org/osrf/gazebo/pull-request/1405)
1. Prevent out of bounds array access in SkidSteerDrivePlugin (found by cppcheck 1.68)
    * [Pull request #1379](https://bitbucket.org/osrf/gazebo/pull-request/1379)

### Gazebo 4.1.1 (2015-01-15)

1. Fix BulletPlaneShape bounding box (#1265)
    * [Pull request #1367](https://bitbucket.org/osrf/gazebo/pull-request/1367)
1. Fix dart linking errors on osx
    * [Pull request #1372](https://bitbucket.org/osrf/gazebo/pull-request/1372)
1. Update to player interfaces
    * [Pull request #1324](https://bitbucket.org/osrf/gazebo/pull-request/1324)
1. Handle GpuLaser name collisions (#1403)
    * [Pull request #1360](https://bitbucket.org/osrf/gazebo/pull-request/1360)
1. Add checks for handling array's with counts of zero, and read specular values
    * [Pull request #1339](https://bitbucket.org/osrf/gazebo/pull-request/1339)
1. Fix model list widget test
    * [Pull request #1327](https://bitbucket.org/osrf/gazebo/pull-request/1327)
1. Fix ogre includes
    * [Pull request #1323](https://bitbucket.org/osrf/gazebo/pull-request/1323)

### Gazebo 4.1.0 (2014-11-20)

1. Modified GUI rendering to improve the rendering update rate.
    * [Pull request #1487](https://bitbucket.org/osrf/gazebo/pull-request/1487)
1. Add ArrangePlugin for arranging groups of models.
   Also add Model::ResetPhysicsStates to call Link::ResetPhysicsStates
   recursively on all links in model.
    * [Pull request #1208](https://bitbucket.org/osrf/gazebo/pull-request/1208)
1. The `gz model` command line tool will output model info using either `-i` for complete info, or `-p` for just the model pose.
    * [Pull request #1212](https://bitbucket.org/osrf/gazebo/pull-request/1212)
    * [DRCSim Issue #389](https://bitbucket.org/osrf/drcsim/issue/389)
1. Added SignalStats class for computing incremental signal statistics.
    * [Pull request #1198](https://bitbucket.org/osrf/gazebo/pull-request/1198)
1. Add InitialVelocityPlugin to setting the initial state of links
    * [Pull request #1237](https://bitbucket.org/osrf/gazebo/pull-request/1237)
1. Added Quaternion::Integrate function.
    * [Pull request #1255](https://bitbucket.org/osrf/gazebo/pull-request/1255)
1. Added ConvertJointType functions, display more joint info on model list.
    * [Pull request #1259](https://bitbucket.org/osrf/gazebo/pull-request/1259)
1. Added ModelListWidget::AddProperty, removed unnecessary checks on ModelListWidget.
    * [Pull request #1271](https://bitbucket.org/osrf/gazebo/pull-request/1271)
1. Fix loading collada meshes with unsupported input semantics.
    * [Pull request #1319](https://bitbucket.org/osrf/gazebo/pull-request/1319)

### Gazebo 4.0.2 (2014-09-23)

1. Fix and improve mechanism to generate pkgconfig libs
    * [Pull request #1207](https://bitbucket.org/osrf/gazebo/pull-request/1207)
    * [Issue #1284](https://bitbucket.org/osrf/gazebo/issue/1284)
1. Added arat.world
    * [Pull request #1205](https://bitbucket.org/osrf/gazebo/pull-request/1205)
1. Update gzprop to output zip files.
    * [Pull request #1197](https://bitbucket.org/osrf/gazebo/pull-request/1197)
1. Make Collision::GetShape a const function
    * [Pull requset #1189](https://bitbucket.org/osrf/gazebo/pull-request/1189)
1. Install missing physics headers
    * [Pull requset #1183](https://bitbucket.org/osrf/gazebo/pull-request/1183)
1. Remove SimbodyLink::AddTorque console message
    * [Pull requset #1185](https://bitbucket.org/osrf/gazebo/pull-request/1185)
1. Fix log xml
    * [Pull requset #1188](https://bitbucket.org/osrf/gazebo/pull-request/1188)

### Gazebo 4.0.0 (2014-08-08)

1. Added lcov support to cmake
    * [Pull request #1047](https://bitbucket.org/osrf/gazebo/pull-request/1047)
1. Fixed memory leak in image conversion
    * [Pull request #1057](https://bitbucket.org/osrf/gazebo/pull-request/1057)
1. Removed deprecated function
    * [Pull request #1067](https://bitbucket.org/osrf/gazebo/pull-request/1067)
1. Improved collada loading performance
    * [Pull request #1066](https://bitbucket.org/osrf/gazebo/pull-request/1066)
    * [Pull request #1082](https://bitbucket.org/osrf/gazebo/pull-request/1082)
    * [Issue #1134](https://bitbucket.org/osrf/gazebo/issue/1134)
1. Implemented a collada exporter
    * [Pull request #1064](https://bitbucket.org/osrf/gazebo/pull-request/1064)
1. Force torque sensor now makes use of sensor's pose.
    * [Pull request #1076](https://bitbucket.org/osrf/gazebo/pull-request/1076)
    * [Issue #940](https://bitbucket.org/osrf/gazebo/issue/940)
1. Fix Model::GetLinks segfault
    * [Pull request #1093](https://bitbucket.org/osrf/gazebo/pull-request/1093)
1. Fix deleting and saving lights in gzserver
    * [Pull request #1094](https://bitbucket.org/osrf/gazebo/pull-request/1094)
    * [Issue #1182](https://bitbucket.org/osrf/gazebo/issue/1182)
    * [Issue #346](https://bitbucket.org/osrf/gazebo/issue/346)
1. Fix Collision::GetWorldPose. The pose of a collision would not update properly.
    * [Pull request #1049](https://bitbucket.org/osrf/gazebo/pull-request/1049)
    * [Issue #1124](https://bitbucket.org/osrf/gazebo/issue/1124)
1. Fixed the animate_box and animate_joints examples
    * [Pull request #1086](https://bitbucket.org/osrf/gazebo/pull-request/1086)
1. Integrated Oculus Rift functionality
    * [Pull request #1074](https://bitbucket.org/osrf/gazebo/pull-request/1074)
    * [Pull request #1136](https://bitbucket.org/osrf/gazebo/pull-request/1136)
    * [Pull request #1139](https://bitbucket.org/osrf/gazebo/pull-request/1139)
1. Updated Base::GetScopedName
    * [Pull request #1104](https://bitbucket.org/osrf/gazebo/pull-request/1104)
1. Fix collada loader from adding duplicate materials into a Mesh
    * [Pull request #1105](https://bitbucket.org/osrf/gazebo/pull-request/1105)
    * [Issue #1180](https://bitbucket.org/osrf/gazebo/issue/1180)
1. Integrated Razer Hydra functionality
    * [Pull request #1083](https://bitbucket.org/osrf/gazebo/pull-request/1083)
    * [Pull request #1109](https://bitbucket.org/osrf/gazebo/pull-request/1109)
1. Added ability to copy and paste models in the GUI
    * [Pull request #1103](https://bitbucket.org/osrf/gazebo/pull-request/1103)
1. Removed unnecessary inclusion of gazebo.hh and common.hh in plugins
    * [Pull request #1111](https://bitbucket.org/osrf/gazebo/pull-request/1111)
1. Added ability to specify custom road textures
    * [Pull request #1027](https://bitbucket.org/osrf/gazebo/pull-request/1027)
1. Added support for DART 4.1
    * [Pull request #1113](https://bitbucket.org/osrf/gazebo/pull-request/1113)
    * [Pull request #1132](https://bitbucket.org/osrf/gazebo/pull-request/1132)
    * [Pull request #1134](https://bitbucket.org/osrf/gazebo/pull-request/1134)
    * [Pull request #1154](https://bitbucket.org/osrf/gazebo/pull-request/1154)
1. Allow position of joints to be directly set.
    * [Pull request #1097](https://bitbucket.org/osrf/gazebo/pull-request/1097)
    * [Issue #1138](https://bitbucket.org/osrf/gazebo/issue/1138)
1. Added extruded polyline geometry
    * [Pull request #1026](https://bitbucket.org/osrf/gazebo/pull-request/1026)
1. Fixed actor animation
    * [Pull request #1133](https://bitbucket.org/osrf/gazebo/pull-request/1133)
    * [Pull request #1141](https://bitbucket.org/osrf/gazebo/pull-request/1141)
1. Generate a versioned cmake config file
    * [Pull request #1153](https://bitbucket.org/osrf/gazebo/pull-request/1153)
    * [Issue #1226](https://bitbucket.org/osrf/gazebo/issue/1226)
1. Added KMeans class
    * [Pull request #1147](https://bitbucket.org/osrf/gazebo/pull-request/1147)
1. Added --summary-range feature to bitbucket pullrequest tool
    * [Pull request #1156](https://bitbucket.org/osrf/gazebo/pull-request/1156)
1. Updated web links
    * [Pull request #1159](https://bitbucket.org/osrf/gazebo/pull-request/1159)
1. Update tests
    * [Pull request #1155](https://bitbucket.org/osrf/gazebo/pull-request/1155)
    * [Pull request #1143](https://bitbucket.org/osrf/gazebo/pull-request/1143)
    * [Pull request #1138](https://bitbucket.org/osrf/gazebo/pull-request/1138)
    * [Pull request #1140](https://bitbucket.org/osrf/gazebo/pull-request/1140)
    * [Pull request #1127](https://bitbucket.org/osrf/gazebo/pull-request/1127)
    * [Pull request #1115](https://bitbucket.org/osrf/gazebo/pull-request/1115)
    * [Pull request #1102](https://bitbucket.org/osrf/gazebo/pull-request/1102)
    * [Pull request #1087](https://bitbucket.org/osrf/gazebo/pull-request/1087)
    * [Pull request #1084](https://bitbucket.org/osrf/gazebo/pull-request/1084)

## Gazebo 3.0

### Gazebo 3.x.x (yyyy-mm-dd)

1. Fixed sonar and wireless sensor visualization
    * [Pull request #1254](https://bitbucket.org/osrf/gazebo/pull-request/1254)
1. Update visual bounding box when model is selected
    * [Pull request #1280](https://bitbucket.org/osrf/gazebo/pull-request/1280)

### Gazebo 3.1.0 (2014-08-08)

1. Implemented Simbody::Link::Set*Vel
    * [Pull request #1160](https://bitbucket.org/osrf/gazebo/pull-request/1160)
    * [Issue #1012](https://bitbucket.org/osrf/gazebo/issue/1012)
1. Added World::RemoveModel function
    * [Pull request #1106](https://bitbucket.org/osrf/gazebo/pull-request/1106)
    * [Issue #1177](https://bitbucket.org/osrf/gazebo/issue/1177)
1. Fix exit from camera follow mode using the escape key
    * [Pull request #1137](https://bitbucket.org/osrf/gazebo/pull-request/1137)
    * [Issue #1220](https://bitbucket.org/osrf/gazebo/issue/1220)
1. Added support for SDF joint spring stiffness and reference positions
    * [Pull request #1117](https://bitbucket.org/osrf/gazebo/pull-request/1117)
1. Removed the gzmodel_create script
    * [Pull request #1130](https://bitbucket.org/osrf/gazebo/pull-request/1130)
1. Added Vector2 dot product
    * [Pull request #1101](https://bitbucket.org/osrf/gazebo/pull-request/1101)
1. Added SetPositionPID and SetVelocityPID to JointController
    * [Pull request #1091](https://bitbucket.org/osrf/gazebo/pull-request/1091)
1. Fix gzclient startup crash with ogre 1.9
    * [Pull request #1098](https://bitbucket.org/osrf/gazebo/pull-request/1098)
    * [Issue #996](https://bitbucket.org/osrf/gazebo/issue/996)
1. Update the bitbucket_pullrequests tool
    * [Pull request #1108](https://bitbucket.org/osrf/gazebo/pull-request/1108)
1. Light properties now remain in place after move by the user via the GUI.
    * [Pull request #1110](https://bitbucket.org/osrf/gazebo/pull-request/1110)
    * [Issue #1211](https://bitbucket.org/osrf/gazebo/issue/1211)
1. Allow position of joints to be directly set.
    * [Pull request #1096](https://bitbucket.org/osrf/gazebo/pull-request/1096)
    * [Issue #1138](https://bitbucket.org/osrf/gazebo/issue/1138)

### Gazebo 3.0.0 (2014-04-11)

1. Fix bug when deleting the sun light
    * [Pull request #1088](https://bitbucket.org/osrf/gazebo/pull-request/1088)
    * [Issue #1133](https://bitbucket.org/osrf/gazebo/issue/1133)
1. Fix ODE screw joint
    * [Pull request #1078](https://bitbucket.org/osrf/gazebo/pull-request/1078)
    * [Issue #1167](https://bitbucket.org/osrf/gazebo/issue/1167)
1. Update joint integration tests
    * [Pull request #1081](https://bitbucket.org/osrf/gazebo/pull-request/1081)
1. Fixed false positives in cppcheck.
    * [Pull request #1061](https://bitbucket.org/osrf/gazebo/pull-request/1061)
1. Made joint axis reference frame relative to child, and updated simbody and dart accordingly.
    * [Pull request #1069](https://bitbucket.org/osrf/gazebo/pull-request/1069)
    * [Issue #494](https://bitbucket.org/osrf/gazebo/issue/494)
    * [Issue #1143](https://bitbucket.org/osrf/gazebo/issue/1143)
1. Added ability to pass vector of strings to SetupClient and SetupServer
    * [Pull request #1068](https://bitbucket.org/osrf/gazebo/pull-request/1068)
    * [Issue #1132](https://bitbucket.org/osrf/gazebo/issue/1132)
1. Fix error correction in screw constraints for ODE
    * [Pull request #1070](https://bitbucket.org/osrf/gazebo/pull-request/1070)
    * [Issue #1159](https://bitbucket.org/osrf/gazebo/issue/1159)
1. Improved pkgconfig with SDF
    * [Pull request #1062](https://bitbucket.org/osrf/gazebo/pull-request/1062)
1. Added a plugin to simulate aero dynamics
    * [Pull request #905](https://bitbucket.org/osrf/gazebo/pull-request/905)
1. Updated bullet support
    * [Issue #1069](https://bitbucket.org/osrf/gazebo/issue/1069)
    * [Pull request #1011](https://bitbucket.org/osrf/gazebo/pull-request/1011)
    * [Pull request #996](https://bitbucket.org/osrf/gazebo/pull-request/966)
    * [Pull request #1024](https://bitbucket.org/osrf/gazebo/pull-request/1024)
1. Updated simbody support
    * [Pull request #995](https://bitbucket.org/osrf/gazebo/pull-request/995)
1. Updated worlds to SDF 1.5
    * [Pull request #1021](https://bitbucket.org/osrf/gazebo/pull-request/1021)
1. Improvements to ODE
    * [Pull request #1001](https://bitbucket.org/osrf/gazebo/pull-request/1001)
    * [Pull request #1014](https://bitbucket.org/osrf/gazebo/pull-request/1014)
    * [Pull request #1015](https://bitbucket.org/osrf/gazebo/pull-request/1015)
    * [Pull request #1016](https://bitbucket.org/osrf/gazebo/pull-request/1016)
1. New command line tool
    * [Pull request #972](https://bitbucket.org/osrf/gazebo/pull-request/972)
1. Graphical user interface improvements
    * [Pull request #971](https://bitbucket.org/osrf/gazebo/pull-request/971)
    * [Pull request #1013](https://bitbucket.org/osrf/gazebo/pull-request/1013)
    * [Pull request #989](https://bitbucket.org/osrf/gazebo/pull-request/989)
1. Created a friction pyramid class
    * [Pull request #935](https://bitbucket.org/osrf/gazebo/pull-request/935)
1. Added GetWorldEnergy functions to Model, Joint, and Link
    * [Pull request #1017](https://bitbucket.org/osrf/gazebo/pull-request/1017)
1. Preparing Gazebo for admission into Ubuntu
    * [Pull request #969](https://bitbucket.org/osrf/gazebo/pull-request/969)
    * [Pull request #998](https://bitbucket.org/osrf/gazebo/pull-request/998)
    * [Pull request #1002](https://bitbucket.org/osrf/gazebo/pull-request/1002)
1. Add method for querying if useImplicitStiffnessDamping flag is set for a given joint
    * [Issue #629](https://bitbucket.org/osrf/gazebo/issue/629)
    * [Pull request #1006](https://bitbucket.org/osrf/gazebo/pull-request/1006)
1. Fix joint axis frames
    * [Issue #494](https://bitbucket.org/osrf/gazebo/issue/494)
    * [Pull request #963](https://bitbucket.org/osrf/gazebo/pull-request/963)
1. Compute joint anchor pose relative to parent
    * [Issue #1029](https://bitbucket.org/osrf/gazebo/issue/1029)
    * [Pull request #982](https://bitbucket.org/osrf/gazebo/pull-request/982)
1. Cleanup the installed worlds
    * [Issue #1036](https://bitbucket.org/osrf/gazebo/issue/1036)
    * [Pull request #984](https://bitbucket.org/osrf/gazebo/pull-request/984)
1. Update to the GPS sensor
    * [Issue #1059](https://bitbucket.org/osrf/gazebo/issue/1059)
    * [Pull request #978](https://bitbucket.org/osrf/gazebo/pull-request/978)
1. Removed libtool from plugin loading
    * [Pull request #981](https://bitbucket.org/osrf/gazebo/pull-request/981)
1. Added functions to get inertial information for a link in the world frame.
    * [Pull request #1005](https://bitbucket.org/osrf/gazebo/pull-request/1005)

## Gazebo 2.0

### Gazebo 2.2.6 (2015-09-28)

1. Backport fixes to setup.sh from pull request #1430 to 2.2 branch
    * [Pull request 1889](https://bitbucket.org/osrf/gazebo/pull-request/1889)
1. Fix heightmap texture loading (2.2)
    * [Pull request 1596](https://bitbucket.org/osrf/gazebo/pull-request/1596)
1. Prevent out of bounds array access in SkidSteerDrivePlugin (found by cppcheck 1.68)
    * [Pull request 1379](https://bitbucket.org/osrf/gazebo/pull-request/1379)
1. Fix build with boost 1.57 for 2.2 branch (#1399)
    * [Pull request 1358](https://bitbucket.org/osrf/gazebo/pull-request/1358)
1. Fix manpage test failures by incrementing year to 2015
    * [Pull request 1361](https://bitbucket.org/osrf/gazebo/pull-request/1361)
1. Fix build for OS X 10.10 (#1304, #1289)
    * [Pull request 1346](https://bitbucket.org/osrf/gazebo/pull-request/1346)
1. Restore ODELink ABI, use Link variables instead (#1354)
    * [Pull request 1347](https://bitbucket.org/osrf/gazebo/pull-request/1347)
1. Fix inertia_ratio test
    * [Pull request 1344](https://bitbucket.org/osrf/gazebo/pull-request/1344)
1. backport collision visual fix -> 2.2
    * [Pull request 1343](https://bitbucket.org/osrf/gazebo/pull-request/1343)
1. Fix two code_check errors on 2.2
    * [Pull request 1314](https://bitbucket.org/osrf/gazebo/pull-request/1314)
1. issue #243 fix Link::GetWorldLinearAccel and Link::GetWorldAngularAccel for ODE
    * [Pull request 1284](https://bitbucket.org/osrf/gazebo/pull-request/1284)

### Gazebo 2.2.3 (2014-04-29)

1. Removed redundant call to World::Init
    * [Pull request #1107](https://bitbucket.org/osrf/gazebo/pull-request/1107)
    * [Issue #1208](https://bitbucket.org/osrf/gazebo/issue/1208)
1. Return proper error codes when gazebo exits
    * [Pull request #1085](https://bitbucket.org/osrf/gazebo/pull-request/1085)
    * [Issue #1178](https://bitbucket.org/osrf/gazebo/issue/1178)
1. Fixed Camera::GetWorldRotation().
    * [Pull request #1071](https://bitbucket.org/osrf/gazebo/pull-request/1071)
    * [Issue #1087](https://bitbucket.org/osrf/gazebo/issue/1087)
1. Fixed memory leak in image conversion
    * [Pull request #1073](https://bitbucket.org/osrf/gazebo/pull-request/1073)

### Gazebo 2.2.1 (xxxx-xx-xx)

1. Fix heightmap model texture loading.
    * [Pull request #1596](https://bitbucket.org/osrf/gazebo/pull-request/1596)

### Gazebo 2.2.0 (2014-01-10)

1. Fix compilation when using OGRE-1.9 (full support is being worked on)
    * [Issue #994](https://bitbucket.org/osrf/gazebo/issue/994)
    * [Issue #995](https://bitbucket.org/osrf/gazebo/issue/995)
    * [Issue #996](https://bitbucket.org/osrf/gazebo/issue/996)
    * [Pull request #883](https://bitbucket.org/osrf/gazebo/pull-request/883)
1. Added unit test for issue 624.
    * [Issue #624](https://bitbucket.org/osrf/gazebo/issue/624).
    * [Pull request #889](https://bitbucket.org/osrf/gazebo/pull-request/889)
1. Use 3x3 PCF shadows for smoother shadows.
    * [Pull request #887](https://bitbucket.org/osrf/gazebo/pull-request/887)
1. Update manpage copyright to 2014.
    * [Pull request #893](https://bitbucket.org/osrf/gazebo/pull-request/893)
1. Added friction integration test .
    * [Pull request #885](https://bitbucket.org/osrf/gazebo/pull-request/885)
1. Fix joint anchor when link pose is not specified.
    * [Issue #978](https://bitbucket.org/osrf/gazebo/issue/978)
    * [Pull request #862](https://bitbucket.org/osrf/gazebo/pull-request/862)
1. Added (ESC) tooltip for GUI Selection Mode icon.
    * [Issue #993](https://bitbucket.org/osrf/gazebo/issue/993)
    * [Pull request #888](https://bitbucket.org/osrf/gazebo/pull-request/888)
1. Removed old comment about resolved issue.
    * [Issue #837](https://bitbucket.org/osrf/gazebo/issue/837)
    * [Pull request #880](https://bitbucket.org/osrf/gazebo/pull-request/880)
1. Made SimbodyLink::Get* function thread-safe
    * [Issue #918](https://bitbucket.org/osrf/gazebo/issue/918)
    * [Pull request #872](https://bitbucket.org/osrf/gazebo/pull-request/872)
1. Suppressed spurious gzlog messages in ODE::Body
    * [Issue #983](https://bitbucket.org/osrf/gazebo/issue/983)
    * [Pull request #875](https://bitbucket.org/osrf/gazebo/pull-request/875)
1. Fixed Force Torque Sensor Test by properly initializing some values.
    * [Issue #982](https://bitbucket.org/osrf/gazebo/issue/982)
    * [Pull request #869](https://bitbucket.org/osrf/gazebo/pull-request/869)
1. Added breakable joint plugin to support breakable walls.
    * [Pull request #865](https://bitbucket.org/osrf/gazebo/pull-request/865)
1. Used different tuple syntax to fix compilation on OSX mavericks.
    * [Issue #947](https://bitbucket.org/osrf/gazebo/issue/947)
    * [Pull request #858](https://bitbucket.org/osrf/gazebo/pull-request/858)
1. Fixed sonar test and deprecation warning.
    * [Pull request #856](https://bitbucket.org/osrf/gazebo/pull-request/856)
1. Speed up test compilation.
    * Part of [Issue #955](https://bitbucket.org/osrf/gazebo/issue/955)
    * [Pull request #846](https://bitbucket.org/osrf/gazebo/pull-request/846)
1. Added Joint::SetEffortLimit API
    * [Issue #923](https://bitbucket.org/osrf/gazebo/issue/923)
    * [Pull request #808](https://bitbucket.org/osrf/gazebo/pull-request/808)
1. Made bullet output less verbose.
    * [Pull request #839](https://bitbucket.org/osrf/gazebo/pull-request/839)
1. Convergence acceleration and stability tweak to make atlas_v3 stable
    * [Issue #895](https://bitbucket.org/osrf/gazebo/issue/895)
    * [Pull request #772](https://bitbucket.org/osrf/gazebo/pull-request/772)
1. Added colors, textures and world files for the SPL RoboCup environment
    * [Pull request #838](https://bitbucket.org/osrf/gazebo/pull-request/838)
1. Fixed bitbucket_pullrequests tool to work with latest BitBucket API.
    * [Issue #933](https://bitbucket.org/osrf/gazebo/issue/933)
    * [Pull request #841](https://bitbucket.org/osrf/gazebo/pull-request/841)
1. Fixed cppcheck warnings.
    * [Pull request #842](https://bitbucket.org/osrf/gazebo/pull-request/842)

### Gazebo 2.1.0 (2013-11-08)
1. Fix mainwindow unit test
    * [Pull request #752](https://bitbucket.org/osrf/gazebo/pull-request/752)
1. Visualize moment of inertia
    * Pull request [#745](https://bitbucket.org/osrf/gazebo/pull-request/745), [#769](https://bitbucket.org/osrf/gazebo/pull-request/769), [#787](https://bitbucket.org/osrf/gazebo/pull-request/787)
    * [Issue #203](https://bitbucket.org/osrf/gazebo/issue/203)
1. Update tool to count lines of code
    * [Pull request #758](https://bitbucket.org/osrf/gazebo/pull-request/758)
1. Implement World::Clear
    * Pull request [#785](https://bitbucket.org/osrf/gazebo/pull-request/785), [#804](https://bitbucket.org/osrf/gazebo/pull-request/804)
1. Improve Bullet support
    * [Pull request #805](https://bitbucket.org/osrf/gazebo/pull-request/805)
1. Fix doxygen spacing
    * [Pull request #740](https://bitbucket.org/osrf/gazebo/pull-request/740)
1. Add tool to generate model images for thepropshop.org
    * [Pull request #734](https://bitbucket.org/osrf/gazebo/pull-request/734)
1. Added paging support for terrains
    * [Pull request #707](https://bitbucket.org/osrf/gazebo/pull-request/707)
1. Added plugin path to LID_LIBRARY_PATH in setup.sh
    * [Pull request #750](https://bitbucket.org/osrf/gazebo/pull-request/750)
1. Fix for OSX
    * [Pull request #766](https://bitbucket.org/osrf/gazebo/pull-request/766)
    * [Pull request #786](https://bitbucket.org/osrf/gazebo/pull-request/786)
    * [Issue #906](https://bitbucket.org/osrf/gazebo/issue/906)
1. Update copyright information
    * [Pull request #771](https://bitbucket.org/osrf/gazebo/pull-request/771)
1. Enable screen dependent tests
    * [Pull request #764](https://bitbucket.org/osrf/gazebo/pull-request/764)
    * [Issue #811](https://bitbucket.org/osrf/gazebo/issue/811)
1. Fix gazebo command line help message
    * [Pull request #775](https://bitbucket.org/osrf/gazebo/pull-request/775)
    * [Issue #898](https://bitbucket.org/osrf/gazebo/issue/898)
1. Fix man page test
    * [Pull request #774](https://bitbucket.org/osrf/gazebo/pull-request/774)
1. Improve load time by reducing calls to RTShader::Update
    * [Pull request #773](https://bitbucket.org/osrf/gazebo/pull-request/773)
    * [Issue #877](https://bitbucket.org/osrf/gazebo/issue/877)
1. Fix joint visualization
    * [Pull request #776](https://bitbucket.org/osrf/gazebo/pull-request/776)
    * [Pull request #802](https://bitbucket.org/osrf/gazebo/pull-request/802)
    * [Issue #464](https://bitbucket.org/osrf/gazebo/issue/464)
1. Add helpers to fix NaN
    * [Pull request #742](https://bitbucket.org/osrf/gazebo/pull-request/742)
1. Fix model resizing via the GUI
    * [Pull request #763](https://bitbucket.org/osrf/gazebo/pull-request/763)
    * [Issue #885](https://bitbucket.org/osrf/gazebo/issue/885)
1. Simplify gzlog test by using sha1
    * [Pull request #781](https://bitbucket.org/osrf/gazebo/pull-request/781)
    * [Issue #837](https://bitbucket.org/osrf/gazebo/issue/837)
1. Enable cppcheck for header files
    * [Pull request #782](https://bitbucket.org/osrf/gazebo/pull-request/782)
    * [Issue #907](https://bitbucket.org/osrf/gazebo/issue/907)
1. Fix broken regression test
    * [Pull request #784](https://bitbucket.org/osrf/gazebo/pull-request/784)
    * [Issue #884](https://bitbucket.org/osrf/gazebo/issue/884)
1. All simbody and dart to pass tests
    * [Pull request #790](https://bitbucket.org/osrf/gazebo/pull-request/790)
    * [Issue #873](https://bitbucket.org/osrf/gazebo/issue/873)
1. Fix camera rotation from SDF
    * [Pull request #789](https://bitbucket.org/osrf/gazebo/pull-request/789)
    * [Issue #920](https://bitbucket.org/osrf/gazebo/issue/920)
1. Fix bitbucket pullrequest command line tool to match new API
    * [Pull request #803](https://bitbucket.org/osrf/gazebo/pull-request/803)
1. Fix transceiver spawn errors in tests
    * [Pull request #811](https://bitbucket.org/osrf/gazebo/pull-request/811)
    * [Pull request #814](https://bitbucket.org/osrf/gazebo/pull-request/814)

### Gazebo 2.0.0 (2013-10-08)
1. Refactor code check tool.
    * [Pull Request #669](https://bitbucket.org/osrf/gazebo/pull-request/669)
1. Added pull request tool for Bitbucket.
    * [Pull Request #670](https://bitbucket.org/osrf/gazebo/pull-request/670)
    * [Pull Request #691](https://bitbucket.org/osrf/gazebo/pull-request/671)
1. New wireless receiver and transmitter sensor models.
    * [Pull Request #644](https://bitbucket.org/osrf/gazebo/pull-request/644)
    * [Pull Request #675](https://bitbucket.org/osrf/gazebo/pull-request/675)
    * [Pull Request #727](https://bitbucket.org/osrf/gazebo/pull-request/727)
1. Audio support using OpenAL.
    * [Pull Request #648](https://bitbucket.org/osrf/gazebo/pull-request/648)
    * [Pull Request #704](https://bitbucket.org/osrf/gazebo/pull-request/704)
1. Simplify command-line parsing of gztopic echo output.
    * [Pull Request #674](https://bitbucket.org/osrf/gazebo/pull-request/674)
    * Resolves: [Issue #795](https://bitbucket.org/osrf/gazebo/issue/795)
1. Use UNIX directories through the user of GNUInstallDirs cmake module.
    * [Pull Request #676](https://bitbucket.org/osrf/gazebo/pull-request/676)
    * [Pull Request #681](https://bitbucket.org/osrf/gazebo/pull-request/681)
1. New GUI interactions for object manipulation.
    * [Pull Request #634](https://bitbucket.org/osrf/gazebo/pull-request/634)
1. Fix for OSX menubar.
    * [Pull Request #677](https://bitbucket.org/osrf/gazebo/pull-request/677)
1. Remove internal SDF directories and dependencies.
    * [Pull Request #680](https://bitbucket.org/osrf/gazebo/pull-request/680)
1. Add minimum version for sdformat.
    * [Pull Request #682](https://bitbucket.org/osrf/gazebo/pull-request/682)
    * Resolves: [Issue #818](https://bitbucket.org/osrf/gazebo/issue/818)
1. Allow different gtest parameter types with ServerFixture
    * [Pull Request #686](https://bitbucket.org/osrf/gazebo/pull-request/686)
    * Resolves: [Issue #820](https://bitbucket.org/osrf/gazebo/issue/820)
1. GUI model scaling when using Bullet.
    * [Pull Request #683](https://bitbucket.org/osrf/gazebo/pull-request/683)
1. Fix typo in cmake config.
    * [Pull Request #694](https://bitbucket.org/osrf/gazebo/pull-request/694)
    * Resolves: [Issue #824](https://bitbucket.org/osrf/gazebo/issue/824)
1. Remove gazebo include subdir from pkgconfig and cmake config.
    * [Pull Request #691](https://bitbucket.org/osrf/gazebo/pull-request/691)
1. Torsional spring demo
    * [Pull Request #693](https://bitbucket.org/osrf/gazebo/pull-request/693)
1. Remove repeated call to SetAxis in Joint.cc
    * [Pull Request #695](https://bitbucket.org/osrf/gazebo/pull-request/695)
    * Resolves: [Issue #823](https://bitbucket.org/osrf/gazebo/issue/823)
1. Add test for rotational joints.
    * [Pull Request #697](https://bitbucket.org/osrf/gazebo/pull-request/697)
    * Resolves: [Issue #820](https://bitbucket.org/osrf/gazebo/issue/820)
1. Fix compilation of tests using Joint base class
    * [Pull Request #701](https://bitbucket.org/osrf/gazebo/pull-request/701)
1. Terrain paging implemented.
    * [Pull Request #687](https://bitbucket.org/osrf/gazebo/pull-request/687)
1. Improve timeout error reporting in ServerFixture
    * [Pull Request #705](https://bitbucket.org/osrf/gazebo/pull-request/705)
1. Fix mouse picking for cases where visuals overlap with the laser
    * [Pull Request #709](https://bitbucket.org/osrf/gazebo/pull-request/709)
1. Fix string literals for OSX
    * [Pull Request #712](https://bitbucket.org/osrf/gazebo/pull-request/712)
    * Resolves: [Issue #803](https://bitbucket.org/osrf/gazebo/issue/803)
1. Support for ENABLE_TESTS_COMPILATION cmake parameter
    * [Pull Request #708](https://bitbucket.org/osrf/gazebo/pull-request/708)
1. Updated system gui plugin
    * [Pull Request #702](https://bitbucket.org/osrf/gazebo/pull-request/702)
1. Fix force torque unit test issue
    * [Pull Request #673](https://bitbucket.org/osrf/gazebo/pull-request/673)
    * Resolves: [Issue #813](https://bitbucket.org/osrf/gazebo/issue/813)
1. Use variables to control auto generation of CFlags
    * [Pull Request #699](https://bitbucket.org/osrf/gazebo/pull-request/699)
1. Remove deprecated functions.
    * [Pull Request #715](https://bitbucket.org/osrf/gazebo/pull-request/715)
1. Fix typo in `Camera.cc`
    * [Pull Request #719](https://bitbucket.org/osrf/gazebo/pull-request/719)
    * Resolves: [Issue #846](https://bitbucket.org/osrf/gazebo/issue/846)
1. Performance improvements
    * [Pull Request #561](https://bitbucket.org/osrf/gazebo/pull-request/561)
1. Fix gripper model.
    * [Pull Request #713](https://bitbucket.org/osrf/gazebo/pull-request/713)
    * Resolves: [Issue #314](https://bitbucket.org/osrf/gazebo/issue/314)
1. First part of Simbody integration
    * [Pull Request #716](https://bitbucket.org/osrf/gazebo/pull-request/716)

## Gazebo 1.9

### Gazebo 1.9.6 (2014-04-29)

1. Refactored inertia ratio reduction for ODE
    * [Pull request #1114](https://bitbucket.org/osrf/gazebo/pull-request/1114)
1. Improved collada loading performance
    * [Pull request #1075](https://bitbucket.org/osrf/gazebo/pull-request/1075)

### Gazebo 1.9.3 (2014-01-10)

1. Add thickness to plane to remove shadow flickering.
    * [Pull request #886](https://bitbucket.org/osrf/gazebo/pull-request/886)
1. Temporary GUI shadow toggle fix.
    * [Issue #925](https://bitbucket.org/osrf/gazebo/issue/925)
    * [Pull request #868](https://bitbucket.org/osrf/gazebo/pull-request/868)
1. Fix memory access bugs with libc++ on mavericks.
    * [Issue #965](https://bitbucket.org/osrf/gazebo/issue/965)
    * [Pull request #857](https://bitbucket.org/osrf/gazebo/pull-request/857)
    * [Pull request #881](https://bitbucket.org/osrf/gazebo/pull-request/881)
1. Replaced printf with cout in gztopic hz.
    * [Issue #969](https://bitbucket.org/osrf/gazebo/issue/969)
    * [Pull request #854](https://bitbucket.org/osrf/gazebo/pull-request/854)
1. Add Dark grey material and fix indentation.
    * [Pull request #851](https://bitbucket.org/osrf/gazebo/pull-request/851)
1. Fixed sonar sensor unit test.
    * [Pull request #848](https://bitbucket.org/osrf/gazebo/pull-request/848)
1. Convergence acceleration and stability tweak to make atlas_v3 stable.
    * [Pull request #845](https://bitbucket.org/osrf/gazebo/pull-request/845)
1. Update gtest to 1.7.0 to resolve problems with libc++.
    * [Issue #947](https://bitbucket.org/osrf/gazebo/issue/947)
    * [Pull request #827](https://bitbucket.org/osrf/gazebo/pull-request/827)
1. Fixed LD_LIBRARY_PATH for plugins.
    * [Issue #957](https://bitbucket.org/osrf/gazebo/issue/957)
    * [Pull request #844](https://bitbucket.org/osrf/gazebo/pull-request/844)
1. Fix transceiver sporadic errors.
    * Backport of [pull request #811](https://bitbucket.org/osrf/gazebo/pull-request/811)
    * [Pull request #836](https://bitbucket.org/osrf/gazebo/pull-request/836)
1. Modified the MsgTest to be deterministic with time checks.
    * [Pull request #843](https://bitbucket.org/osrf/gazebo/pull-request/843)
1. Fixed seg fault in LaserVisual.
    * [Issue #950](https://bitbucket.org/osrf/gazebo/issue/950)
    * [Pull request #832](https://bitbucket.org/osrf/gazebo/pull-request/832)
1. Implemented the option to disable tests that need a working screen to run properly.
    * Backport of [Pull request #764](https://bitbucket.org/osrf/gazebo/pull-request/764)
    * [Pull request #837](https://bitbucket.org/osrf/gazebo/pull-request/837)
1. Cleaned up gazebo shutdown.
    * [Pull request #829](https://bitbucket.org/osrf/gazebo/pull-request/829)
1. Fixed bug associated with loading joint child links.
    * [Issue #943](https://bitbucket.org/osrf/gazebo/issue/943)
    * [Pull request #820](https://bitbucket.org/osrf/gazebo/pull-request/820)

### Gazebo 1.9.2 (2013-11-08)
1. Fix enable/disable sky and clouds from SDF
    * [Pull request #809](https://bitbucket.org/osrf/gazebo/pull-request/809])
1. Fix occasional blank GUI screen on startup
    * [Pull request #815](https://bitbucket.org/osrf/gazebo/pull-request/815])
1. Fix GPU laser when interacting with heightmaps
    * [Pull request #796](https://bitbucket.org/osrf/gazebo/pull-request/796])
1. Added API/ABI checker command line tool
    * [Pull request #765](https://bitbucket.org/osrf/gazebo/pull-request/765])
1. Added gtest version information
    * [Pull request #801](https://bitbucket.org/osrf/gazebo/pull-request/801])
1. Fix GUI world saving
    * [Pull request #806](https://bitbucket.org/osrf/gazebo/pull-request/806])
1. Enable anti-aliasing for camera sensor
    * [Pull request #800](https://bitbucket.org/osrf/gazebo/pull-request/800])
1. Make sensor noise deterministic
    * [Pull request #788](https://bitbucket.org/osrf/gazebo/pull-request/788])
1. Fix build problem
    * [Issue #901](https://bitbucket.org/osrf/gazebo/issue/901)
    * [Pull request #778](https://bitbucket.org/osrf/gazebo/pull-request/778])
1. Fix a typo in Camera.cc
    * [Pull request #720](https://bitbucket.org/osrf/gazebo/pull-request/720])
    * [Issue #846](https://bitbucket.org/osrf/gazebo/issue/846)
1. Fix OSX menu bar
    * [Pull request #688](https://bitbucket.org/osrf/gazebo/pull-request/688])
1. Fix gazebo::init by calling sdf::setFindCallback() before loading the sdf in gzfactory.
    * [Pull request #678](https://bitbucket.org/osrf/gazebo/pull-request/678])
    * [Issue #817](https://bitbucket.org/osrf/gazebo/issue/817)

### Gazebo 1.9.1 (2013-08-20)
* Deprecate header files that require case-sensitive filesystem (e.g. Common.hh, Physics.hh) [https://bitbucket.org/osrf/gazebo/pull-request/638/fix-for-775-deprecate-headers-that-require]
* Initial support for building on Mac OS X [https://bitbucket.org/osrf/gazebo/pull-request/660/osx-support-for-gazebo-19] [https://bitbucket.org/osrf/gazebo/pull-request/657/cmake-fixes-for-osx]
* Fixes for various issues [https://bitbucket.org/osrf/gazebo/pull-request/635/fix-for-issue-792/diff] [https://bitbucket.org/osrf/gazebo/pull-request/628/allow-scoped-and-non-scoped-joint-names-to/diff] [https://bitbucket.org/osrf/gazebo/pull-request/636/fix-build-dependency-in-message-generation/diff] [https://bitbucket.org/osrf/gazebo/pull-request/639/make-the-unversioned-setupsh-a-copy-of-the/diff] [https://bitbucket.org/osrf/gazebo/pull-request/650/added-missing-lib-to-player-client-library/diff] [https://bitbucket.org/osrf/gazebo/pull-request/656/install-gzmode_create-without-sh-suffix/diff]

### Gazebo 1.9.0 (2013-07-23)
* Use external package [sdformat](https://bitbucket.org/osrf/sdformat) for sdf parsing, refactor the `Element::GetValue*` function calls, and deprecate Gazebo's internal sdf parser [https://bitbucket.org/osrf/gazebo/pull-request/627]
* Improved ROS support ([[Tutorials#ROS_Integration |documentation here]]) [https://bitbucket.org/osrf/gazebo/pull-request/559]
* Added Sonar, Force-Torque, and Tactile Pressure sensors [https://bitbucket.org/osrf/gazebo/pull-request/557], [https://bitbucket.org/osrf/gazebo/pull-request/567]
* Add compile-time defaults for environment variables so that sourcing setup.sh is unnecessary in most cases [https://bitbucket.org/osrf/gazebo/pull-request/620]
* Enable user camera to follow objects in client window [https://bitbucket.org/osrf/gazebo/pull-request/603]
* Install protobuf message files for use in custom messages [https://bitbucket.org/osrf/gazebo/pull-request/614]
* Change default compilation flags to improve debugging [https://bitbucket.org/osrf/gazebo/pull-request/617]
* Change to supported relative include paths [https://bitbucket.org/osrf/gazebo/pull-request/594]
* Fix display of laser scans when sensor is rotated [https://bitbucket.org/osrf/gazebo/pull-request/599]

## Gazebo 1.8

### Gazebo 1.8.7 (2013-07-16)
* Fix bug in URDF parsing of Vector3 elements [https://bitbucket.org/osrf/gazebo/pull-request/613]
* Fix compilation errors with newest libraries [https://bitbucket.org/osrf/gazebo/pull-request/615]

### Gazebo 1.8.6 (2013-06-07)
* Fix inertia lumping in the URDF parser[https://bitbucket.org/osrf/gazebo/pull-request/554]
* Fix for ODEJoint CFM damping sign error [https://bitbucket.org/osrf/gazebo/pull-request/586]
* Fix transport memory growth[https://bitbucket.org/osrf/gazebo/pull-request/584]
* Reduce log file data in order to reduce buffer growth that results in out of memory kernel errors[https://bitbucket.org/osrf/gazebo/pull-request/587]

### Gazebo 1.8.5 (2013-06-04)
* Fix Gazebo build for machines without a valid display.[https://bitbucket.org/osrf/gazebo/commits/37f00422eea03365b839a632c1850431ee6a1d67]

### Gazebo 1.8.4 (2013-06-03)
* Fix UDRF to SDF converter so that URDF gazebo extensions are applied to all collisions in a link.[https://bitbucket.org/osrf/gazebo/pull-request/579]
* Prevent transport layer from locking when a gzclient connects to a gzserver over a connection with high latency.[https://bitbucket.org/osrf/gazebo/pull-request/572]
* Improve performance and fix uninitialized conditional jumps.[https://bitbucket.org/osrf/gazebo/pull-request/571]

### Gazebo 1.8.3 (2013-06-03)
* Fix for gzlog hanging when gzserver is not present or not responsive[https://bitbucket.org/osrf/gazebo/pull-request/577]
* Fix occasional segfault when generating log files[https://bitbucket.org/osrf/gazebo/pull-request/575]
* Performance improvement to ODE[https://bitbucket.org/osrf/gazebo/pull-request/556]
* Fix node initialization[https://bitbucket.org/osrf/gazebo/pull-request/570]
* Fix GPU laser Hz rate reduction when sensor moved away from world origin[https://bitbucket.org/osrf/gazebo/pull-request/566]
* Fix incorrect lighting in camera sensors when GPU laser is subscribe to[https://bitbucket.org/osrf/gazebo/pull-request/563]

### Gazebo 1.8.2 (2013-05-28)
* ODE performance improvements[https://bitbucket.org/osrf/gazebo/pull-request/535][https://bitbucket.org/osrf/gazebo/pull-request/537]
* Fixed tests[https://bitbucket.org/osrf/gazebo/pull-request/538][https://bitbucket.org/osrf/gazebo/pull-request/541][https://bitbucket.org/osrf/gazebo/pull-request/542]
* Fixed sinking vehicle bug[https://bitbucket.org/osrf/drcsim/issue/300] in pull-request[https://bitbucket.org/osrf/gazebo/pull-request/538]
* Fix GPU sensor throttling[https://bitbucket.org/osrf/gazebo/pull-request/536]
* Reduce string comparisons for better performance[https://bitbucket.org/osrf/gazebo/pull-request/546]
* Contact manager performance improvements[https://bitbucket.org/osrf/gazebo/pull-request/543]
* Transport performance improvements[https://bitbucket.org/osrf/gazebo/pull-request/548]
* Reduce friction noise[https://bitbucket.org/osrf/gazebo/pull-request/545]

### Gazebo 1.8.1 (2013-05-22)
* Please note that 1.8.1 contains a bug[https://bitbucket.org/osrf/drcsim/issue/300] that causes interpenetration between objects in resting contact to grow slowly.  Please update to 1.8.2 for the patch.
* Added warm starting[https://bitbucket.org/osrf/gazebo/pull-request/529]
* Reduced console output[https://bitbucket.org/osrf/gazebo/pull-request/533]
* Improved off screen rendering performance[https://bitbucket.org/osrf/gazebo/pull-request/530]
* Performance improvements [https://bitbucket.org/osrf/gazebo/pull-request/535] [https://bitbucket.org/osrf/gazebo/pull-request/537]

### Gazebo 1.8.0 (2013-05-17)
* Fixed slider axis [https://bitbucket.org/osrf/gazebo/pull-request/527]
* Fixed heightmap shadows [https://bitbucket.org/osrf/gazebo/pull-request/525]
* Fixed model and canonical link pose [https://bitbucket.org/osrf/gazebo/pull-request/519]
* Fixed OSX message header[https://bitbucket.org/osrf/gazebo/pull-request/524]
* Added zlib compression for logging [https://bitbucket.org/osrf/gazebo/pull-request/515]
* Allow clouds to be disabled in cameras [https://bitbucket.org/osrf/gazebo/pull-request/507]
* Camera rendering performance [https://bitbucket.org/osrf/gazebo/pull-request/528]


## Gazebo 1.7

### Gazebo 1.7.3 (2013-05-08)
* Fixed log cleanup (again) [https://bitbucket.org/osrf/gazebo/pull-request/511/fix-log-cleanup-logic]

### Gazebo 1.7.2 (2013-05-07)
* Fixed log cleanup [https://bitbucket.org/osrf/gazebo/pull-request/506/fix-gzlog-stop-command-line]
* Minor documentation fix [https://bitbucket.org/osrf/gazebo/pull-request/488/minor-documentation-fix]

### Gazebo 1.7.1 (2013-04-19)
* Fixed tests
* IMU sensor receives time stamped data from links
* Fix saving image frames [https://bitbucket.org/osrf/gazebo/pull-request/466/fix-saving-frames/diff]
* Wireframe rendering in GUI [https://bitbucket.org/osrf/gazebo/pull-request/414/allow-rendering-of-models-in-wireframe]
* Improved logging performance [https://bitbucket.org/osrf/gazebo/pull-request/457/improvements-to-gzlog-filter-and-logging]
* Viscous mud model [https://bitbucket.org/osrf/gazebo/pull-request/448/mud-plugin/diff]

## Gazebo 1.6

### Gazebo 1.6.3 (2013-04-15)
* Fixed a [critical SDF bug](https://bitbucket.org/osrf/gazebo/pull-request/451)
* Fixed a [laser offset bug](https://bitbucket.org/osrf/gazebo/pull-request/449)

### Gazebo 1.6.2 (2013-04-14)
* Fix for fdir1 physics property [https://bitbucket.org/osrf/gazebo/pull-request/429/fixes-to-treat-fdir1-better-1-rotate-into/diff]
* Fix for force torque sensor [https://bitbucket.org/osrf/gazebo/pull-request/447]
* SDF documentation fix [https://bitbucket.org/osrf/gazebo/issue/494/joint-axis-reference-frame-doesnt-match]

### Gazebo 1.6.1 (2013-04-05)
* Switch default build type to Release.

### Gazebo 1.6.0 (2013-04-05)
* Improvements to inertia in rubble pile
* Various Bullet integration advances.
* Noise models for ray, camera, and imu sensors.
* SDF 1.4, which accommodates more physics engine parameters and also some sensor noise models.
* Initial support for making movies from within Gazebo.
* Many performance improvements.
* Many bug fixes.
* Progress toward to building on OS X.

## Gazebo 1.5

### Gazebo 1.5.0 (2013-03-11)
* Partial integration of Bullet
  * Includes: cubes, spheres, cylinders, planes, meshes, revolute joints, ray sensors
* GUI Interface for log writing.
* Threaded sensors.
* Multi-camera sensor.

* Fixed the following issues:
 * [https://bitbucket.org/osrf/gazebo/issue/236 Issue #236]
 * [https://bitbucket.org/osrf/gazebo/issue/507 Issue #507]
 * [https://bitbucket.org/osrf/gazebo/issue/530 Issue #530]
 * [https://bitbucket.org/osrf/gazebo/issue/279 Issue #279]
 * [https://bitbucket.org/osrf/gazebo/issue/529 Issue #529]
 * [https://bitbucket.org/osrf/gazebo/issue/239 Issue #239]
 * [https://bitbucket.org/osrf/gazebo/issue/5 Issue #5]

## Gazebo 1.4

### Gazebo 1.4.0 (2013-02-01)
* New Features:
 * GUI elements to display messages from the server.
 * Multi-floor building editor and creator.
 * Improved sensor visualizations.
 * Improved mouse interactions

* Fixed the following issues:
 * [https://bitbucket.org/osrf/gazebo/issue/16 Issue #16]
 * [https://bitbucket.org/osrf/gazebo/issue/142 Issue #142]
 * [https://bitbucket.org/osrf/gazebo/issue/229 Issue #229]
 * [https://bitbucket.org/osrf/gazebo/issue/277 Issue #277]
 * [https://bitbucket.org/osrf/gazebo/issue/291 Issue #291]
 * [https://bitbucket.org/osrf/gazebo/issue/310 Issue #310]
 * [https://bitbucket.org/osrf/gazebo/issue/320 Issue #320]
 * [https://bitbucket.org/osrf/gazebo/issue/329 Issue #329]
 * [https://bitbucket.org/osrf/gazebo/issue/333 Issue #333]
 * [https://bitbucket.org/osrf/gazebo/issue/334 Issue #334]
 * [https://bitbucket.org/osrf/gazebo/issue/335 Issue #335]
 * [https://bitbucket.org/osrf/gazebo/issue/341 Issue #341]
 * [https://bitbucket.org/osrf/gazebo/issue/350 Issue #350]
 * [https://bitbucket.org/osrf/gazebo/issue/384 Issue #384]
 * [https://bitbucket.org/osrf/gazebo/issue/431 Issue #431]
 * [https://bitbucket.org/osrf/gazebo/issue/433 Issue #433]
 * [https://bitbucket.org/osrf/gazebo/issue/453 Issue #453]
 * [https://bitbucket.org/osrf/gazebo/issue/456 Issue #456]
 * [https://bitbucket.org/osrf/gazebo/issue/457 Issue #457]
 * [https://bitbucket.org/osrf/gazebo/issue/459 Issue #459]

## Gazebo 1.3

### Gazebo 1.3.1 (2012-12-14)
* Fixed the following issues:
 * [https://bitbucket.org/osrf/gazebo/issue/297 Issue #297]
* Other bugs fixed:
 * [https://bitbucket.org/osrf/gazebo/pull-request/164/ Fix light bounding box to disable properly when deselected]
 * [https://bitbucket.org/osrf/gazebo/pull-request/169/ Determine correct local IP address, to make remote clients work properly]
 * Various test fixes

### Gazebo 1.3.0 (2012-12-03)
* Fixed the following issues:
 * [https://bitbucket.org/osrf/gazebo/issue/233 Issue #233]
 * [https://bitbucket.org/osrf/gazebo/issue/238 Issue #238]
 * [https://bitbucket.org/osrf/gazebo/issue/2 Issue #2]
 * [https://bitbucket.org/osrf/gazebo/issue/95 Issue #95]
 * [https://bitbucket.org/osrf/gazebo/issue/97 Issue #97]
 * [https://bitbucket.org/osrf/gazebo/issue/90 Issue #90]
 * [https://bitbucket.org/osrf/gazebo/issue/253 Issue #253]
 * [https://bitbucket.org/osrf/gazebo/issue/163 Issue #163]
 * [https://bitbucket.org/osrf/gazebo/issue/91 Issue #91]
 * [https://bitbucket.org/osrf/gazebo/issue/245 Issue #245]
 * [https://bitbucket.org/osrf/gazebo/issue/242 Issue #242]
 * [https://bitbucket.org/osrf/gazebo/issue/156 Issue #156]
 * [https://bitbucket.org/osrf/gazebo/issue/78 Issue #78]
 * [https://bitbucket.org/osrf/gazebo/issue/36 Issue #36]
 * [https://bitbucket.org/osrf/gazebo/issue/104 Issue #104]
 * [https://bitbucket.org/osrf/gazebo/issue/249 Issue #249]
 * [https://bitbucket.org/osrf/gazebo/issue/244 Issue #244]

* New features:
 * Default camera view changed to look down at the origin from a height of 2 meters at location (5, -5, 2).
 * Record state data using the '-r' command line option, playback recorded state data using the '-p' command line option
 * Adjust placement of lights using the mouse.
 * Reduced the startup time.
 * Added visual reference for GUI mouse movements.
 * SDF version 1.3 released (changes from 1.2 listed below):
     - added `name` to `<camera name="cam_name"/>`
     - added `pose` to `<camera><pose>...</pose></camera>`
     - removed `filename` from `<mesh><filename>...</filename><mesh>`, use uri only.
     - recovered `provide_feedback` under `<joint>`, allowing calling `physics::Joint::GetForceTorque` in plugins.
     - added `imu` under `<sensor>`.

## Gazebo 1.2

### Gazebo 1.2.6 (2012-11-08)
* Fixed a transport issue with the GUI. Fixed saving the world via the GUI. Added more documentation. ([https://bitbucket.org/osrf/gazebo/pull-request/43/fixed-a-transport-issue-with-the-gui-fixed/diff pull request #43])
* Clean up mutex usage. ([https://bitbucket.org/osrf/gazebo/pull-request/54/fix-mutex-in-modellistwidget-using-boost/diff pull request #54])
* Fix OGRE path determination ([https://bitbucket.org/osrf/gazebo/pull-request/58/fix-ogre-paths-so-this-also-works-with/diff pull request #58], [https://bitbucket.org/osrf/gazebo/pull-request/68/fix-ogre-plugindir-determination/diff pull request #68])
* Fixed a couple of crashes and model selection/dragging problems ([https://bitbucket.org/osrf/gazebo/pull-request/59/fixed-a-couple-of-crashes-and-model/diff pull request #59])

### Gazebo 1.2.5 (2012-10-22)
* Step increment update while paused fixed ([https://bitbucket.org/osrf/gazebo/pull-request/45/fix-proper-world-stepinc-count-we-were/diff pull request #45])
* Actually call plugin destructors on shutdown ([https://bitbucket.org/osrf/gazebo/pull-request/51/fixed-a-bug-which-prevent-a-plugin/diff pull request #51])
* Don't crash on bad SDF input ([https://bitbucket.org/osrf/gazebo/pull-request/52/fixed-loading-of-bad-sdf-files/diff pull request #52])
* Fix cleanup of ray sensors on model deletion ([https://bitbucket.org/osrf/gazebo/pull-request/53/deleting-a-model-with-a-ray-sensor-did/diff pull request #53])
* Fix loading / deletion of improperly specified models ([https://bitbucket.org/osrf/gazebo/pull-request/56/catch-when-loading-bad-models-joint/diff pull request #56])

### Gazebo 1.2.4 (10-19-2012:08:00:52)
*  Style fixes ([https://bitbucket.org/osrf/gazebo/pull-request/30/style-fixes/diff pull request #30]).
*  Fix joint position control ([https://bitbucket.org/osrf/gazebo/pull-request/49/fixed-position-joint-control/diff pull request #49])

### Gazebo 1.2.3 (10-16-2012:18:39:54)
*  Disabled selection highlighting due to bug ([https://bitbucket.org/osrf/gazebo/pull-request/44/disabled-selection-highlighting-fixed/diff pull request #44]).
*  Fixed saving a world via the GUI.

### Gazebo 1.2.2 (10-16-2012:15:12:22)
*  Skip search for system install of libccd, use version inside gazebo ([https://bitbucket.org/osrf/gazebo/pull-request/39/skip-search-for-system-install-of-libccd/diff pull request #39]).
*  Fixed sensor initialization race condition ([https://bitbucket.org/osrf/gazebo/pull-request/42/fix-sensor-initializaiton-race-condition pull request #42]).

### Gazebo 1.2.1 (10-15-2012:21:32:55)
*  Properly removed projectors attached to deleted models ([https://bitbucket.org/osrf/gazebo/pull-request/37/remove-projectors-that-are-attached-to/diff pull request #37]).
*  Fix model plugin loading bug ([https://bitbucket.org/osrf/gazebo/pull-request/31/moving-bool-first-in-model-and-world pull request #31]).
*  Fix light insertion and visualization of models prior to insertion ([https://bitbucket.org/osrf/gazebo/pull-request/35/fixed-light-insertion-and-visualization-of/diff pull request #35]).
*  Fixed GUI manipulation of static objects ([https://bitbucket.org/osrf/gazebo/issue/63/moving-static-objects-does-not-move-the issue #63] [https://bitbucket.org/osrf/gazebo/pull-request/38/issue-63-bug-patch-moving-static-objects/diff pull request #38]).
*  Fixed GUI selection bug ([https://bitbucket.org/osrf/gazebo/pull-request/40/fixed-selection-of-multiple-objects-at/diff pull request #40])

### Gazebo 1.2.0 (10-04-2012:20:01:20)
*  Updated GUI: new style, improved mouse controls, and removal of non-functional items.
*  Model database: An online repository of models.
*  Numerous bug fixes
*  APT repository hosted at [http://osrfoundation.org OSRF]
*  Improved process control prevents zombie processes<|MERGE_RESOLUTION|>--- conflicted
+++ resolved
@@ -9,13 +9,11 @@
     * [Pull request #2604](https://bitbucket.org/osrf/gazebo/pull-request/2604)
     * [Pull request #2627](https://bitbucket.org/osrf/gazebo/pull-request/2627)
 
-<<<<<<< HEAD
+1. Bullet: sending feedback on contact points on depth 0 as well
+    * [Pull request #2630](https://bitbucket.org/osrf/gazebo/pull-requests/2630/)
+
 1. Deprecate functions to set linear/angular acceleration 
     * [Pull request #2622](https://bitbucket.org/osrf/gazebo/pull-request/2622)
-=======
-2. Bullet: sending feedback on contact points on depth 0 as well
-    * [Pull request #2630](https://bitbucket.org/osrf/gazebo/pull-requests/2630/)
->>>>>>> 5186b3d5
 
 ## Gazebo 8
 
