--- conflicted
+++ resolved
@@ -2,16 +2,14 @@
 
 ### Gazebo 5.x.x
 
-<<<<<<< HEAD
 1. Initialize sigact struct fields that valgrind said were being used uninitialized
     * [Pull request #1809](https://bitbucket.org/osrf/gazebo/pull-request/1809)
-=======
+
 1. Add Add missing ogre includes to ensure macros are properly defined
     * [Pull request #1813](https://bitbucket.org/osrf/gazebo/pull-request/1813)
 
 1. Use ToSDF functions to simplify physics_friction test
     * [Pull request #1808](https://bitbucket.org/osrf/gazebo/pull-request/1808)
->>>>>>> 49663d03
 
 1. Added lines to laser sensor visualization 
     * [Pull request #1742](https://bitbucket.org/osrf/gazebo/pull-request/1742)
