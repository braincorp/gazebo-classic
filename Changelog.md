## Gazebo 7

## Gazebo 7.x.x (2016-xx-xx)

<<<<<<< HEAD
1. Generate visualization on demand, instead of on load. This helps to
   reduce load time.
    * [Pull request 2457](https://bitbucket.org/osrf/gazebo/pull-request/2457)
=======
1. Add GUI items to change the user camera clip distance
    * [Pull request 2470](https://bitbucket.org/osrf/gazebo/pull-request/2470)
    * [Issue 2064](https://bitbucket.org/osrf/gazebo/issues/2064)

## Gazebo 7.4.0 (2016-10-11)

1. Add test for HarnessPlugin, reduce likelihood of race condition
    * [Pull request 2431](https://bitbucket.org/osrf/gazebo/pull-request/2431)
    * [Issue 2034](https://bitbucket.org/osrf/gazebo/issues/2034)

1. Add `syntax = proto2` in proto files to fix some protobuf3 warnings
    * [Pull request 2456](https://bitbucket.org/osrf/gazebo/pull-request/2456)
>>>>>>> 653c65ad

1. Add support for loading wavefront obj mesh files
    * [Pull request 2454](https://bitbucket.org/osrf/gazebo/pull-request/2454)

1. Added filesystem operations to the common library. Additions include
   `cwd`, `exists`, `isDirectory`, `isFile`, `copyFile`, and `moveFile`.
    * [Pull request 2417](https://bitbucket.org/osrf/gazebo/pull-request/2417)

1. Fix loading collada files with multiple texture coordinates.
    * [Pull request 2413](https://bitbucket.org/osrf/gazebo/pull-request/2413)

1. Added visualization of minimum range to laservisual.
    * [Pull request 2412](https://bitbucket.org/osrf/gazebo/pull-request/2412)
    * [Issue 2018](https://bitbucket.org/osrf/gazebo/issues/2018)

1. Use precision 2 for FPS display in TimePanel
    * [Pull request 2405](https://bitbucket.org/osrf/gazebo/pull-request/2405)

1. Switch ImuSensor::worldToReference transform from Pose to Quaternion
    * [Pull request 2410](https://bitbucket.org/osrf/gazebo/pull-request/2410)
    * [Issue 1959](https://bitbucket.org/osrf/gazebo/issues/1959)

1. Include Boost_LIBRARIES  in the linking of gazebo_physics
    * [Pull request 2402](https://bitbucket.org/osrf/gazebo/pull-request/2402)

1. Backported KeyboardGUIPlugin and msgs::Any
    * [Pull request 2416](https://bitbucket.org/osrf/gazebo/pull-request/2416)

1. Use XML_SUCCESS enum instead of XML_NO_ERROR, which has been deleted in tinyxml2 4.0
    * [Pull request 2397](https://bitbucket.org/osrf/gazebo/pull-request/2397)

1. Ignore ffmpeg deprecation warnings to clean up CI since they are noted in #2002
    * [Pull request 2388](https://bitbucket.org/osrf/gazebo/pull-request/2388)

1. Added a visual blinking plugin
    * [Pull request 2394](https://bitbucket.org/osrf/gazebo/pull-request/2394)

1. Fix InertiaVisual for non-diagonal inertia matrices
    * [Pull request 2354](https://bitbucket.org/osrf/gazebo/pull-request/2354)

## Gazebo 7.3.1 (2016-07-13)

1. Fix homebrew test failure of UNIT_ApplyWrenchDialog_TEST
    * [Pull request 2393](https://bitbucket.org/osrf/gazebo/pull-request/2393)

1. Fix MainWindow crash when window is minimized and maximized
    * [Pull request 2392](https://bitbucket.org/osrf/gazebo/pull-request/2392)
    * [Issue 2003](https://bitbucket.org/osrf/gazebo/issues/2003)

## Gazebo 7.3.0 (2016-07-12)

1. Fix selecting ApplyWrenchVisual's force torque visuals
    * [Pull request 2377](https://bitbucket.org/osrf/gazebo/pull-request/2377)
    * [Issue 1999](https://bitbucket.org/osrf/gazebo/issues/1999)

1. Use ignition math in gazebo::msgs
    * [Pull request 2389](https://bitbucket.org/osrf/gazebo/pull-request/2389)

1. Parse command-line options for GUI plugins in Server to fix parsing of
   positional argument for world file.
   This fixes command-line parsing for `gazebo -g gui_plugin.so`.
    * [Pull request 2387](https://bitbucket.org/osrf/gazebo/pull-request/2387)

1. Added a harness plugin that supports lowering a model at a controlled rate
    * [Pull request 2346](https://bitbucket.org/osrf/gazebo/pull-request/2346)

1. Fix ogre log test on xenial+nvidia
    * [Pull request 2374](https://bitbucket.org/osrf/gazebo/pull-request/2374)

1. Redirect QT messages to Gazebo's console message handling system.
    * [Pull request 2375](https://bitbucket.org/osrf/gazebo/pull-request/2375)

1. Fix buoyancy plugin when multiple link tags are used within the plugin
    * [Pull request 2369](https://bitbucket.org/osrf/gazebo/pull-request/2369)

1. Remove contact filters with names that contain `::`
    * [Pull request 2363](https://bitbucket.org/osrf/gazebo/pull-request/2363)
    * [Issue 1805](https://bitbucket.org/osrf/gazebo/issues/1805)

1. Fix Model Manipulator switching between local and global frames
    * [Pull request 2361](https://bitbucket.org/osrf/gazebo/pull-request/2361)

1. Remove duplicate code from cmake config file caused by bad merge
    * [Pull request 2347](https://bitbucket.org/osrf/gazebo/pull-request/2347)

1. Properly cleanup pointers when destroying a world with joints.
    * [Pull request 2309](https://bitbucket.org/osrf/gazebo/pull-request/2309)

1. Fix right click view options after deleting and respawning a model.
    * [Pull request 2349](https://bitbucket.org/osrf/gazebo/pull-request/2349)
    * [Issue 1985](https://bitbucket.org/osrf/gazebo/issues/1985)

1. Implement missing function: LogicalCamera::Topic()
    * [Pull request 2343](https://bitbucket.org/osrf/gazebo/pull-request/2343)
    * [Issue 1980](https://bitbucket.org/osrf/gazebo/issues/1980)

## Gazebo 7.2.0 (2016-06-13)

1. Backport single pixel selection buffer for mouse picking
    * [Pull request 2338](https://bitbucket.org/osrf/gazebo/pull-request/2338)

1. Prevent mouse pan and orbit from deselecting entities in model editor
    * [Pull request 2333](https://bitbucket.org/osrf/gazebo/pull-request/2333)

1. Handle model manipulation tool RTS shortcuts in keyPress
    * [Pull request 2312](https://bitbucket.org/osrf/gazebo/pull-request/2312)

1. Reset ODE joint force feedback after world reset
    * [Pull request 2255](https://bitbucket.org/osrf/gazebo/pull-request/2255)

1. Update model editor snap to grid modifier key
    * [Pull request 2259](https://bitbucket.org/osrf/gazebo/pull-request/2259)
    * [Issue #1583](https://bitbucket.org/osrf/gazebo/issues/1583)

1. PIMPLize gui/model/ModelEditorPalette
    * [Pull request 2279](https://bitbucket.org/osrf/gazebo/pull-request/2279)

1. Properly cleanup pointers when destroying a blank world.
    * [Pull request 2220](https://bitbucket.org/osrf/gazebo/pull-request/2220)

1. Properly cleanup pointers when destroying a world with models and lights.
    * [Pull request 2263](https://bitbucket.org/osrf/gazebo/pull-request/2263)

1. Fix view control mouse focus in model editor
    * [Pull request 2315](https://bitbucket.org/osrf/gazebo/pull-request/2315)
    * [Issue #1791](https://bitbucket.org/osrf/gazebo/issues/1791)

1. Server generates unique model names in case of overlap
    * [Pull request 2296](https://bitbucket.org/osrf/gazebo/pull-request/2296)
    * [Issue 510](https://bitbucket.org/osrf/gazebo/issues/510)

1. Model Editor: Select and align nested models
    * [Pull request 2282](https://bitbucket.org/osrf/gazebo/pull-request/2282)

## Gazebo 7.1.0 (2016-04-07)

1. fix: remove back projection
    * [Pull request 2201](https://bitbucket.org/osrf/gazebo/pull-request/2201)
    * A contribution from Yuki Furuta

1. Fix oculus 2 camera field of view
    * [Pull request 2157](https://bitbucket.org/osrf/gazebo/pull-request/2157)

1. Added BeforePhysicsUpdate world event
    * [Pull request 2128](https://bitbucket.org/osrf/gazebo/pull-request/2128)
    * A contribution from Martin Pecka

1. Update `gz sdf -c` command line tool to use the new `sdf::convertFile` API.
    * [Pull request #2227](https://bitbucket.org/osrf/gazebo/pull-requests/2227)

1. Backport depth camera OSX fix
    * [Pull request 2233](https://bitbucket.org/osrf/gazebo/pull-request/2233)

1. Feat load collision.sdf only once
    * [Pull request 2236](https://bitbucket.org/osrf/gazebo/pull-request/2236)

1. Update gui/building/Item API
    * [Pull request 2228](https://bitbucket.org/osrf/gazebo/pull-request/2228)

1. Semantic version class to compare model versions in the model database.
    * [Pull request 2207](https://bitbucket.org/osrf/gazebo/pull-request/2207)

1. Backport issue 1834 fix to gazebo7
    * [Pull request 2222](https://bitbucket.org/osrf/gazebo/pull-request/2222)

1. Backport ImagesView_TEST changes
    * [Pull request 2217](https://bitbucket.org/osrf/gazebo/pull-request/2217)

1. Backport pull request #2189 (mutex in Transport::Conection)
    * [Pull request 2208](https://bitbucket.org/osrf/gazebo/pull-request/2208)

1. Process insertions on World::SetState
    * [Pull request #2200](https://bitbucket.org/osrf/gazebo/pull-requests/2200)

1. Process deletions on World::SetState
    * [Pull request #2204](https://bitbucket.org/osrf/gazebo/pull-requests/2204)

1. Fix ray-cylinder collision
    * [Pull request 2124](https://bitbucket.org/osrf/gazebo/pull-request/2124)

1. Fix editing physics parameters in gzclient, update test
    * [Pull request 2192](https://bitbucket.org/osrf/gazebo/pull-request/2192)

1. Fix Audio Decoder test failure
    * [Pull request 2193](https://bitbucket.org/osrf/gazebo/pull-request/2193)

1. Add layers to building levels
    * [Pull request 2180](https://bitbucket.org/osrf/gazebo/pull-request/2180)

1. Allow dynamically adding links to a model.
    * [Pull request #2185](https://bitbucket.org/osrf/gazebo/pull-requests/2185)

1. Fix editing physics parameters in gzclient, update test
    * [Pull request #2192](https://bitbucket.org/osrf/gazebo/pull-requests/2192)
    * [Issue #1876](https://bitbucket.org/osrf/gazebo/issues/1876)

1. Model database selects the latest model version.
    * [Pull request #2207](https://bitbucket.org/osrf/gazebo/pull-requests/2207)

1. Only link relevant libraries to tests
    * [Pull request 2130](https://bitbucket.org/osrf/gazebo/pull-request/2130)

1. PIMPLize gui/model/ModelCreator
    * [Pull request 2171](https://bitbucket.org/osrf/gazebo/pull-request/2171)

1. backport warning and test fixes from pull request #2177
    * [Pull request 2179](https://bitbucket.org/osrf/gazebo/pull-request/2179)

1. Prevent xml parser error from crashing LogPlay on osx -> gazebo7
    * [Pull request 2174](https://bitbucket.org/osrf/gazebo/pull-request/2174)

1. PIMPLize gui/building/ScaleWidget
    * [Pull request 2164](https://bitbucket.org/osrf/gazebo/pull-request/2164)

1. Fix using Shift key while scaling inside the model editor
    * [Pull request 2165](https://bitbucket.org/osrf/gazebo/pull-request/2165)

1. Backport fix for ign-math explicit constructors -> gazebo7
    * [Pull request 2163](https://bitbucket.org/osrf/gazebo/pull-request/2163)

1. Display physics engine type in the GUI
    * [Pull request #2155](https://bitbucket.org/osrf/gazebo/pull-requests/2155)
    * [Issue #1121](https://bitbucket.org/osrf/gazebo/issues/1121)
    * A contribution from Mohamd Ayman

1. Fix compilation against ffmpeg3 (libavcodec)
    * [Pull request #2154](https://bitbucket.org/osrf/gazebo/pull-request/2154)

1. Append a missing </gazebo_log> tag to log files when played.
    * [Pull request #2143](https://bitbucket.org/osrf/gazebo/pull-request/2143)

1. Add helper function QTestFixture::ProcessEventsAndDraw
    * [Pull request #2147](https://bitbucket.org/osrf/gazebo/pull-request/2147)

1. Add qt resources to gazebo gui library
    * [Pull request 2134](https://bitbucket.org/osrf/gazebo/pull-request/2134)

1. Undo scaling during simulation
    * [Pull request #2108](https://bitbucket.org/osrf/gazebo/pull-request/2108)

1. Fix SensorManager::SensorContainer::RunLoop sensor update time assertion
    * [Pull request #2115](https://bitbucket.org/osrf/gazebo/pull-request/2115)

1. Fix use of not initialized static attribute in Light class
    * [Pull request 2075](https://bitbucket.org/osrf/gazebo/pull-request/2075)
    * A contribution from Silvio Traversaro

1. Install GuiTypes header
    * [Pull request 2106](https://bitbucket.org/osrf/gazebo/pull-request/2106)

1. Removes one function call and replaces a manual swap with std::swap in ODE heightfield.
    * [Pull request #2114](https://bitbucket.org/osrf/gazebo/pull-request/2114)

1. New world event: BeforePhysicsUpdate
    * [Pull request #2128](https://bitbucket.org/osrf/gazebo/pull-request/2128)
    * [Issue #1851](https://bitbucket.org/osrf/gazebo/issues/1851)

1. Model editor: Fix setting relative pose after alignment during joint creation.
    * [Issue #1844](https://bitbucket.org/osrf/gazebo/issues/1844)
    * [Pull request #2150](https://bitbucket.org/osrf/gazebo/pull-request/2150)

1. Model editor: Fix saving and spawning model with its original name
    * [Pull request #2183](https://bitbucket.org/osrf/gazebo/pull-request/2183)

1. Model editor: Fix inserting custom links
    * [Pull request #2222](https://bitbucket.org/osrf/gazebo/pull-request/2222)
    * [Issue #1834](https://bitbucket.org/osrf/gazebo/issues/1834)

1. Model editor: Reset visual / collision insertion / deletion
        * [Pull request #2254](https://bitbucket.org/osrf/gazebo/pull-request/2254)
        * [Issue #1777](https://bitbucket.org/osrf/gazebo/issues/1777)
        * [Issue #1852](https://bitbucket.org/osrf/gazebo/issues/1852)

1. Building editor: Add layers to building levels
    * [Pull request #2180](https://bitbucket.org/osrf/gazebo/pull-request/2180)
    * [Issue #1806](https://bitbucket.org/osrf/gazebo/issues/1806)

1. Building editor: Update gui/building/Item API
    * [Pull request #2228](https://bitbucket.org/osrf/gazebo/pull-request/2228)

## Gazebo 7.0.0 (2016-01-25)

1. Add FollowerPlugin
    * [Pull request #2085](https://bitbucket.org/osrf/gazebo/pull-request/2085)

1. Fix circular dependency so that physics does not call the sensors API.
    * [Pull request #2089](https://bitbucket.org/osrf/gazebo/pull-request/2089)
    * [Issue #1516](https://bitbucket.org/osrf/gazebo/issues/1516)

1. Add Gravity and MagneticField API to World class to match sdformat change.
    * [SDFormat pull request 247](https://bitbucket.org/osrf/sdformat/pull-requests/247)
    * [Issue #1823](https://bitbucket.org/osrf/gazebo/issues/1823)
    * [Pull request #2090](https://bitbucket.org/osrf/gazebo/pull-request/2090)

1. Use opaque pointers and deprecate functions in the rendering library
    * [Pull request #2069](https://bitbucket.org/osrf/gazebo/pull-request/2069)
    * [Pull request #2064](https://bitbucket.org/osrf/gazebo/pull-request/2064)
    * [Pull request #2066](https://bitbucket.org/osrf/gazebo/pull-request/2066)
    * [Pull request #2069](https://bitbucket.org/osrf/gazebo/pull-request/2069)
    * [Pull request #2074](https://bitbucket.org/osrf/gazebo/pull-request/2074)
    * [Pull request #2076](https://bitbucket.org/osrf/gazebo/pull-request/2076)
    * [Pull request #2070](https://bitbucket.org/osrf/gazebo/pull-request/2070)
    * [Pull request #2071](https://bitbucket.org/osrf/gazebo/pull-request/2071)
    * [Pull request #2084](https://bitbucket.org/osrf/gazebo/pull-request/2084)
    * [Pull request #2073](https://bitbucket.org/osrf/gazebo/pull-request/2073)

1. Use opaque pointers for the Master class.
    * [Pull request #2036](https://bitbucket.org/osrf/gazebo/pull-request/2036)

1. Use opaque pointers in the gui library
    * [Pull request #2057](https://bitbucket.org/osrf/gazebo/pull-request/2057)
    * [Pull request #2037](https://bitbucket.org/osrf/gazebo/pull-request/2037)
    * [Pull request #2052](https://bitbucket.org/osrf/gazebo/pull-request/2052)
    * [Pull request #2053](https://bitbucket.org/osrf/gazebo/pull-request/2053)
    * [Pull request #2028](https://bitbucket.org/osrf/gazebo/pull-request/2028)
    * [Pull request #2051](https://bitbucket.org/osrf/gazebo/pull-request/2051)
    * [Pull request #2027](https://bitbucket.org/osrf/gazebo/pull-request/2027)
    * [Pull request #2026](https://bitbucket.org/osrf/gazebo/pull-request/2026)
    * [Pull request #2029](https://bitbucket.org/osrf/gazebo/pull-request/2029)
    * [Pull request #2042](https://bitbucket.org/osrf/gazebo/pull-request/2042)

1. Use more opaque pointers.
    * [Pull request #2022](https://bitbucket.org/osrf/gazebo/pull-request/2022)
    * [Pull request #2025](https://bitbucket.org/osrf/gazebo/pull-request/2025)
    * [Pull request #2043](https://bitbucket.org/osrf/gazebo/pull-request/2043)
    * [Pull request #2044](https://bitbucket.org/osrf/gazebo/pull-request/2044)
    * [Pull request #2065](https://bitbucket.org/osrf/gazebo/pull-request/2065)
    * [Pull request #2067](https://bitbucket.org/osrf/gazebo/pull-request/2067)
    * [Pull request #2079](https://bitbucket.org/osrf/gazebo/pull-request/2079)

1. Fix visual transparency issues
    * [Pull request #2031](https://bitbucket.org/osrf/gazebo/pull-request/2031)
    * [Issue #1726](https://bitbucket.org/osrf/gazebo/issue/1726)
    * [Issue #1790](https://bitbucket.org/osrf/gazebo/issue/1790)

1. Implemented private data pointer for the RTShaderSystem class. Minimized shader updates to once per render update.
    * [Pull request #2003](https://bitbucket.org/osrf/gazebo/pull-request/2003)

1. Updating physics library to use ignition math.
    * [Pull request #2007](https://bitbucket.org/osrf/gazebo/pull-request/2007)

1. Switching to ignition math for the rendering library.
    * [Pull request #1993](https://bitbucket.org/osrf/gazebo/pull-request/1993)
    * [Pull request #1994](https://bitbucket.org/osrf/gazebo/pull-request/1994)
    * [Pull request #1995](https://bitbucket.org/osrf/gazebo/pull-request/1995)
    * [Pull request #1996](https://bitbucket.org/osrf/gazebo/pull-request/1996)

1. Removed deprecations
    * [Pull request #1992]((https://bitbucket.org/osrf/gazebo/pull-request/1992)

1. Add ability to set the pose of a visual from a link.
    * [Pull request #1963](https://bitbucket.org/osrf/gazebo/pull-request/1963)

1. Copy visual visibility flags on clone
    * [Pull request #2008](https://bitbucket.org/osrf/gazebo/pull-request/2008)

1. Publish camera sensor image size when rendering is not enabled
    * [Pull request #1969](https://bitbucket.org/osrf/gazebo/pull-request/1969)

1. Added Poissons Ratio and Elastic Modulus for ODE.
    * [Pull request #1974](https://bitbucket.org/osrf/gazebo/pull-request/1974)

1. Update rest web plugin to publish response messages and display login user name in toolbar.
    * [Pull request #1956](https://bitbucket.org/osrf/gazebo/pull-request/1956)

1. Improve overall speed of log playback. Added new functions to LogPlay.
   Use tinyxml2 for playback.
    * [Pull request #1931](https://bitbucket.org/osrf/gazebo/pull-request/1931)

1. Improve SVG import. Added support for transforms in paths.
    * [Pull request #1981](https://bitbucket.org/osrf/gazebo/pull-request/1981)

1. Enter time during log playback
    * [Pull request #2000](https://bitbucket.org/osrf/gazebo/pull-request/2000)

1. Added Ignition Transport dependency.
    * [Pull request #1930](https://bitbucket.org/osrf/gazebo/pull-request/1930)

1. Make latched subscribers receive the message only once
    * [Issue #1789](https://bitbucket.org/osrf/gazebo/issue/1789)
    * [Pull request #2019](https://bitbucket.org/osrf/gazebo/pull-request/2019)

1. Implemented transport clear buffers
    * [Pull request #2017](https://bitbucket.org/osrf/gazebo/pull-request/2017)

1. KeyEvent constructor should be in a source file. Removed a few visibility
flags from c functions. Windows did not like `CPPTYPE_*` in
`gazebo/gui/ConfigWidget.cc`, so I replaced it with `TYPE_*`.
    * [Pull request #1943](https://bitbucket.org/osrf/gazebo/pull-request/1943)

1. Added wide angle camera sensor.
    * [Pull request #1866](https://bitbucket.org/osrf/gazebo/pull-request/1866)

1. Change the `near` and `far` members of `gazebo/msgs/logical_camera_sensors.proto` to `near_clip` and `far_clip`
    + [Pull request #1942](https://bitbucket.org/osrf/gazebo/pull-request/1942)

1. Resolve issue #1702
    * [Issue #1702](https://bitbucket.org/osrf/gazebo/issue/1702)
    * [Pull request #1905](https://bitbucket.org/osrf/gazebo/pull-request/1905)
    * [Pull request #1913](https://bitbucket.org/osrf/gazebo/pull-request/1913)
    * [Pull request #1914](https://bitbucket.org/osrf/gazebo/pull-request/1914)

1. Update physics when the world is reset
    * [Pull request #1903](https://bitbucket.org/osrf/gazebo/pull-request/1903)

1. Light and light state for the server side
    * [Pull request #1920](https://bitbucket.org/osrf/gazebo/pull-request/1920)

1. Add scale to model state so scaling works on log/playback.
    * [Pull request #2020](https://bitbucket.org/osrf/gazebo/pull-request/2020)

1. Added tests for WorldState
    * [Pull request #1968](https://bitbucket.org/osrf/gazebo/pull-request/1968)

1. Rename Reset to Reset Time in time widget
    * [Pull request #1892](https://bitbucket.org/osrf/gazebo/pull-request/1892)
    * [Issue #1730](https://bitbucket.org/osrf/gazebo/issue/1730)

1. Set QTestfFxture to verbose
    * [Pull request #1944](https://bitbucket.org/osrf/gazebo/pull-request/1944)
    * [Issue #1756](https://bitbucket.org/osrf/gazebo/issue/1756)

1. Added torsional friction
    * [Pull request #1831](https://bitbucket.org/osrf/gazebo/pull-request/1831)

1. Support loading and spawning nested models
    * [Pull request #1868](https://bitbucket.org/osrf/gazebo/pull-request/1868)
    * [Pull request #1895](https://bitbucket.org/osrf/gazebo/pull-request/1895)

1. Undo user motion commands during simulation, added physics::UserCmdManager and gui::UserCmdHistory.
    * [Pull request #1934](https://bitbucket.org/osrf/gazebo/pull-request/1934)

1. Forward user command messages for undo.
    * [Pull request #2009](https://bitbucket.org/osrf/gazebo/pull-request/2009)

1. Undo reset commands during simulation, forwarding commands
    * [Pull request #1986](https://bitbucket.org/osrf/gazebo/pull-request/1986)

1. Undo apply force / torque during simulation
    * [Pull request #2030](https://bitbucket.org/osrf/gazebo/pull-request/2030)

1. Add function to get the derived scale of a Visual
    * [Pull request #1881](https://bitbucket.org/osrf/gazebo/pull-request/1881)

1. Added EnumIface, which supports iterators over enums.
    * [Pull request #1847](https://bitbucket.org/osrf/gazebo/pull-request/1847)

1. Added RegionEventBoxPlugin - fires events when models enter / exit the region
    * [Pull request #1856](https://bitbucket.org/osrf/gazebo/pull-request/1856)

1. Added tests for checking the playback control via messages.
    * [Pull request #1885](https://bitbucket.org/osrf/gazebo/pull-request/1885)

1. Added LoadArgs() function to ServerFixture for being able to load a server
using the same arguments used in the command line.
    * [Pull request #1874](https://bitbucket.org/osrf/gazebo/pull-request/1874)

1. Added battery class, plugins and test world.
    * [Pull request #1872](https://bitbucket.org/osrf/gazebo/pull-request/1872)

1. Display gearbox and screw joint properties in property tree
    * [Pull request #1838](https://bitbucket.org/osrf/gazebo/pull-request/1838)

1. Set window flags for dialogs and file dialogs
    * [Pull request #1816](https://bitbucket.org/osrf/gazebo/pull-request/1816)

1. Fix minimum window height
   * [Pull request #1977](https://bitbucket.org/osrf/gazebo/pull-request/1977)
   * [Issue #1706](https://bitbucket.org/osrf/gazebo/issue/1706)

1. Add option to reverse alignment direction
   * [Pull request #2040](https://bitbucket.org/osrf/gazebo/pull-request/2040)
   * [Issue #1242](https://bitbucket.org/osrf/gazebo/issue/1242)

1. Fix unadvertising a publisher - only unadvertise topic if it is the last publisher.
   * [Pull request #2005](https://bitbucket.org/osrf/gazebo/pull-request/2005)
   * [Issue #1782](https://bitbucket.org/osrf/gazebo/issue/1782)

1. Log playback GUI for multistep, rewind, forward and seek
    * [Pull request #1791](https://bitbucket.org/osrf/gazebo/pull-request/1791)

1. Added Apply Force/Torque movable text
    * [Pull request #1789](https://bitbucket.org/osrf/gazebo/pull-request/1789)

1. Added cascade parameter (apply to children) for Visual SetMaterial, SetAmbient, SetEmissive, SetSpecular, SetDiffuse, SetTransparency
    * [Pull request #1851](https://bitbucket.org/osrf/gazebo/pull-request/1851)

1. Tweaks to Data Logger, such as multiline text edit for path
    * [Pull request #1800](https://bitbucket.org/osrf/gazebo/pull-request/1800)

1. Added TopToolbar and hide / disable several widgets according to WindowMode
    * [Pull request #1869](https://bitbucket.org/osrf/gazebo/pull-request/1869)

1. Added Visual::IsAncestorOf and Visual::IsDescendantOf
    * [Pull request #1850](https://bitbucket.org/osrf/gazebo/pull-request/1850)

1. Added msgs::PluginFromSDF and tests
    * [Pull request #1858](https://bitbucket.org/osrf/gazebo/pull-request/1858)

1. Added msgs::CollisionFromSDF msgs::SurfaceFromSDF and msgs::FrictionFromSDF
    * [Pull request #1900](https://bitbucket.org/osrf/gazebo/pull-request/1900)

1. Added hotkeys chart dialog
    * [Pull request #1835](https://bitbucket.org/osrf/gazebo/pull-request/1835)

1. Space bar to play / pause
   * [Pull request #2023](https://bitbucket.org/osrf/gazebo/pull-request/2023)
   * [Issue #1798](https://bitbucket.org/osrf/gazebo/issue/1798)

1. Make it possible to create custom ConfigWidgets
    * [Pull request #1861](https://bitbucket.org/osrf/gazebo/pull-request/1861)

1. AddItem / RemoveItem / Clear enum config widgets
    * [Pull request #1878](https://bitbucket.org/osrf/gazebo/pull-request/1878)

1. Make all child ConfigWidgets emit signals.
    * [Pull request #1884](https://bitbucket.org/osrf/gazebo/pull-request/1884)

1. Refactored makers
    * [Pull request #1828](https://bitbucket.org/osrf/gazebo/pull-request/1828)

1. Added gui::Conversions to convert between Gazebo and Qt
    * [Pull request #2034](https://bitbucket.org/osrf/gazebo/pull-request/2034)

1. Model editor updates
    1. Support adding model plugins in model editor
        * [Pull request #2060](https://bitbucket.org/osrf/gazebo/pull-request/2060)

    1. Added support for copying and pasting top level nested models
        * [Pull request #2006](https://bitbucket.org/osrf/gazebo/pull-request/2006)

    1. Make non-editable background models white in model editor
        * [Pull request #1950](https://bitbucket.org/osrf/gazebo/pull-request/1950)

    1. Choose / swap parent and child links in joint inspector
        * [Pull request #1887](https://bitbucket.org/osrf/gazebo/pull-request/1887)
        * [Issue #1500](https://bitbucket.org/osrf/gazebo/issue/1500)

    1. Presets combo box for Vector3 config widget
        * [Pull request #1954](https://bitbucket.org/osrf/gazebo/pull-request/1954)

    1. Added support for more joint types (gearbox and fixed joints).
        * [Pull request #1794](https://bitbucket.org/osrf/gazebo/pull-request/1794)

    1. Added support for selecting links and joints, opening context menu and inspectors in Schematic View.
        * [Pull request #1787](https://bitbucket.org/osrf/gazebo/pull-request/1787)

    1. Color-coded edges in Schematic View to match joint color.
        * [Pull request #1781](https://bitbucket.org/osrf/gazebo/pull-request/1781)

    1. Scale link mass and inertia when a link is scaled
        * [Pull request #1836](https://bitbucket.org/osrf/gazebo/pull-request/1836)

    1. Added icons for child and parent link in joint inspector
        * [Pull request #1953](https://bitbucket.org/osrf/gazebo/pull-request/1953)

    1. Load and save nested models
        * [Pull request #1894](https://bitbucket.org/osrf/gazebo/pull-request/1894)

    1. Display model plugins on the left panel and added model plugin inspector
        * [Pull request #1863](https://bitbucket.org/osrf/gazebo/pull-request/1863)

    1. Context menu and deletion for model plugins
        * [Pull request #1890](https://bitbucket.org/osrf/gazebo/pull-request/1890)

    1. Delete self from inspector
        * [Pull request #1904](https://bitbucket.org/osrf/gazebo/pull-request/1904)
        * [Issue #1543](https://bitbucket.org/osrf/gazebo/issue/1543)

    1. Apply inspector changes in real time and add reset button
        * [Pull request #1945](https://bitbucket.org/osrf/gazebo/pull-request/1945)
        * [Issue #1472](https://bitbucket.org/osrf/gazebo/issue/1472)

    1. Set physics to be paused when exiting model editor mode
        * [Pull request #1893](https://bitbucket.org/osrf/gazebo/pull-request/1893)
        * [Issue #1734](https://bitbucket.org/osrf/gazebo/issue/1734)

    1. Add Insert tab to model editor
        * [Pull request #1924](https://bitbucket.org/osrf/gazebo/pull-request/1924)

    1. Support inserting nested models from model maker
        * [Pull request #1982](https://bitbucket.org/osrf/gazebo/pull-request/1982)

    1. Added joint creation dialog
        * [Pull request #2021](https://bitbucket.org/osrf/gazebo/pull-request/2021)

    1. Added reverse checkboxes to joint creation dialog
        * [Pull request #2086](https://bitbucket.org/osrf/gazebo/pull-request/2086)

    1. Use opaque pointers in the model editor
        * [Pull request #2056](https://bitbucket.org/osrf/gazebo/pull-request/2056)
        * [Pull request #2059](https://bitbucket.org/osrf/gazebo/pull-request/2059)
        * [Pull request #2087](https://bitbucket.org/osrf/gazebo/pull-request/2087)

    1. Support joint creation between links in nested model.
        * [Pull request #2080](https://bitbucket.org/osrf/gazebo/pull-request/2080)

1. Building editor updates

    1. Use opaque pointers in the building editor
        * [Pull request #2041](https://bitbucket.org/osrf/gazebo/pull-request/2041)
        * [Pull request #2039](https://bitbucket.org/osrf/gazebo/pull-request/2039)
        * [Pull request #2055](https://bitbucket.org/osrf/gazebo/pull-request/2055)
        * [Pull request #2032](https://bitbucket.org/osrf/gazebo/pull-request/2032)
        * [Pull request #2082](https://bitbucket.org/osrf/gazebo/pull-request/2082)
        * [Pull request #2038](https://bitbucket.org/osrf/gazebo/pull-request/2038)
        * [Pull request #2033](https://bitbucket.org/osrf/gazebo/pull-request/2033)

    1. Use opaque pointers for GrabberHandle, add *LinkedGrabbers functions
        * [Pull request #2034](https://bitbucket.org/osrf/gazebo/pull-request/2034)

    1. Removed unused class: BuildingItem
        * [Pull request #2045](https://bitbucket.org/osrf/gazebo/pull-request/2045)

    1. Use opaque pointers for BuildingModelManip, move attachment logic to BuildingMaker
        * [Pull request #2046](https://bitbucket.org/osrf/gazebo/pull-request/2046)

    1. Use opaque pointers for all Dialog classes, add conversion from QPointF, move common logic to BaseInspectorDialog.
        * [Pull request #2083](https://bitbucket.org/osrf/gazebo/pull-request/2083)

## Gazebo 6.0

### Gazebo 6.X.X (201X-XX-XX)

1. Fix buoyancy plugin when multiple link tags are used within the plugin
    * [Pull request 2369](https://bitbucket.org/osrf/gazebo/pull-request/2369)

1. Fix race condition in ~TimePanelPrivate (#1919)
    * [Pull request 2250](https://bitbucket.org/osrf/gazebo/pull-request/2250)

### Gazebo 6.6.0 (2016-04-07)

1. fix: remove back projection
    * [Pull request 2201](https://bitbucket.org/osrf/gazebo/pull-request/2201)
    * A contribution from Yuki Furuta

1. Backport depth camera OSX fix and test
    * [Pull request 2230](https://bitbucket.org/osrf/gazebo/pull-request/2230)

1. Add missing tinyxml includes (gazebo6)
    * [Pull request 2218](https://bitbucket.org/osrf/gazebo/pull-request/2218)

1. Fix ray-cylinder collision in ode
    * [Pull request 2125](https://bitbucket.org/osrf/gazebo/pull-request/2125)

1. backport fixes for ffmpeg3 to gazebo6 (from pull request #2154)
    * [Pull request 2162](https://bitbucket.org/osrf/gazebo/pull-request/2162)

1. Install shapes_bitmask.world
    * [Pull request 2104](https://bitbucket.org/osrf/gazebo/pull-request/2104)

1. Add gazebo_client to gazebo.pc (gazebo6)
    * [Pull request 2102](https://bitbucket.org/osrf/gazebo/pull-request/2102)

1. Fix removing multiple camera sensors that have the same camera name
    * [Pull request 2081](https://bitbucket.org/osrf/gazebo/pull-request/2081)

1. Ensure that LINK_FRAME_VISUAL arrow components are deleted (#1812)
    * [Pull request 2078](https://bitbucket.org/osrf/gazebo/pull-request/2078)

1. add migration notes for gazebo::setupClient to gazebo::client::setup
    * [Pull request 2068](https://bitbucket.org/osrf/gazebo/pull-request/2068)

1. Update inertia properties during simulation: part 2
    * [Pull request 1984](https://bitbucket.org/osrf/gazebo/pull-request/1984)

1. Fix minimum window height
    * [Pull request 2002](https://bitbucket.org/osrf/gazebo/pull-request/2002)

1. Backport gpu laser test fix
    * [Pull request 1999](https://bitbucket.org/osrf/gazebo/pull-request/1999)

1. Relax physics tolerances for single-precision bullet (gazebo6)
    * [Pull request 1997](https://bitbucket.org/osrf/gazebo/pull-request/1997)

1. Fix minimum window height
    * [Pull request 1998](https://bitbucket.org/osrf/gazebo/pull-request/1998)

1. backport model editor fixed joint option to gazebo6
    * [Pull request 1957](https://bitbucket.org/osrf/gazebo/pull-request/1957)

1. Update shaders once per render update
    * [Pull request 1991](https://bitbucket.org/osrf/gazebo/pull-request/1991)

1. Relax physics tolerances for single-precision bullet
    * [Pull request 1976](https://bitbucket.org/osrf/gazebo/pull-request/1976)

1. Fix visual transparency issues
    * [Pull request 1967](https://bitbucket.org/osrf/gazebo/pull-request/1967)

1. fix memory corruption in transport/Publisher.cc
    * [Pull request 1951](https://bitbucket.org/osrf/gazebo/pull-request/1951)

1. Add test for SphericalCoordinates::LocalFromGlobal
    * [Pull request 1959](https://bitbucket.org/osrf/gazebo/pull-request/1959)

### Gazebo 6.5.1 (2015-10-29)

1. Fix removing multiple camera sensors that have the same camera name.
    * [Pull request #2081](https://bitbucket.org/osrf/gazebo/pull-request/2081)
    * [Issue #1811](https://bitbucket.org/osrf/gazebo/issues/1811)

1. Backport model editor toolbar fixed joint option from [pull request #1794](https://bitbucket.org/osrf/gazebo/pull-request/1794)
    * [Pull request #1957](https://bitbucket.org/osrf/gazebo/pull-request/1957)

1. Fix minimum window height
    * Backport of [pull request #1977](https://bitbucket.org/osrf/gazebo/pull-request/1977)
    * [Pull request #1998](https://bitbucket.org/osrf/gazebo/pull-request/1998)
    * [Issue #1706](https://bitbucket.org/osrf/gazebo/issue/1706)

1. Fix visual transparency issues
    * [Pull request #1967](https://bitbucket.org/osrf/gazebo/pull-request/1967)
    * [Issue #1726](https://bitbucket.org/osrf/gazebo/issue/1726)

### Gazebo 6.5.0 (2015-10-22)

1. Added ability to convert from spherical coordinates to local coordinates.
    * [Pull request #1955](https://bitbucket.org/osrf/gazebo/pull-request/1955)

### Gazebo 6.4.0 (2015-10-14)

1. Fix ABI problem. Make `Sensor::SetPose` function non virtual.
    * [Pull request #1947](https://bitbucket.org/osrf/gazebo/pull-request/1947)

1. Update inertia properties during simulation
    * [Pull request #1909](https://bitbucket.org/osrf/gazebo/pull-requests/1909)
    * [Design document](https://bitbucket.org/osrf/gazebo_design/src/default/inertia_resize/inertia_resize.md)

1. Fix transparency correction for opaque materials
    * [Pull request #1946](https://bitbucket.org/osrf/gazebo/pull-requests/1946/fix-transparency-correction-for-opaque/diff)

### Gazebo 6.3.0 (2015-10-06)

1. Added `Sensor::SetPose` function
    * [Pull request #1935](https://bitbucket.org/osrf/gazebo/pull-request/1935)

### Gazebo 6.2.0 (2015-10-02)

1. Update physics when the world is reset
    * Backport of [pull request #1903](https://bitbucket.org/osrf/gazebo/pull-request/1903)
    * [Pull request #1916](https://bitbucket.org/osrf/gazebo/pull-request/1916)
    * [Issue #101](https://bitbucket.org/osrf/gazebo/issue/101)

1. Added Copy constructor and assignment operator to MouseEvent
    * [Pull request #1855](https://bitbucket.org/osrf/gazebo/pull-request/1855)

### Gazebo 6.1.0 (2015-08-02)

1. Added logical_camera sensor.
    * [Pull request #1845](https://bitbucket.org/osrf/gazebo/pull-request/1845)

1. Added RandomVelocityPlugin, which applies a random velocity to a model's link.
    * [Pull request #1839](https://bitbucket.org/osrf/gazebo/pull-request/1839)

1. Sim events for joint position, velocity and applied force
    * [Pull request #1849](https://bitbucket.org/osrf/gazebo/pull-request/1849)

### Gazebo 6.0.0 (2015-07-27)

1. Added magnetometer sensor. A contribution from Andrew Symington.
    * [Pull request #1788](https://bitbucket.org/osrf/gazebo/pull-request/1788)

1. Added altimeter sensor. A contribution from Andrew Symington.
    * [Pull request #1792](https://bitbucket.org/osrf/gazebo/pull-request/1792)

1. Implement more control options for log playback:
  1. Rewind: The simulation starts from the beginning.
  1. Forward: The simulation jumps to the end of the log file.
  1. Seek: The simulation jumps to a specific point specified by its simulation
  time.
      * [Pull request #1737](https://bitbucket.org/osrf/gazebo/pull-request/1737)

1. Added Gazebo splash screen
    * [Pull request #1745](https://bitbucket.org/osrf/gazebo/pull-request/1745)

1. Added a transporter plugin which allows models to move from one location
   to another based on their location and the location of transporter pads.
    * [Pull request #1738](https://bitbucket.org/osrf/gazebo/pull-request/1738)

1. Implement forward/backwards multi-step for log playback. Now, the semantics
of a multi-step while playing back a log session are different from a multi-step
during a live simulation. While playback, a multi-step simulates all the
intermediate steps as before, but the client only perceives a single step.
E.g: You have a log file containing a 1 hour simulation session. You want to
jump to the minute 00H::30M::00S to check a specific aspect of the simulation.
You should not see continuous updates until minute 00H:30M:00S. Instead, you
should visualize a single jump to the specific instant of the simulation that
you are interested.
    * [Pull request #1623](https://bitbucket.org/osrf/gazebo/pull-request/1623)

1. Added browse button to log record dialog.
    * [Pull request #1719](https://bitbucket.org/osrf/gazebo/pull-request/1719)

1. Improved SVG support: arcs in paths, and contours made of multiple paths.
    * [Pull request #1608](https://bitbucket.org/osrf/gazebo/pull-request/1608)

1. Added simulation iterations to the world state.
    * [Pull request #1722](https://bitbucket.org/osrf/gazebo/pull-request/1722)

1. Added multiple LiftDrag plugins to the cessna_demo.world to allow the Cessna
C-172 model to fly.
    * [Pull request #1715](https://bitbucket.org/osrf/gazebo/pull-request/1715)

1. Added a plugin to control a Cessna C-172 via messages (CessnaPlugin), and a
GUI plugin to test this functionality with the keyboard (CessnaGUIPlugin). Added
world with the Cessna model and the two previous plugins loaded
(cessna_demo.world).
    * [Pull request #1712](https://bitbucket.org/osrf/gazebo/pull-request/1712)

1. Added world with OSRF building and an elevator
    * [Pull request #1697](https://bitbucket.org/osrf/gazebo/pull-request/1697)

1. Fixed collide bitmask by changing default value from 0x1 to 0xffff.
    * [Pull request #1696](https://bitbucket.org/osrf/gazebo/pull-request/1696)

1. Added a plugin to control an elevator (ElevatorPlugin), and an OccupiedEvent plugin that sends a message when a model is within a specified region.
    * [Pull request #1694](https://bitbucket.org/osrf/gazebo/pull-request/1694)
    * [Pull request #1775](https://bitbucket.org/osrf/gazebo/pull-request/1775)

1. Added Layers tab and meta information for visuals.
    * [Pull request #1674](https://bitbucket.org/osrf/gazebo/pull-request/1674)

1. Added countdown behavior for common::Timer and exposed the feature in TimerGUIPlugin.
    * [Pull request #1690](https://bitbucket.org/osrf/gazebo/pull-request/1690)

1. Added BuoyancyPlugin for simulating the buoyancy of an object in a column of fluid.
    * [Pull request #1622](https://bitbucket.org/osrf/gazebo/pull-request/1622)

1. Added ComputeVolume function for simple shape subclasses of Shape.hh.
    * [Pull request #1605](https://bitbucket.org/osrf/gazebo/pull-request/1605)

1. Add option to parallelize the ODE quickstep constraint solver,
which solves an LCP twice with different parameters in order
to corrected for position projection errors.
    * [Pull request #1561](https://bitbucket.org/osrf/gazebo/pull-request/1561)

1. Get/Set user camera pose in GUI.
    * [Pull request #1649](https://bitbucket.org/osrf/gazebo/pull-request/1649)
    * [Issue #1595](https://bitbucket.org/osrf/gazebo/issue/1595)

1. Added ViewAngleWidget, removed hard-coded reset view and removed MainWindow::Reset(). Also added GLWidget::GetSelectedVisuals().
    * [Pull request #1768](https://bitbucket.org/osrf/gazebo/pull-request/1768)
    * [Issue #1507](https://bitbucket.org/osrf/gazebo/issue/1507)

1. Windows support. This consists mostly of numerous small changes to support
compilation on Windows.
    * [Pull request #1616](https://bitbucket.org/osrf/gazebo/pull-request/1616)
    * [Pull request #1618](https://bitbucket.org/osrf/gazebo/pull-request/1618)
    * [Pull request #1620](https://bitbucket.org/osrf/gazebo/pull-request/1620)
    * [Pull request #1625](https://bitbucket.org/osrf/gazebo/pull-request/1625)
    * [Pull request #1626](https://bitbucket.org/osrf/gazebo/pull-request/1626)
    * [Pull request #1627](https://bitbucket.org/osrf/gazebo/pull-request/1627)
    * [Pull request #1628](https://bitbucket.org/osrf/gazebo/pull-request/1628)
    * [Pull request #1629](https://bitbucket.org/osrf/gazebo/pull-request/1629)
    * [Pull request #1630](https://bitbucket.org/osrf/gazebo/pull-request/1630)
    * [Pull request #1631](https://bitbucket.org/osrf/gazebo/pull-request/1631)
    * [Pull request #1632](https://bitbucket.org/osrf/gazebo/pull-request/1632)
    * [Pull request #1633](https://bitbucket.org/osrf/gazebo/pull-request/1633)
    * [Pull request #1635](https://bitbucket.org/osrf/gazebo/pull-request/1635)
    * [Pull request #1637](https://bitbucket.org/osrf/gazebo/pull-request/1637)
    * [Pull request #1639](https://bitbucket.org/osrf/gazebo/pull-request/1639)
    * [Pull request #1647](https://bitbucket.org/osrf/gazebo/pull-request/1647)
    * [Pull request #1650](https://bitbucket.org/osrf/gazebo/pull-request/1650)
    * [Pull request #1651](https://bitbucket.org/osrf/gazebo/pull-request/1651)
    * [Pull request #1653](https://bitbucket.org/osrf/gazebo/pull-request/1653)
    * [Pull request #1654](https://bitbucket.org/osrf/gazebo/pull-request/1654)
    * [Pull request #1657](https://bitbucket.org/osrf/gazebo/pull-request/1657)
    * [Pull request #1658](https://bitbucket.org/osrf/gazebo/pull-request/1658)
    * [Pull request #1659](https://bitbucket.org/osrf/gazebo/pull-request/1659)
    * [Pull request #1660](https://bitbucket.org/osrf/gazebo/pull-request/1660)
    * [Pull request #1661](https://bitbucket.org/osrf/gazebo/pull-request/1661)
    * [Pull request #1669](https://bitbucket.org/osrf/gazebo/pull-request/1669)
    * [Pull request #1670](https://bitbucket.org/osrf/gazebo/pull-request/1670)
    * [Pull request #1672](https://bitbucket.org/osrf/gazebo/pull-request/1672)
    * [Pull request #1682](https://bitbucket.org/osrf/gazebo/pull-request/1682)
    * [Pull request #1683](https://bitbucket.org/osrf/gazebo/pull-request/1683)

1. Install `libgazebo_server_fixture`. This will facilitate tests external to the main gazebo repository. See `examples/stand_alone/test_fixture`.
    * [Pull request #1606](https://bitbucket.org/osrf/gazebo/pull-request/1606)

1. Laser visualization renders light blue for rays that do not hit obstacles, and dark blue for other rays.
    * [Pull request #1607](https://bitbucket.org/osrf/gazebo/pull-request/1607)
    * [Issue #1576](https://bitbucket.org/osrf/gazebo/issue/1576)

1. Add VisualType enum to Visual and clean up visuals when entity is deleted.
    * [Pull request #1614](https://bitbucket.org/osrf/gazebo/pull-request/1614)

1. Alert user of connection problems when using the REST service plugin
    * [Pull request #1655](https://bitbucket.org/osrf/gazebo/pull-request/1655)
    * [Issue #1574](https://bitbucket.org/osrf/gazebo/issue/1574)

1. ignition-math is now a dependency.
    + [http://ignitionrobotics.org/libraries/math](http://ignitionrobotics.org/libraries/math)
    + [Gazebo::math migration](https://bitbucket.org/osrf/gazebo/src/583edbeb90759d43d994cc57c0797119dd6d2794/ign-math-migration.md)

1. Detect uuid library during compilation.
    * [Pull request #1655](https://bitbucket.org/osrf/gazebo/pull-request/1655)
    * [Issue #1572](https://bitbucket.org/osrf/gazebo/issue/1572)

1. New accessors in LogPlay class.
    * [Pull request #1577](https://bitbucket.org/osrf/gazebo/pull-request/1577)

1. Added a plugin to send messages to an existing website.
   Added gui::MainWindow::AddMenu and msgs/rest_error, msgs/rest_login, msgs rest/post
    * [Pull request #1524](https://bitbucket.org/osrf/gazebo/pull-request/1524)

1. Fix deprecation warnings when using SDFormat 3.0.2, 3.0.3 prereleases
    * [Pull request #1568](https://bitbucket.org/osrf/gazebo/pull-request/1568)

1. Use GAZEBO_CFLAGS or GAZEBO_CXX_FLAGS in CMakeLists.txt for example plugins
    * [Pull request #1573](https://bitbucket.org/osrf/gazebo/pull-request/1573)

1. Added Link::OnWrenchMsg subscriber with test
    * [Pull request #1582](https://bitbucket.org/osrf/gazebo/pull-request/1582)

1. Show/hide GUI overlays using the menu bar.
    * [Pull request #1555](https://bitbucket.org/osrf/gazebo/pull-request/1555)

1. Added world origin indicator rendering::OriginVisual.
    * [Pull request #1700](https://bitbucket.org/osrf/gazebo/pull-request/1700)

1. Show/hide toolbars using the menu bars and shortcut.
   Added MainWindow::CloneAction.
   Added Window menu to Model Editor.
    * [Pull request #1584](https://bitbucket.org/osrf/gazebo/pull-request/1584)

1. Added event to show/hide toolbars.
    * [Pull request #1707](https://bitbucket.org/osrf/gazebo/pull-request/1707)

1. Added optional start/stop/reset buttons to timer GUI plugin.
    * [Pull request #1576](https://bitbucket.org/osrf/gazebo/pull-request/1576)

1. Timer GUI Plugin: Treat negative positions as positions from the ends
    * [Pull request #1703](https://bitbucket.org/osrf/gazebo/pull-request/1703)

1. Added Visual::GetDepth() and Visual::GetNthAncestor()
    * [Pull request #1613](https://bitbucket.org/osrf/gazebo/pull-request/1613)

1. Added a context menu for links
    * [Pull request #1589](https://bitbucket.org/osrf/gazebo/pull-request/1589)

1. Separate TimePanel's display into TimeWidget and LogPlayWidget.
    * [Pull request #1564](https://bitbucket.org/osrf/gazebo/pull-request/1564)

1. Display confirmation message after log is saved
    * [Pull request #1646](https://bitbucket.org/osrf/gazebo/pull-request/1646)

1. Added LogPlayView to display timeline and LogPlaybackStatistics message type.
    * [Pull request #1724](https://bitbucket.org/osrf/gazebo/pull-request/1724)

1. Added Time::FormattedString and removed all other FormatTime functions.
    * [Pull request #1710](https://bitbucket.org/osrf/gazebo/pull-request/1710)

1. Added support for Oculus DK2
    * [Pull request #1526](https://bitbucket.org/osrf/gazebo/pull-request/1526)

1. Use collide_bitmask from SDF to perform collision filtering
    * [Pull request #1470](https://bitbucket.org/osrf/gazebo/pull-request/1470)

1. Pass Coulomb surface friction parameters to DART.
    * [Pull request #1420](https://bitbucket.org/osrf/gazebo/pull-request/1420)

1. Added ModelAlign::SetHighlighted
    * [Pull request #1598](https://bitbucket.org/osrf/gazebo/pull-request/1598)

1. Added various Get functions to Visual. Also added a ConvertGeometryType function to msgs.
    * [Pull request #1402](https://bitbucket.org/osrf/gazebo/pull-request/1402)

1. Get and Set visibility of SelectionObj's handles, with unit test.
    * [Pull request #1417](https://bitbucket.org/osrf/gazebo/pull-request/1417)

1. Set material of SelectionObj's handles.
    * [Pull request #1472](https://bitbucket.org/osrf/gazebo/pull-request/1472)

1. Add SelectionObj::Fini with tests and make Visual::Fini virtual
    * [Pull request #1685](https://bitbucket.org/osrf/gazebo/pull-request/1685)

1. Allow link selection with the mouse if parent model already selected.
    * [Pull request #1409](https://bitbucket.org/osrf/gazebo/pull-request/1409)

1. Added ModelRightMenu::EntityTypes.
    * [Pull request #1414](https://bitbucket.org/osrf/gazebo/pull-request/1414)

1. Scale joint visuals according to link size.
    * [Pull request #1591](https://bitbucket.org/osrf/gazebo/pull-request/1591)
    * [Issue #1563](https://bitbucket.org/osrf/gazebo/issue/1563)

1. Added Gazebo/CoM material.
    * [Pull request #1439](https://bitbucket.org/osrf/gazebo/pull-request/1439)

1. Added arc parameter to MeshManager::CreateTube
    * [Pull request #1436](https://bitbucket.org/osrf/gazebo/pull-request/1436)

1. Added View Inertia and InertiaVisual, changed COMVisual to sphere proportional to mass.
    * [Pull request #1445](https://bitbucket.org/osrf/gazebo/pull-request/1445)

1. Added View Link Frame and LinkFrameVisual. Visual::SetTransparency goes into texture_unit.
    * [Pull request #1762](https://bitbucket.org/osrf/gazebo/pull-request/1762)
    * [Issue #853](https://bitbucket.org/osrf/gazebo/issue/853)

1. Changed the position of Save and Cancel buttons on editor dialogs
    * [Pull request #1442](https://bitbucket.org/osrf/gazebo/pull-request/1442)
    * [Issue #1377](https://bitbucket.org/osrf/gazebo/issue/1377)

1. Fixed Visual material updates
    * [Pull request #1454](https://bitbucket.org/osrf/gazebo/pull-request/1454)
    * [Issue #1455](https://bitbucket.org/osrf/gazebo/issue/1455)

1. Added Matrix3::Inverse() and tests
    * [Pull request #1481](https://bitbucket.org/osrf/gazebo/pull-request/1481)

1. Implemented AddLinkForce for ODE.
    * [Pull request #1456](https://bitbucket.org/osrf/gazebo/pull-request/1456)

1. Updated ConfigWidget class to parse enum values.
    * [Pull request #1518](https://bitbucket.org/osrf/gazebo/pull-request/1518)

1. Added PresetManager to physics libraries and corresponding integration test.
    * [Pull request #1471](https://bitbucket.org/osrf/gazebo/pull-request/1471)

1. Sync name and location on SaveDialog.
    * [Pull request #1563](https://bitbucket.org/osrf/gazebo/pull-request/1563)

1. Added Apply Force/Torque dialog
    * [Pull request #1600](https://bitbucket.org/osrf/gazebo/pull-request/1600)

1. Added Apply Force/Torque visuals
    * [Pull request #1619](https://bitbucket.org/osrf/gazebo/pull-request/1619)

1. Added Apply Force/Torque OnMouseRelease and ActivateWindow
    * [Pull request #1699](https://bitbucket.org/osrf/gazebo/pull-request/1699)

1. Added Apply Force/Torque mouse interactions, modes, activation
    * [Pull request #1731](https://bitbucket.org/osrf/gazebo/pull-request/1731)

1. Added inertia pose getter for COMVisual and COMVisual_TEST
    * [Pull request #1581](https://bitbucket.org/osrf/gazebo/pull-request/1581)

1. Model editor updates
    1. Joint preview using JointVisuals.
        * [Pull request #1369](https://bitbucket.org/osrf/gazebo/pull-request/1369)

    1. Added inspector for configuring link, visual, and collision properties.
        * [Pull request #1408](https://bitbucket.org/osrf/gazebo/pull-request/1408)

    1. Saving, exiting, generalizing SaveDialog.
        * [Pull request #1401](https://bitbucket.org/osrf/gazebo/pull-request/1401)

    1. Inspectors redesign
        * [Pull request #1586](https://bitbucket.org/osrf/gazebo/pull-request/1586)

    1. Edit existing model.
        * [Pull request #1425](https://bitbucket.org/osrf/gazebo/pull-request/1425)

    1. Add joint inspector to link's context menu.
        * [Pull request #1449](https://bitbucket.org/osrf/gazebo/pull-request/1449)
        * [Issue #1443](https://bitbucket.org/osrf/gazebo/issue/1443)

    1. Added button to select mesh file on inspector.
        * [Pull request #1460](https://bitbucket.org/osrf/gazebo/pull-request/1460)
        * [Issue #1450](https://bitbucket.org/osrf/gazebo/issue/1450)

    1. Renamed Part to Link.
        * [Pull request #1478](https://bitbucket.org/osrf/gazebo/pull-request/1478)

    1. Fix snapping inside editor.
        * [Pull request #1489](https://bitbucket.org/osrf/gazebo/pull-request/1489)
        * [Issue #1457](https://bitbucket.org/osrf/gazebo/issue/1457)

    1. Moved DataLogger from Window menu to the toolbar and moved screenshot button to the right.
        * [Pull request #1665](https://bitbucket.org/osrf/gazebo/pull-request/1665)

    1. Keep loaded model's name.
        * [Pull request #1516](https://bitbucket.org/osrf/gazebo/pull-request/1516)
        * [Issue #1504](https://bitbucket.org/osrf/gazebo/issue/1504)

    1. Added ExtrudeDialog.
        * [Pull request #1483](https://bitbucket.org/osrf/gazebo/pull-request/1483)

    1. Hide time panel inside editor and keep main window's paused state.
        * [Pull request #1500](https://bitbucket.org/osrf/gazebo/pull-request/1500)

    1. Fixed pose issues and added ModelCreator_TEST.
        * [Pull request #1509](https://bitbucket.org/osrf/gazebo/pull-request/1509)
        * [Issue #1497](https://bitbucket.org/osrf/gazebo/issue/1497)
        * [Issue #1509](https://bitbucket.org/osrf/gazebo/issue/1509)

    1. Added list of links and joints.
        * [Pull request #1515](https://bitbucket.org/osrf/gazebo/pull-request/1515)
        * [Issue #1418](https://bitbucket.org/osrf/gazebo/issue/1418)

    1. Expose API to support adding items to the palette.
        * [Pull request #1565](https://bitbucket.org/osrf/gazebo/pull-request/1565)

    1. Added menu for toggling joint visualization
        * [Pull request #1551](https://bitbucket.org/osrf/gazebo/pull-request/1551)
        * [Issue #1483](https://bitbucket.org/osrf/gazebo/issue/1483)

    1. Add schematic view to model editor
        * [Pull request #1562](https://bitbucket.org/osrf/gazebo/pull-request/1562)

1. Building editor updates
    1. Make palette tips tooltip clickable to open.
        * [Pull request #1519](https://bitbucket.org/osrf/gazebo/pull-request/1519)
        * [Issue #1370](https://bitbucket.org/osrf/gazebo/issue/1370)

    1. Add measurement unit to building inspectors.
        * [Pull request #1741](https://bitbucket.org/osrf/gazebo/pull-request/1741)
        * [Issue #1363](https://bitbucket.org/osrf/gazebo/issue/1363)

    1. Add `BaseInspectorDialog` as a base class for inspectors.
        * [Pull request #1749](https://bitbucket.org/osrf/gazebo/pull-request/1749)

## Gazebo 5.0

### Gazebo 5.x.x

1. Fix mouse picking with transparent visuals
    * [Pull request 2305](https://bitbucket.org/osrf/gazebo/pull-request/2305)
    * [Issue #1956](https://bitbucket.org/osrf/gazebo/issue/1956)

1. Backport fix for DepthCamera visibility mask
    * [Pull request 2286](https://bitbucket.org/osrf/gazebo/pull-request/2286)
    * [Pull request 2287](https://bitbucket.org/osrf/gazebo/pull-request/2287)

1. Backport sensor reset fix
    * [Pull request 2272](https://bitbucket.org/osrf/gazebo/pull-request/2272)
    * [Issue #1917](https://bitbucket.org/osrf/gazebo/issue/1917)

1. Fix model snap tool highlighting
    * [Pull request 2293](https://bitbucket.org/osrf/gazebo/pull-request/2293)
    * [Issue #1955](https://bitbucket.org/osrf/gazebo/issue/1955)

### Gazebo 5.3.0 (2015-04-07)

1. fix: remove back projection
    * [Pull request 2201](https://bitbucket.org/osrf/gazebo/pull-request/2201)
    * A contribution from Yuki Furuta

1. Backport depth camera OSX fix and test
    * [Pull request 2230](https://bitbucket.org/osrf/gazebo/pull-request/2230)

1. Add missing tinyxml includes
    * [Pull request 2216](https://bitbucket.org/osrf/gazebo/pull-request/2216)

1. backport fixes for ffmpeg3 to gazebo5 (from pull request #2154)
    * [Pull request 2161](https://bitbucket.org/osrf/gazebo/pull-request/2161)

1. Check for valid display using xwininfo -root
    * [Pull request 2111](https://bitbucket.org/osrf/gazebo/pull-request/2111)

1. Don't search for sdformat4 on gazebo5, since gazebo5 can't handle sdformat protocol 1.6
    * [Pull request 2092](https://bitbucket.org/osrf/gazebo/pull-request/2092)

1. Fix minimum window height
    * [Pull request 2002](https://bitbucket.org/osrf/gazebo/pull-request/2002)

1. Relax physics tolerances for single-precision bullet
    * [Pull request 1976](https://bitbucket.org/osrf/gazebo/pull-request/1976)

1. Try finding sdformat 4 in gazebo5 branch
    * [Pull request 1972](https://bitbucket.org/osrf/gazebo/pull-request/1972)

1. Fix_send_message (backport of pull request #1951)
    * [Pull request 1964](https://bitbucket.org/osrf/gazebo/pull-request/1964)
    * A contribution from Samuel Lekieffre

1. Export the media path in the cmake config file.
    * [Pull request 1933](https://bitbucket.org/osrf/gazebo/pull-request/1933)

1. Shorten gearbox test since it is failing via timeout on osx
    * [Pull request 1937](https://bitbucket.org/osrf/gazebo/pull-request/1937)

### Gazebo 5.2.1 (2015-10-02)

1. Fix minimum window height
    * Backport of [pull request #1977](https://bitbucket.org/osrf/gazebo/pull-request/1977)
    * [Pull request #2002](https://bitbucket.org/osrf/gazebo/pull-request/2002)
    * [Issue #1706](https://bitbucket.org/osrf/gazebo/issue/1706)

### Gazebo 5.2.0 (2015-10-02)

1. Initialize sigact struct fields that valgrind said were being used uninitialized
    * [Pull request #1809](https://bitbucket.org/osrf/gazebo/pull-request/1809)

1. Add missing ogre includes to ensure macros are properly defined
    * [Pull request #1813](https://bitbucket.org/osrf/gazebo/pull-request/1813)

1. Use ToSDF functions to simplify physics_friction test
    * [Pull request #1808](https://bitbucket.org/osrf/gazebo/pull-request/1808)

1. Added lines to laser sensor visualization
    * [Pull request #1742](https://bitbucket.org/osrf/gazebo/pull-request/1742)
    * [Issue #935](https://bitbucket.org/osrf/gazebo/issue/935)

1. Fix BulletSliderJoint friction for bullet 2.83
    * [Pull request #1686](https://bitbucket.org/osrf/gazebo/pull-request/1686)

1. Fix heightmap model texture loading.
    * [Pull request #1592](https://bitbucket.org/osrf/gazebo/pull-request/1592)

1. Disable failing pr2 test for dart
    * [Pull request #1540](https://bitbucket.org/osrf/gazebo/pull-request/1540)
    * [Issue #1435](https://bitbucket.org/osrf/gazebo/issue/1435)

### Gazebo 5.1.0 (2015-03-20)
1. Backport pull request #1527 (FindOGRE.cmake for non-Debian systems)
  * [Pull request #1532](https://bitbucket.org/osrf/gazebo/pull-request/1532)

1. Respect system cflags when not using USE_UPSTREAM_CFLAGS
  * [Pull request #1531](https://bitbucket.org/osrf/gazebo/pull-request/1531)

1. Allow light manipulation
  * [Pull request #1529](https://bitbucket.org/osrf/gazebo/pull-request/1529)

1. Allow sdformat 2.3.1+ or 3+ and fix tests
  * [Pull request #1484](https://bitbucket.org/osrf/gazebo/pull-request/1484)

1. Add Link::GetWorldAngularMomentum function and test.
  * [Pull request #1482](https://bitbucket.org/osrf/gazebo/pull-request/1482)

1. Preserve previous GAZEBO_MODEL_PATH values when sourcing setup.sh
  * [Pull request #1430](https://bitbucket.org/osrf/gazebo/pull-request/1430)

1. Implement Coulomb joint friction for DART
  * [Pull request #1427](https://bitbucket.org/osrf/gazebo/pull-request/1427)
  * [Issue #1281](https://bitbucket.org/osrf/gazebo/issue/1281)

1. Fix simple shape normals.
    * [Pull request #1477](https://bitbucket.org/osrf/gazebo/pull-request/1477)
    * [Issue #1369](https://bitbucket.org/osrf/gazebo/issue/1369)

1. Use Msg-to-SDF conversion functions in tests, add ServerFixture::SpawnModel(msgs::Model).
    * [Pull request #1466](https://bitbucket.org/osrf/gazebo/pull-request/1466)

1. Added Model Msg-to-SDF conversion functions and test.
    * [Pull request #1429](https://bitbucket.org/osrf/gazebo/pull-request/1429)

1. Added Joint Msg-to-SDF conversion functions and test.
    * [Pull request #1419](https://bitbucket.org/osrf/gazebo/pull-request/1419)

1. Added Visual, Material Msg-to-SDF conversion functions and ShaderType to string conversion functions.
    * [Pull request #1415](https://bitbucket.org/osrf/gazebo/pull-request/1415)

1. Implement Coulomb joint friction for BulletSliderJoint
  * [Pull request #1452](https://bitbucket.org/osrf/gazebo/pull-request/1452)
  * [Issue #1348](https://bitbucket.org/osrf/gazebo/issue/1348)

### Gazebo 5.0.0 (2015-01-27)
1. Support for using [digital elevation maps](http://gazebosim.org/tutorials?tut=dem) has been added to debian packages.

1. C++11 support (C++11 compatible compiler is now required)
    * [Pull request #1340](https://bitbucket.org/osrf/gazebo/pull-request/1340)

1. Implemented private data pointer for the World class.
    * [Pull request #1383](https://bitbucket.org/osrf/gazebo/pull-request/1383)

1. Implemented private data pointer for the Scene class.
    * [Pull request #1385](https://bitbucket.org/osrf/gazebo/pull-request/1385)

1. Added a events::Event::resetWorld event that is triggered when World::Reset is called.
    * [Pull request #1332](https://bitbucket.org/osrf/gazebo/pull-request/1332)
    * [Issue #1375](https://bitbucket.org/osrf/gazebo/issue/1375)

1. Fixed `math::Box::GetCenter` functionality.
    * [Pull request #1278](https://bitbucket.org/osrf/gazebo/pull-request/1278)
    * [Issue #1327](https://bitbucket.org/osrf/gazebo/issue/1327)

1. Added a GUI timer plugin that facilitates the display and control a timer inside the Gazebo UI.
    * [Pull request #1270](https://bitbucket.org/osrf/gazebo/pull-request/1270)

1. Added ability to load plugins via SDF.
    * [Pull request #1261](https://bitbucket.org/osrf/gazebo/pull-request/1261)

1. Added GUIEvent to hide/show the left GUI pane.
    * [Pull request #1269](https://bitbucket.org/osrf/gazebo/pull-request/1269)

1. Modified KeyEventHandler and GLWidget so that hotkeys can be suppressed by custom KeyEvents set up by developers
    * [Pull request #1251](https://bitbucket.org/osrf/gazebo/pull-request/1251)

1. Added ability to read the directory where the log files are stored.
    * [Pull request #1277](https://bitbucket.org/osrf/gazebo/pull-request/1277)

1. Implemented a simulation cloner
    * [Pull request #1180](https://bitbucket.org/osrf/gazebo/pull-request/1180/clone-a-simulation)

1. Added GUI overlay plugins. Users can now write a Gazebo + QT plugin that displays widgets over the render window.
  * [Pull request #1181](https://bitbucket.org/osrf/gazebo/pull-request/1181)

1. Change behavior of Joint::SetVelocity, add Joint::SetVelocityLimit(unsigned int, double)
  * [Pull request #1218](https://bitbucket.org/osrf/gazebo/pull-request/1218)
  * [Issue #964](https://bitbucket.org/osrf/gazebo/issue/964)

1. Implement Coulomb joint friction for ODE
  * [Pull request #1221](https://bitbucket.org/osrf/gazebo/pull-request/1221)
  * [Issue #381](https://bitbucket.org/osrf/gazebo/issue/381)

1. Implement Coulomb joint friction for BulletHingeJoint
  * [Pull request #1317](https://bitbucket.org/osrf/gazebo/pull-request/1317)
  * [Issue #1348](https://bitbucket.org/osrf/gazebo/issue/1348)

1. Implemented camera lens distortion.
  * [Pull request #1213](https://bitbucket.org/osrf/gazebo/pull-request/1213)

1. Kill rogue gzservers left over from failed INTEGRATION_world_clone tests
   and improve robustness of `UNIT_gz_TEST`
  * [Pull request #1232](https://bitbucket.org/osrf/gazebo/pull-request/1232)
  * [Issue #1299](https://bitbucket.org/osrf/gazebo/issue/1299)

1. Added RenderWidget::ShowToolbar to toggle visibility of top toolbar.
  * [Pull request #1248](https://bitbucket.org/osrf/gazebo/pull-request/1248)

1. Fix joint axis visualization.
  * [Pull request #1258](https://bitbucket.org/osrf/gazebo/pull-request/1258)

1. Change UserCamera view control via joysticks. Clean up rate control vs. pose control.
   see UserCamera::OnJoyPose and UserCamera::OnJoyTwist. Added view twist control toggle
   with joystick button 1.
  * [Pull request #1249](https://bitbucket.org/osrf/gazebo/pull-request/1249)

1. Added RenderWidget::GetToolbar to get the top toolbar and change its actions on ModelEditor.
    * [Pull request #1263](https://bitbucket.org/osrf/gazebo/pull-request/1263)

1. Added accessor for MainWindow graphical widget to GuiIface.
    * [Pull request #1250](https://bitbucket.org/osrf/gazebo/pull-request/1250)

1. Added a ConfigWidget class that takes in a google protobuf message and generates widgets for configuring the fields in the message
    * [Pull request #1285](https://bitbucket.org/osrf/gazebo/pull-request/1285)

1. Added GLWidget::OnModelEditor when model editor is triggered, and MainWindow::OnEditorGroup to manually uncheck editor actions.
    * [Pull request #1283](https://bitbucket.org/osrf/gazebo/pull-request/1283)

1. Added Collision, Geometry, Inertial, Surface Msg-to-SDF conversion functions.
    * [Pull request #1315](https://bitbucket.org/osrf/gazebo/pull-request/1315)

1. Added "button modifier" fields (control, shift, and alt) to common::KeyEvent.
    * [Pull request #1325](https://bitbucket.org/osrf/gazebo/pull-request/1325)

1. Added inputs for environment variable GAZEBO_GUI_INI_FILE for reading a custom .ini file.
    * [Pull request #1252](https://bitbucket.org/osrf/gazebo/pull-request/1252)

1. Fixed crash on "permission denied" bug, added insert_model integration test.
    * [Pull request #1329](https://bitbucket.org/osrf/gazebo/pull-request/1329/)

1. Enable simbody joint tests, implement `SimbodyJoint::GetParam`, create
   `Joint::GetParam`, fix bug in `BulletHingeJoint::SetParam`.
    * [Pull request #1404](https://bitbucket.org/osrf/gazebo/pull-request/1404/)

1. Building editor updates
    1. Fixed inspector resizing.
        * [Pull request #1230](https://bitbucket.org/osrf/gazebo/pull-request/1230)
        * [Issue #395](https://bitbucket.org/osrf/gazebo/issue/395)

    1. Doors and windows move proportionally with wall.
        * [Pull request #1231](https://bitbucket.org/osrf/gazebo/pull-request/1231)
        * [Issue #368](https://bitbucket.org/osrf/gazebo/issue/368)

    1. Inspector dialogs stay on top.
        * [Pull request #1229](https://bitbucket.org/osrf/gazebo/pull-request/1229)
        * [Issue #417](https://bitbucket.org/osrf/gazebo/issue/417)

    1. Make model name editable on palette.
        * [Pull request #1239](https://bitbucket.org/osrf/gazebo/pull-request/1239)

    1. Import background image and improve add/delete levels.
        * [Pull request #1214](https://bitbucket.org/osrf/gazebo/pull-request/1214)
        * [Issue #422](https://bitbucket.org/osrf/gazebo/issue/422)
        * [Issue #361](https://bitbucket.org/osrf/gazebo/issue/361)

    1. Fix changing draw mode.
        * [Pull request #1233](https://bitbucket.org/osrf/gazebo/pull-request/1233)
        * [Issue #405](https://bitbucket.org/osrf/gazebo/issue/405)

    1. Tips on palette's top-right corner.
        * [Pull request #1241](https://bitbucket.org/osrf/gazebo/pull-request/1241)

    1. New buttons and layout for the palette.
        * [Pull request #1242](https://bitbucket.org/osrf/gazebo/pull-request/1242)

    1. Individual wall segments instead of polylines.
        * [Pull request #1246](https://bitbucket.org/osrf/gazebo/pull-request/1246)
        * [Issue #389](https://bitbucket.org/osrf/gazebo/issue/389)
        * [Issue #415](https://bitbucket.org/osrf/gazebo/issue/415)

    1. Fix exiting and saving, exiting when there's nothing drawn, fix text on popups.
        * [Pull request #1296](https://bitbucket.org/osrf/gazebo/pull-request/1296)

    1. Display measure for selected wall segment.
        * [Pull request #1291](https://bitbucket.org/osrf/gazebo/pull-request/1291)
        * [Issue #366](https://bitbucket.org/osrf/gazebo/issue/366)

    1. Highlight selected item's 3D visual.
        * [Pull request #1292](https://bitbucket.org/osrf/gazebo/pull-request/1292)

    1. Added color picker to inspector dialogs.
        * [Pull request #1298](https://bitbucket.org/osrf/gazebo/pull-request/1298)

    1. Snapping on by default, off holding Shift. Improved snapping.
        * [Pull request #1304](https://bitbucket.org/osrf/gazebo/pull-request/1304)

    1. Snap walls to length increments, moved scale to SegmentItem and added Get/SetScale, added SegmentItem::SnapAngle and SegmentItem::SnapLength.
        * [Pull request #1311](https://bitbucket.org/osrf/gazebo/pull-request/1311)

    1. Make buildings available in "Insert Models" tab, improve save flow.
        * [Pull request #1312](https://bitbucket.org/osrf/gazebo/pull-request/1312)

    1. Added EditorItem::SetHighlighted.
        * [Pull request #1308](https://bitbucket.org/osrf/gazebo/pull-request/1308)

    1. Current level is transparent, lower levels opaque, higher levels invisible.
        * [Pull request #1303](https://bitbucket.org/osrf/gazebo/pull-request/1303)

    1. Detach all child manips when item is deleted, added BuildingMaker::DetachAllChildren.
        * [Pull request #1316](https://bitbucket.org/osrf/gazebo/pull-request/1316)

    1. Added texture picker to inspector dialogs.
        * [Pull request #1306](https://bitbucket.org/osrf/gazebo/pull-request/1306)

    1. Measures for doors and windows. Added RectItem::angleOnWall and related Get/Set.
        * [Pull request #1322](https://bitbucket.org/osrf/gazebo/pull-request/1322)
        * [Issue #370](https://bitbucket.org/osrf/gazebo/issue/370)

    1. Added Gazebo/BuildingFrame material to display holes for doors and windows on walls.
        * [Pull request #1338](https://bitbucket.org/osrf/gazebo/pull-request/1338)

    1. Added Gazebo/Bricks material to be used as texture on the building editor.
        * [Pull request #1333](https://bitbucket.org/osrf/gazebo/pull-request/1333)

    1. Pick colors from the palette and assign on 3D view. Added mouse and key event handlers to BuildingMaker, and events to communicate from BuildingModelManip to EditorItem.
        * [Pull request #1336](https://bitbucket.org/osrf/gazebo/pull-request/1336)

    1. Pick textures from the palette and assign in 3D view.
        * [Pull request #1368](https://bitbucket.org/osrf/gazebo/pull-request/1368)

1. Model editor updates
    1. Fix adding/removing event filters .
        * [Pull request #1279](https://bitbucket.org/osrf/gazebo/pull-request/1279)

    1. Enabled multi-selection and align tool inside model editor.
        * [Pull request #1302](https://bitbucket.org/osrf/gazebo/pull-request/1302)
        * [Issue #1323](https://bitbucket.org/osrf/gazebo/issue/1323)

    1. Enabled snap mode inside model editor.
        * [Pull request #1331](https://bitbucket.org/osrf/gazebo/pull-request/1331)
        * [Issue #1318](https://bitbucket.org/osrf/gazebo/issue/1318)

    1. Implemented copy/pasting of links.
        * [Pull request #1330](https://bitbucket.org/osrf/gazebo/pull-request/1330)

1. GUI publishes model selection information on ~/selection topic.
    * [Pull request #1318](https://bitbucket.org/osrf/gazebo/pull-request/1318)

## Gazebo 4.0

### Gazebo 4.x.x (2015-xx-xx)

1. Fix build for Bullet 2.83, enable angle wrapping for BulletHingeJoint
    * [Pull request #1664](https://bitbucket.org/osrf/gazebo/pull-request/1664)

### Gazebo 4.1.3 (2015-05-07)

1. Fix saving visual geom SDF values
    * [Pull request #1597](https://bitbucket.org/osrf/gazebo/pull-request/1597)
1. Fix heightmap model texture loading.
    * [Pull request #1595](https://bitbucket.org/osrf/gazebo/pull-request/1595)
1. Fix visual collision scale on separate client
    * [Pull request #1585](https://bitbucket.org/osrf/gazebo/pull-request/1585)
1. Fix several clang compiler warnings
    * [Pull request #1594](https://bitbucket.org/osrf/gazebo/pull-request/1594)
1. Fix blank save / browse dialogs
    * [Pull request #1544](https://bitbucket.org/osrf/gazebo/pull-request/1544)

### Gazebo 4.1.2 (2015-03-20)

1. Fix quaternion documentation: target Gazebo_4.1
    * [Pull request #1525](https://bitbucket.org/osrf/gazebo/pull-request/1525)
1. Speed up World::Step in loops
    * [Pull request #1492](https://bitbucket.org/osrf/gazebo/pull-request/1492)
1. Reduce selection buffer updates -> 4.1
    * [Pull request #1494](https://bitbucket.org/osrf/gazebo/pull-request/1494)
1. Fix loading of SimbodyPhysics parameters
    * [Pull request #1474](https://bitbucket.org/osrf/gazebo/pull-request/1474)
1. Fix heightmap on OSX -> 4.1
    * [Pull request #1455](https://bitbucket.org/osrf/gazebo/pull-request/1455)
1. Remove extra pose tag in a world file that should not be there
    * [Pull request #1458](https://bitbucket.org/osrf/gazebo/pull-request/1458)
1. Better fix for #236 for IMU that doesn't require ABI changes
    * [Pull request #1448](https://bitbucket.org/osrf/gazebo/pull-request/1448)
1. Fix regression of #236 for ImuSensor in 4.1
    * [Pull request #1446](https://bitbucket.org/osrf/gazebo/pull-request/1446)
1. Preserve previous GAZEBO_MODEL_PATH values when sourcing setup.sh
    * [Pull request #1430](https://bitbucket.org/osrf/gazebo/pull-request/1430)
1. issue #857: fix segfault for simbody screw joint when setting limits due to uninitialized limitForce.
    * [Pull request #1423](https://bitbucket.org/osrf/gazebo/pull-request/1423)
1. Allow multiple contact sensors per link (#960)
    * [Pull request #1413](https://bitbucket.org/osrf/gazebo/pull-request/1413)
1. Fix for issue #351, ODE World Step
    * [Pull request #1406](https://bitbucket.org/osrf/gazebo/pull-request/1406)
1. Disable failing InelasticCollision/0 test (#1394)
    * [Pull request #1405](https://bitbucket.org/osrf/gazebo/pull-request/1405)
1. Prevent out of bounds array access in SkidSteerDrivePlugin (found by cppcheck 1.68)
    * [Pull request #1379](https://bitbucket.org/osrf/gazebo/pull-request/1379)

### Gazebo 4.1.1 (2015-01-15)

1. Fix BulletPlaneShape bounding box (#1265)
    * [Pull request #1367](https://bitbucket.org/osrf/gazebo/pull-request/1367)
1. Fix dart linking errors on osx
    * [Pull request #1372](https://bitbucket.org/osrf/gazebo/pull-request/1372)
1. Update to player interfaces
    * [Pull request #1324](https://bitbucket.org/osrf/gazebo/pull-request/1324)
1. Handle GpuLaser name collisions (#1403)
    * [Pull request #1360](https://bitbucket.org/osrf/gazebo/pull-request/1360)
1. Add checks for handling array's with counts of zero, and read specular values
    * [Pull request #1339](https://bitbucket.org/osrf/gazebo/pull-request/1339)
1. Fix model list widget test
    * [Pull request #1327](https://bitbucket.org/osrf/gazebo/pull-request/1327)
1. Fix ogre includes
    * [Pull request #1323](https://bitbucket.org/osrf/gazebo/pull-request/1323)

### Gazebo 4.1.0 (2014-11-20)

1. Modified GUI rendering to improve the rendering update rate.
    * [Pull request #1487](https://bitbucket.org/osrf/gazebo/pull-request/1487)
1. Add ArrangePlugin for arranging groups of models.
   Also add Model::ResetPhysicsStates to call Link::ResetPhysicsStates
   recursively on all links in model.
    * [Pull request #1208](https://bitbucket.org/osrf/gazebo/pull-request/1208)
1. The `gz model` command line tool will output model info using either `-i` for complete info, or `-p` for just the model pose.
    * [Pull request #1212](https://bitbucket.org/osrf/gazebo/pull-request/1212)
    * [DRCSim Issue #389](https://bitbucket.org/osrf/drcsim/issue/389)
1. Added SignalStats class for computing incremental signal statistics.
    * [Pull request #1198](https://bitbucket.org/osrf/gazebo/pull-request/1198)
1. Add InitialVelocityPlugin to setting the initial state of links
    * [Pull request #1237](https://bitbucket.org/osrf/gazebo/pull-request/1237)
1. Added Quaternion::Integrate function.
    * [Pull request #1255](https://bitbucket.org/osrf/gazebo/pull-request/1255)
1. Added ConvertJointType functions, display more joint info on model list.
    * [Pull request #1259](https://bitbucket.org/osrf/gazebo/pull-request/1259)
1. Added ModelListWidget::AddProperty, removed unnecessary checks on ModelListWidget.
    * [Pull request #1271](https://bitbucket.org/osrf/gazebo/pull-request/1271)
1. Fix loading collada meshes with unsupported input semantics.
    * [Pull request #1319](https://bitbucket.org/osrf/gazebo/pull-request/1319)

### Gazebo 4.0.2 (2014-09-23)

1. Fix and improve mechanism to generate pkgconfig libs
    * [Pull request #1207](https://bitbucket.org/osrf/gazebo/pull-request/1207)
    * [Issue #1284](https://bitbucket.org/osrf/gazebo/issue/1284)
1. Added arat.world
    * [Pull request #1205](https://bitbucket.org/osrf/gazebo/pull-request/1205)
1. Update gzprop to output zip files.
    * [Pull request #1197](https://bitbucket.org/osrf/gazebo/pull-request/1197)
1. Make Collision::GetShape a const function
    * [Pull requset #1189](https://bitbucket.org/osrf/gazebo/pull-request/1189)
1. Install missing physics headers
    * [Pull requset #1183](https://bitbucket.org/osrf/gazebo/pull-request/1183)
1. Remove SimbodyLink::AddTorque console message
    * [Pull requset #1185](https://bitbucket.org/osrf/gazebo/pull-request/1185)
1. Fix log xml
    * [Pull requset #1188](https://bitbucket.org/osrf/gazebo/pull-request/1188)

### Gazebo 4.0.0 (2014-08-08)

1. Added lcov support to cmake
    * [Pull request #1047](https://bitbucket.org/osrf/gazebo/pull-request/1047)
1. Fixed memory leak in image conversion
    * [Pull request #1057](https://bitbucket.org/osrf/gazebo/pull-request/1057)
1. Removed deprecated function
    * [Pull request #1067](https://bitbucket.org/osrf/gazebo/pull-request/1067)
1. Improved collada loading performance
    * [Pull request #1066](https://bitbucket.org/osrf/gazebo/pull-request/1066)
    * [Pull request #1082](https://bitbucket.org/osrf/gazebo/pull-request/1082)
    * [Issue #1134](https://bitbucket.org/osrf/gazebo/issue/1134)
1. Implemented a collada exporter
    * [Pull request #1064](https://bitbucket.org/osrf/gazebo/pull-request/1064)
1. Force torque sensor now makes use of sensor's pose.
    * [Pull request #1076](https://bitbucket.org/osrf/gazebo/pull-request/1076)
    * [Issue #940](https://bitbucket.org/osrf/gazebo/issue/940)
1. Fix Model::GetLinks segfault
    * [Pull request #1093](https://bitbucket.org/osrf/gazebo/pull-request/1093)
1. Fix deleting and saving lights in gzserver
    * [Pull request #1094](https://bitbucket.org/osrf/gazebo/pull-request/1094)
    * [Issue #1182](https://bitbucket.org/osrf/gazebo/issue/1182)
    * [Issue #346](https://bitbucket.org/osrf/gazebo/issue/346)
1. Fix Collision::GetWorldPose. The pose of a collision would not update properly.
    * [Pull request #1049](https://bitbucket.org/osrf/gazebo/pull-request/1049)
    * [Issue #1124](https://bitbucket.org/osrf/gazebo/issue/1124)
1. Fixed the animate_box and animate_joints examples
    * [Pull request #1086](https://bitbucket.org/osrf/gazebo/pull-request/1086)
1. Integrated Oculus Rift functionality
    * [Pull request #1074](https://bitbucket.org/osrf/gazebo/pull-request/1074)
    * [Pull request #1136](https://bitbucket.org/osrf/gazebo/pull-request/1136)
    * [Pull request #1139](https://bitbucket.org/osrf/gazebo/pull-request/1139)
1. Updated Base::GetScopedName
    * [Pull request #1104](https://bitbucket.org/osrf/gazebo/pull-request/1104)
1. Fix collada loader from adding duplicate materials into a Mesh
    * [Pull request #1105](https://bitbucket.org/osrf/gazebo/pull-request/1105)
    * [Issue #1180](https://bitbucket.org/osrf/gazebo/issue/1180)
1. Integrated Razer Hydra functionality
    * [Pull request #1083](https://bitbucket.org/osrf/gazebo/pull-request/1083)
    * [Pull request #1109](https://bitbucket.org/osrf/gazebo/pull-request/1109)
1. Added ability to copy and paste models in the GUI
    * [Pull request #1103](https://bitbucket.org/osrf/gazebo/pull-request/1103)
1. Removed unnecessary inclusion of gazebo.hh and common.hh in plugins
    * [Pull request #1111](https://bitbucket.org/osrf/gazebo/pull-request/1111)
1. Added ability to specify custom road textures
    * [Pull request #1027](https://bitbucket.org/osrf/gazebo/pull-request/1027)
1. Added support for DART 4.1
    * [Pull request #1113](https://bitbucket.org/osrf/gazebo/pull-request/1113)
    * [Pull request #1132](https://bitbucket.org/osrf/gazebo/pull-request/1132)
    * [Pull request #1134](https://bitbucket.org/osrf/gazebo/pull-request/1134)
    * [Pull request #1154](https://bitbucket.org/osrf/gazebo/pull-request/1154)
1. Allow position of joints to be directly set.
    * [Pull request #1097](https://bitbucket.org/osrf/gazebo/pull-request/1097)
    * [Issue #1138](https://bitbucket.org/osrf/gazebo/issue/1138)
1. Added extruded polyline geometry
    * [Pull request #1026](https://bitbucket.org/osrf/gazebo/pull-request/1026)
1. Fixed actor animation
    * [Pull request #1133](https://bitbucket.org/osrf/gazebo/pull-request/1133)
    * [Pull request #1141](https://bitbucket.org/osrf/gazebo/pull-request/1141)
1. Generate a versioned cmake config file
    * [Pull request #1153](https://bitbucket.org/osrf/gazebo/pull-request/1153)
    * [Issue #1226](https://bitbucket.org/osrf/gazebo/issue/1226)
1. Added KMeans class
    * [Pull request #1147](https://bitbucket.org/osrf/gazebo/pull-request/1147)
1. Added --summary-range feature to bitbucket pullrequest tool
    * [Pull request #1156](https://bitbucket.org/osrf/gazebo/pull-request/1156)
1. Updated web links
    * [Pull request #1159](https://bitbucket.org/osrf/gazebo/pull-request/1159)
1. Update tests
    * [Pull request #1155](https://bitbucket.org/osrf/gazebo/pull-request/1155)
    * [Pull request #1143](https://bitbucket.org/osrf/gazebo/pull-request/1143)
    * [Pull request #1138](https://bitbucket.org/osrf/gazebo/pull-request/1138)
    * [Pull request #1140](https://bitbucket.org/osrf/gazebo/pull-request/1140)
    * [Pull request #1127](https://bitbucket.org/osrf/gazebo/pull-request/1127)
    * [Pull request #1115](https://bitbucket.org/osrf/gazebo/pull-request/1115)
    * [Pull request #1102](https://bitbucket.org/osrf/gazebo/pull-request/1102)
    * [Pull request #1087](https://bitbucket.org/osrf/gazebo/pull-request/1087)
    * [Pull request #1084](https://bitbucket.org/osrf/gazebo/pull-request/1084)

## Gazebo 3.0

### Gazebo 3.x.x (yyyy-mm-dd)

1. Fixed sonar and wireless sensor visualization
    * [Pull request #1254](https://bitbucket.org/osrf/gazebo/pull-request/1254)
1. Update visual bounding box when model is selected
    * [Pull request #1280](https://bitbucket.org/osrf/gazebo/pull-request/1280)

### Gazebo 3.1.0 (2014-08-08)

1. Implemented Simbody::Link::Set*Vel
    * [Pull request #1160](https://bitbucket.org/osrf/gazebo/pull-request/1160)
    * [Issue #1012](https://bitbucket.org/osrf/gazebo/issue/1012)
1. Added World::RemoveModel function
    * [Pull request #1106](https://bitbucket.org/osrf/gazebo/pull-request/1106)
    * [Issue #1177](https://bitbucket.org/osrf/gazebo/issue/1177)
1. Fix exit from camera follow mode using the escape key
    * [Pull request #1137](https://bitbucket.org/osrf/gazebo/pull-request/1137)
    * [Issue #1220](https://bitbucket.org/osrf/gazebo/issue/1220)
1. Added support for SDF joint spring stiffness and reference positions
    * [Pull request #1117](https://bitbucket.org/osrf/gazebo/pull-request/1117)
1. Removed the gzmodel_create script
    * [Pull request #1130](https://bitbucket.org/osrf/gazebo/pull-request/1130)
1. Added Vector2 dot product
    * [Pull request #1101](https://bitbucket.org/osrf/gazebo/pull-request/1101)
1. Added SetPositionPID and SetVelocityPID to JointController
    * [Pull request #1091](https://bitbucket.org/osrf/gazebo/pull-request/1091)
1. Fix gzclient startup crash with ogre 1.9
    * [Pull request #1098](https://bitbucket.org/osrf/gazebo/pull-request/1098)
    * [Issue #996](https://bitbucket.org/osrf/gazebo/issue/996)
1. Update the bitbucket_pullrequests tool
    * [Pull request #1108](https://bitbucket.org/osrf/gazebo/pull-request/1108)
1. Light properties now remain in place after move by the user via the GUI.
    * [Pull request #1110](https://bitbucket.org/osrf/gazebo/pull-request/1110)
    * [Issue #1211](https://bitbucket.org/osrf/gazebo/issue/1211)
1. Allow position of joints to be directly set.
    * [Pull request #1096](https://bitbucket.org/osrf/gazebo/pull-request/1096)
    * [Issue #1138](https://bitbucket.org/osrf/gazebo/issue/1138)

### Gazebo 3.0.0 (2014-04-11)

1. Fix bug when deleting the sun light
    * [Pull request #1088](https://bitbucket.org/osrf/gazebo/pull-request/1088)
    * [Issue #1133](https://bitbucket.org/osrf/gazebo/issue/1133)
1. Fix ODE screw joint
    * [Pull request #1078](https://bitbucket.org/osrf/gazebo/pull-request/1078)
    * [Issue #1167](https://bitbucket.org/osrf/gazebo/issue/1167)
1. Update joint integration tests
    * [Pull request #1081](https://bitbucket.org/osrf/gazebo/pull-request/1081)
1. Fixed false positives in cppcheck.
    * [Pull request #1061](https://bitbucket.org/osrf/gazebo/pull-request/1061)
1. Made joint axis reference frame relative to child, and updated simbody and dart accordingly.
    * [Pull request #1069](https://bitbucket.org/osrf/gazebo/pull-request/1069)
    * [Issue #494](https://bitbucket.org/osrf/gazebo/issue/494)
    * [Issue #1143](https://bitbucket.org/osrf/gazebo/issue/1143)
1. Added ability to pass vector of strings to SetupClient and SetupServer
    * [Pull request #1068](https://bitbucket.org/osrf/gazebo/pull-request/1068)
    * [Issue #1132](https://bitbucket.org/osrf/gazebo/issue/1132)
1. Fix error correction in screw constraints for ODE
    * [Pull request #1070](https://bitbucket.org/osrf/gazebo/pull-request/1070)
    * [Issue #1159](https://bitbucket.org/osrf/gazebo/issue/1159)
1. Improved pkgconfig with SDF
    * [Pull request #1062](https://bitbucket.org/osrf/gazebo/pull-request/1062)
1. Added a plugin to simulate aero dynamics
    * [Pull request #905](https://bitbucket.org/osrf/gazebo/pull-request/905)
1. Updated bullet support
    * [Issue #1069](https://bitbucket.org/osrf/gazebo/issue/1069)
    * [Pull request #1011](https://bitbucket.org/osrf/gazebo/pull-request/1011)
    * [Pull request #996](https://bitbucket.org/osrf/gazebo/pull-request/966)
    * [Pull request #1024](https://bitbucket.org/osrf/gazebo/pull-request/1024)
1. Updated simbody support
    * [Pull request #995](https://bitbucket.org/osrf/gazebo/pull-request/995)
1. Updated worlds to SDF 1.5
    * [Pull request #1021](https://bitbucket.org/osrf/gazebo/pull-request/1021)
1. Improvements to ODE
    * [Pull request #1001](https://bitbucket.org/osrf/gazebo/pull-request/1001)
    * [Pull request #1014](https://bitbucket.org/osrf/gazebo/pull-request/1014)
    * [Pull request #1015](https://bitbucket.org/osrf/gazebo/pull-request/1015)
    * [Pull request #1016](https://bitbucket.org/osrf/gazebo/pull-request/1016)
1. New command line tool
    * [Pull request #972](https://bitbucket.org/osrf/gazebo/pull-request/972)
1. Graphical user interface improvements
    * [Pull request #971](https://bitbucket.org/osrf/gazebo/pull-request/971)
    * [Pull request #1013](https://bitbucket.org/osrf/gazebo/pull-request/1013)
    * [Pull request #989](https://bitbucket.org/osrf/gazebo/pull-request/989)
1. Created a friction pyramid class
    * [Pull request #935](https://bitbucket.org/osrf/gazebo/pull-request/935)
1. Added GetWorldEnergy functions to Model, Joint, and Link
    * [Pull request #1017](https://bitbucket.org/osrf/gazebo/pull-request/1017)
1. Preparing Gazebo for admission into Ubuntu
    * [Pull request #969](https://bitbucket.org/osrf/gazebo/pull-request/969)
    * [Pull request #998](https://bitbucket.org/osrf/gazebo/pull-request/998)
    * [Pull request #1002](https://bitbucket.org/osrf/gazebo/pull-request/1002)
1. Add method for querying if useImplicitStiffnessDamping flag is set for a given joint
    * [Issue #629](https://bitbucket.org/osrf/gazebo/issue/629)
    * [Pull request #1006](https://bitbucket.org/osrf/gazebo/pull-request/1006)
1. Fix joint axis frames
    * [Issue #494](https://bitbucket.org/osrf/gazebo/issue/494)
    * [Pull request #963](https://bitbucket.org/osrf/gazebo/pull-request/963)
1. Compute joint anchor pose relative to parent
    * [Issue #1029](https://bitbucket.org/osrf/gazebo/issue/1029)
    * [Pull request #982](https://bitbucket.org/osrf/gazebo/pull-request/982)
1. Cleanup the installed worlds
    * [Issue #1036](https://bitbucket.org/osrf/gazebo/issue/1036)
    * [Pull request #984](https://bitbucket.org/osrf/gazebo/pull-request/984)
1. Update to the GPS sensor
    * [Issue #1059](https://bitbucket.org/osrf/gazebo/issue/1059)
    * [Pull request #978](https://bitbucket.org/osrf/gazebo/pull-request/978)
1. Removed libtool from plugin loading
    * [Pull request #981](https://bitbucket.org/osrf/gazebo/pull-request/981)
1. Added functions to get inertial information for a link in the world frame.
    * [Pull request #1005](https://bitbucket.org/osrf/gazebo/pull-request/1005)

## Gazebo 2.0

### Gazebo 2.2.6 (2015-09-28)

1. Backport fixes to setup.sh from pull request #1430 to 2.2 branch
    * [Pull request 1889](https://bitbucket.org/osrf/gazebo/pull-request/1889)
1. Fix heightmap texture loading (2.2)
    * [Pull request 1596](https://bitbucket.org/osrf/gazebo/pull-request/1596)
1. Prevent out of bounds array access in SkidSteerDrivePlugin (found by cppcheck 1.68)
    * [Pull request 1379](https://bitbucket.org/osrf/gazebo/pull-request/1379)
1. Fix build with boost 1.57 for 2.2 branch (#1399)
    * [Pull request 1358](https://bitbucket.org/osrf/gazebo/pull-request/1358)
1. Fix manpage test failures by incrementing year to 2015
    * [Pull request 1361](https://bitbucket.org/osrf/gazebo/pull-request/1361)
1. Fix build for OS X 10.10 (#1304, #1289)
    * [Pull request 1346](https://bitbucket.org/osrf/gazebo/pull-request/1346)
1. Restore ODELink ABI, use Link variables instead (#1354)
    * [Pull request 1347](https://bitbucket.org/osrf/gazebo/pull-request/1347)
1. Fix inertia_ratio test
    * [Pull request 1344](https://bitbucket.org/osrf/gazebo/pull-request/1344)
1. backport collision visual fix -> 2.2
    * [Pull request 1343](https://bitbucket.org/osrf/gazebo/pull-request/1343)
1. Fix two code_check errors on 2.2
    * [Pull request 1314](https://bitbucket.org/osrf/gazebo/pull-request/1314)
1. issue #243 fix Link::GetWorldLinearAccel and Link::GetWorldAngularAccel for ODE
    * [Pull request 1284](https://bitbucket.org/osrf/gazebo/pull-request/1284)

### Gazebo 2.2.3 (2014-04-29)

1. Removed redundant call to World::Init
    * [Pull request #1107](https://bitbucket.org/osrf/gazebo/pull-request/1107)
    * [Issue #1208](https://bitbucket.org/osrf/gazebo/issue/1208)
1. Return proper error codes when gazebo exits
    * [Pull request #1085](https://bitbucket.org/osrf/gazebo/pull-request/1085)
    * [Issue #1178](https://bitbucket.org/osrf/gazebo/issue/1178)
1. Fixed Camera::GetWorldRotation().
    * [Pull request #1071](https://bitbucket.org/osrf/gazebo/pull-request/1071)
    * [Issue #1087](https://bitbucket.org/osrf/gazebo/issue/1087)
1. Fixed memory leak in image conversion
    * [Pull request #1073](https://bitbucket.org/osrf/gazebo/pull-request/1073)

### Gazebo 2.2.1 (xxxx-xx-xx)

1. Fix heightmap model texture loading.
    * [Pull request #1596](https://bitbucket.org/osrf/gazebo/pull-request/1596)

### Gazebo 2.2.0 (2014-01-10)

1. Fix compilation when using OGRE-1.9 (full support is being worked on)
    * [Issue #994](https://bitbucket.org/osrf/gazebo/issue/994)
    * [Issue #995](https://bitbucket.org/osrf/gazebo/issue/995)
    * [Issue #996](https://bitbucket.org/osrf/gazebo/issue/996)
    * [Pull request #883](https://bitbucket.org/osrf/gazebo/pull-request/883)
1. Added unit test for issue 624.
    * [Issue #624](https://bitbucket.org/osrf/gazebo/issue/624).
    * [Pull request #889](https://bitbucket.org/osrf/gazebo/pull-request/889)
1. Use 3x3 PCF shadows for smoother shadows.
    * [Pull request #887](https://bitbucket.org/osrf/gazebo/pull-request/887)
1. Update manpage copyright to 2014.
    * [Pull request #893](https://bitbucket.org/osrf/gazebo/pull-request/893)
1. Added friction integration test .
    * [Pull request #885](https://bitbucket.org/osrf/gazebo/pull-request/885)
1. Fix joint anchor when link pose is not specified.
    * [Issue #978](https://bitbucket.org/osrf/gazebo/issue/978)
    * [Pull request #862](https://bitbucket.org/osrf/gazebo/pull-request/862)
1. Added (ESC) tooltip for GUI Selection Mode icon.
    * [Issue #993](https://bitbucket.org/osrf/gazebo/issue/993)
    * [Pull request #888](https://bitbucket.org/osrf/gazebo/pull-request/888)
1. Removed old comment about resolved issue.
    * [Issue #837](https://bitbucket.org/osrf/gazebo/issue/837)
    * [Pull request #880](https://bitbucket.org/osrf/gazebo/pull-request/880)
1. Made SimbodyLink::Get* function thread-safe
    * [Issue #918](https://bitbucket.org/osrf/gazebo/issue/918)
    * [Pull request #872](https://bitbucket.org/osrf/gazebo/pull-request/872)
1. Suppressed spurious gzlog messages in ODE::Body
    * [Issue #983](https://bitbucket.org/osrf/gazebo/issue/983)
    * [Pull request #875](https://bitbucket.org/osrf/gazebo/pull-request/875)
1. Fixed Force Torque Sensor Test by properly initializing some values.
    * [Issue #982](https://bitbucket.org/osrf/gazebo/issue/982)
    * [Pull request #869](https://bitbucket.org/osrf/gazebo/pull-request/869)
1. Added breakable joint plugin to support breakable walls.
    * [Pull request #865](https://bitbucket.org/osrf/gazebo/pull-request/865)
1. Used different tuple syntax to fix compilation on OSX mavericks.
    * [Issue #947](https://bitbucket.org/osrf/gazebo/issue/947)
    * [Pull request #858](https://bitbucket.org/osrf/gazebo/pull-request/858)
1. Fixed sonar test and deprecation warning.
    * [Pull request #856](https://bitbucket.org/osrf/gazebo/pull-request/856)
1. Speed up test compilation.
    * Part of [Issue #955](https://bitbucket.org/osrf/gazebo/issue/955)
    * [Pull request #846](https://bitbucket.org/osrf/gazebo/pull-request/846)
1. Added Joint::SetEffortLimit API
    * [Issue #923](https://bitbucket.org/osrf/gazebo/issue/923)
    * [Pull request #808](https://bitbucket.org/osrf/gazebo/pull-request/808)
1. Made bullet output less verbose.
    * [Pull request #839](https://bitbucket.org/osrf/gazebo/pull-request/839)
1. Convergence acceleration and stability tweak to make atlas_v3 stable
    * [Issue #895](https://bitbucket.org/osrf/gazebo/issue/895)
    * [Pull request #772](https://bitbucket.org/osrf/gazebo/pull-request/772)
1. Added colors, textures and world files for the SPL RoboCup environment
    * [Pull request #838](https://bitbucket.org/osrf/gazebo/pull-request/838)
1. Fixed bitbucket_pullrequests tool to work with latest BitBucket API.
    * [Issue #933](https://bitbucket.org/osrf/gazebo/issue/933)
    * [Pull request #841](https://bitbucket.org/osrf/gazebo/pull-request/841)
1. Fixed cppcheck warnings.
    * [Pull request #842](https://bitbucket.org/osrf/gazebo/pull-request/842)

### Gazebo 2.1.0 (2013-11-08)
1. Fix mainwindow unit test
    * [Pull request #752](https://bitbucket.org/osrf/gazebo/pull-request/752)
1. Visualize moment of inertia
    * Pull request [#745](https://bitbucket.org/osrf/gazebo/pull-request/745), [#769](https://bitbucket.org/osrf/gazebo/pull-request/769), [#787](https://bitbucket.org/osrf/gazebo/pull-request/787)
    * [Issue #203](https://bitbucket.org/osrf/gazebo/issue/203)
1. Update tool to count lines of code
    * [Pull request #758](https://bitbucket.org/osrf/gazebo/pull-request/758)
1. Implement World::Clear
    * Pull request [#785](https://bitbucket.org/osrf/gazebo/pull-request/785), [#804](https://bitbucket.org/osrf/gazebo/pull-request/804)
1. Improve Bullet support
    * [Pull request #805](https://bitbucket.org/osrf/gazebo/pull-request/805)
1. Fix doxygen spacing
    * [Pull request #740](https://bitbucket.org/osrf/gazebo/pull-request/740)
1. Add tool to generate model images for thepropshop.org
    * [Pull request #734](https://bitbucket.org/osrf/gazebo/pull-request/734)
1. Added paging support for terrains
    * [Pull request #707](https://bitbucket.org/osrf/gazebo/pull-request/707)
1. Added plugin path to LID_LIBRARY_PATH in setup.sh
    * [Pull request #750](https://bitbucket.org/osrf/gazebo/pull-request/750)
1. Fix for OSX
    * [Pull request #766](https://bitbucket.org/osrf/gazebo/pull-request/766)
    * [Pull request #786](https://bitbucket.org/osrf/gazebo/pull-request/786)
    * [Issue #906](https://bitbucket.org/osrf/gazebo/issue/906)
1. Update copyright information
    * [Pull request #771](https://bitbucket.org/osrf/gazebo/pull-request/771)
1. Enable screen dependent tests
    * [Pull request #764](https://bitbucket.org/osrf/gazebo/pull-request/764)
    * [Issue #811](https://bitbucket.org/osrf/gazebo/issue/811)
1. Fix gazebo command line help message
    * [Pull request #775](https://bitbucket.org/osrf/gazebo/pull-request/775)
    * [Issue #898](https://bitbucket.org/osrf/gazebo/issue/898)
1. Fix man page test
    * [Pull request #774](https://bitbucket.org/osrf/gazebo/pull-request/774)
1. Improve load time by reducing calls to RTShader::Update
    * [Pull request #773](https://bitbucket.org/osrf/gazebo/pull-request/773)
    * [Issue #877](https://bitbucket.org/osrf/gazebo/issue/877)
1. Fix joint visualization
    * [Pull request #776](https://bitbucket.org/osrf/gazebo/pull-request/776)
    * [Pull request #802](https://bitbucket.org/osrf/gazebo/pull-request/802)
    * [Issue #464](https://bitbucket.org/osrf/gazebo/issue/464)
1. Add helpers to fix NaN
    * [Pull request #742](https://bitbucket.org/osrf/gazebo/pull-request/742)
1. Fix model resizing via the GUI
    * [Pull request #763](https://bitbucket.org/osrf/gazebo/pull-request/763)
    * [Issue #885](https://bitbucket.org/osrf/gazebo/issue/885)
1. Simplify gzlog test by using sha1
    * [Pull request #781](https://bitbucket.org/osrf/gazebo/pull-request/781)
    * [Issue #837](https://bitbucket.org/osrf/gazebo/issue/837)
1. Enable cppcheck for header files
    * [Pull request #782](https://bitbucket.org/osrf/gazebo/pull-request/782)
    * [Issue #907](https://bitbucket.org/osrf/gazebo/issue/907)
1. Fix broken regression test
    * [Pull request #784](https://bitbucket.org/osrf/gazebo/pull-request/784)
    * [Issue #884](https://bitbucket.org/osrf/gazebo/issue/884)
1. All simbody and dart to pass tests
    * [Pull request #790](https://bitbucket.org/osrf/gazebo/pull-request/790)
    * [Issue #873](https://bitbucket.org/osrf/gazebo/issue/873)
1. Fix camera rotation from SDF
    * [Pull request #789](https://bitbucket.org/osrf/gazebo/pull-request/789)
    * [Issue #920](https://bitbucket.org/osrf/gazebo/issue/920)
1. Fix bitbucket pullrequest command line tool to match new API
    * [Pull request #803](https://bitbucket.org/osrf/gazebo/pull-request/803)
1. Fix transceiver spawn errors in tests
    * [Pull request #811](https://bitbucket.org/osrf/gazebo/pull-request/811)
    * [Pull request #814](https://bitbucket.org/osrf/gazebo/pull-request/814)

### Gazebo 2.0.0 (2013-10-08)
1. Refactor code check tool.
    * [Pull Request #669](https://bitbucket.org/osrf/gazebo/pull-request/669)
1. Added pull request tool for Bitbucket.
    * [Pull Request #670](https://bitbucket.org/osrf/gazebo/pull-request/670)
    * [Pull Request #691](https://bitbucket.org/osrf/gazebo/pull-request/671)
1. New wireless receiver and transmitter sensor models.
    * [Pull Request #644](https://bitbucket.org/osrf/gazebo/pull-request/644)
    * [Pull Request #675](https://bitbucket.org/osrf/gazebo/pull-request/675)
    * [Pull Request #727](https://bitbucket.org/osrf/gazebo/pull-request/727)
1. Audio support using OpenAL.
    * [Pull Request #648](https://bitbucket.org/osrf/gazebo/pull-request/648)
    * [Pull Request #704](https://bitbucket.org/osrf/gazebo/pull-request/704)
1. Simplify command-line parsing of gztopic echo output.
    * [Pull Request #674](https://bitbucket.org/osrf/gazebo/pull-request/674)
    * Resolves: [Issue #795](https://bitbucket.org/osrf/gazebo/issue/795)
1. Use UNIX directories through the user of GNUInstallDirs cmake module.
    * [Pull Request #676](https://bitbucket.org/osrf/gazebo/pull-request/676)
    * [Pull Request #681](https://bitbucket.org/osrf/gazebo/pull-request/681)
1. New GUI interactions for object manipulation.
    * [Pull Request #634](https://bitbucket.org/osrf/gazebo/pull-request/634)
1. Fix for OSX menubar.
    * [Pull Request #677](https://bitbucket.org/osrf/gazebo/pull-request/677)
1. Remove internal SDF directories and dependencies.
    * [Pull Request #680](https://bitbucket.org/osrf/gazebo/pull-request/680)
1. Add minimum version for sdformat.
    * [Pull Request #682](https://bitbucket.org/osrf/gazebo/pull-request/682)
    * Resolves: [Issue #818](https://bitbucket.org/osrf/gazebo/issue/818)
1. Allow different gtest parameter types with ServerFixture
    * [Pull Request #686](https://bitbucket.org/osrf/gazebo/pull-request/686)
    * Resolves: [Issue #820](https://bitbucket.org/osrf/gazebo/issue/820)
1. GUI model scaling when using Bullet.
    * [Pull Request #683](https://bitbucket.org/osrf/gazebo/pull-request/683)
1. Fix typo in cmake config.
    * [Pull Request #694](https://bitbucket.org/osrf/gazebo/pull-request/694)
    * Resolves: [Issue #824](https://bitbucket.org/osrf/gazebo/issue/824)
1. Remove gazebo include subdir from pkgconfig and cmake config.
    * [Pull Request #691](https://bitbucket.org/osrf/gazebo/pull-request/691)
1. Torsional spring demo
    * [Pull Request #693](https://bitbucket.org/osrf/gazebo/pull-request/693)
1. Remove repeated call to SetAxis in Joint.cc
    * [Pull Request #695](https://bitbucket.org/osrf/gazebo/pull-request/695)
    * Resolves: [Issue #823](https://bitbucket.org/osrf/gazebo/issue/823)
1. Add test for rotational joints.
    * [Pull Request #697](https://bitbucket.org/osrf/gazebo/pull-request/697)
    * Resolves: [Issue #820](https://bitbucket.org/osrf/gazebo/issue/820)
1. Fix compilation of tests using Joint base class
    * [Pull Request #701](https://bitbucket.org/osrf/gazebo/pull-request/701)
1. Terrain paging implemented.
    * [Pull Request #687](https://bitbucket.org/osrf/gazebo/pull-request/687)
1. Improve timeout error reporting in ServerFixture
    * [Pull Request #705](https://bitbucket.org/osrf/gazebo/pull-request/705)
1. Fix mouse picking for cases where visuals overlap with the laser
    * [Pull Request #709](https://bitbucket.org/osrf/gazebo/pull-request/709)
1. Fix string literals for OSX
    * [Pull Request #712](https://bitbucket.org/osrf/gazebo/pull-request/712)
    * Resolves: [Issue #803](https://bitbucket.org/osrf/gazebo/issue/803)
1. Support for ENABLE_TESTS_COMPILATION cmake parameter
    * [Pull Request #708](https://bitbucket.org/osrf/gazebo/pull-request/708)
1. Updated system gui plugin
    * [Pull Request #702](https://bitbucket.org/osrf/gazebo/pull-request/702)
1. Fix force torque unit test issue
    * [Pull Request #673](https://bitbucket.org/osrf/gazebo/pull-request/673)
    * Resolves: [Issue #813](https://bitbucket.org/osrf/gazebo/issue/813)
1. Use variables to control auto generation of CFlags
    * [Pull Request #699](https://bitbucket.org/osrf/gazebo/pull-request/699)
1. Remove deprecated functions.
    * [Pull Request #715](https://bitbucket.org/osrf/gazebo/pull-request/715)
1. Fix typo in `Camera.cc`
    * [Pull Request #719](https://bitbucket.org/osrf/gazebo/pull-request/719)
    * Resolves: [Issue #846](https://bitbucket.org/osrf/gazebo/issue/846)
1. Performance improvements
    * [Pull Request #561](https://bitbucket.org/osrf/gazebo/pull-request/561)
1. Fix gripper model.
    * [Pull Request #713](https://bitbucket.org/osrf/gazebo/pull-request/713)
    * Resolves: [Issue #314](https://bitbucket.org/osrf/gazebo/issue/314)
1. First part of Simbody integration
    * [Pull Request #716](https://bitbucket.org/osrf/gazebo/pull-request/716)

## Gazebo 1.9

### Gazebo 1.9.6 (2014-04-29)

1. Refactored inertia ratio reduction for ODE
    * [Pull request #1114](https://bitbucket.org/osrf/gazebo/pull-request/1114)
1. Improved collada loading performance
    * [Pull request #1075](https://bitbucket.org/osrf/gazebo/pull-request/1075)

### Gazebo 1.9.3 (2014-01-10)

1. Add thickness to plane to remove shadow flickering.
    * [Pull request #886](https://bitbucket.org/osrf/gazebo/pull-request/886)
1. Temporary GUI shadow toggle fix.
    * [Issue #925](https://bitbucket.org/osrf/gazebo/issue/925)
    * [Pull request #868](https://bitbucket.org/osrf/gazebo/pull-request/868)
1. Fix memory access bugs with libc++ on mavericks.
    * [Issue #965](https://bitbucket.org/osrf/gazebo/issue/965)
    * [Pull request #857](https://bitbucket.org/osrf/gazebo/pull-request/857)
    * [Pull request #881](https://bitbucket.org/osrf/gazebo/pull-request/881)
1. Replaced printf with cout in gztopic hz.
    * [Issue #969](https://bitbucket.org/osrf/gazebo/issue/969)
    * [Pull request #854](https://bitbucket.org/osrf/gazebo/pull-request/854)
1. Add Dark grey material and fix indentation.
    * [Pull request #851](https://bitbucket.org/osrf/gazebo/pull-request/851)
1. Fixed sonar sensor unit test.
    * [Pull request #848](https://bitbucket.org/osrf/gazebo/pull-request/848)
1. Convergence acceleration and stability tweak to make atlas_v3 stable.
    * [Pull request #845](https://bitbucket.org/osrf/gazebo/pull-request/845)
1. Update gtest to 1.7.0 to resolve problems with libc++.
    * [Issue #947](https://bitbucket.org/osrf/gazebo/issue/947)
    * [Pull request #827](https://bitbucket.org/osrf/gazebo/pull-request/827)
1. Fixed LD_LIBRARY_PATH for plugins.
    * [Issue #957](https://bitbucket.org/osrf/gazebo/issue/957)
    * [Pull request #844](https://bitbucket.org/osrf/gazebo/pull-request/844)
1. Fix transceiver sporadic errors.
    * Backport of [pull request #811](https://bitbucket.org/osrf/gazebo/pull-request/811)
    * [Pull request #836](https://bitbucket.org/osrf/gazebo/pull-request/836)
1. Modified the MsgTest to be deterministic with time checks.
    * [Pull request #843](https://bitbucket.org/osrf/gazebo/pull-request/843)
1. Fixed seg fault in LaserVisual.
    * [Issue #950](https://bitbucket.org/osrf/gazebo/issue/950)
    * [Pull request #832](https://bitbucket.org/osrf/gazebo/pull-request/832)
1. Implemented the option to disable tests that need a working screen to run properly.
    * Backport of [Pull request #764](https://bitbucket.org/osrf/gazebo/pull-request/764)
    * [Pull request #837](https://bitbucket.org/osrf/gazebo/pull-request/837)
1. Cleaned up gazebo shutdown.
    * [Pull request #829](https://bitbucket.org/osrf/gazebo/pull-request/829)
1. Fixed bug associated with loading joint child links.
    * [Issue #943](https://bitbucket.org/osrf/gazebo/issue/943)
    * [Pull request #820](https://bitbucket.org/osrf/gazebo/pull-request/820)

### Gazebo 1.9.2 (2013-11-08)
1. Fix enable/disable sky and clouds from SDF
    * [Pull request #809](https://bitbucket.org/osrf/gazebo/pull-request/809])
1. Fix occasional blank GUI screen on startup
    * [Pull request #815](https://bitbucket.org/osrf/gazebo/pull-request/815])
1. Fix GPU laser when interacting with heightmaps
    * [Pull request #796](https://bitbucket.org/osrf/gazebo/pull-request/796])
1. Added API/ABI checker command line tool
    * [Pull request #765](https://bitbucket.org/osrf/gazebo/pull-request/765])
1. Added gtest version information
    * [Pull request #801](https://bitbucket.org/osrf/gazebo/pull-request/801])
1. Fix GUI world saving
    * [Pull request #806](https://bitbucket.org/osrf/gazebo/pull-request/806])
1. Enable anti-aliasing for camera sensor
    * [Pull request #800](https://bitbucket.org/osrf/gazebo/pull-request/800])
1. Make sensor noise deterministic
    * [Pull request #788](https://bitbucket.org/osrf/gazebo/pull-request/788])
1. Fix build problem
    * [Issue #901](https://bitbucket.org/osrf/gazebo/issue/901)
    * [Pull request #778](https://bitbucket.org/osrf/gazebo/pull-request/778])
1. Fix a typo in Camera.cc
    * [Pull request #720](https://bitbucket.org/osrf/gazebo/pull-request/720])
    * [Issue #846](https://bitbucket.org/osrf/gazebo/issue/846)
1. Fix OSX menu bar
    * [Pull request #688](https://bitbucket.org/osrf/gazebo/pull-request/688])
1. Fix gazebo::init by calling sdf::setFindCallback() before loading the sdf in gzfactory.
    * [Pull request #678](https://bitbucket.org/osrf/gazebo/pull-request/678])
    * [Issue #817](https://bitbucket.org/osrf/gazebo/issue/817)

### Gazebo 1.9.1 (2013-08-20)
* Deprecate header files that require case-sensitive filesystem (e.g. Common.hh, Physics.hh) [https://bitbucket.org/osrf/gazebo/pull-request/638/fix-for-775-deprecate-headers-that-require]
* Initial support for building on Mac OS X [https://bitbucket.org/osrf/gazebo/pull-request/660/osx-support-for-gazebo-19] [https://bitbucket.org/osrf/gazebo/pull-request/657/cmake-fixes-for-osx]
* Fixes for various issues [https://bitbucket.org/osrf/gazebo/pull-request/635/fix-for-issue-792/diff] [https://bitbucket.org/osrf/gazebo/pull-request/628/allow-scoped-and-non-scoped-joint-names-to/diff] [https://bitbucket.org/osrf/gazebo/pull-request/636/fix-build-dependency-in-message-generation/diff] [https://bitbucket.org/osrf/gazebo/pull-request/639/make-the-unversioned-setupsh-a-copy-of-the/diff] [https://bitbucket.org/osrf/gazebo/pull-request/650/added-missing-lib-to-player-client-library/diff] [https://bitbucket.org/osrf/gazebo/pull-request/656/install-gzmode_create-without-sh-suffix/diff]

### Gazebo 1.9.0 (2013-07-23)
* Use external package [sdformat](https://bitbucket.org/osrf/sdformat) for sdf parsing, refactor the `Element::GetValue*` function calls, and deprecate Gazebo's internal sdf parser [https://bitbucket.org/osrf/gazebo/pull-request/627]
* Improved ROS support ([[Tutorials#ROS_Integration |documentation here]]) [https://bitbucket.org/osrf/gazebo/pull-request/559]
* Added Sonar, Force-Torque, and Tactile Pressure sensors [https://bitbucket.org/osrf/gazebo/pull-request/557], [https://bitbucket.org/osrf/gazebo/pull-request/567]
* Add compile-time defaults for environment variables so that sourcing setup.sh is unnecessary in most cases [https://bitbucket.org/osrf/gazebo/pull-request/620]
* Enable user camera to follow objects in client window [https://bitbucket.org/osrf/gazebo/pull-request/603]
* Install protobuf message files for use in custom messages [https://bitbucket.org/osrf/gazebo/pull-request/614]
* Change default compilation flags to improve debugging [https://bitbucket.org/osrf/gazebo/pull-request/617]
* Change to supported relative include paths [https://bitbucket.org/osrf/gazebo/pull-request/594]
* Fix display of laser scans when sensor is rotated [https://bitbucket.org/osrf/gazebo/pull-request/599]

## Gazebo 1.8

### Gazebo 1.8.7 (2013-07-16)
* Fix bug in URDF parsing of Vector3 elements [https://bitbucket.org/osrf/gazebo/pull-request/613]
* Fix compilation errors with newest libraries [https://bitbucket.org/osrf/gazebo/pull-request/615]

### Gazebo 1.8.6 (2013-06-07)
* Fix inertia lumping in the URDF parser[https://bitbucket.org/osrf/gazebo/pull-request/554]
* Fix for ODEJoint CFM damping sign error [https://bitbucket.org/osrf/gazebo/pull-request/586]
* Fix transport memory growth[https://bitbucket.org/osrf/gazebo/pull-request/584]
* Reduce log file data in order to reduce buffer growth that results in out of memory kernel errors[https://bitbucket.org/osrf/gazebo/pull-request/587]

### Gazebo 1.8.5 (2013-06-04)
* Fix Gazebo build for machines without a valid display.[https://bitbucket.org/osrf/gazebo/commits/37f00422eea03365b839a632c1850431ee6a1d67]

### Gazebo 1.8.4 (2013-06-03)
* Fix UDRF to SDF converter so that URDF gazebo extensions are applied to all collisions in a link.[https://bitbucket.org/osrf/gazebo/pull-request/579]
* Prevent transport layer from locking when a gzclient connects to a gzserver over a connection with high latency.[https://bitbucket.org/osrf/gazebo/pull-request/572]
* Improve performance and fix uninitialized conditional jumps.[https://bitbucket.org/osrf/gazebo/pull-request/571]

### Gazebo 1.8.3 (2013-06-03)
* Fix for gzlog hanging when gzserver is not present or not responsive[https://bitbucket.org/osrf/gazebo/pull-request/577]
* Fix occasional segfault when generating log files[https://bitbucket.org/osrf/gazebo/pull-request/575]
* Performance improvement to ODE[https://bitbucket.org/osrf/gazebo/pull-request/556]
* Fix node initialization[https://bitbucket.org/osrf/gazebo/pull-request/570]
* Fix GPU laser Hz rate reduction when sensor moved away from world origin[https://bitbucket.org/osrf/gazebo/pull-request/566]
* Fix incorrect lighting in camera sensors when GPU laser is subscribe to[https://bitbucket.org/osrf/gazebo/pull-request/563]

### Gazebo 1.8.2 (2013-05-28)
* ODE performance improvements[https://bitbucket.org/osrf/gazebo/pull-request/535][https://bitbucket.org/osrf/gazebo/pull-request/537]
* Fixed tests[https://bitbucket.org/osrf/gazebo/pull-request/538][https://bitbucket.org/osrf/gazebo/pull-request/541][https://bitbucket.org/osrf/gazebo/pull-request/542]
* Fixed sinking vehicle bug[https://bitbucket.org/osrf/drcsim/issue/300] in pull-request[https://bitbucket.org/osrf/gazebo/pull-request/538]
* Fix GPU sensor throttling[https://bitbucket.org/osrf/gazebo/pull-request/536]
* Reduce string comparisons for better performance[https://bitbucket.org/osrf/gazebo/pull-request/546]
* Contact manager performance improvements[https://bitbucket.org/osrf/gazebo/pull-request/543]
* Transport performance improvements[https://bitbucket.org/osrf/gazebo/pull-request/548]
* Reduce friction noise[https://bitbucket.org/osrf/gazebo/pull-request/545]

### Gazebo 1.8.1 (2013-05-22)
* Please note that 1.8.1 contains a bug[https://bitbucket.org/osrf/drcsim/issue/300] that causes interpenetration between objects in resting contact to grow slowly.  Please update to 1.8.2 for the patch.
* Added warm starting[https://bitbucket.org/osrf/gazebo/pull-request/529]
* Reduced console output[https://bitbucket.org/osrf/gazebo/pull-request/533]
* Improved off screen rendering performance[https://bitbucket.org/osrf/gazebo/pull-request/530]
* Performance improvements [https://bitbucket.org/osrf/gazebo/pull-request/535] [https://bitbucket.org/osrf/gazebo/pull-request/537]

### Gazebo 1.8.0 (2013-05-17)
* Fixed slider axis [https://bitbucket.org/osrf/gazebo/pull-request/527]
* Fixed heightmap shadows [https://bitbucket.org/osrf/gazebo/pull-request/525]
* Fixed model and canonical link pose [https://bitbucket.org/osrf/gazebo/pull-request/519]
* Fixed OSX message header[https://bitbucket.org/osrf/gazebo/pull-request/524]
* Added zlib compression for logging [https://bitbucket.org/osrf/gazebo/pull-request/515]
* Allow clouds to be disabled in cameras [https://bitbucket.org/osrf/gazebo/pull-request/507]
* Camera rendering performance [https://bitbucket.org/osrf/gazebo/pull-request/528]


## Gazebo 1.7

### Gazebo 1.7.3 (2013-05-08)
* Fixed log cleanup (again) [https://bitbucket.org/osrf/gazebo/pull-request/511/fix-log-cleanup-logic]

### Gazebo 1.7.2 (2013-05-07)
* Fixed log cleanup [https://bitbucket.org/osrf/gazebo/pull-request/506/fix-gzlog-stop-command-line]
* Minor documentation fix [https://bitbucket.org/osrf/gazebo/pull-request/488/minor-documentation-fix]

### Gazebo 1.7.1 (2013-04-19)
* Fixed tests
* IMU sensor receives time stamped data from links
* Fix saving image frames [https://bitbucket.org/osrf/gazebo/pull-request/466/fix-saving-frames/diff]
* Wireframe rendering in GUI [https://bitbucket.org/osrf/gazebo/pull-request/414/allow-rendering-of-models-in-wireframe]
* Improved logging performance [https://bitbucket.org/osrf/gazebo/pull-request/457/improvements-to-gzlog-filter-and-logging]
* Viscous mud model [https://bitbucket.org/osrf/gazebo/pull-request/448/mud-plugin/diff]

## Gazebo 1.6

### Gazebo 1.6.3 (2013-04-15)
* Fixed a [critical SDF bug](https://bitbucket.org/osrf/gazebo/pull-request/451)
* Fixed a [laser offset bug](https://bitbucket.org/osrf/gazebo/pull-request/449)

### Gazebo 1.6.2 (2013-04-14)
* Fix for fdir1 physics property [https://bitbucket.org/osrf/gazebo/pull-request/429/fixes-to-treat-fdir1-better-1-rotate-into/diff]
* Fix for force torque sensor [https://bitbucket.org/osrf/gazebo/pull-request/447]
* SDF documentation fix [https://bitbucket.org/osrf/gazebo/issue/494/joint-axis-reference-frame-doesnt-match]

### Gazebo 1.6.1 (2013-04-05)
* Switch default build type to Release.

### Gazebo 1.6.0 (2013-04-05)
* Improvements to inertia in rubble pile
* Various Bullet integration advances.
* Noise models for ray, camera, and imu sensors.
* SDF 1.4, which accommodates more physics engine parameters and also some sensor noise models.
* Initial support for making movies from within Gazebo.
* Many performance improvements.
* Many bug fixes.
* Progress toward to building on OS X.

## Gazebo 1.5

### Gazebo 1.5.0 (2013-03-11)
* Partial integration of Bullet
  * Includes: cubes, spheres, cylinders, planes, meshes, revolute joints, ray sensors
* GUI Interface for log writing.
* Threaded sensors.
* Multi-camera sensor.

* Fixed the following issues:
 * [https://bitbucket.org/osrf/gazebo/issue/236 Issue #236]
 * [https://bitbucket.org/osrf/gazebo/issue/507 Issue #507]
 * [https://bitbucket.org/osrf/gazebo/issue/530 Issue #530]
 * [https://bitbucket.org/osrf/gazebo/issue/279 Issue #279]
 * [https://bitbucket.org/osrf/gazebo/issue/529 Issue #529]
 * [https://bitbucket.org/osrf/gazebo/issue/239 Issue #239]
 * [https://bitbucket.org/osrf/gazebo/issue/5 Issue #5]

## Gazebo 1.4

### Gazebo 1.4.0 (2013-02-01)
* New Features:
 * GUI elements to display messages from the server.
 * Multi-floor building editor and creator.
 * Improved sensor visualizations.
 * Improved mouse interactions

* Fixed the following issues:
 * [https://bitbucket.org/osrf/gazebo/issue/16 Issue #16]
 * [https://bitbucket.org/osrf/gazebo/issue/142 Issue #142]
 * [https://bitbucket.org/osrf/gazebo/issue/229 Issue #229]
 * [https://bitbucket.org/osrf/gazebo/issue/277 Issue #277]
 * [https://bitbucket.org/osrf/gazebo/issue/291 Issue #291]
 * [https://bitbucket.org/osrf/gazebo/issue/310 Issue #310]
 * [https://bitbucket.org/osrf/gazebo/issue/320 Issue #320]
 * [https://bitbucket.org/osrf/gazebo/issue/329 Issue #329]
 * [https://bitbucket.org/osrf/gazebo/issue/333 Issue #333]
 * [https://bitbucket.org/osrf/gazebo/issue/334 Issue #334]
 * [https://bitbucket.org/osrf/gazebo/issue/335 Issue #335]
 * [https://bitbucket.org/osrf/gazebo/issue/341 Issue #341]
 * [https://bitbucket.org/osrf/gazebo/issue/350 Issue #350]
 * [https://bitbucket.org/osrf/gazebo/issue/384 Issue #384]
 * [https://bitbucket.org/osrf/gazebo/issue/431 Issue #431]
 * [https://bitbucket.org/osrf/gazebo/issue/433 Issue #433]
 * [https://bitbucket.org/osrf/gazebo/issue/453 Issue #453]
 * [https://bitbucket.org/osrf/gazebo/issue/456 Issue #456]
 * [https://bitbucket.org/osrf/gazebo/issue/457 Issue #457]
 * [https://bitbucket.org/osrf/gazebo/issue/459 Issue #459]

## Gazebo 1.3

### Gazebo 1.3.1 (2012-12-14)
* Fixed the following issues:
 * [https://bitbucket.org/osrf/gazebo/issue/297 Issue #297]
* Other bugs fixed:
 * [https://bitbucket.org/osrf/gazebo/pull-request/164/ Fix light bounding box to disable properly when deselected]
 * [https://bitbucket.org/osrf/gazebo/pull-request/169/ Determine correct local IP address, to make remote clients work properly]
 * Various test fixes

### Gazebo 1.3.0 (2012-12-03)
* Fixed the following issues:
 * [https://bitbucket.org/osrf/gazebo/issue/233 Issue #233]
 * [https://bitbucket.org/osrf/gazebo/issue/238 Issue #238]
 * [https://bitbucket.org/osrf/gazebo/issue/2 Issue #2]
 * [https://bitbucket.org/osrf/gazebo/issue/95 Issue #95]
 * [https://bitbucket.org/osrf/gazebo/issue/97 Issue #97]
 * [https://bitbucket.org/osrf/gazebo/issue/90 Issue #90]
 * [https://bitbucket.org/osrf/gazebo/issue/253 Issue #253]
 * [https://bitbucket.org/osrf/gazebo/issue/163 Issue #163]
 * [https://bitbucket.org/osrf/gazebo/issue/91 Issue #91]
 * [https://bitbucket.org/osrf/gazebo/issue/245 Issue #245]
 * [https://bitbucket.org/osrf/gazebo/issue/242 Issue #242]
 * [https://bitbucket.org/osrf/gazebo/issue/156 Issue #156]
 * [https://bitbucket.org/osrf/gazebo/issue/78 Issue #78]
 * [https://bitbucket.org/osrf/gazebo/issue/36 Issue #36]
 * [https://bitbucket.org/osrf/gazebo/issue/104 Issue #104]
 * [https://bitbucket.org/osrf/gazebo/issue/249 Issue #249]
 * [https://bitbucket.org/osrf/gazebo/issue/244 Issue #244]

* New features:
 * Default camera view changed to look down at the origin from a height of 2 meters at location (5, -5, 2).
 * Record state data using the '-r' command line option, playback recorded state data using the '-p' command line option
 * Adjust placement of lights using the mouse.
 * Reduced the startup time.
 * Added visual reference for GUI mouse movements.
 * SDF version 1.3 released (changes from 1.2 listed below):
     - added `name` to `<camera name="cam_name"/>`
     - added `pose` to `<camera><pose>...</pose></camera>`
     - removed `filename` from `<mesh><filename>...</filename><mesh>`, use uri only.
     - recovered `provide_feedback` under `<joint>`, allowing calling `physics::Joint::GetForceTorque` in plugins.
     - added `imu` under `<sensor>`.

## Gazebo 1.2

### Gazebo 1.2.6 (2012-11-08)
* Fixed a transport issue with the GUI. Fixed saving the world via the GUI. Added more documentation. ([https://bitbucket.org/osrf/gazebo/pull-request/43/fixed-a-transport-issue-with-the-gui-fixed/diff pull request #43])
* Clean up mutex usage. ([https://bitbucket.org/osrf/gazebo/pull-request/54/fix-mutex-in-modellistwidget-using-boost/diff pull request #54])
* Fix OGRE path determination ([https://bitbucket.org/osrf/gazebo/pull-request/58/fix-ogre-paths-so-this-also-works-with/diff pull request #58], [https://bitbucket.org/osrf/gazebo/pull-request/68/fix-ogre-plugindir-determination/diff pull request #68])
* Fixed a couple of crashes and model selection/dragging problems ([https://bitbucket.org/osrf/gazebo/pull-request/59/fixed-a-couple-of-crashes-and-model/diff pull request #59])

### Gazebo 1.2.5 (2012-10-22)
* Step increment update while paused fixed ([https://bitbucket.org/osrf/gazebo/pull-request/45/fix-proper-world-stepinc-count-we-were/diff pull request #45])
* Actually call plugin destructors on shutdown ([https://bitbucket.org/osrf/gazebo/pull-request/51/fixed-a-bug-which-prevent-a-plugin/diff pull request #51])
* Don't crash on bad SDF input ([https://bitbucket.org/osrf/gazebo/pull-request/52/fixed-loading-of-bad-sdf-files/diff pull request #52])
* Fix cleanup of ray sensors on model deletion ([https://bitbucket.org/osrf/gazebo/pull-request/53/deleting-a-model-with-a-ray-sensor-did/diff pull request #53])
* Fix loading / deletion of improperly specified models ([https://bitbucket.org/osrf/gazebo/pull-request/56/catch-when-loading-bad-models-joint/diff pull request #56])

### Gazebo 1.2.4 (10-19-2012:08:00:52)
*  Style fixes ([https://bitbucket.org/osrf/gazebo/pull-request/30/style-fixes/diff pull request #30]).
*  Fix joint position control ([https://bitbucket.org/osrf/gazebo/pull-request/49/fixed-position-joint-control/diff pull request #49])

### Gazebo 1.2.3 (10-16-2012:18:39:54)
*  Disabled selection highlighting due to bug ([https://bitbucket.org/osrf/gazebo/pull-request/44/disabled-selection-highlighting-fixed/diff pull request #44]).
*  Fixed saving a world via the GUI.

### Gazebo 1.2.2 (10-16-2012:15:12:22)
*  Skip search for system install of libccd, use version inside gazebo ([https://bitbucket.org/osrf/gazebo/pull-request/39/skip-search-for-system-install-of-libccd/diff pull request #39]).
*  Fixed sensor initialization race condition ([https://bitbucket.org/osrf/gazebo/pull-request/42/fix-sensor-initializaiton-race-condition pull request #42]).

### Gazebo 1.2.1 (10-15-2012:21:32:55)
*  Properly removed projectors attached to deleted models ([https://bitbucket.org/osrf/gazebo/pull-request/37/remove-projectors-that-are-attached-to/diff pull request #37]).
*  Fix model plugin loading bug ([https://bitbucket.org/osrf/gazebo/pull-request/31/moving-bool-first-in-model-and-world pull request #31]).
*  Fix light insertion and visualization of models prior to insertion ([https://bitbucket.org/osrf/gazebo/pull-request/35/fixed-light-insertion-and-visualization-of/diff pull request #35]).
*  Fixed GUI manipulation of static objects ([https://bitbucket.org/osrf/gazebo/issue/63/moving-static-objects-does-not-move-the issue #63] [https://bitbucket.org/osrf/gazebo/pull-request/38/issue-63-bug-patch-moving-static-objects/diff pull request #38]).
*  Fixed GUI selection bug ([https://bitbucket.org/osrf/gazebo/pull-request/40/fixed-selection-of-multiple-objects-at/diff pull request #40])

### Gazebo 1.2.0 (10-04-2012:20:01:20)
*  Updated GUI: new style, improved mouse controls, and removal of non-functional items.
*  Model database: An online repository of models.
*  Numerous bug fixes
*  APT repository hosted at [http://osrfoundation.org OSRF]
*  Improved process control prevents zombie processes<|MERGE_RESOLUTION|>--- conflicted
+++ resolved
@@ -2,11 +2,10 @@
 
 ## Gazebo 7.x.x (2016-xx-xx)
 
-<<<<<<< HEAD
 1. Generate visualization on demand, instead of on load. This helps to
    reduce load time.
     * [Pull request 2457](https://bitbucket.org/osrf/gazebo/pull-request/2457)
-=======
+
 1. Add GUI items to change the user camera clip distance
     * [Pull request 2470](https://bitbucket.org/osrf/gazebo/pull-request/2470)
     * [Issue 2064](https://bitbucket.org/osrf/gazebo/issues/2064)
@@ -19,7 +18,6 @@
 
 1. Add `syntax = proto2` in proto files to fix some protobuf3 warnings
     * [Pull request 2456](https://bitbucket.org/osrf/gazebo/pull-request/2456)
->>>>>>> 653c65ad
 
 1. Add support for loading wavefront obj mesh files
     * [Pull request 2454](https://bitbucket.org/osrf/gazebo/pull-request/2454)
