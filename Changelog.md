## Gazebo 5.0

### Gazebo 5.1.0
1. Implement Coulomb joint friction for DART
  * [Pull request #1427](https://bitbucket.org/osrf/gazebo/pull-request/1427)
  * [Issue #1281](https://bitbucket.org/osrf/gazebo/issue/1281)

<<<<<<< HEAD
1. Fix simple shape normals.
    * [Pull request #1477](https://bitbucket.org/osrf/gazebo/pull-request/1477)
    * [Issue #1369](https://bitbucket.org/osrf/gazebo/issue/1369)
=======
1. Use Msg-to-SDF conversion functions in tests, add ServerFixture::SpawnModel(msgs::Model).
    * [Pull request #1466](https://bitbucket.org/osrf/gazebo/pull-request/1466)

1. Added Model Msg-to-SDF conversion functions and test.
    * [Pull request #1429](https://bitbucket.org/osrf/gazebo/pull-request/1429)
>>>>>>> 6a4cb4dc

1. Added Joint Msg-to-SDF conversion functions and test.
    * [Pull request #1419](https://bitbucket.org/osrf/gazebo/pull-request/1419)

1. Added Visual, Material Msg-to-SDF conversion functions and ShaderType to string conversion functions.
    * [Pull request #1415](https://bitbucket.org/osrf/gazebo/pull-request/1415)

1. Implement Coulomb joint friction for BulletSliderJoint
  * [Pull request #1452](https://bitbucket.org/osrf/gazebo/pull-request/1452)
  * [Issue #1348](https://bitbucket.org/osrf/gazebo/issue/1348)

### Gazebo 5.0.0
1. Support for using [digital elevation maps](http://gazebosim.org/tutorials?tut=dem) has been added to debian packages.

1. C++11 support (C++11 compatible compiler is now required)
    * [Pull request #1340](https://bitbucket.org/osrf/gazebo/pull-request/1340)

1. Implemented private data pointer for the World class.
    * [Pull request #1383](https://bitbucket.org/osrf/gazebo/pull-request/1383)

1. Implemented private data pointer for the Scene class.
    * [Pull request #1385](https://bitbucket.org/osrf/gazebo/pull-request/1385)

1. Added a events::Event::resetWorld event that is triggered when World::Reset is called.
    * [Pull request #1332](https://bitbucket.org/osrf/gazebo/pull-request/1332)
    * [Issue #1375](https://bitbucket.org/osrf/gazebo/issue/1375)

1. Fixed `math::Box::GetCenter` functionality.
    * [Pull request #1278](https://bitbucket.org/osrf/gazebo/pull-request/1278)
    * [Issue #1327](https://bitbucket.org/osrf/gazebo/issue/1327)

1. Added a GUI timer plugin that facilitates the display and control a timer inside the Gazebo UI.
    * [Pull request #1270](https://bitbucket.org/osrf/gazebo/pull-request/1270)

1. Added ability to load plugins via SDF.
    * [Pull request #1261](https://bitbucket.org/osrf/gazebo/pull-request/1261)

1. Added GUIEvent to hide/show the left GUI pane.
    * [Pull request #1269](https://bitbucket.org/osrf/gazebo/pull-request/1269)

1. Modified KeyEventHandler and GLWidget so that hotkeys can be suppressed by custom KeyEvents set up by developers
    * [Pull request #1251](https://bitbucket.org/osrf/gazebo/pull-request/1251)

1. Added ability to read the directory where the log files are stored.
    * [Pull request #1277](https://bitbucket.org/osrf/gazebo/pull-request/1277)

1. Implemented a simulation cloner
    * [Pull request #1180](https://bitbucket.org/osrf/gazebo/pull-request/1180/clone-a-simulation)

1. Added GUI overlay plugins. Users can now write a Gazebo + QT plugin that displays widgets over the render window.
  * [Pull request #1181](https://bitbucket.org/osrf/gazebo/pull-request/1181)

1. Change behavior of Joint::SetVelocity, add Joint::SetVelocityLimit(unsigned int, double)
  * [Pull request #1218](https://bitbucket.org/osrf/gazebo/pull-request/1218)
  * [Issue #964](https://bitbucket.org/osrf/gazebo/issue/964)

1. Implement Coulomb joint friction for ODE
  * [Pull request #1221](https://bitbucket.org/osrf/gazebo/pull-request/1221)
  * [Issue #381](https://bitbucket.org/osrf/gazebo/issue/381)

1. Implement Coulomb joint friction for BulletHingeJoint
  * [Pull request #1317](https://bitbucket.org/osrf/gazebo/pull-request/1317)
  * [Issue #1348](https://bitbucket.org/osrf/gazebo/issue/1348)

1. Implemented camera lens distortion.
  * [Pull request #1213](https://bitbucket.org/osrf/gazebo/pull-request/1213)

1. Kill rogue gzservers left over from failed INTEGRATION_world_clone tests
   and improve robustness of `UNIT_gz_TEST`
  * [Pull request #1232](https://bitbucket.org/osrf/gazebo/pull-request/1232)
  * [Issue #1299](https://bitbucket.org/osrf/gazebo/issue/1299)

1. Added RenderWidget::ShowToolbar to toggle visibility of top toolbar.
  * [Pull request #1248](https://bitbucket.org/osrf/gazebo/pull-request/1248)

1. Fix joint axis visualization.
  * [Pull request #1258](https://bitbucket.org/osrf/gazebo/pull-request/1258)

1. Change UserCamera view control via joysticks. Clean up rate control vs. pose control.
   see UserCamera::OnJoyPose and UserCamera::OnJoyTwist. Added view twist control toggle
   with joystick button 1.
  * [Pull request #1249](https://bitbucket.org/osrf/gazebo/pull-request/1249)

1. Added RenderWidget::GetToolbar to get the top toolbar and change its actions on ModelEditor.
    * [Pull request #1263](https://bitbucket.org/osrf/gazebo/pull-request/1263)

1. Added accessor for MainWindow graphical widget to GuiIface.
    * [Pull request #1250](https://bitbucket.org/osrf/gazebo/pull-request/1250)

1. Added a ConfigWidget class that takes in a google protobuf message and generates widgets for configuring the fields in the message
    * [Pull request #1285](https://bitbucket.org/osrf/gazebo/pull-request/1285)

1. Added GLWidget::OnModelEditor when model editor is triggered, and MainWindow::OnEditorGroup to manually uncheck editor actions.
    * [Pull request #1283](https://bitbucket.org/osrf/gazebo/pull-request/1283)

1. Added Collision, Geometry, Inertial, Surface Msg-to-SDF conversion functions.
    * [Pull request #1315](https://bitbucket.org/osrf/gazebo/pull-request/1315)

1. Added "button modifier" fields (control, shift, and alt) to common::KeyEvent.
    * [Pull request #1325](https://bitbucket.org/osrf/gazebo/pull-request/1325)

1. Added inputs for environment variable GAZEBO_GUI_INI_FILE for reading a custom .ini file.
    * [Pull request #1252](https://bitbucket.org/osrf/gazebo/pull-request/1252)

1. Fixed crash on "permission denied" bug, added insert_model integration test.
    * [Pull request #1329](https://bitbucket.org/osrf/gazebo/pull-request/1329/)

1. Enable simbody joint tests, implement `SimbodyJoint::GetParam`, create
   `Joint::GetParam`, fix bug in `BulletHingeJoint::SetParam`.
    * [Pull request #1404](https://bitbucket.org/osrf/gazebo/pull-request/1404/)

1. Building editor updates
    1. Fixed inspector resizing.
        * [Pull request #1230](https://bitbucket.org/osrf/gazebo/pull-request/1230)
        * [Issue #395](https://bitbucket.org/osrf/gazebo/issue/395)

    1. Doors and windows move proportionally with wall.
        * [Pull request #1231](https://bitbucket.org/osrf/gazebo/pull-request/1231)
        * [Issue #368](https://bitbucket.org/osrf/gazebo/issue/368)

    1. Inspector dialogs stay on top.
        * [Pull request #1229](https://bitbucket.org/osrf/gazebo/pull-request/1229)
        * [Issue #417](https://bitbucket.org/osrf/gazebo/issue/417)

    1. Make model name editable on palette.
        * [Pull request #1239](https://bitbucket.org/osrf/gazebo/pull-request/1239)

    1. Import background image and improve add/delete levels.
        * [Pull request #1214](https://bitbucket.org/osrf/gazebo/pull-request/1214)
        * [Issue #422](https://bitbucket.org/osrf/gazebo/issue/422)
        * [Issue #361](https://bitbucket.org/osrf/gazebo/issue/361)

    1. Fix changing draw mode.
        * [Pull request #1233](https://bitbucket.org/osrf/gazebo/pull-request/1233)
        * [Issue #405](https://bitbucket.org/osrf/gazebo/issue/405)

    1. Tips on palette's top-right corner.
        * [Pull request #1241](https://bitbucket.org/osrf/gazebo/pull-request/1241)

    1. New buttons and layout for the palette.
        * [Pull request #1242](https://bitbucket.org/osrf/gazebo/pull-request/1242)

    1. Individual wall segments instead of polylines.
        * [Pull request #1246](https://bitbucket.org/osrf/gazebo/pull-request/1246)
        * [Issue #389](https://bitbucket.org/osrf/gazebo/issue/389)
        * [Issue #415](https://bitbucket.org/osrf/gazebo/issue/415)

    1. Fix exiting and saving, exiting when there's nothing drawn, fix text on popups.
        * [Pull request #1296](https://bitbucket.org/osrf/gazebo/pull-request/1296)

    1. Display measure for selected wall segment.
        * [Pull request #1291](https://bitbucket.org/osrf/gazebo/pull-request/1291)
        * [Issue #366](https://bitbucket.org/osrf/gazebo/issue/366)

    1. Highlight selected item's 3D visual.
        * [Pull request #1292](https://bitbucket.org/osrf/gazebo/pull-request/1292)

    1. Added color picker to inspector dialogs.
        * [Pull request #1298](https://bitbucket.org/osrf/gazebo/pull-request/1298)

    1. Snapping on by default, off holding Shift. Improved snapping.
        * [Pull request #1304](https://bitbucket.org/osrf/gazebo/pull-request/1304)

    1. Snap walls to length increments, moved scale to SegmentItem and added Get/SetScale, added SegmentItem::SnapAngle and SegmentItem::SnapLength.
        * [Pull request #1311](https://bitbucket.org/osrf/gazebo/pull-request/1311)

    1. Make buildings available in "Insert Models" tab, improve save flow.
        * [Pull request #1312](https://bitbucket.org/osrf/gazebo/pull-request/1312)

    1. Added EditorItem::SetHighlighted.
        * [Pull request #1308](https://bitbucket.org/osrf/gazebo/pull-request/1308)

    1. Current level is transparent, lower levels opaque, higher levels invisible.
        * [Pull request #1303](https://bitbucket.org/osrf/gazebo/pull-request/1303)

    1. Detach all child manips when item is deleted, added BuildingMaker::DetachAllChildren.
        * [Pull request #1316](https://bitbucket.org/osrf/gazebo/pull-request/1316)

    1. Added texture picker to inspector dialogs.
        * [Pull request #1306](https://bitbucket.org/osrf/gazebo/pull-request/1306)

    1. Measures for doors and windows. Added RectItem::angleOnWall and related Get/Set.
        * [Pull request #1322](https://bitbucket.org/osrf/gazebo/pull-request/1322)
        * [Issue #370](https://bitbucket.org/osrf/gazebo/issue/370)

    1. Added Gazebo/BuildingFrame material to display holes for doors and windows on walls.
        * [Pull request #1338](https://bitbucket.org/osrf/gazebo/pull-request/1338)

    1. Added Gazebo/Bricks material to be used as texture on the building editor.
        * [Pull request #1333](https://bitbucket.org/osrf/gazebo/pull-request/1333)

    1. Pick colors from the palette and assign on 3D view. Added mouse and key event handlers to BuildingMaker, and events to communicate from BuildingModelManip to EditorItem.
        * [Pull request #1336](https://bitbucket.org/osrf/gazebo/pull-request/1336)

    1. Pick textures from the palette and assign in 3D view.
        * [Pull request #1368](https://bitbucket.org/osrf/gazebo/pull-request/1368)

1. Model editor updates
    1. Fix adding/removing event filters .
        * [Pull request #1279](https://bitbucket.org/osrf/gazebo/pull-request/1279)

    1. Enabled multi-selection and align tool inside model editor.
        * [Pull request #1302](https://bitbucket.org/osrf/gazebo/pull-request/1302)
        * [Issue #1323](https://bitbucket.org/osrf/gazebo/issue/1323)

    1. Enabled snap mode inside model editor.
        * [Pull request #1331](https://bitbucket.org/osrf/gazebo/pull-request/1331)
        * [Issue #1318](https://bitbucket.org/osrf/gazebo/issue/1318)

    1. Implemented copy/pasting of links.
        * [Pull request #1330](https://bitbucket.org/osrf/gazebo/pull-request/1330)

1. GUI publishes model selection information on ~/selection topic.
    * [Pull request #1318](https://bitbucket.org/osrf/gazebo/pull-request/1318)

## Gazebo 4.0

### Gazebo 4.x.x (yyyy-mm-dd)

### Gazebo 4.1.0 (2014-11-20)

1. Add ArrangePlugin for arranging groups of models.
   Also add Model::ResetPhysicsStates to call Link::ResetPhysicsStates
   recursively on all links in model.
    * [Pull request #1208](https://bitbucket.org/osrf/gazebo/pull-request/1208)
1. The `gz model` command line tool will output model info using either `-i` for complete info, or `-p` for just the model pose.
    * [Pull request #1212](https://bitbucket.org/osrf/gazebo/pull-request/1212)
    * [DRCSim Issue #389](https://bitbucket.org/osrf/drcsim/issue/389)
1. Added SignalStats class for computing incremental signal statistics.
    * [Pull request #1198](https://bitbucket.org/osrf/gazebo/pull-request/1198)
1. Add InitialVelocityPlugin to setting the initial state of links
    * [Pull request #1237](https://bitbucket.org/osrf/gazebo/pull-request/1237)
1. Added Quaternion::Integrate function.
    * [Pull request #1255](https://bitbucket.org/osrf/gazebo/pull-request/1255)
1. Added ConvertJointType functions, display more joint info on model list.
    * [Pull request #1259](https://bitbucket.org/osrf/gazebo/pull-request/1259)
1. Added ModelListWidget::AddProperty, removed unnecessary checks on ModelListWidget.
    * [Pull request #1271](https://bitbucket.org/osrf/gazebo/pull-request/1271)
1. Fix loading collada meshes with unsupported input semantics.
    * [Pull request #1319](https://bitbucket.org/osrf/gazebo/pull-request/1319)
1. Fix race condition with ImuSensor not publishing after Reset World.
    * [Pull request #1448](https://bitbucket.org/osrf/gazebo/pull-request/1448)
    * [Pull request #1446](https://bitbucket.org/osrf/gazebo/pull-request/1446)
    * [Issue #236](https://bitbucket.org/osrf/gazebo/issue/236)
1. Fixed heightmap on OSX
    * [Pull request #1455](https://bitbucket.org/osrf/gazebo/pull-request/1455)

### Gazebo 4.0.2 (2014-09-23)

1. Fix and improve mechanism to generate pkgconfig libs
    * [Pull request #1027](https://bitbucket.org/osrf/gazebo/pull-request/1027)
    * [Issue #1284](https://bitbucket.org/osrf/gazebo/issue/1284)
1. Added arat.world
    * [Pull request #1205](https://bitbucket.org/osrf/gazebo/pull-request/1205)
1. Update gzprop to output zip files.
    * [Pull request #1197](https://bitbucket.org/osrf/gazebo/pull-request/1197)
1. Make Collision::GetShape a const function
    * [Pull requset #1189](https://bitbucket.org/osrf/gazebo/pull-request/1189)
1. Install missing physics headers
    * [Pull requset #1183](https://bitbucket.org/osrf/gazebo/pull-request/1183)
1. Remove SimbodyLink::AddTorque console message
    * [Pull requset #1185](https://bitbucket.org/osrf/gazebo/pull-request/1185)
1. Fix log xml
    * [Pull requset #1188](https://bitbucket.org/osrf/gazebo/pull-request/1188)

### Gazebo 4.0.0 (2014-08-08)

1. Added lcov support to cmake
    * [Pull request #1047](https://bitbucket.org/osrf/gazebo/pull-request/1047)
1. Fixed memory leak in image conversion
    * [Pull request #1057](https://bitbucket.org/osrf/gazebo/pull-request/1057)
1. Removed deprecated function
    * [Pull request #1067](https://bitbucket.org/osrf/gazebo/pull-request/1067)
1. Improved collada loading performance
    * [Pull request #1066](https://bitbucket.org/osrf/gazebo/pull-request/1066)
    * [Pull request #1082](https://bitbucket.org/osrf/gazebo/pull-request/1082)
    * [Issue #1134](https://bitbucket.org/osrf/gazebo/issue/1134)
1. Implemented a collada exporter
    * [Pull request #1064](https://bitbucket.org/osrf/gazebo/pull-request/1064)
1. Force torque sensor now makes use of sensor's pose.
    * [Pull request #1076](https://bitbucket.org/osrf/gazebo/pull-request/1076)
    * [Issue #940](https://bitbucket.org/osrf/gazebo/issue/940)
1. Fix Model::GetLinks segfault
    * [Pull request #1093](https://bitbucket.org/osrf/gazebo/pull-request/1093)
1. Fix deleting and saving lights in gzserver
    * [Pull request #1094](https://bitbucket.org/osrf/gazebo/pull-request/1094)
    * [Issue #1182](https://bitbucket.org/osrf/gazebo/issue/1182)
    * [Issue #346](https://bitbucket.org/osrf/gazebo/issue/346)
1. Fix Collision::GetWorldPose. The pose of a collision would not update properly.
    * [Pull request #1049](https://bitbucket.org/osrf/gazebo/pull-request/1049)
    * [Issue #1124](https://bitbucket.org/osrf/gazebo/issue/1124)
1. Fixed the animate_box and animate_joints examples
    * [Pull request #1086](https://bitbucket.org/osrf/gazebo/pull-request/1086)
1. Integrated Oculus Rift functionality
    * [Pull request #1074](https://bitbucket.org/osrf/gazebo/pull-request/1074)
    * [Pull request #1136](https://bitbucket.org/osrf/gazebo/pull-request/1136)
    * [Pull request #1139](https://bitbucket.org/osrf/gazebo/pull-request/1139)
1. Updated Base::GetScopedName
    * [Pull request #1104](https://bitbucket.org/osrf/gazebo/pull-request/1104)
1. Fix collada loader from adding duplicate materials into a Mesh
    * [Pull request #1105](https://bitbucket.org/osrf/gazebo/pull-request/1105)
    * [Issue #1180](https://bitbucket.org/osrf/gazebo/issue/1180)
1. Integrated Razer Hydra functionality
    * [Pull request #1083](https://bitbucket.org/osrf/gazebo/pull-request/1083)
    * [Pull request #1109](https://bitbucket.org/osrf/gazebo/pull-request/1109)
1. Added ability to copy and paste models in the GUI
    * [Pull request #1103](https://bitbucket.org/osrf/gazebo/pull-request/1103)
1. Removed unnecessary inclusion of gazebo.hh and common.hh in plugins
    * [Pull request #1111](https://bitbucket.org/osrf/gazebo/pull-request/1111)
1. Added ability to specify custom road textures
    * [Pull request #1027](https://bitbucket.org/osrf/gazebo/pull-request/1027)
1. Added support for DART 4.1
    * [Pull request #1113](https://bitbucket.org/osrf/gazebo/pull-request/1113)
    * [Pull request #1132](https://bitbucket.org/osrf/gazebo/pull-request/1132)
    * [Pull request #1134](https://bitbucket.org/osrf/gazebo/pull-request/1134)
    * [Pull request #1154](https://bitbucket.org/osrf/gazebo/pull-request/1154)
1. Allow position of joints to be directly set.
    * [Pull request #1097](https://bitbucket.org/osrf/gazebo/pull-request/1097)
    * [Issue #1138](https://bitbucket.org/osrf/gazebo/issue/1138)
1. Added extruded polyline geometry
    * [Pull request #1026](https://bitbucket.org/osrf/gazebo/pull-request/1026)
1. Fixed actor animation
    * [Pull request #1133](https://bitbucket.org/osrf/gazebo/pull-request/1133)
    * [Pull request #1141](https://bitbucket.org/osrf/gazebo/pull-request/1141)
1. Generate a versioned cmake config file
    * [Pull request #1153](https://bitbucket.org/osrf/gazebo/pull-request/1153)
    * [Issue #1226](https://bitbucket.org/osrf/gazebo/issue/1226)
1. Added KMeans class
    * [Pull request #1147](https://bitbucket.org/osrf/gazebo/pull-request/1147)
1. Added --summary-range feature to bitbucket pullrequest tool
    * [Pull request #1156](https://bitbucket.org/osrf/gazebo/pull-request/1156)
1. Updated web links
    * [Pull request #1159](https://bitbucket.org/osrf/gazebo/pull-request/1159)
1. Update tests
    * [Pull request #1155](https://bitbucket.org/osrf/gazebo/pull-request/1155)
    * [Pull request #1143](https://bitbucket.org/osrf/gazebo/pull-request/1143)
    * [Pull request #1138](https://bitbucket.org/osrf/gazebo/pull-request/1138)
    * [Pull request #1140](https://bitbucket.org/osrf/gazebo/pull-request/1140)
    * [Pull request #1127](https://bitbucket.org/osrf/gazebo/pull-request/1127)
    * [Pull request #1115](https://bitbucket.org/osrf/gazebo/pull-request/1115)
    * [Pull request #1102](https://bitbucket.org/osrf/gazebo/pull-request/1102)
    * [Pull request #1087](https://bitbucket.org/osrf/gazebo/pull-request/1087)
    * [Pull request #1084](https://bitbucket.org/osrf/gazebo/pull-request/1084)

## Gazebo 3.0

### Gazebo 3.x.x (yyyy-mm-dd)

1. Fixed sonar and wireless sensor visualization
    * [Pull request #1254](https://bitbucket.org/osrf/gazebo/pull-request/1254)
1. Update visual bounding box when model is selected
    * [Pull request #1280](https://bitbucket.org/osrf/gazebo/pull-request/1280)

### Gazebo 3.1.0 (2014-08-08)

1. Implemented Simbody::Link::Set*Vel
    * [Pull request #1160](https://bitbucket.org/osrf/gazebo/pull-request/1160)
    * [Issue #1012](https://bitbucket.org/osrf/gazebo/issue/1012)
1. Added World::RemoveModel function
    * [Pull request #1106](https://bitbucket.org/osrf/gazebo/pull-request/1106)
    * [Issue #1177](https://bitbucket.org/osrf/gazebo/issue/1177)
1. Fix exit from camera follow mode using the escape key
    * [Pull request #1137](https://bitbucket.org/osrf/gazebo/pull-request/1137)
    * [Issue #1220](https://bitbucket.org/osrf/gazebo/issue/1220)
1. Added support for SDF joint spring stiffness and reference positions
    * [Pull request #1117](https://bitbucket.org/osrf/gazebo/pull-request/1117)
1. Removed the gzmodel_create script
    * [Pull request #1130](https://bitbucket.org/osrf/gazebo/pull-request/1130)
1. Added Vector2 dot product
    * [Pull request #1101](https://bitbucket.org/osrf/gazebo/pull-request/1101)
1. Added SetPositionPID and SetVelocityPID to JointController
    * [Pull request #1091](https://bitbucket.org/osrf/gazebo/pull-request/1091)
1. Fix gzclient startup crash with ogre 1.9
    * [Pull request #1098](https://bitbucket.org/osrf/gazebo/pull-request/1098)
    * [Issue #996](https://bitbucket.org/osrf/gazebo/issue/996)
1. Update the bitbucket_pullrequests tool
    * [Pull request #1108](https://bitbucket.org/osrf/gazebo/pull-request/1108)
1. Light properties now remain in place after move by the user via the GUI.
    * [Pull request #1110](https://bitbucket.org/osrf/gazebo/pull-request/1110)
    * [Issue #1211](https://bitbucket.org/osrf/gazebo/issue/1211)
1. Allow position of joints to be directly set.
    * [Pull request #1096](https://bitbucket.org/osrf/gazebo/pull-request/1096)
    * [Issue #1138](https://bitbucket.org/osrf/gazebo/issue/1138)

### Gazebo 3.0.0 (2014-04-11)

1. Fix bug when deleting the sun light
    * [Pull request #1088](https://bitbucket.org/osrf/gazebo/pull-request/1088)
    * [Issue #1133](https://bitbucket.org/osrf/gazebo/issue/1133)
1. Fix ODE screw joint
    * [Pull request #1078](https://bitbucket.org/osrf/gazebo/pull-request/1078)
    * [Issue #1167](https://bitbucket.org/osrf/gazebo/issue/1167)
1. Update joint integration tests
    * [Pull request #1081](https://bitbucket.org/osrf/gazebo/pull-request/1081)
1. Fixed false positives in cppcheck.
    * [Pull request #1061](https://bitbucket.org/osrf/gazebo/pull-request/1061)
1. Made joint axis reference frame relative to child, and updated simbody and dart accordingly.
    * [Pull request #1069](https://bitbucket.org/osrf/gazebo/pull-request/1069)
    * [Issue #494](https://bitbucket.org/osrf/gazebo/issue/494)
    * [Issue #1143](https://bitbucket.org/osrf/gazebo/issue/1143)
1. Added ability to pass vector of strings to SetupClient and SetupServer
    * [Pull request #1068](https://bitbucket.org/osrf/gazebo/pull-request/1068)
    * [Issue #1132](https://bitbucket.org/osrf/gazebo/issue/1132)
1. Fix error correction in screw constraints for ODE
    * [Pull request #1159](https://bitbucket.org/osrf/gazebo/pull-request/1159)
    * [Issue #1159](https://bitbucket.org/osrf/gazebo/issue/1159)
1. Improved pkgconfig with SDF
    * [Pull request #1062](https://bitbucket.org/osrf/gazebo/pull-request/1062)
1. Added a plugin to simulate aero dynamics
    * [Pull request #905](https://bitbucket.org/osrf/gazebo/pull-request/905)
1. Updated bullet support
    * [Issue #1069](https://bitbucket.org/osrf/gazebo/issue/1069)
    * [Pull request #1011](https://bitbucket.org/osrf/gazebo/pull-request/1011)
    * [Pull request #996](https://bitbucket.org/osrf/gazebo/pull-request/966)
    * [Pull request #1024](https://bitbucket.org/osrf/gazebo/pull-request/1024)
1. Updated simbody support
    * [Pull request #995](https://bitbucket.org/osrf/gazebo/pull-request/995)
1. Updated worlds to SDF 1.5
    * [Pull request #1021](https://bitbucket.org/osrf/gazebo/pull-request/1021)
1. Improvements to ODE
    * [Pull request #1001](https://bitbucket.org/osrf/gazebo/pull-request/1001)
    * [Pull request #1014](https://bitbucket.org/osrf/gazebo/pull-request/1014)
    * [Pull request #1015](https://bitbucket.org/osrf/gazebo/pull-request/1015)
    * [Pull request #1016](https://bitbucket.org/osrf/gazebo/pull-request/1016)
1. New command line tool
    * [Pull request #972](https://bitbucket.org/osrf/gazebo/pull-request/972)
1. Graphical user interface improvements
    * [Pull request #971](https://bitbucket.org/osrf/gazebo/pull-request/971)
    * [Pull request #1013](https://bitbucket.org/osrf/gazebo/pull-request/1013)
    * [Pull request #989](https://bitbucket.org/osrf/gazebo/pull-request/989)
1. Created a friction pyramid class
    * [Pull request #935](https://bitbucket.org/osrf/gazebo/pull-request/935)
1. Added GetWorldEnergy functions to Model, Joint, and Link
    * [Pull request #1017](https://bitbucket.org/osrf/gazebo/pull-request/1017)
1. Preparing Gazebo for admission into Ubuntu
    * [Pull request #969](https://bitbucket.org/osrf/gazebo/pull-request/969)
    * [Pull request #998](https://bitbucket.org/osrf/gazebo/pull-request/998)
    * [Pull request #1002](https://bitbucket.org/osrf/gazebo/pull-request/1002)
1. Add method for querying if useImplicitStiffnessDamping flag is set for a given joint
    * [Issue #629](https://bitbucket.org/osrf/gazebo/issue/629)
    * [Pull request #1006](https://bitbucket.org/osrf/gazebo/pull-request/1006)
1. Fix joint axis frames
    * [Issue #494](https://bitbucket.org/osrf/gazebo/issue/494)
    * [Pull request #963](https://bitbucket.org/osrf/gazebo/pull-request/963)
1. Compute joint anchor pose relative to parent
    * [Issue #1029](https://bitbucket.org/osrf/gazebo/issue/1029)
    * [Pull request #982](https://bitbucket.org/osrf/gazebo/pull-request/982)
1. Cleanup the installed worlds
    * [Issue #1036](https://bitbucket.org/osrf/gazebo/issue/1036)
    * [Pull request #984](https://bitbucket.org/osrf/gazebo/pull-request/984)
1. Update to the GPS sensor
    * [Issue #1059](https://bitbucket.org/osrf/gazebo/issue/1059)
    * [Pull request #984](https://bitbucket.org/osrf/gazebo/pull-request/984)
1. Removed libtool from plugin loading
    * [Pull request #981](https://bitbucket.org/osrf/gazebo/pull-request/981)
1. Added functions to get inertial information for a link in the world frame.
    * [Pull request #1005](https://bitbucket.org/osrf/gazebo/pull-request/1005)

## Gazebo 2.0

### Gazebo 2.2.3 (2014-04-29)

1. Removed redundant call to World::Init
    * [Pull request #1107](https://bitbucket.org/osrf/gazebo/pull-request/1107)
    * [Issue #1208](https://bitbucket.org/osrf/gazebo/issue/1208)
1. Return proper error codes when gazebo exits
    * [Pull request #1085](https://bitbucket.org/osrf/gazebo/pull-request/1085)
    * [Issue #1178](https://bitbucket.org/osrf/gazebo/issue/1178)
1. Fixed Camera::GetWorldRotation().
    * [Pull request #1071](https://bitbucket.org/osrf/gazebo/pull-request/1071)
    * [Issue #1087](https://bitbucket.org/osrf/gazebo/issue/1087)
1. Fixed memory leak in image conversion
    * [Pull request #1073](https://bitbucket.org/osrf/gazebo/pull-request/1073)

### Gazebo 2.2.0 (2014-01-10)

1. Fix compilation when using OGRE-1.9 (full support is being worked on)
    * [Issue #994](https://bitbucket.org/osrf/gazebo/issue/994)
    * [Issue #995](https://bitbucket.org/osrf/gazebo/issue/995)
    * [Issue #996](https://bitbucket.org/osrf/gazebo/issue/996)
    * [Pull request #883](https://bitbucket.org/osrf/gazebo/pull-request/883)
1. Added unit test for issue 624.
    * [Issue #624](https://bitbucket.org/osrf/gazebo/issue/624).
    * [Pull request #889](https://bitbucket.org/osrf/gazebo/pull-request/889)
1. Use 3x3 PCF shadows for smoother shadows.
    * [Pull request #887](https://bitbucket.org/osrf/gazebo/pull-request/887)
1. Update manpage copyright to 2014.
    * [Pull request #893](https://bitbucket.org/osrf/gazebo/pull-request/893)
1. Added friction integration test .
    * [Pull request #885](https://bitbucket.org/osrf/gazebo/pull-request/885)
1. Fix joint anchor when link pose is not specified.
    * [Issue #978](https://bitbucket.org/osrf/gazebo/issue/978)
    * [Pull request #862](https://bitbucket.org/osrf/gazebo/pull-request/862)
1. Added (ESC) tooltip for GUI Selection Mode icon.
    * [Issue #993](https://bitbucket.org/osrf/gazebo/issue/993)
    * [Pull request #888](https://bitbucket.org/osrf/gazebo/pull-request/888)
1. Removed old comment about resolved issue.
    * [Issue #837](https://bitbucket.org/osrf/gazebo/issue/837)
    * [Pull request #880](https://bitbucket.org/osrf/gazebo/pull-request/880)
1. Made SimbodyLink::Get* function thread-safe
    * [Issue #918](https://bitbucket.org/osrf/gazebo/issue/918)
    * [Pull request #872](https://bitbucket.org/osrf/gazebo/pull-request/872)
1. Suppressed spurious gzlog messages in ODE::Body
    * [Issue #983](https://bitbucket.org/osrf/gazebo/issue/983)
    * [Pull request #875](https://bitbucket.org/osrf/gazebo/pull-request/875)
1. Fixed Force Torque Sensor Test by properly initializing some values.
    * [Issue #982](https://bitbucket.org/osrf/gazebo/issue/982)
    * [Pull request #869](https://bitbucket.org/osrf/gazebo/pull-request/869)
1. Added breakable joint plugin to support breakable walls.
    * [Pull request #865](https://bitbucket.org/osrf/gazebo/pull-request/865)
1. Used different tuple syntax to fix compilation on OSX mavericks.
    * [Issue #947](https://bitbucket.org/osrf/gazebo/issue/947)
    * [Pull request #858](https://bitbucket.org/osrf/gazebo/pull-request/858)
1. Fixed sonar test and deprecation warning.
    * [Pull request #856](https://bitbucket.org/osrf/gazebo/pull-request/856)
1. Speed up test compilation.
    * Part of [Issue #955](https://bitbucket.org/osrf/gazebo/issue/955)
    * [Pull request #846](https://bitbucket.org/osrf/gazebo/pull-request/846)
1. Added Joint::SetEffortLimit API
    * [Issue #923](https://bitbucket.org/osrf/gazebo/issue/923)
    * [Pull request #808](https://bitbucket.org/osrf/gazebo/pull-request/808)
1. Made bullet output less verbose.
    * [Pull request #839](https://bitbucket.org/osrf/gazebo/pull-request/839)
1. Convergence acceleration and stability tweak to make atlas_v3 stable
    * [Issue #895](https://bitbucket.org/osrf/gazebo/issue/895)
    * [Pull request #772](https://bitbucket.org/osrf/gazebo/pull-request/772)
1. Added colors, textures and world files for the SPL RoboCup environment
    * [Pull request #838](https://bitbucket.org/osrf/gazebo/pull-request/838)
1. Fixed bitbucket_pullrequests tool to work with latest BitBucket API.
    * [Issue #933](https://bitbucket.org/osrf/gazebo/issue/933)
    * [Pull request #841](https://bitbucket.org/osrf/gazebo/pull-request/841)
1. Fixed cppcheck warnings.
    * [Pull request #842](https://bitbucket.org/osrf/gazebo/pull-request/842)

### Gazebo 2.1.0 (2013-11-08)
1. Fix mainwindow unit test
    * [Pull request #752](https://bitbucket.org/osrf/gazebo/pull-request/752)
1. Visualize moment of inertia
    * Pull request [#745](https://bitbucket.org/osrf/gazebo/pull-request/745), [#769](https://bitbucket.org/osrf/gazebo/pull-request/769), [#787](https://bitbucket.org/osrf/gazebo/pull-request/787)
    * [Issue #203](https://bitbucket.org/osrf/gazebo/issue/203)
1. Update tool to count lines of code
    * [Pull request #758](https://bitbucket.org/osrf/gazebo/pull-request/758)
1. Implement World::Clear
    * Pull request [#785](https://bitbucket.org/osrf/gazebo/pull-request/785), [#804](https://bitbucket.org/osrf/gazebo/pull-request/804)
1. Improve Bullet support
    * [Pull request #805](https://bitbucket.org/osrf/gazebo/pull-request/805)
1. Fix doxygen spacing
    * [Pull request #740](https://bitbucket.org/osrf/gazebo/pull-request/740)
1. Add tool to generate model images for thepropshop.org
    * [Pull request #734](https://bitbucket.org/osrf/gazebo/pull-request/734)
1. Added paging support for terrains
    * [Pull request #707](https://bitbucket.org/osrf/gazebo/pull-request/707)
1. Added plugin path to LID_LIBRARY_PATH in setup.sh
    * [Pull request #750](https://bitbucket.org/osrf/gazebo/pull-request/750)
1. Fix for OSX
    * [Pull request #766](https://bitbucket.org/osrf/gazebo/pull-request/766)
    * [Pull request #786](https://bitbucket.org/osrf/gazebo/pull-request/786)
    * [Issue #906](https://bitbucket.org/osrf/gazebo/issue/906)
1. Update copyright information
    * [Pull request #771](https://bitbucket.org/osrf/gazebo/pull-request/771)
1. Enable screen dependent tests
    * [Pull request #764](https://bitbucket.org/osrf/gazebo/pull-request/764)
    * [Issue #811](https://bitbucket.org/osrf/gazebo/issue/811)
1. Fix gazebo command line help message
    * [Pull request #775](https://bitbucket.org/osrf/gazebo/pull-request/775)
    * [Issue #898](https://bitbucket.org/osrf/gazebo/issue/898)
1. Fix man page test
    * [Pull request #774](https://bitbucket.org/osrf/gazebo/pull-request/774)
1. Improve load time by reducing calls to RTShader::Update
    * [Pull request #773](https://bitbucket.org/osrf/gazebo/pull-request/773)
    * [Issue #877](https://bitbucket.org/osrf/gazebo/issue/877)
1. Fix joint visualization
    * [Pull request #776](https://bitbucket.org/osrf/gazebo/pull-request/776)
    * [Pull request #802](https://bitbucket.org/osrf/gazebo/pull-request/802)
    * [Issue #464](https://bitbucket.org/osrf/gazebo/issue/464)
1. Add helpers to fix NaN
    * [Pull request #742](https://bitbucket.org/osrf/gazebo/pull-request/742)
1. Fix model resizing via the GUI
    * [Pull request #763](https://bitbucket.org/osrf/gazebo/pull-request/763)
    * [Issue #885](https://bitbucket.org/osrf/gazebo/issue/885)
1. Simplify gzlog test by using sha1
    * [Pull request #781](https://bitbucket.org/osrf/gazebo/pull-request/781)
    * [Issue #837](https://bitbucket.org/osrf/gazebo/issue/837)
1. Enable cppcheck for header files
    * [Pull request #782](https://bitbucket.org/osrf/gazebo/pull-request/782)
    * [Issue #907](https://bitbucket.org/osrf/gazebo/issue/907)
1. Fix broken regression test
    * [Pull request #784](https://bitbucket.org/osrf/gazebo/pull-request/784)
    * [Issue #884](https://bitbucket.org/osrf/gazebo/issue/884)
1. All simbody and dart to pass tests
    * [Pull request #790](https://bitbucket.org/osrf/gazebo/pull-request/790)
    * [Issue #873](https://bitbucket.org/osrf/gazebo/issue/873)
1. Fix camera rotation from SDF
    * [Pull request #789](https://bitbucket.org/osrf/gazebo/pull-request/789)
    * [Issue #920](https://bitbucket.org/osrf/gazebo/issue/920)
1. Fix bitbucket pullrequest command line tool to match new API
    * [Pull request #803](https://bitbucket.org/osrf/gazebo/pull-request/803)
1. Fix transceiver spawn errors in tests
    * [Pull request #811](https://bitbucket.org/osrf/gazebo/pull-request/811)
    * [Pull request #814](https://bitbucket.org/osrf/gazebo/pull-request/814)

### Gazebo 2.0.0 (2013-10-08)
1. Refactor code check tool.
    * [Pull Request #669](https://bitbucket.org/osrf/gazebo/pull-request/669)
1. Added pull request tool for Bitbucket.
    * [Pull Request #670](https://bitbucket.org/osrf/gazebo/pull-request/670)
    * [Pull Request #691](https://bitbucket.org/osrf/gazebo/pull-request/671)
1. New wireless receiver and transmitter sensor models.
    * [Pull Request #644](https://bitbucket.org/osrf/gazebo/pull-request/644)
    * [Pull Request #675](https://bitbucket.org/osrf/gazebo/pull-request/675)
    * [Pull Request #727](https://bitbucket.org/osrf/gazebo/pull-request/727)
1. Audio support using OpenAL.
    * [Pull Request #648](https://bitbucket.org/osrf/gazebo/pull-request/648)
    * [Pull Request #704](https://bitbucket.org/osrf/gazebo/pull-request/704)
1. Simplify command-line parsing of gztopic echo output.
    * [Pull Request #674](https://bitbucket.org/osrf/gazebo/pull-request/674)
    * Resolves: [Issue #795](https://bitbucket.org/osrf/gazebo/issue/795)
1. Use UNIX directories through the user of GNUInstallDirs cmake module.
    * [Pull Request #676](https://bitbucket.org/osrf/gazebo/pull-request/676)
    * [Pull Request #681](https://bitbucket.org/osrf/gazebo/pull-request/681)
1. New GUI interactions for object manipulation.
    * [Pull Request #634](https://bitbucket.org/osrf/gazebo/pull-request/634)
1. Fix for OSX menubar.
    * [Pull Request #677](https://bitbucket.org/osrf/gazebo/pull-request/677)
1. Remove internal SDF directories and dependencies.
    * [Pull Request #680](https://bitbucket.org/osrf/gazebo/pull-request/680)
1. Add minimum version for sdformat.
    * [Pull Request #682](https://bitbucket.org/osrf/gazebo/pull-request/682)
    * Resolves: [Issue #818](https://bitbucket.org/osrf/gazebo/issue/818)
1. Allow different gtest parameter types with ServerFixture
    * [Pull Request #686](https://bitbucket.org/osrf/gazebo/pull-request/686)
    * Resolves: [Issue #820](https://bitbucket.org/osrf/gazebo/issue/820)
1. GUI model scaling when using Bullet.
    * [Pull Request #683](https://bitbucket.org/osrf/gazebo/pull-request/683)
1. Fix typo in cmake config.
    * [Pull Request #694](https://bitbucket.org/osrf/gazebo/pull-request/694)
    * Resolves: [Issue #824](https://bitbucket.org/osrf/gazebo/issue/824)
1. Remove gazebo include subdir from pkgconfig and cmake config.
    * [Pull Request #691](https://bitbucket.org/osrf/gazebo/pull-request/691)
1. Torsional spring demo
    * [Pull Request #693](https://bitbucket.org/osrf/gazebo/pull-request/693)
1. Remove repeated call to SetAxis in Joint.cc
    * [Pull Request #695](https://bitbucket.org/osrf/gazebo/pull-request/695)
    * Resolves: [Issue #823](https://bitbucket.org/osrf/gazebo/issue/823)
1. Add test for rotational joints.
    * [Pull Request #697](https://bitbucket.org/osrf/gazebo/pull-request/697)
    * Resolves: [Issue #820](https://bitbucket.org/osrf/gazebo/issue/820)
1. Fix compilation of tests using Joint base class
    * [Pull Request #701](https://bitbucket.org/osrf/gazebo/pull-request/701)
1. Terrain paging implemented.
    * [Pull Request #687](https://bitbucket.org/osrf/gazebo/pull-request/687)
1. Improve timeout error reporting in ServerFixture
    * [Pull Request #705](https://bitbucket.org/osrf/gazebo/pull-request/705)
1. Fix mouse picking for cases where visuals overlap with the laser
    * [Pull Request #709](https://bitbucket.org/osrf/gazebo/pull-request/709)
1. Fix string literals for OSX
    * [Pull Request #712](https://bitbucket.org/osrf/gazebo/pull-request/712)
    * Resolves: [Issue #803](https://bitbucket.org/osrf/gazebo/issue/803)
1. Support for ENABLE_TESTS_COMPILATION cmake parameter
    * [Pull Request #708](https://bitbucket.org/osrf/gazebo/pull-request/708)
1. Updated system gui plugin
    * [Pull Request #702](https://bitbucket.org/osrf/gazebo/pull-request/702)
1. Fix force torque unit test issue
    * [Pull Request #673](https://bitbucket.org/osrf/gazebo/pull-request/673)
    * Resolves: [Issue #813](https://bitbucket.org/osrf/gazebo/issue/813)
1. Use variables to control auto generation of CFlags
    * [Pull Request #699](https://bitbucket.org/osrf/gazebo/pull-request/699)
1. Remove deprecated functions.
    * [Pull Request #715](https://bitbucket.org/osrf/gazebo/pull-request/715)
1. Fix typo in `Camera.cc`
    * [Pull Request #719](https://bitbucket.org/osrf/gazebo/pull-request/719)
    * Resolves: [Issue #846](https://bitbucket.org/osrf/gazebo/issue/846)
1. Performance improvements
    * [Pull Request #561](https://bitbucket.org/osrf/gazebo/pull-request/561)
1. Fix gripper model.
    * [Pull Request #713](https://bitbucket.org/osrf/gazebo/pull-request/713)
    * Resolves: [Issue #314](https://bitbucket.org/osrf/gazebo/issue/314)
1. First part of Simbody integration
    * [Pull Request #716](https://bitbucket.org/osrf/gazebo/pull-request/716)

## Gazebo 1.9

### Gazebo 1.9.6 (2014-04-29)

1. Refactored inertia ratio reduction for ODE
    * [Pull request #1114](https://bitbucket.org/osrf/gazebo/pull-request/1114)
1. Improved collada loading performance
    * [Pull request #1075](https://bitbucket.org/osrf/gazebo/pull-request/1075)

### Gazebo 1.9.3 (2014-01-10)

1. Add thickness to plane to remove shadow flickering.
    * [Pull request #886](https://bitbucket.org/osrf/gazebo/pull-request/886)
1. Temporary GUI shadow toggle fix.
    * [Issue #925](https://bitbucket.org/osrf/gazebo/issue/925)
    * [Pull request #868](https://bitbucket.org/osrf/gazebo/pull-request/868)
1. Fix memory access bugs with libc++ on mavericks.
    * [Issue #965](https://bitbucket.org/osrf/gazebo/issue/965)
    * [Pull request #857](https://bitbucket.org/osrf/gazebo/pull-request/857)
    * [Pull request #881](https://bitbucket.org/osrf/gazebo/pull-request/881)
1. Replaced printf with cout in gztopic hz.
    * [Issue #969](https://bitbucket.org/osrf/gazebo/issue/969)
    * [Pull request #854](https://bitbucket.org/osrf/gazebo/pull-request/854)
1. Add Dark grey material and fix indentation.
    * [Pull request #851](https://bitbucket.org/osrf/gazebo/pull-request/851)
1. Fixed sonar sensor unit test.
    * [Pull request #848](https://bitbucket.org/osrf/gazebo/pull-request/848)
1. Convergence acceleration and stability tweak to make atlas_v3 stable.
    * [Pull request #845](https://bitbucket.org/osrf/gazebo/pull-request/845)
1. Update gtest to 1.7.0 to resolve problems with libc++.
    * [Issue #947](https://bitbucket.org/osrf/gazebo/issue/947)
    * [Pull request #827](https://bitbucket.org/osrf/gazebo/pull-request/827)
1. Fixed LD_LIBRARY_PATH for plugins.
    * [Issue #957](https://bitbucket.org/osrf/gazebo/issue/957)
    * [Pull request #844](https://bitbucket.org/osrf/gazebo/pull-request/844)
1. Fix transceiver sporadic errors.
    * Backport of [pull request #811](https://bitbucket.org/osrf/gazebo/pull-request/811)
    * [Pull request #836](https://bitbucket.org/osrf/gazebo/pull-request/836)
1. Modified the MsgTest to be deterministic with time checks.
    * [Pull request #843](https://bitbucket.org/osrf/gazebo/pull-request/843)
1. Fixed seg fault in LaserVisual.
    * [Issue #950](https://bitbucket.org/osrf/gazebo/issue/950)
    * [Pull request #832](https://bitbucket.org/osrf/gazebo/pull-request/832)
1. Implemented the option to disable tests that need a working screen to run properly.
    * Backport of [Pull request #764](https://bitbucket.org/osrf/gazebo/pull-request/764)
    * [Pull request #837](https://bitbucket.org/osrf/gazebo/pull-request/837)
1. Cleaned up gazebo shutdown.
    * [Pull request #829](https://bitbucket.org/osrf/gazebo/pull-request/829)
1. Fixed bug associated with loading joint child links.
    * [Issue #943](https://bitbucket.org/osrf/gazebo/issue/943)
    * [Pull request #820](https://bitbucket.org/osrf/gazebo/pull-request/820)

### Gazebo 1.9.2 (2013-11-08)
1. Fix enable/disable sky and clouds from SDF
    * [Pull request #809](https://bitbucket.org/osrf/gazebo/pull-request/809])
1. Fix occasional blank GUI screen on startup
    * [Pull request #815](https://bitbucket.org/osrf/gazebo/pull-request/815])
1. Fix GPU laser when interacting with heightmaps
    * [Pull request #796](https://bitbucket.org/osrf/gazebo/pull-request/796])
1. Added API/ABI checker command line tool
    * [Pull request #765](https://bitbucket.org/osrf/gazebo/pull-request/765])
1. Added gtest version information
    * [Pull request #801](https://bitbucket.org/osrf/gazebo/pull-request/801])
1. Fix GUI world saving
    * [Pull request #806](https://bitbucket.org/osrf/gazebo/pull-request/806])
1. Enable anti-aliasing for camera sensor
    * [Pull request #800](https://bitbucket.org/osrf/gazebo/pull-request/800])
1. Make sensor noise deterministic
    * [Pull request #788](https://bitbucket.org/osrf/gazebo/pull-request/788])
1. Fix build problem
    * [Issue #901](https://bitbucket.org/osrf/gazebo/issue/901)
    * [Pull request #778](https://bitbucket.org/osrf/gazebo/pull-request/778])
1. Fix a typo in Camera.cc
    * [Pull request #720](https://bitbucket.org/osrf/gazebo/pull-request/720])
    * [Issue #846](https://bitbucket.org/osrf/gazebo/issue/846)
1. Fix OSX menu bar
    * [Pull request #688](https://bitbucket.org/osrf/gazebo/pull-request/688])
1. Fix gazebo::init by calling sdf::setFindCallback() before loading the sdf in gzfactory.
    * [Pull request #678](https://bitbucket.org/osrf/gazebo/pull-request/678])
    * [Issue #817](https://bitbucket.org/osrf/gazebo/issue/817)

### Gazebo 1.9.1 (2013-08-20)
* Deprecate header files that require case-sensitive filesystem (e.g. Common.hh, Physics.hh) [https://bitbucket.org/osrf/gazebo/pull-request/638/fix-for-775-deprecate-headers-that-require]
* Initial support for building on Mac OS X [https://bitbucket.org/osrf/gazebo/pull-request/660/osx-support-for-gazebo-19] [https://bitbucket.org/osrf/gazebo/pull-request/657/cmake-fixes-for-osx]
* Fixes for various issues [https://bitbucket.org/osrf/gazebo/pull-request/635/fix-for-issue-792/diff] [https://bitbucket.org/osrf/gazebo/pull-request/628/allow-scoped-and-non-scoped-joint-names-to/diff] [https://bitbucket.org/osrf/gazebo/pull-request/636/fix-build-dependency-in-message-generation/diff] [https://bitbucket.org/osrf/gazebo/pull-request/639/make-the-unversioned-setupsh-a-copy-of-the/diff] [https://bitbucket.org/osrf/gazebo/pull-request/650/added-missing-lib-to-player-client-library/diff] [https://bitbucket.org/osrf/gazebo/pull-request/656/install-gzmode_create-without-sh-suffix/diff]

### Gazebo 1.9.0 (2013-07-23)
* Use external package [sdformat](https://bitbucket.org/osrf/sdformat) for sdf parsing, refactor the `Element::GetValue*` function calls, and deprecate Gazebo's internal sdf parser [https://bitbucket.org/osrf/gazebo/pull-request/627]
* Improved ROS support ([[Tutorials#ROS_Integration |documentation here]]) [https://bitbucket.org/osrf/gazebo/pull-request/559]
* Added Sonar, Force-Torque, and Tactile Pressure sensors [https://bitbucket.org/osrf/gazebo/pull-request/557], [https://bitbucket.org/osrf/gazebo/pull-request/567]
* Add compile-time defaults for environment variables so that sourcing setup.sh is unnecessary in most cases [https://bitbucket.org/osrf/gazebo/pull-request/620]
* Enable user camera to follow objects in client window [https://bitbucket.org/osrf/gazebo/pull-request/603]
* Install protobuf message files for use in custom messages [https://bitbucket.org/osrf/gazebo/pull-request/614]
* Change default compilation flags to improve debugging [https://bitbucket.org/osrf/gazebo/pull-request/617]
* Change to supported relative include paths [https://bitbucket.org/osrf/gazebo/pull-request/594]
* Fix display of laser scans when sensor is rotated [https://bitbucket.org/osrf/gazebo/pull-request/599]

## Gazebo 1.8

### Gazebo 1.8.7 (2013-07-16)
* Fix bug in URDF parsing of Vector3 elements [https://bitbucket.org/osrf/gazebo/pull-request/613]
* Fix compilation errors with newest libraries [https://bitbucket.org/osrf/gazebo/pull-request/615]

### Gazebo 1.8.6 (2013-06-07)
* Fix inertia lumping in the URDF parser[https://bitbucket.org/osrf/gazebo/pull-request/554]
* Fix for ODEJoint CFM damping sign error [https://bitbucket.org/osrf/gazebo/pull-request/586]
* Fix transport memory growth[https://bitbucket.org/osrf/gazebo/pull-request/584]
* Reduce log file data in order to reduce buffer growth that results in out of memory kernel errors[https://bitbucket.org/osrf/gazebo/pull-request/587]

### Gazebo 1.8.5 (2013-06-04)
* Fix Gazebo build for machines without a valid display.[https://bitbucket.org/osrf/gazebo/commits/37f00422eea03365b839a632c1850431ee6a1d67]

### Gazebo 1.8.4 (2013-06-03)
* Fix UDRF to SDF converter so that URDF gazebo extensions are applied to all collisions in a link.[https://bitbucket.org/osrf/gazebo/pull-request/579]
* Prevent transport layer from locking when a gzclient connects to a gzserver over a connection with high latency.[https://bitbucket.org/osrf/gazebo/pull-request/572]
* Improve performance and fix uninitialized conditional jumps.[https://bitbucket.org/osrf/gazebo/pull-request/571]

### Gazebo 1.8.3 (2013-06-03)
* Fix for gzlog hanging when gzserver is not present or not responsive[https://bitbucket.org/osrf/gazebo/pull-request/577]
* Fix occasional segfault when generating log files[https://bitbucket.org/osrf/gazebo/pull-request/575]
* Performance improvement to ODE[https://bitbucket.org/osrf/gazebo/pull-request/556]
* Fix node initialization[https://bitbucket.org/osrf/gazebo/pull-request/570]
* Fix GPU laser Hz rate reduction when sensor moved away from world origin[https://bitbucket.org/osrf/gazebo/pull-request/566]
* Fix incorrect lighting in camera sensors when GPU laser is subscribe to[https://bitbucket.org/osrf/gazebo/pull-request/563]

### Gazebo 1.8.2 (2013-05-28)
* ODE performance improvements[https://bitbucket.org/osrf/gazebo/pull-request/535][https://bitbucket.org/osrf/gazebo/pull-request/537]
* Fixed tests[https://bitbucket.org/osrf/gazebo/pull-request/538][https://bitbucket.org/osrf/gazebo/pull-request/541][https://bitbucket.org/osrf/gazebo/pull-request/542]
* Fixed sinking vehicle bug[https://bitbucket.org/osrf/drcsim/issue/300] in pull-request[https://bitbucket.org/osrf/gazebo/pull-request/538]
* Fix GPU sensor throttling[https://bitbucket.org/osrf/gazebo/pull-request/536]
* Reduce string comparisons for better performance[https://bitbucket.org/osrf/gazebo/pull-request/546]
* Contact manager performance improvements[https://bitbucket.org/osrf/gazebo/pull-request/543]
* Transport performance improvements[https://bitbucket.org/osrf/gazebo/pull-request/548]
* Reduce friction noise[https://bitbucket.org/osrf/gazebo/pull-request/545]

### Gazebo 1.8.1 (2013-05-22)
* Please note that 1.8.1 contains a bug[https://bitbucket.org/osrf/drcsim/issue/300] that causes interpenetration between objects in resting contact to grow slowly.  Please update to 1.8.2 for the patch.
* Added warm starting[https://bitbucket.org/osrf/gazebo/pull-request/529]
* Reduced console output[https://bitbucket.org/osrf/gazebo/pull-request/533]
* Improved off screen rendering performance[https://bitbucket.org/osrf/gazebo/pull-request/530]
* Performance improvements [https://bitbucket.org/osrf/gazebo/pull-request/535] [https://bitbucket.org/osrf/gazebo/pull-request/537]

### Gazebo 1.8.0 (2013-05-17)
* Fixed slider axis [https://bitbucket.org/osrf/gazebo/pull-request/527]
* Fixed heightmap shadows [https://bitbucket.org/osrf/gazebo/pull-request/525]
* Fixed model and canonical link pose [https://bitbucket.org/osrf/gazebo/pull-request/519]
* Fixed OSX message header[https://bitbucket.org/osrf/gazebo/pull-request/524]
* Added zlib compression for logging [https://bitbucket.org/osrf/gazebo/pull-request/515]
* Allow clouds to be disabled in cameras [https://bitbucket.org/osrf/gazebo/pull-request/507]
* Camera rendering performance [https://bitbucket.org/osrf/gazebo/pull-request/528]


## Gazebo 1.7

### Gazebo 1.7.3 (2013-05-08)
* Fixed log cleanup (again) [https://bitbucket.org/osrf/gazebo/pull-request/511/fix-log-cleanup-logic]

### Gazebo 1.7.2 (2013-05-07)
* Fixed log cleanup [https://bitbucket.org/osrf/gazebo/pull-request/506/fix-gzlog-stop-command-line]
* Minor documentation fix [https://bitbucket.org/osrf/gazebo/pull-request/488/minor-documentation-fix]

### Gazebo 1.7.1 (2013-04-19)
* Fixed tests
* IMU sensor receives time stamped data from links
* Fix saving image frames [https://bitbucket.org/osrf/gazebo/pull-request/466/fix-saving-frames/diff]
* Wireframe rendering in GUI [https://bitbucket.org/osrf/gazebo/pull-request/414/allow-rendering-of-models-in-wireframe]
* Improved logging performance [https://bitbucket.org/osrf/gazebo/pull-request/457/improvements-to-gzlog-filter-and-logging]
* Viscous mud model [https://bitbucket.org/osrf/gazebo/pull-request/448/mud-plugin/diff]

## Gazebo 1.6

### Gazebo 1.6.3 (2013-04-15)
* Fixed a [critical SDF bug](https://bitbucket.org/osrf/gazebo/pull-request/451)
* Fixed a [laser offset bug](https://bitbucket.org/osrf/gazebo/pull-request/449)

### Gazebo 1.6.2 (2013-04-14)
* Fix for fdir1 physics property [https://bitbucket.org/osrf/gazebo/pull-request/429/fixes-to-treat-fdir1-better-1-rotate-into/diff]
* Fix for force torque sensor [https://bitbucket.org/osrf/gazebo/pull-request/447]
* SDF documentation fix [https://bitbucket.org/osrf/gazebo/issue/494/joint-axis-reference-frame-doesnt-match]

### Gazebo 1.6.1 (2013-04-05)
* Switch default build type to Release.

### Gazebo 1.6.0 (2013-04-05)
* Improvements to inertia in rubble pile
* Various Bullet integration advances.
* Noise models for ray, camera, and imu sensors.
* SDF 1.4, which accommodates more physics engine parameters and also some sensor noise models.
* Initial support for making movies from within Gazebo.
* Many performance improvements.
* Many bug fixes.
* Progress toward to building on OS X.

## Gazebo 1.5

### Gazebo 1.5.0 (2013-03-11)
* Partial integration of Bullet
  * Includes: cubes, spheres, cylinders, planes, meshes, revolute joints, ray sensors
* GUI Interface for log writing.
* Threaded sensors.
* Multi-camera sensor.

* Fixed the following issues:
 * [https://bitbucket.org/osrf/gazebo/issue/236 Issue #236]
 * [https://bitbucket.org/osrf/gazebo/issue/507 Issue #507]
 * [https://bitbucket.org/osrf/gazebo/issue/530 Issue #530]
 * [https://bitbucket.org/osrf/gazebo/issue/279 Issue #279]
 * [https://bitbucket.org/osrf/gazebo/issue/529 Issue #529]
 * [https://bitbucket.org/osrf/gazebo/issue/239 Issue #239]
 * [https://bitbucket.org/osrf/gazebo/issue/5 Issue #5]

## Gazebo 1.4

### Gazebo 1.4.0 (2013-02-01)
* New Features:
 * GUI elements to display messages from the server.
 * Multi-floor building editor and creator.
 * Improved sensor visualizations.
 * Improved mouse interactions

* Fixed the following issues:
 * [https://bitbucket.org/osrf/gazebo/issue/16 Issue #16]
 * [https://bitbucket.org/osrf/gazebo/issue/142 Issue #142]
 * [https://bitbucket.org/osrf/gazebo/issue/229 Issue #229]
 * [https://bitbucket.org/osrf/gazebo/issue/277 Issue #277]
 * [https://bitbucket.org/osrf/gazebo/issue/291 Issue #291]
 * [https://bitbucket.org/osrf/gazebo/issue/310 Issue #310]
 * [https://bitbucket.org/osrf/gazebo/issue/320 Issue #320]
 * [https://bitbucket.org/osrf/gazebo/issue/329 Issue #329]
 * [https://bitbucket.org/osrf/gazebo/issue/333 Issue #333]
 * [https://bitbucket.org/osrf/gazebo/issue/334 Issue #334]
 * [https://bitbucket.org/osrf/gazebo/issue/335 Issue #335]
 * [https://bitbucket.org/osrf/gazebo/issue/341 Issue #341]
 * [https://bitbucket.org/osrf/gazebo/issue/350 Issue #350]
 * [https://bitbucket.org/osrf/gazebo/issue/384 Issue #384]
 * [https://bitbucket.org/osrf/gazebo/issue/431 Issue #431]
 * [https://bitbucket.org/osrf/gazebo/issue/433 Issue #433]
 * [https://bitbucket.org/osrf/gazebo/issue/453 Issue #453]
 * [https://bitbucket.org/osrf/gazebo/issue/456 Issue #456]
 * [https://bitbucket.org/osrf/gazebo/issue/457 Issue #457]
 * [https://bitbucket.org/osrf/gazebo/issue/459 Issue #459]

## Gazebo 1.3

### Gazebo 1.3.1 (2012-12-14)
* Fixed the following issues:
 * [https://bitbucket.org/osrf/gazebo/issue/297 Issue #297]
* Other bugs fixed:
 * [https://bitbucket.org/osrf/gazebo/pull-request/164/ Fix light bounding box to disable properly when deselected]
 * [https://bitbucket.org/osrf/gazebo/pull-request/169/ Determine correct local IP address, to make remote clients work properly]
 * Various test fixes

### Gazebo 1.3.0 (2012-12-03)
* Fixed the following issues:
 * [https://bitbucket.org/osrf/gazebo/issue/233 Issue #233]
 * [https://bitbucket.org/osrf/gazebo/issue/238 Issue #238]
 * [https://bitbucket.org/osrf/gazebo/issue/2 Issue #2]
 * [https://bitbucket.org/osrf/gazebo/issue/95 Issue #95]
 * [https://bitbucket.org/osrf/gazebo/issue/97 Issue #97]
 * [https://bitbucket.org/osrf/gazebo/issue/90 Issue #90]
 * [https://bitbucket.org/osrf/gazebo/issue/253 Issue #253]
 * [https://bitbucket.org/osrf/gazebo/issue/163 Issue #163]
 * [https://bitbucket.org/osrf/gazebo/issue/91 Issue #91]
 * [https://bitbucket.org/osrf/gazebo/issue/245 Issue #245]
 * [https://bitbucket.org/osrf/gazebo/issue/242 Issue #242]
 * [https://bitbucket.org/osrf/gazebo/issue/156 Issue #156]
 * [https://bitbucket.org/osrf/gazebo/issue/78 Issue #78]
 * [https://bitbucket.org/osrf/gazebo/issue/36 Issue #36]
 * [https://bitbucket.org/osrf/gazebo/issue/104 Issue #104]
 * [https://bitbucket.org/osrf/gazebo/issue/249 Issue #249]
 * [https://bitbucket.org/osrf/gazebo/issue/244 Issue #244]
 * [https://bitbucket.org/osrf/gazebo/issue/36 Issue #36]

* New features:
 * Default camera view changed to look down at the origin from a height of 2 meters at location (5, -5, 2).
 * Record state data using the '-r' command line option, playback recorded state data using the '-p' command line option
 * Adjust placement of lights using the mouse.
 * Reduced the startup time.
 * Added visual reference for GUI mouse movements.
 * SDF version 1.3 released (changes from 1.2 listed below):
     - added `name` to `<camera name="cam_name"/>`
     - added `pose` to `<camera><pose>...</pose></camera>`
     - removed `filename` from `<mesh><filename>...</filename><mesh>`, use uri only.
     - recovered `provide_feedback` under `<joint>`, allowing calling `physics::Joint::GetForceTorque` in plugins.
     - added `imu` under `<sensor>`.

## Gazebo 1.2

### Gazebo 1.2.6 (2012-11-08)
* Fixed a transport issue with the GUI. Fixed saving the world via the GUI. Added more documentation. ([https://bitbucket.org/osrf/gazebo/pull-request/43/fixed-a-transport-issue-with-the-gui-fixed/diff pull request #43])
* Clean up mutex usage. ([https://bitbucket.org/osrf/gazebo/pull-request/54/fix-mutex-in-modellistwidget-using-boost/diff pull request #54])
* Fix OGRE path determination ([https://bitbucket.org/osrf/gazebo/pull-request/58/fix-ogre-paths-so-this-also-works-with/diff pull request #58], [https://bitbucket.org/osrf/gazebo/pull-request/68/fix-ogre-plugindir-determination/diff pull request #68])
* Fixed a couple of crashes and model selection/dragging problems ([https://bitbucket.org/osrf/gazebo/pull-request/59/fixed-a-couple-of-crashes-and-model/diff pull request #59])

### Gazebo 1.2.5 (2012-10-22)
* Step increment update while paused fixed ([https://bitbucket.org/osrf/gazebo/pull-request/45/fix-proper-world-stepinc-count-we-were/diff pull request #45])
* Actually call plugin destructors on shutdown ([https://bitbucket.org/osrf/gazebo/pull-request/51/fixed-a-bug-which-prevent-a-plugin/diff pull request #51])
* Don't crash on bad SDF input ([https://bitbucket.org/osrf/gazebo/pull-request/52/fixed-loading-of-bad-sdf-files/diff pull request #52])
* Fix cleanup of ray sensors on model deletion ([https://bitbucket.org/osrf/gazebo/pull-request/53/deleting-a-model-with-a-ray-sensor-did/diff pull request #53])
* Fix loading / deletion of improperly specified models ([https://bitbucket.org/osrf/gazebo/pull-request/56/catch-when-loading-bad-models-joint/diff pull request #56])

### Gazebo 1.2.4 (10-19-2012:08:00:52)
*  Style fixes ([https://bitbucket.org/osrf/gazebo/pull-request/30/style-fixes/diff pull request #30]).
*  Fix joint position control ([https://bitbucket.org/osrf/gazebo/pull-request/49/fixed-position-joint-control/diff pull request #49])

### Gazebo 1.2.3 (10-16-2012:18:39:54)
*  Disabled selection highlighting due to bug ([https://bitbucket.org/osrf/gazebo/pull-request/44/disabled-selection-highlighting-fixed/diff pull request #44]).
*  Fixed saving a world via the GUI.

### Gazebo 1.2.2 (10-16-2012:15:12:22)
*  Skip search for system install of libccd, use version inside gazebo ([https://bitbucket.org/osrf/gazebo/pull-request/39/skip-search-for-system-install-of-libccd/diff pull request #39]).
*  Fixed sensor initialization race condition ([https://bitbucket.org/osrf/gazebo/pull-request/42/fix-sensor-initializaiton-race-condition pull request #42]).

### Gazebo 1.2.1 (10-15-2012:21:32:55)
*  Properly removed projectors attached to deleted models ([https://bitbucket.org/osrf/gazebo/pull-request/37/remove-projectors-that-are-attached-to/diff pull request #37]).
*  Fix model plugin loading bug ([https://bitbucket.org/osrf/gazebo/pull-request/31/moving-bool-first-in-model-and-world pull request #31]).
*  Fix light insertion and visualization of models prior to insertion ([https://bitbucket.org/osrf/gazebo/pull-request/35/fixed-light-insertion-and-visualization-of/diff pull request #35]).
*  Fixed GUI manipulation of static objects ([https://bitbucket.org/osrf/gazebo/issue/63/moving-static-objects-does-not-move-the issue #63] [https://bitbucket.org/osrf/gazebo/pull-request/38/issue-63-bug-patch-moving-static-objects/diff pull request #38]).
*  Fixed GUI selection bug ([https://bitbucket.org/osrf/gazebo/pull-request/40/fixed-selection-of-multiple-objects-at/diff pull request #40])

### Gazebo 1.2.0 (10-04-2012:20:01:20)
*  Updated GUI: new style, improved mouse controls, and removal of non-functional items.
*  Model database: An online repository of models.
*  Numerous bug fixes
*  APT repository hosted at [http://osrfoundation.org OSRF]
*  Improved process control prevents zombie processes<|MERGE_RESOLUTION|>--- conflicted
+++ resolved
@@ -5,17 +5,15 @@
   * [Pull request #1427](https://bitbucket.org/osrf/gazebo/pull-request/1427)
   * [Issue #1281](https://bitbucket.org/osrf/gazebo/issue/1281)
 
-<<<<<<< HEAD
 1. Fix simple shape normals.
     * [Pull request #1477](https://bitbucket.org/osrf/gazebo/pull-request/1477)
     * [Issue #1369](https://bitbucket.org/osrf/gazebo/issue/1369)
-=======
+
 1. Use Msg-to-SDF conversion functions in tests, add ServerFixture::SpawnModel(msgs::Model).
     * [Pull request #1466](https://bitbucket.org/osrf/gazebo/pull-request/1466)
 
 1. Added Model Msg-to-SDF conversion functions and test.
     * [Pull request #1429](https://bitbucket.org/osrf/gazebo/pull-request/1429)
->>>>>>> 6a4cb4dc
 
 1. Added Joint Msg-to-SDF conversion functions and test.
     * [Pull request #1419](https://bitbucket.org/osrf/gazebo/pull-request/1419)
