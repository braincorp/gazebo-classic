## Gazebo 8

## Gazebo 8.x.x (2017-xx-xx)

<<<<<<< HEAD
1. Use only Gazebo's internal version of tinyxml2. The version of tinyxml2 distributed with Ubuntu fails when parsing large log files.
    * [Pull request #2146](https://bitbucket.org/osrf/gazebo/pull-request/2146)
=======
1. Added static camera when following a model.
    * [Pull request #1980](https://bitbucket.org/osrf/gazebo/pull-request/1980)
>>>>>>> a8b45434

1. Support conversions between SDF and protobuf for more sensors.
    * [Pull request #2118](https://bitbucket.org/osrf/gazebo/pull-request/2118)

1. Fix ODE Ray-Cylinder collision, and added ability to instantiate stand alone MultiRayShapes.
    * [Pull request #2122](https://bitbucket.org/osrf/gazebo/pull-request/2122)

1. Update depth camera sensor to publish depth data over a topic.
    * [Pull request #2112](https://bitbucket.org/osrf/gazebo/pull-request/2112)

## Gazebo 7

## Gazebo 7.x.x (2016-xx-xx)

1. Fix compilation against ffmpeg3 (libavcodec)
    * [Pull request #2154](https://bitbucket.org/osrf/gazebo/pull-request/2154)

1. Append a missing </gazebo_log> tag to log files when played.
    * [Pull request #2143](https://bitbucket.org/osrf/gazebo/pull-request/2143)

1. Add helper function QTestFixture::ProcessEventsAndDraw
    * [Pull request #2147](https://bitbucket.org/osrf/gazebo/pull-request/2147)

1. Undo scaling during simulation
    * [Pull request #2108](https://bitbucket.org/osrf/gazebo/pull-request/2108)

1. Fix SensorManager::SensorContainer::RunLoop sensor update time assertion
    * [Pull request #2115](https://bitbucket.org/osrf/gazebo/pull-request/2115)

1. Removes one function call and replaces a manual swap with std::swap in ODE heightfield.
    * [Pull request #2114](https://bitbucket.org/osrf/gazebo/pull-request/2114)

1. Model editor updates
    1. Fix saving and spawning model with its original name
        * [Pull request #2183](https://bitbucket.org/osrf/gazebo/pull-request/2183)


## Gazebo 7.0.0 (2016-01-25)

1. Add FollowerPlugin
    * [Pull request #2085](https://bitbucket.org/osrf/gazebo/pull-request/2085)

1. Fix circular dependency so that physics does not call the sensors API.
    * [Pull request #2089](https://bitbucket.org/osrf/gazebo/pull-request/2089)
    * [Issue #1516](https://bitbucket.org/osrf/gazebo/issues/1516)

1. Add Gravity and MagneticField API to World class to match sdformat change.
    * [SDFormat pull request 247](https://bitbucket.org/osrf/sdformat/pull-requests/247)
    * [Issue #1823](https://bitbucket.org/osrf/gazebo/issues/1823)
    * [Pull request #2090](https://bitbucket.org/osrf/gazebo/pull-request/2090)

1. Use opaque pointers and deprecate functions in the rendering library
    * [Pull request #2069](https://bitbucket.org/osrf/gazebo/pull-request/2069)
    * [Pull request #2064](https://bitbucket.org/osrf/gazebo/pull-request/2064)
    * [Pull request #2066](https://bitbucket.org/osrf/gazebo/pull-request/2066)
    * [Pull request #2069](https://bitbucket.org/osrf/gazebo/pull-request/2069)
    * [Pull request #2074](https://bitbucket.org/osrf/gazebo/pull-request/2074)
    * [Pull request #2076](https://bitbucket.org/osrf/gazebo/pull-request/2076)
    * [Pull request #2070](https://bitbucket.org/osrf/gazebo/pull-request/2070)
    * [Pull request #2071](https://bitbucket.org/osrf/gazebo/pull-request/2071)
    * [Pull request #2084](https://bitbucket.org/osrf/gazebo/pull-request/2084)
    * [Pull request #2073](https://bitbucket.org/osrf/gazebo/pull-request/2073)

1. Use opaque pointers for the Master class.
    * [Pull request #2036](https://bitbucket.org/osrf/gazebo/pull-request/2036)

1. Use opaque pointers in the gui library
    * [Pull request #2057](https://bitbucket.org/osrf/gazebo/pull-request/2057)
    * [Pull request #2037](https://bitbucket.org/osrf/gazebo/pull-request/2037)
    * [Pull request #2052](https://bitbucket.org/osrf/gazebo/pull-request/2052)
    * [Pull request #2053](https://bitbucket.org/osrf/gazebo/pull-request/2053)
    * [Pull request #2028](https://bitbucket.org/osrf/gazebo/pull-request/2028)
    * [Pull request #2051](https://bitbucket.org/osrf/gazebo/pull-request/2051)
    * [Pull request #2027](https://bitbucket.org/osrf/gazebo/pull-request/2027)
    * [Pull request #2026](https://bitbucket.org/osrf/gazebo/pull-request/2026)
    * [Pull request #2029](https://bitbucket.org/osrf/gazebo/pull-request/2029)
    * [Pull request #2042](https://bitbucket.org/osrf/gazebo/pull-request/2042)

1. Use more opaque pointers.
    * [Pull request #2022](https://bitbucket.org/osrf/gazebo/pull-request/2022)
    * [Pull request #2025](https://bitbucket.org/osrf/gazebo/pull-request/2025)
    * [Pull request #2043](https://bitbucket.org/osrf/gazebo/pull-request/2043)
    * [Pull request #2044](https://bitbucket.org/osrf/gazebo/pull-request/2044)
    * [Pull request #2065](https://bitbucket.org/osrf/gazebo/pull-request/2065)
    * [Pull request #2067](https://bitbucket.org/osrf/gazebo/pull-request/2067)
    * [Pull request #2079](https://bitbucket.org/osrf/gazebo/pull-request/2079)

1. Fix visual transparency issues
    * [Pull request #2031](https://bitbucket.org/osrf/gazebo/pull-request/2031)
    * [Issue #1726](https://bitbucket.org/osrf/gazebo/issue/1726)
    * [Issue #1790](https://bitbucket.org/osrf/gazebo/issue/1790)

1. Implemented private data pointer for the RTShaderSystem class. Minimized shader updates to once per render update.
    * [Pull request #2003](https://bitbucket.org/osrf/gazebo/pull-request/2003)

1. Updating physics library to use ignition math.
    * [Pull request #2007](https://bitbucket.org/osrf/gazebo/pull-request/2007)

1. Switching to ignition math for the rendering library.
    * [Pull request #1993](https://bitbucket.org/osrf/gazebo/pull-request/1993)
    * [Pull request #1994](https://bitbucket.org/osrf/gazebo/pull-request/1994)
    * [Pull request #1995](https://bitbucket.org/osrf/gazebo/pull-request/1995)
    * [Pull request #1996](https://bitbucket.org/osrf/gazebo/pull-request/1996)

1. Removed deprecations
    * [Pull request #1992]((https://bitbucket.org/osrf/gazebo/pull-request/1992)

1. Add ability to set the pose of a visual from a link.
    * [Pull request #1963](https://bitbucket.org/osrf/gazebo/pull-request/1963)

1. Copy visual visibility flags on clone
    * [Pull request #2008](https://bitbucket.org/osrf/gazebo/pull-request/2008)

1. Publish camera sensor image size when rendering is not enabled
    * [Pull request #1969](https://bitbucket.org/osrf/gazebo/pull-request/1969)

1. Added Poissons Ratio and Elastic Modulus for ODE.
    * [Pull request #1974](https://bitbucket.org/osrf/gazebo/pull-request/1974)

1. Update rest web plugin to publish response messages and display login user name in toolbar.
    * [Pull request #1956](https://bitbucket.org/osrf/gazebo/pull-request/1956)

1. Improve overall speed of log playback. Added new functions to LogPlay.
   Use tinyxml2 for playback.
    * [Pull request #1931](https://bitbucket.org/osrf/gazebo/pull-request/1931)

1. Improve SVG import. Added support for transforms in paths.
    * [Pull request #1981](https://bitbucket.org/osrf/gazebo/pull-request/1981)

1. Enter time during log playback
    * [Pull request #2000](https://bitbucket.org/osrf/gazebo/pull-request/2000)

1 Added Ignition Transport dependency.
    * [Pull request #1930](https://bitbucket.org/osrf/gazebo/pull-request/1930)

1 Make latched subscribers receive the message only once
    * [Issue #1789](https://bitbucket.org/osrf/gazebo/issue/1789)
    * [Pull request #2019](https://bitbucket.org/osrf/gazebo/pull-request/2019)

1 Implemented transport clear buffers
  * [Pull request #2017](https://bitbucket.org/osrf/gazebo/pull-request/2017)

1. KeyEvent constructor should be in a source file. Removed a few visibility
flags from c functions. Windows did not like `CPPTYPE_*` in
`gazebo/gui/ConfigWidget.cc`, so I replaced it with `TYPE_*`.
    * [Pull request #1943](https://bitbucket.org/osrf/gazebo/pull-request/1943)

1. Added wide angle camera sensor.
    * [Pull request #1866](https://bitbucket.org/osrf/gazebo/pull-request/1866)

1. Change the `near` and `far` members of `gazebo/msgs/logical_camera_sensors.proto` to `near_clip` and `far_clip`
    + [Pull request #1942](https://bitbucket.org/osrf/gazebo/pull-request/1942)

1. Resolve issue #1702
    * [Issue #1702](https://bitbucket.org/osrf/gazebo/issue/1702)
    * [Pull request #1905](https://bitbucket.org/osrf/gazebo/pull-request/1905)
    * [Pull request #1913](https://bitbucket.org/osrf/gazebo/pull-request/1913)
    * [Pull request #1914](https://bitbucket.org/osrf/gazebo/pull-request/1914)

1. Update physics when the world is reset
    * [Pull request #1903](https://bitbucket.org/osrf/gazebo/pull-request/1903)

1. Light and light state for the server side
    * [Pull request #1920](https://bitbucket.org/osrf/gazebo/pull-request/1920)

1. Add scale to model state so scaling works on log/playback.
    * [Pull request #2020](https://bitbucket.org/osrf/gazebo/pull-request/2020)

1. Added tests for WorldState
    * [Pull request #1968](https://bitbucket.org/osrf/gazebo/pull-request/1968)

1. Rename Reset to Reset Time in time widget
    * [Pull request #1892](https://bitbucket.org/osrf/gazebo/pull-request/1892)
    * [Issue #1730](https://bitbucket.org/osrf/gazebo/issue/1730)

1. Set QTestfFxture to verbose
    * [Pull request #1944](https://bitbucket.org/osrf/gazebo/pull-request/1944)
    * [Issue #1756](https://bitbucket.org/osrf/gazebo/issue/1756)

1. Added torsional friction
    * [Pull request #1831](https://bitbucket.org/osrf/gazebo/pull-request/1831)

1. Support loading and spawning nested models
    * [Pull request #1868](https://bitbucket.org/osrf/gazebo/pull-request/1868)
    * [Pull request #1895](https://bitbucket.org/osrf/gazebo/pull-request/1895)

1. Undo user motion commands during simulation, added physics::UserCmdManager and gui::UserCmdHistory.
    * [Pull request #1934](https://bitbucket.org/osrf/gazebo/pull-request/1934)

1. Forward user command messages for undo.
    * [Pull request #2009](https://bitbucket.org/osrf/gazebo/pull-request/2009)

1. Undo reset commands during simulation, forwarding commands
    * [Pull request #1986](https://bitbucket.org/osrf/gazebo/pull-request/1986)

1. Undo apply force / torque during simulation
    * [Pull request #2030](https://bitbucket.org/osrf/gazebo/pull-request/2030)

1. Add function to get the derived scale of a Visual
    * [Pull request #1881](https://bitbucket.org/osrf/gazebo/pull-request/1881)

1. Added EnumIface, which supports iterators over enums.
    * [Pull request #1847](https://bitbucket.org/osrf/gazebo/pull-request/1847)

1. Added RegionEventBoxPlugin - fires events when models enter / exit the region
    * [Pull request #1856](https://bitbucket.org/osrf/gazebo/pull-request/1856)

1. Added tests for checking the playback control via messages.
    * [Pull request #1885](https://bitbucket.org/osrf/gazebo/pull-request/1885)

1. Added LoadArgs() function to ServerFixture for being able to load a server
using the same arguments used in the command line.
    * [Pull request #1874](https://bitbucket.org/osrf/gazebo/pull-request/1874)

1. Added battery class, plugins and test world.
    * [Pull request #1872](https://bitbucket.org/osrf/gazebo/pull-request/1872)

1. Display gearbox and screw joint properties in property tree
    * [Pull request #1838](https://bitbucket.org/osrf/gazebo/pull-request/1838)

1. Set window flags for dialogs and file dialogs
    * [Pull request #1816](https://bitbucket.org/osrf/gazebo/pull-request/1816)

1. Fix minimum window height
   * [Pull request #1977](https://bitbucket.org/osrf/gazebo/pull-request/1977)
   * [Issue #1706](https://bitbucket.org/osrf/gazebo/issue/1706)

1. Add option to reverse alignment direction
   * [Pull request #2040](https://bitbucket.org/osrf/gazebo/pull-request/2040)
   * [Issue #1242](https://bitbucket.org/osrf/gazebo/issue/1242)

1. Fix unadvertising a publisher - only unadvertise topic if it is the last publisher.
   * [Pull request #2005](https://bitbucket.org/osrf/gazebo/pull-request/2005)
   * [Issue #1782](https://bitbucket.org/osrf/gazebo/issue/1782)

1. Log playback GUI for multistep, rewind, forward and seek
    * [Pull request #1791](https://bitbucket.org/osrf/gazebo/pull-request/1791)

1. Added Apply Force/Torque movable text
    * [Pull request #1789](https://bitbucket.org/osrf/gazebo/pull-request/1789)

1. Added cascade parameter (apply to children) for Visual SetMaterial, SetAmbient, SetEmissive, SetSpecular, SetDiffuse, SetTransparency
    * [Pull request #1851](https://bitbucket.org/osrf/gazebo/pull-request/1851)

1. Tweaks to Data Logger, such as multiline text edit for path
    * [Pull request #1800](https://bitbucket.org/osrf/gazebo/pull-request/1800)

1. Added TopToolbar and hide / disable several widgets according to WindowMode
    * [Pull request #1869](https://bitbucket.org/osrf/gazebo/pull-request/1869)

1. Added Visual::IsAncestorOf and Visual::IsDescendantOf
    * [Pull request #1850](https://bitbucket.org/osrf/gazebo/pull-request/1850)

1. Added msgs::PluginFromSDF and tests
    * [Pull request #1858](https://bitbucket.org/osrf/gazebo/pull-request/1858)

1. Added msgs::CollisionFromSDF msgs::SurfaceFromSDF and msgs::FrictionFromSDF
    * [Pull request #1900](https://bitbucket.org/osrf/gazebo/pull-request/1900)

1. Added hotkeys chart dialog
    * [Pull request #1835](https://bitbucket.org/osrf/gazebo/pull-request/1835)

1. Space bar to play / pause
   * [Pull request #2023](https://bitbucket.org/osrf/gazebo/pull-request/2023)
   * [Issue #1798](https://bitbucket.org/osrf/gazebo/issue/1798)

1. Make it possible to create custom ConfigWidgets
    * [Pull request #1861](https://bitbucket.org/osrf/gazebo/pull-request/1861)

1. AddItem / RemoveItem / Clear enum config widgets
    * [Pull request #1878](https://bitbucket.org/osrf/gazebo/pull-request/1878)

1. Make all child ConfigWidgets emit signals.
    * [Pull request #1884](https://bitbucket.org/osrf/gazebo/pull-request/1884)

1. Refactored makers
    * [Pull request #1828](https://bitbucket.org/osrf/gazebo/pull-request/1828)

1. Added gui::Conversions to convert between Gazebo and Qt
    * [Pull request #2034](https://bitbucket.org/osrf/gazebo/pull-request/2034)

1. Model editor updates
    1. Support adding model plugins in model editor
        * [Pull request #2060](https://bitbucket.org/osrf/gazebo/pull-request/2060)

    1. Added support for copying and pasting top level nested models
        * [Pull request #2006](https://bitbucket.org/osrf/gazebo/pull-request/2006)

    1. Make non-editable background models white in model editor
        * [Pull request #1950](https://bitbucket.org/osrf/gazebo/pull-request/1950)

    1. Choose / swap parent and child links in joint inspector
        * [Pull request #1887](https://bitbucket.org/osrf/gazebo/pull-request/1887)
        * [Issue #1500](https://bitbucket.org/osrf/gazebo/issue/1500)

    1. Presets combo box for Vector3 config widget
        * [Pull request #1954](https://bitbucket.org/osrf/gazebo/pull-request/1954)

    1. Added support for more joint types (gearbox and fixed joints).
        * [Pull request #1794](https://bitbucket.org/osrf/gazebo/pull-request/1794)

    1. Added support for selecting links and joints, opening context menu and inspectors in Schematic View.
        * [Pull request #1787](https://bitbucket.org/osrf/gazebo/pull-request/1787)

    1. Color-coded edges in Schematic View to match joint color.
        * [Pull request #1781](https://bitbucket.org/osrf/gazebo/pull-request/1781)

    1. Scale link mass and inertia when a link is scaled
        * [Pull request #1836](https://bitbucket.org/osrf/gazebo/pull-request/1836)

    1. Add density widget to config widget and link inspector
        * [Pull request #1978](https://bitbucket.org/osrf/gazebo/pull-request/1978)

    1. Added icons for child and parent link in joint inspector
        * [Pull request #1953](https://bitbucket.org/osrf/gazebo/pull-request/1953)

    1. Load and save nested models
        * [Pull request #1894](https://bitbucket.org/osrf/gazebo/pull-request/1894)

    1. Display model plugins on the left panel and added model plugin inspector
        * [Pull request #1863](https://bitbucket.org/osrf/gazebo/pull-request/1863)

    1. Context menu and deletion for model plugins
        * [Pull request #1890](https://bitbucket.org/osrf/gazebo/pull-request/1890)

    1. Delete self from inspector
        * [Pull request #1904](https://bitbucket.org/osrf/gazebo/pull-request/1904)
        * [Issue #1543](https://bitbucket.org/osrf/gazebo/issue/1543)

    1. Apply inspector changes in real time and add reset button
        * [Pull request #1945](https://bitbucket.org/osrf/gazebo/pull-request/1945)
        * [Issue #1472](https://bitbucket.org/osrf/gazebo/issue/1472)

    1. Set physics to be paused when exiting model editor mode
        * [Pull request #1893](https://bitbucket.org/osrf/gazebo/pull-request/1893)
        * [Issue #1734](https://bitbucket.org/osrf/gazebo/issue/1734)

    1. Add Insert tab to model editor
        * [Pull request #1924](https://bitbucket.org/osrf/gazebo/pull-request/1924)

    1. Support inserting nested models from model maker
        * [Pull request #1982](https://bitbucket.org/osrf/gazebo/pull-request/1982)

    1. Added joint creation dialog
        * [Pull request #2021](https://bitbucket.org/osrf/gazebo/pull-request/2021)

    1. Added reverse checkboxes to joint creation dialog
        * [Pull request #2086](https://bitbucket.org/osrf/gazebo/pull-request/2086)

    1. Use opaque pointers in the model editor
        * [Pull request #2056](https://bitbucket.org/osrf/gazebo/pull-request/2056)
        * [Pull request #2059](https://bitbucket.org/osrf/gazebo/pull-request/2059)
        * [Pull request #2087](https://bitbucket.org/osrf/gazebo/pull-request/2087)

    1. Support joint creation between links in nested model.
        * [Pull request #2080](https://bitbucket.org/osrf/gazebo/pull-request/2080)

1. Building editor updates

    1. Use opaque pointers in the building editor
        * [Pull request #2041](https://bitbucket.org/osrf/gazebo/pull-request/2041)
        * [Pull request #2039](https://bitbucket.org/osrf/gazebo/pull-request/2039)
        * [Pull request #2055](https://bitbucket.org/osrf/gazebo/pull-request/2055)
        * [Pull request #2032](https://bitbucket.org/osrf/gazebo/pull-request/2032)
        * [Pull request #2082](https://bitbucket.org/osrf/gazebo/pull-request/2082)
        * [Pull request #2038](https://bitbucket.org/osrf/gazebo/pull-request/2038)
        * [Pull request #2033](https://bitbucket.org/osrf/gazebo/pull-request/2033)

    1. Use opaque pointers for GrabberHandle, add *LinkedGrabbers functions
        * [Pull request #2034](https://bitbucket.org/osrf/gazebo/pull-request/2034)

    1. Removed unused class: BuildingItem
        * [Pull request #2045](https://bitbucket.org/osrf/gazebo/pull-request/2045)

    1. Use opaque pointers for BuildingModelManip, move attachment logic to BuildingMaker
        * [Pull request #2046](https://bitbucket.org/osrf/gazebo/pull-request/2046)

    1. Use opaque pointers for all Dialog classes, add conversion from QPointF, move common logic to BaseInspectorDialog.
        * [Pull request #2083](https://bitbucket.org/osrf/gazebo/pull-request/2083)

## Gazebo 6.0

### Gazebo 6.X.X (201X-XX-XX)

1. Fix removing multiple camera sensors that have the same camera name.
    * [Pull request #2081](https://bitbucket.org/osrf/gazebo/pull-request/2081)
    * [Issue #1811](https://bitbucket.org/osrf/gazebo/issues/1811)

1. Backport model editor toolbar fixed joint option from [pull request #1794](https://bitbucket.org/osrf/gazebo/pull-request/1794)
    * [Pull request #1957](https://bitbucket.org/osrf/gazebo/pull-request/1957)

1. Fix minimum window height
    * Backport of [pull request #1977](https://bitbucket.org/osrf/gazebo/pull-request/1977)
    * [Pull request #1998](https://bitbucket.org/osrf/gazebo/pull-request/1998)
    * [Issue #1706](https://bitbucket.org/osrf/gazebo/issue/1706)

1. Fix visual transparency issues
    * [Pull request #1967](https://bitbucket.org/osrf/gazebo/pull-request/1967)
    * [Issue #1726](https://bitbucket.org/osrf/gazebo/issue/1726)

### Gazebo 6.5.0 (2015-10-22)

1. Added ability to convert from spherical coordinates to local coordinates.
    * [Pull request #1955](https://bitbucket.org/osrf/gazebo/pull-request/1955)

### Gazebo 6.4.0 (2015-10-14)

1. Fix ABI problem. Make `Sensor::SetPose` function non virtual.
    * [Pull request #1947](https://bitbucket.org/osrf/gazebo/pull-request/1947)

1. Update inertia properties during simulation
    * [Pull request #1909](https://bitbucket.org/osrf/gazebo/pull-requests/1909)
    * [Design document](https://bitbucket.org/osrf/gazebo_design/src/default/inertia_resize/inertia_resize.md)

1. Fix transparency correction for opaque materials
    * [Pull request #1946](https://bitbucket.org/osrf/gazebo/pull-requests/1946/fix-transparency-correction-for-opaque/diff)

### Gazebo 6.3.0 (2015-10-06)

1. Added `Sensor::SetPose` function
    * [Pull request #1935](https://bitbucket.org/osrf/gazebo/pull-request/1935)

### Gazebo 6.2.0 (2015-10-02)

1. Update physics when the world is reset
    * Backport of [pull request #1903](https://bitbucket.org/osrf/gazebo/pull-request/1903)
    * [Pull request #1916](https://bitbucket.org/osrf/gazebo/pull-request/1916)
    * [Issue #101](https://bitbucket.org/osrf/gazebo/issue/101)

1. Added Copy constructor and assignment operator to MouseEvent
    * [Pull request #1855](https://bitbucket.org/osrf/gazebo/pull-request/1855)

### Gazebo 6.1.0 (2015-08-02)

1. Added logical_camera sensor.
    * [Pull request #1845](https://bitbucket.org/osrf/gazebo/pull-request/1845)

1. Added RandomVelocityPlugin, which applies a random velocity to a model's link.
    * [Pull request #1839](https://bitbucket.org/osrf/gazebo/pull-request/1839)

1. Sim events for joint position, velocity and applied force
    * [Pull request #1849](https://bitbucket.org/osrf/gazebo/pull-request/1849)

### Gazebo 6.0.0 (2015-07-27)

1. Added magnetometer sensor. A contribution from Andrew Symington.
    * [Pull request #1788](https://bitbucket.org/osrf/gazebo/pull-request/1788)

1. Added altimeter sensor. A contribution from Andrew Symington.
    * [Pull request #1792](https://bitbucket.org/osrf/gazebo/pull-request/1792)

1. Implement more control options for log playback:
  1. Rewind: The simulation starts from the beginning.
  1. Forward: The simulation jumps to the end of the log file.
  1. Seek: The simulation jumps to a specific point specified by its simulation
  time.
      * [Pull request #1737](https://bitbucket.org/osrf/gazebo/pull-request/1737)

1. Added Gazebo splash screen
    * [Pull request #1745](https://bitbucket.org/osrf/gazebo/pull-request/1745)

1. Added a transporter plugin which allows models to move from one location
   to another based on their location and the location of transporter pads.
    * [Pull request #1738](https://bitbucket.org/osrf/gazebo/pull-request/1738)

1. Implement forward/backwards multi-step for log playback. Now, the semantics
of a multi-step while playing back a log session are different from a multi-step
during a live simulation. While playback, a multi-step simulates all the
intermediate steps as before, but the client only perceives a single step.
E.g: You have a log file containing a 1 hour simulation session. You want to
jump to the minute 00H::30M::00S to check a specific aspect of the simulation.
You should not see continuous updates until minute 00H:30M:00S. Instead, you
should visualize a single jump to the specific instant of the simulation that
you are interested.
    * [Pull request #1623](https://bitbucket.org/osrf/gazebo/pull-request/1623)

1. Added browse button to log record dialog.
    * [Pull request #1719](https://bitbucket.org/osrf/gazebo/pull-request/1719)

1. Improved SVG support: arcs in paths, and contours made of multiple paths.
    * [Pull request #1608](https://bitbucket.org/osrf/gazebo/pull-request/1608)

1. Added simulation iterations to the world state.
    * [Pull request #1722](https://bitbucket.org/osrf/gazebo/pull-request/1722)

1. Added multiple LiftDrag plugins to the cessna_demo.world to allow the Cessna
C-172 model to fly.
    * [Pull request #1715](https://bitbucket.org/osrf/gazebo/pull-request/1715)

1. Added a plugin to control a Cessna C-172 via messages (CessnaPlugin), and a
GUI plugin to test this functionality with the keyboard (CessnaGUIPlugin). Added
world with the Cessna model and the two previous plugins loaded
(cessna_demo.world).
    * [Pull request #1712](https://bitbucket.org/osrf/gazebo/pull-request/1712)

1. Added world with OSRF building and an elevator
    * [Pull request #1697](https://bitbucket.org/osrf/gazebo/pull-request/1697)

1. Fixed collide bitmask by changing default value from 0x1 to 0xffff.
    * [Pull request #1696](https://bitbucket.org/osrf/gazebo/pull-request/1696)

1. Added a plugin to control an elevator (ElevatorPlugin), and an OccupiedEvent plugin that sends a message when a model is within a specified region.
    * [Pull request #1694](https://bitbucket.org/osrf/gazebo/pull-request/1694)
    * [Pull request #1775](https://bitbucket.org/osrf/gazebo/pull-request/1775)

1. Added Layers tab and meta information for visuals.
    * [Pull request #1674](https://bitbucket.org/osrf/gazebo/pull-request/1674)

1. Added countdown behavior for common::Timer and exposed the feature in TimerGUIPlugin.
    * [Pull request #1690](https://bitbucket.org/osrf/gazebo/pull-request/1690)

1. Added BuoyancyPlugin for simulating the buoyancy of an object in a column of fluid.
    * [Pull request #1622](https://bitbucket.org/osrf/gazebo/pull-request/1622)

1. Added ComputeVolume function for simple shape subclasses of Shape.hh.
    * [Pull request #1605](https://bitbucket.org/osrf/gazebo/pull-request/1605)

1. Add option to parallelize the ODE quickstep constraint solver,
which solves an LCP twice with different parameters in order
to corrected for position projection errors.
    * [Pull request #1561](https://bitbucket.org/osrf/gazebo/pull-request/1561)

1. Get/Set user camera pose in GUI.
    * [Pull request #1649](https://bitbucket.org/osrf/gazebo/pull-request/1649)
    * [Issue #1595](https://bitbucket.org/osrf/gazebo/issue/1595)

1. Added ViewAngleWidget, removed hard-coded reset view and removed MainWindow::Reset(). Also added GLWidget::GetSelectedVisuals().
    * [Pull request #1768](https://bitbucket.org/osrf/gazebo/pull-request/1768)
    * [Issue #1507](https://bitbucket.org/osrf/gazebo/issue/1507)

1. Windows support. This consists mostly of numerous small changes to support
compilation on Windows.
    * [Pull request #1616](https://bitbucket.org/osrf/gazebo/pull-request/1616)
    * [Pull request #1618](https://bitbucket.org/osrf/gazebo/pull-request/1618)
    * [Pull request #1620](https://bitbucket.org/osrf/gazebo/pull-request/1620)
    * [Pull request #1625](https://bitbucket.org/osrf/gazebo/pull-request/1625)
    * [Pull request #1626](https://bitbucket.org/osrf/gazebo/pull-request/1626)
    * [Pull request #1627](https://bitbucket.org/osrf/gazebo/pull-request/1627)
    * [Pull request #1628](https://bitbucket.org/osrf/gazebo/pull-request/1628)
    * [Pull request #1629](https://bitbucket.org/osrf/gazebo/pull-request/1629)
    * [Pull request #1630](https://bitbucket.org/osrf/gazebo/pull-request/1630)
    * [Pull request #1631](https://bitbucket.org/osrf/gazebo/pull-request/1631)
    * [Pull request #1632](https://bitbucket.org/osrf/gazebo/pull-request/1632)
    * [Pull request #1633](https://bitbucket.org/osrf/gazebo/pull-request/1633)
    * [Pull request #1635](https://bitbucket.org/osrf/gazebo/pull-request/1635)
    * [Pull request #1637](https://bitbucket.org/osrf/gazebo/pull-request/1637)
    * [Pull request #1639](https://bitbucket.org/osrf/gazebo/pull-request/1639)
    * [Pull request #1647](https://bitbucket.org/osrf/gazebo/pull-request/1647)
    * [Pull request #1650](https://bitbucket.org/osrf/gazebo/pull-request/1650)
    * [Pull request #1651](https://bitbucket.org/osrf/gazebo/pull-request/1651)
    * [Pull request #1653](https://bitbucket.org/osrf/gazebo/pull-request/1653)
    * [Pull request #1654](https://bitbucket.org/osrf/gazebo/pull-request/1654)
    * [Pull request #1657](https://bitbucket.org/osrf/gazebo/pull-request/1657)
    * [Pull request #1658](https://bitbucket.org/osrf/gazebo/pull-request/1658)
    * [Pull request #1659](https://bitbucket.org/osrf/gazebo/pull-request/1659)
    * [Pull request #1660](https://bitbucket.org/osrf/gazebo/pull-request/1660)
    * [Pull request #1661](https://bitbucket.org/osrf/gazebo/pull-request/1661)
    * [Pull request #1669](https://bitbucket.org/osrf/gazebo/pull-request/1669)
    * [Pull request #1670](https://bitbucket.org/osrf/gazebo/pull-request/1670)
    * [Pull request #1672](https://bitbucket.org/osrf/gazebo/pull-request/1672)
    * [Pull request #1682](https://bitbucket.org/osrf/gazebo/pull-request/1682)
    * [Pull request #1683](https://bitbucket.org/osrf/gazebo/pull-request/1683)

1. Install `libgazebo_server_fixture`. This will facilitate tests external to the main gazebo repository. See `examples/stand_alone/test_fixture`.
    * [Pull request #1606](https://bitbucket.org/osrf/gazebo/pull-request/1606)

1. Laser visualization renders light blue for rays that do not hit obstacles, and dark blue for other rays.
    * [Pull request #1607](https://bitbucket.org/osrf/gazebo/pull-request/1607)
    * [Issue #1576](https://bitbucket.org/osrf/gazebo/issue/1576)

1. Add VisualType enum to Visual and clean up visuals when entity is deleted.
    * [Pull request #1614](https://bitbucket.org/osrf/gazebo/pull-request/1614)

1. Alert user of connection problems when using the REST service plugin
    * [Pull request #1655](https://bitbucket.org/osrf/gazebo/pull-request/1655)
    * [Issue #1574](https://bitbucket.org/osrf/gazebo/issue/1574)

1. ignition-math is now a dependency.
    + [http://ignitionrobotics.org/libraries/math](http://ignitionrobotics.org/libraries/math)
    + [Gazebo::math migration](https://bitbucket.org/osrf/gazebo/src/583edbeb90759d43d994cc57c0797119dd6d2794/ign-math-migration.md)

1. Detect uuid library during compilation.
    * [Pull request #1655](https://bitbucket.org/osrf/gazebo/pull-request/1655)
    * [Issue #1572](https://bitbucket.org/osrf/gazebo/issue/1572)

1. New accessors in LogPlay class.
    * [Pull request #1577](https://bitbucket.org/osrf/gazebo/pull-request/1577)

1. Added a plugin to send messages to an existing website.
   Added gui::MainWindow::AddMenu and msgs/rest_error, msgs/rest_login, msgs rest/post
    * [Pull request #1524](https://bitbucket.org/osrf/gazebo/pull-request/1524)

1. Fix deprecation warnings when using SDFormat 3.0.2, 3.0.3 prereleases
    * [Pull request #1568](https://bitbucket.org/osrf/gazebo/pull-request/1568)

1. Use GAZEBO_CFLAGS or GAZEBO_CXX_FLAGS in CMakeLists.txt for example plugins
    * [Pull request #1573](https://bitbucket.org/osrf/gazebo/pull-request/1573)

1. Added Link::OnWrenchMsg subscriber with test
    * [Pull request #1582](https://bitbucket.org/osrf/gazebo/pull-request/1582)

1. Show/hide GUI overlays using the menu bar.
    * [Pull request #1555](https://bitbucket.org/osrf/gazebo/pull-request/1555)

1. Added world origin indicator rendering::OriginVisual.
    * [Pull request #1700](https://bitbucket.org/osrf/gazebo/pull-request/1700)

1. Show/hide toolbars using the menu bars and shortcut.
   Added MainWindow::CloneAction.
   Added Window menu to Model Editor.
    * [Pull request #1584](https://bitbucket.org/osrf/gazebo/pull-request/1584)

1. Added event to show/hide toolbars.
    * [Pull request #1707](https://bitbucket.org/osrf/gazebo/pull-request/1707)

1. Added optional start/stop/reset buttons to timer GUI plugin.
    * [Pull request #1576](https://bitbucket.org/osrf/gazebo/pull-request/1576)

1. Timer GUI Plugin: Treat negative positions as positions from the ends
    * [Pull request #1703](https://bitbucket.org/osrf/gazebo/pull-request/1703)

1. Added Visual::GetDepth() and Visual::GetNthAncestor()
    * [Pull request #1613](https://bitbucket.org/osrf/gazebo/pull-request/1613)

1. Added a context menu for links
    * [Pull request #1589](https://bitbucket.org/osrf/gazebo/pull-request/1589)

1. Separate TimePanel's display into TimeWidget and LogPlayWidget.
    * [Pull request #1564](https://bitbucket.org/osrf/gazebo/pull-request/1564)

1. Display confirmation message after log is saved
    * [Pull request #1646](https://bitbucket.org/osrf/gazebo/pull-request/1646)

1. Added LogPlayView to display timeline and LogPlaybackStatistics message type.
    * [Pull request #1724](https://bitbucket.org/osrf/gazebo/pull-request/1724)

1. Added Time::FormattedString and removed all other FormatTime functions.
    * [Pull request #1710](https://bitbucket.org/osrf/gazebo/pull-request/1710)

1. Added support for Oculus DK2
    * [Pull request #1526](https://bitbucket.org/osrf/gazebo/pull-request/1526)

1. Use collide_bitmask from SDF to perform collision filtering
    * [Pull request #1470](https://bitbucket.org/osrf/gazebo/pull-request/1470)

1. Pass Coulomb surface friction parameters to DART.
    * [Pull request #1420](https://bitbucket.org/osrf/gazebo/pull-request/1420)

1. Added ModelAlign::SetHighlighted
    * [Pull request #1598](https://bitbucket.org/osrf/gazebo/pull-request/1598)

1. Added various Get functions to Visual. Also added a ConvertGeometryType function to msgs.
    * [Pull request #1402](https://bitbucket.org/osrf/gazebo/pull-request/1402)

1. Get and Set visibility of SelectionObj's handles, with unit test.
    * [Pull request #1417](https://bitbucket.org/osrf/gazebo/pull-request/1417)

1. Set material of SelectionObj's handles.
    * [Pull request #1472](https://bitbucket.org/osrf/gazebo/pull-request/1472)

1. Add SelectionObj::Fini with tests and make Visual::Fini virtual
    * [Pull request #1685](https://bitbucket.org/osrf/gazebo/pull-request/1685)

1. Allow link selection with the mouse if parent model already selected.
    * [Pull request #1409](https://bitbucket.org/osrf/gazebo/pull-request/1409)

1. Added ModelRightMenu::EntityTypes.
    * [Pull request #1414](https://bitbucket.org/osrf/gazebo/pull-request/1414)

1. Scale joint visuals according to link size.
    * [Pull request #1591](https://bitbucket.org/osrf/gazebo/pull-request/1591)
    * [Issue #1563](https://bitbucket.org/osrf/gazebo/issue/1563)

1. Added Gazebo/CoM material.
    * [Pull request #1439](https://bitbucket.org/osrf/gazebo/pull-request/1439)

1. Added arc parameter to MeshManager::CreateTube
    * [Pull request #1436](https://bitbucket.org/osrf/gazebo/pull-request/1436)

1. Added View Inertia and InertiaVisual, changed COMVisual to sphere proportional to mass.
    * [Pull request #1445](https://bitbucket.org/osrf/gazebo/pull-request/1445)

1. Added View Link Frame and LinkFrameVisual. Visual::SetTransparency goes into texture_unit.
    * [Pull request #1762](https://bitbucket.org/osrf/gazebo/pull-request/1762)
    * [Issue #853](https://bitbucket.org/osrf/gazebo/issue/853)

1. Changed the position of Save and Cancel buttons on editor dialogs
    * [Pull request #1442](https://bitbucket.org/osrf/gazebo/pull-request/1442)
    * [Issue #1377](https://bitbucket.org/osrf/gazebo/issue/1377)

1. Fixed Visual material updates
    * [Pull request #1454](https://bitbucket.org/osrf/gazebo/pull-request/1454)
    * [Issue #1455](https://bitbucket.org/osrf/gazebo/issue/1455)

1. Added Matrix3::Inverse() and tests
    * [Pull request #1481](https://bitbucket.org/osrf/gazebo/pull-request/1481)

1. Implemented AddLinkForce for ODE.
    * [Pull request #1456](https://bitbucket.org/osrf/gazebo/pull-request/1456)

1. Updated ConfigWidget class to parse enum values.
    * [Pull request #1518](https://bitbucket.org/osrf/gazebo/pull-request/1518)

1. Added PresetManager to physics libraries and corresponding integration test.
    * [Pull request #1471](https://bitbucket.org/osrf/gazebo/pull-request/1471)

1. Sync name and location on SaveDialog.
    * [Pull request #1563](https://bitbucket.org/osrf/gazebo/pull-request/1563)

1. Added Apply Force/Torque dialog
    * [Pull request #1600](https://bitbucket.org/osrf/gazebo/pull-request/1600)

1. Added Apply Force/Torque visuals
    * [Pull request #1619](https://bitbucket.org/osrf/gazebo/pull-request/1619)

1. Added Apply Force/Torque OnMouseRelease and ActivateWindow
    * [Pull request #1699](https://bitbucket.org/osrf/gazebo/pull-request/1699)

1. Added Apply Force/Torque mouse interactions, modes, activation
    * [Pull request #1731](https://bitbucket.org/osrf/gazebo/pull-request/1731)

1. Added inertia pose getter for COMVisual and COMVisual_TEST
    * [Pull request #1581](https://bitbucket.org/osrf/gazebo/pull-request/1581)

1. Model editor updates
    1. Joint preview using JointVisuals.
        * [Pull request #1369](https://bitbucket.org/osrf/gazebo/pull-request/1369)

    1. Added inspector for configuring link, visual, and collision properties.
        * [Pull request #1408](https://bitbucket.org/osrf/gazebo/pull-request/1408)

    1. Saving, exiting, generalizing SaveDialog.
        * [Pull request #1401](https://bitbucket.org/osrf/gazebo/pull-request/1401)

    1. Inspectors redesign
        * [Pull request #1586](https://bitbucket.org/osrf/gazebo/pull-request/1586)

    1. Edit existing model.
        * [Pull request #1425](https://bitbucket.org/osrf/gazebo/pull-request/1425)

    1. Add joint inspector to link's context menu.
        * [Pull request #1449](https://bitbucket.org/osrf/gazebo/pull-request/1449)
        * [Issue #1443](https://bitbucket.org/osrf/gazebo/issue/1443)

    1. Added button to select mesh file on inspector.
        * [Pull request #1460](https://bitbucket.org/osrf/gazebo/pull-request/1460)
        * [Issue #1450](https://bitbucket.org/osrf/gazebo/issue/1450)

    1. Renamed Part to Link.
        * [Pull request #1478](https://bitbucket.org/osrf/gazebo/pull-request/1478)

    1. Fix snapping inside editor.
        * [Pull request #1489](https://bitbucket.org/osrf/gazebo/pull-request/1489)
        * [Issue #1457](https://bitbucket.org/osrf/gazebo/issue/1457)

    1. Moved DataLogger from Window menu to the toolbar and moved screenshot button to the right.
        * [Pull request #1665](https://bitbucket.org/osrf/gazebo/pull-request/1665)

    1. Keep loaded model's name.
        * [Pull request #1516](https://bitbucket.org/osrf/gazebo/pull-request/1516)
        * [Issue #1504](https://bitbucket.org/osrf/gazebo/issue/1504)

    1. Added ExtrudeDialog.
        * [Pull request #1483](https://bitbucket.org/osrf/gazebo/pull-request/1483)

    1. Hide time panel inside editor and keep main window's paused state.
        * [Pull request #1500](https://bitbucket.org/osrf/gazebo/pull-request/1500)

    1. Fixed pose issues and added ModelCreator_TEST.
        * [Pull request #1509](https://bitbucket.org/osrf/gazebo/pull-request/1509)
        * [Issue #1497](https://bitbucket.org/osrf/gazebo/issue/1497)
        * [Issue #1509](https://bitbucket.org/osrf/gazebo/issue/1509)

    1. Added list of links and joints.
        * [Pull request #1515](https://bitbucket.org/osrf/gazebo/pull-request/1515)
        * [Issue #1418](https://bitbucket.org/osrf/gazebo/issue/1418)

    1. Expose API to support adding items to the palette.
        * [Pull request #1565](https://bitbucket.org/osrf/gazebo/pull-request/1565)

    1. Added menu for toggling joint visualization
        * [Pull request #1551](https://bitbucket.org/osrf/gazebo/pull-request/1551)
        * [Issue #1483](https://bitbucket.org/osrf/gazebo/issue/1483)

    1. Add schematic view to model editor
        * [Pull request #1562](https://bitbucket.org/osrf/gazebo/pull-request/1562)

1. Building editor updates
    1. Make palette tips tooltip clickable to open.
        * [Pull request #1519](https://bitbucket.org/osrf/gazebo/pull-request/1519)
        * [Issue #1370](https://bitbucket.org/osrf/gazebo/issue/1370)

    1. Add measurement unit to building inspectors.
        * [Pull request #1741](https://bitbucket.org/osrf/gazebo/pull-request/1741)
        * [Issue #1363](https://bitbucket.org/osrf/gazebo/issue/1363)

    1. Add `BaseInspectorDialog` as a base class for inspectors.
        * [Pull request #1749](https://bitbucket.org/osrf/gazebo/pull-request/1749)

## Gazebo 5.0

### Gazebo 5.x.x

1. Fix minimum window height
    * Backport of [pull request #1977](https://bitbucket.org/osrf/gazebo/pull-request/1977)
    * [Pull request #2002](https://bitbucket.org/osrf/gazebo/pull-request/2002)
    * [Issue #1706](https://bitbucket.org/osrf/gazebo/issue/1706)

### Gazebo 5.2.0 (2015-10-02)

1. Initialize sigact struct fields that valgrind said were being used uninitialized
    * [Pull request #1809](https://bitbucket.org/osrf/gazebo/pull-request/1809)

1. Add missing ogre includes to ensure macros are properly defined
    * [Pull request #1813](https://bitbucket.org/osrf/gazebo/pull-request/1813)

1. Use ToSDF functions to simplify physics_friction test
    * [Pull request #1808](https://bitbucket.org/osrf/gazebo/pull-request/1808)

1. Added lines to laser sensor visualization
    * [Pull request #1742](https://bitbucket.org/osrf/gazebo/pull-request/1742)
    * [Issue #935](https://bitbucket.org/osrf/gazebo/issue/935)

1. Fix BulletSliderJoint friction for bullet 2.83
    * [Pull request #1686](https://bitbucket.org/osrf/gazebo/pull-request/1686)

1. Fix heightmap model texture loading.
    * [Pull request #1592](https://bitbucket.org/osrf/gazebo/pull-request/1592)

1. Disable failing pr2 test for dart
    * [Pull request #1540](https://bitbucket.org/osrf/gazebo/pull-request/1540)
    * [Issue #1435](https://bitbucket.org/osrf/gazebo/issue/1435)

### Gazebo 5.1.0 (2015-03-20)
1. Backport pull request #1527 (FindOGRE.cmake for non-Debian systems)
  * [Pull request #1532](https://bitbucket.org/osrf/gazebo/pull-request/1532)

1. Respect system cflags when not using USE_UPSTREAM_CFLAGS
  * [Pull request #1531](https://bitbucket.org/osrf/gazebo/pull-request/1531)

1. Allow light manipulation
  * [Pull request #1529](https://bitbucket.org/osrf/gazebo/pull-request/1529)

1. Allow sdformat 2.3.1+ or 3+ and fix tests
  * [Pull request #1484](https://bitbucket.org/osrf/gazebo/pull-request/1484)

1. Add Link::GetWorldAngularMomentum function and test.
  * [Pull request #1482](https://bitbucket.org/osrf/gazebo/pull-request/1482)

1. Preserve previous GAZEBO_MODEL_PATH values when sourcing setup.sh
  * [Pull request #1430](https://bitbucket.org/osrf/gazebo/pull-request/1430)

1. Implement Coulomb joint friction for DART
  * [Pull request #1427](https://bitbucket.org/osrf/gazebo/pull-request/1427)
  * [Issue #1281](https://bitbucket.org/osrf/gazebo/issue/1281)

1. Fix simple shape normals.
    * [Pull request #1477](https://bitbucket.org/osrf/gazebo/pull-request/1477)
    * [Issue #1369](https://bitbucket.org/osrf/gazebo/issue/1369)

1. Use Msg-to-SDF conversion functions in tests, add ServerFixture::SpawnModel(msgs::Model).
    * [Pull request #1466](https://bitbucket.org/osrf/gazebo/pull-request/1466)

1. Added Model Msg-to-SDF conversion functions and test.
    * [Pull request #1429](https://bitbucket.org/osrf/gazebo/pull-request/1429)

1. Added Joint Msg-to-SDF conversion functions and test.
    * [Pull request #1419](https://bitbucket.org/osrf/gazebo/pull-request/1419)

1. Added Visual, Material Msg-to-SDF conversion functions and ShaderType to string conversion functions.
    * [Pull request #1415](https://bitbucket.org/osrf/gazebo/pull-request/1415)

1. Implement Coulomb joint friction for BulletSliderJoint
  * [Pull request #1452](https://bitbucket.org/osrf/gazebo/pull-request/1452)
  * [Issue #1348](https://bitbucket.org/osrf/gazebo/issue/1348)

### Gazebo 5.0.0 (2015-01-27)
1. Support for using [digital elevation maps](http://gazebosim.org/tutorials?tut=dem) has been added to debian packages.

1. C++11 support (C++11 compatible compiler is now required)
    * [Pull request #1340](https://bitbucket.org/osrf/gazebo/pull-request/1340)

1. Implemented private data pointer for the World class.
    * [Pull request #1383](https://bitbucket.org/osrf/gazebo/pull-request/1383)

1. Implemented private data pointer for the Scene class.
    * [Pull request #1385](https://bitbucket.org/osrf/gazebo/pull-request/1385)

1. Added a events::Event::resetWorld event that is triggered when World::Reset is called.
    * [Pull request #1332](https://bitbucket.org/osrf/gazebo/pull-request/1332)
    * [Issue #1375](https://bitbucket.org/osrf/gazebo/issue/1375)

1. Fixed `math::Box::GetCenter` functionality.
    * [Pull request #1278](https://bitbucket.org/osrf/gazebo/pull-request/1278)
    * [Issue #1327](https://bitbucket.org/osrf/gazebo/issue/1327)

1. Added a GUI timer plugin that facilitates the display and control a timer inside the Gazebo UI.
    * [Pull request #1270](https://bitbucket.org/osrf/gazebo/pull-request/1270)

1. Added ability to load plugins via SDF.
    * [Pull request #1261](https://bitbucket.org/osrf/gazebo/pull-request/1261)

1. Added GUIEvent to hide/show the left GUI pane.
    * [Pull request #1269](https://bitbucket.org/osrf/gazebo/pull-request/1269)

1. Modified KeyEventHandler and GLWidget so that hotkeys can be suppressed by custom KeyEvents set up by developers
    * [Pull request #1251](https://bitbucket.org/osrf/gazebo/pull-request/1251)

1. Added ability to read the directory where the log files are stored.
    * [Pull request #1277](https://bitbucket.org/osrf/gazebo/pull-request/1277)

1. Implemented a simulation cloner
    * [Pull request #1180](https://bitbucket.org/osrf/gazebo/pull-request/1180/clone-a-simulation)

1. Added GUI overlay plugins. Users can now write a Gazebo + QT plugin that displays widgets over the render window.
  * [Pull request #1181](https://bitbucket.org/osrf/gazebo/pull-request/1181)

1. Change behavior of Joint::SetVelocity, add Joint::SetVelocityLimit(unsigned int, double)
  * [Pull request #1218](https://bitbucket.org/osrf/gazebo/pull-request/1218)
  * [Issue #964](https://bitbucket.org/osrf/gazebo/issue/964)

1. Implement Coulomb joint friction for ODE
  * [Pull request #1221](https://bitbucket.org/osrf/gazebo/pull-request/1221)
  * [Issue #381](https://bitbucket.org/osrf/gazebo/issue/381)

1. Implement Coulomb joint friction for BulletHingeJoint
  * [Pull request #1317](https://bitbucket.org/osrf/gazebo/pull-request/1317)
  * [Issue #1348](https://bitbucket.org/osrf/gazebo/issue/1348)

1. Implemented camera lens distortion.
  * [Pull request #1213](https://bitbucket.org/osrf/gazebo/pull-request/1213)

1. Kill rogue gzservers left over from failed INTEGRATION_world_clone tests
   and improve robustness of `UNIT_gz_TEST`
  * [Pull request #1232](https://bitbucket.org/osrf/gazebo/pull-request/1232)
  * [Issue #1299](https://bitbucket.org/osrf/gazebo/issue/1299)

1. Added RenderWidget::ShowToolbar to toggle visibility of top toolbar.
  * [Pull request #1248](https://bitbucket.org/osrf/gazebo/pull-request/1248)

1. Fix joint axis visualization.
  * [Pull request #1258](https://bitbucket.org/osrf/gazebo/pull-request/1258)

1. Change UserCamera view control via joysticks. Clean up rate control vs. pose control.
   see UserCamera::OnJoyPose and UserCamera::OnJoyTwist. Added view twist control toggle
   with joystick button 1.
  * [Pull request #1249](https://bitbucket.org/osrf/gazebo/pull-request/1249)

1. Added RenderWidget::GetToolbar to get the top toolbar and change its actions on ModelEditor.
    * [Pull request #1263](https://bitbucket.org/osrf/gazebo/pull-request/1263)

1. Added accessor for MainWindow graphical widget to GuiIface.
    * [Pull request #1250](https://bitbucket.org/osrf/gazebo/pull-request/1250)

1. Added a ConfigWidget class that takes in a google protobuf message and generates widgets for configuring the fields in the message
    * [Pull request #1285](https://bitbucket.org/osrf/gazebo/pull-request/1285)

1. Added GLWidget::OnModelEditor when model editor is triggered, and MainWindow::OnEditorGroup to manually uncheck editor actions.
    * [Pull request #1283](https://bitbucket.org/osrf/gazebo/pull-request/1283)

1. Added Collision, Geometry, Inertial, Surface Msg-to-SDF conversion functions.
    * [Pull request #1315](https://bitbucket.org/osrf/gazebo/pull-request/1315)

1. Added "button modifier" fields (control, shift, and alt) to common::KeyEvent.
    * [Pull request #1325](https://bitbucket.org/osrf/gazebo/pull-request/1325)

1. Added inputs for environment variable GAZEBO_GUI_INI_FILE for reading a custom .ini file.
    * [Pull request #1252](https://bitbucket.org/osrf/gazebo/pull-request/1252)

1. Fixed crash on "permission denied" bug, added insert_model integration test.
    * [Pull request #1329](https://bitbucket.org/osrf/gazebo/pull-request/1329/)

1. Enable simbody joint tests, implement `SimbodyJoint::GetParam`, create
   `Joint::GetParam`, fix bug in `BulletHingeJoint::SetParam`.
    * [Pull request #1404](https://bitbucket.org/osrf/gazebo/pull-request/1404/)

1. Building editor updates
    1. Fixed inspector resizing.
        * [Pull request #1230](https://bitbucket.org/osrf/gazebo/pull-request/1230)
        * [Issue #395](https://bitbucket.org/osrf/gazebo/issue/395)

    1. Doors and windows move proportionally with wall.
        * [Pull request #1231](https://bitbucket.org/osrf/gazebo/pull-request/1231)
        * [Issue #368](https://bitbucket.org/osrf/gazebo/issue/368)

    1. Inspector dialogs stay on top.
        * [Pull request #1229](https://bitbucket.org/osrf/gazebo/pull-request/1229)
        * [Issue #417](https://bitbucket.org/osrf/gazebo/issue/417)

    1. Make model name editable on palette.
        * [Pull request #1239](https://bitbucket.org/osrf/gazebo/pull-request/1239)

    1. Import background image and improve add/delete levels.
        * [Pull request #1214](https://bitbucket.org/osrf/gazebo/pull-request/1214)
        * [Issue #422](https://bitbucket.org/osrf/gazebo/issue/422)
        * [Issue #361](https://bitbucket.org/osrf/gazebo/issue/361)

    1. Fix changing draw mode.
        * [Pull request #1233](https://bitbucket.org/osrf/gazebo/pull-request/1233)
        * [Issue #405](https://bitbucket.org/osrf/gazebo/issue/405)

    1. Tips on palette's top-right corner.
        * [Pull request #1241](https://bitbucket.org/osrf/gazebo/pull-request/1241)

    1. New buttons and layout for the palette.
        * [Pull request #1242](https://bitbucket.org/osrf/gazebo/pull-request/1242)

    1. Individual wall segments instead of polylines.
        * [Pull request #1246](https://bitbucket.org/osrf/gazebo/pull-request/1246)
        * [Issue #389](https://bitbucket.org/osrf/gazebo/issue/389)
        * [Issue #415](https://bitbucket.org/osrf/gazebo/issue/415)

    1. Fix exiting and saving, exiting when there's nothing drawn, fix text on popups.
        * [Pull request #1296](https://bitbucket.org/osrf/gazebo/pull-request/1296)

    1. Display measure for selected wall segment.
        * [Pull request #1291](https://bitbucket.org/osrf/gazebo/pull-request/1291)
        * [Issue #366](https://bitbucket.org/osrf/gazebo/issue/366)

    1. Highlight selected item's 3D visual.
        * [Pull request #1292](https://bitbucket.org/osrf/gazebo/pull-request/1292)

    1. Added color picker to inspector dialogs.
        * [Pull request #1298](https://bitbucket.org/osrf/gazebo/pull-request/1298)

    1. Snapping on by default, off holding Shift. Improved snapping.
        * [Pull request #1304](https://bitbucket.org/osrf/gazebo/pull-request/1304)

    1. Snap walls to length increments, moved scale to SegmentItem and added Get/SetScale, added SegmentItem::SnapAngle and SegmentItem::SnapLength.
        * [Pull request #1311](https://bitbucket.org/osrf/gazebo/pull-request/1311)

    1. Make buildings available in "Insert Models" tab, improve save flow.
        * [Pull request #1312](https://bitbucket.org/osrf/gazebo/pull-request/1312)

    1. Added EditorItem::SetHighlighted.
        * [Pull request #1308](https://bitbucket.org/osrf/gazebo/pull-request/1308)

    1. Current level is transparent, lower levels opaque, higher levels invisible.
        * [Pull request #1303](https://bitbucket.org/osrf/gazebo/pull-request/1303)

    1. Detach all child manips when item is deleted, added BuildingMaker::DetachAllChildren.
        * [Pull request #1316](https://bitbucket.org/osrf/gazebo/pull-request/1316)

    1. Added texture picker to inspector dialogs.
        * [Pull request #1306](https://bitbucket.org/osrf/gazebo/pull-request/1306)

    1. Measures for doors and windows. Added RectItem::angleOnWall and related Get/Set.
        * [Pull request #1322](https://bitbucket.org/osrf/gazebo/pull-request/1322)
        * [Issue #370](https://bitbucket.org/osrf/gazebo/issue/370)

    1. Added Gazebo/BuildingFrame material to display holes for doors and windows on walls.
        * [Pull request #1338](https://bitbucket.org/osrf/gazebo/pull-request/1338)

    1. Added Gazebo/Bricks material to be used as texture on the building editor.
        * [Pull request #1333](https://bitbucket.org/osrf/gazebo/pull-request/1333)

    1. Pick colors from the palette and assign on 3D view. Added mouse and key event handlers to BuildingMaker, and events to communicate from BuildingModelManip to EditorItem.
        * [Pull request #1336](https://bitbucket.org/osrf/gazebo/pull-request/1336)

    1. Pick textures from the palette and assign in 3D view.
        * [Pull request #1368](https://bitbucket.org/osrf/gazebo/pull-request/1368)

1. Model editor updates
    1. Fix adding/removing event filters .
        * [Pull request #1279](https://bitbucket.org/osrf/gazebo/pull-request/1279)

    1. Enabled multi-selection and align tool inside model editor.
        * [Pull request #1302](https://bitbucket.org/osrf/gazebo/pull-request/1302)
        * [Issue #1323](https://bitbucket.org/osrf/gazebo/issue/1323)

    1. Enabled snap mode inside model editor.
        * [Pull request #1331](https://bitbucket.org/osrf/gazebo/pull-request/1331)
        * [Issue #1318](https://bitbucket.org/osrf/gazebo/issue/1318)

    1. Implemented copy/pasting of links.
        * [Pull request #1330](https://bitbucket.org/osrf/gazebo/pull-request/1330)

1. GUI publishes model selection information on ~/selection topic.
    * [Pull request #1318](https://bitbucket.org/osrf/gazebo/pull-request/1318)

## Gazebo 4.0

### Gazebo 4.x.x (2015-xx-xx)

1. Fix build for Bullet 2.83, enable angle wrapping for BulletHingeJoint
    * [Pull request #1664](https://bitbucket.org/osrf/gazebo/pull-request/1664)

### Gazebo 4.1.3 (2015-05-07)

1. Fix saving visual geom SDF values
    * [Pull request #1597](https://bitbucket.org/osrf/gazebo/pull-request/1597)
1. Fix heightmap model texture loading.
    * [Pull request #1595](https://bitbucket.org/osrf/gazebo/pull-request/1595)
1. Fix visual collision scale on separate client
    * [Pull request #1585](https://bitbucket.org/osrf/gazebo/pull-request/1585)
1. Fix several clang compiler warnings
    * [Pull request #1594](https://bitbucket.org/osrf/gazebo/pull-request/1594)
1. Fix blank save / browse dialogs
    * [Pull request #1544](https://bitbucket.org/osrf/gazebo/pull-request/1544)

### Gazebo 4.1.2 (2015-03-20)

1. Fix quaternion documentation: target Gazebo_4.1
    * [Pull request #1525](https://bitbucket.org/osrf/gazebo/pull-request/1525)
1. Speed up World::Step in loops
    * [Pull request #1492](https://bitbucket.org/osrf/gazebo/pull-request/1492)
1. Reduce selection buffer updates -> 4.1
    * [Pull request #1494](https://bitbucket.org/osrf/gazebo/pull-request/1494)
1. Fix QT rendering, and rendering update rate
    * [Pull request #1487](https://bitbucket.org/osrf/gazebo/pull-request/1487)
1. Fix loading of SimbodyPhysics parameters
    * [Pull request #1474](https://bitbucket.org/osrf/gazebo/pull-request/1474)
1. Fix heightmap on OSX -> 4.1
    * [Pull request #1455](https://bitbucket.org/osrf/gazebo/pull-request/1455)
1. Remove extra pose tag in a world file that should not be there
    * [Pull request #1458](https://bitbucket.org/osrf/gazebo/pull-request/1458)
1. Better fix for #236 for IMU that doesn't require ABI changes
    * [Pull request #1448](https://bitbucket.org/osrf/gazebo/pull-request/1448)
1. Fix regression of #236 for ImuSensor in 4.1
    * [Pull request #1446](https://bitbucket.org/osrf/gazebo/pull-request/1446)
1. Preserve previous GAZEBO_MODEL_PATH values when sourcing setup.sh
    * [Pull request #1430](https://bitbucket.org/osrf/gazebo/pull-request/1430)
1. issue #857: fix segfault for simbody screw joint when setting limits due to uninitialized limitForce.
    * [Pull request #1423](https://bitbucket.org/osrf/gazebo/pull-request/1423)
1. Allow multiple contact sensors per link (#960)
    * [Pull request #1413](https://bitbucket.org/osrf/gazebo/pull-request/1413)
1. Fix for issue #351, ODE World Step
    * [Pull request #1406](https://bitbucket.org/osrf/gazebo/pull-request/1406)
1. Disable failing InelasticCollision/0 test (#1394)
    * [Pull request #1405](https://bitbucket.org/osrf/gazebo/pull-request/1405)
1. Prevent out of bounds array access in SkidSteerDrivePlugin (found by cppcheck 1.68)
    * [Pull request #1379](https://bitbucket.org/osrf/gazebo/pull-request/1379)

### Gazebo 4.1.1 (2015-01-15)

1. Fix BulletPlaneShape bounding box (#1265)
    * [Pull request #1367](https://bitbucket.org/osrf/gazebo/pull-request/1367)
1. Fix dart linking errors on osx
    * [Pull request #1372](https://bitbucket.org/osrf/gazebo/pull-request/1372)
1. Update to player interfaces
    * [Pull request #1324](https://bitbucket.org/osrf/gazebo/pull-request/1324)
1. Handle GpuLaser name collisions (#1403)
    * [Pull request #1360](https://bitbucket.org/osrf/gazebo/pull-request/1360)
1. Add checks for handling array's with counts of zero, and read specular values
    * [Pull request #1339](https://bitbucket.org/osrf/gazebo/pull-request/1339)
1. Fix model list widget test
    * [Pull request #1327](https://bitbucket.org/osrf/gazebo/pull-request/1327)
1. Fix ogre includes
    * [Pull request #1323](https://bitbucket.org/osrf/gazebo/pull-request/1323)

### Gazebo 4.1.0 (2014-11-20)

1. Modified GUI rendering to improve the rendering update rate.
    * [Pull request #1487](https://bitbucket.org/osrf/gazebo/pull-request/1487)

### Gazebo 4.1.0 (2014-11-20)

1. Add ArrangePlugin for arranging groups of models.
   Also add Model::ResetPhysicsStates to call Link::ResetPhysicsStates
   recursively on all links in model.
    * [Pull request #1208](https://bitbucket.org/osrf/gazebo/pull-request/1208)
1. The `gz model` command line tool will output model info using either `-i` for complete info, or `-p` for just the model pose.
    * [Pull request #1212](https://bitbucket.org/osrf/gazebo/pull-request/1212)
    * [DRCSim Issue #389](https://bitbucket.org/osrf/drcsim/issue/389)
1. Added SignalStats class for computing incremental signal statistics.
    * [Pull request #1198](https://bitbucket.org/osrf/gazebo/pull-request/1198)
1. Add InitialVelocityPlugin to setting the initial state of links
    * [Pull request #1237](https://bitbucket.org/osrf/gazebo/pull-request/1237)
1. Added Quaternion::Integrate function.
    * [Pull request #1255](https://bitbucket.org/osrf/gazebo/pull-request/1255)
1. Added ConvertJointType functions, display more joint info on model list.
    * [Pull request #1259](https://bitbucket.org/osrf/gazebo/pull-request/1259)
1. Added ModelListWidget::AddProperty, removed unnecessary checks on ModelListWidget.
    * [Pull request #1271](https://bitbucket.org/osrf/gazebo/pull-request/1271)
1. Fix loading collada meshes with unsupported input semantics.
    * [Pull request #1319](https://bitbucket.org/osrf/gazebo/pull-request/1319)

### Gazebo 4.0.2 (2014-09-23)

1. Fix and improve mechanism to generate pkgconfig libs
    * [Pull request #1027](https://bitbucket.org/osrf/gazebo/pull-request/1027)
    * [Issue #1284](https://bitbucket.org/osrf/gazebo/issue/1284)
1. Added arat.world
    * [Pull request #1205](https://bitbucket.org/osrf/gazebo/pull-request/1205)
1. Update gzprop to output zip files.
    * [Pull request #1197](https://bitbucket.org/osrf/gazebo/pull-request/1197)
1. Make Collision::GetShape a const function
    * [Pull requset #1189](https://bitbucket.org/osrf/gazebo/pull-request/1189)
1. Install missing physics headers
    * [Pull requset #1183](https://bitbucket.org/osrf/gazebo/pull-request/1183)
1. Remove SimbodyLink::AddTorque console message
    * [Pull requset #1185](https://bitbucket.org/osrf/gazebo/pull-request/1185)
1. Fix log xml
    * [Pull requset #1188](https://bitbucket.org/osrf/gazebo/pull-request/1188)

### Gazebo 4.0.0 (2014-08-08)

1. Added lcov support to cmake
    * [Pull request #1047](https://bitbucket.org/osrf/gazebo/pull-request/1047)
1. Fixed memory leak in image conversion
    * [Pull request #1057](https://bitbucket.org/osrf/gazebo/pull-request/1057)
1. Removed deprecated function
    * [Pull request #1067](https://bitbucket.org/osrf/gazebo/pull-request/1067)
1. Improved collada loading performance
    * [Pull request #1066](https://bitbucket.org/osrf/gazebo/pull-request/1066)
    * [Pull request #1082](https://bitbucket.org/osrf/gazebo/pull-request/1082)
    * [Issue #1134](https://bitbucket.org/osrf/gazebo/issue/1134)
1. Implemented a collada exporter
    * [Pull request #1064](https://bitbucket.org/osrf/gazebo/pull-request/1064)
1. Force torque sensor now makes use of sensor's pose.
    * [Pull request #1076](https://bitbucket.org/osrf/gazebo/pull-request/1076)
    * [Issue #940](https://bitbucket.org/osrf/gazebo/issue/940)
1. Fix Model::GetLinks segfault
    * [Pull request #1093](https://bitbucket.org/osrf/gazebo/pull-request/1093)
1. Fix deleting and saving lights in gzserver
    * [Pull request #1094](https://bitbucket.org/osrf/gazebo/pull-request/1094)
    * [Issue #1182](https://bitbucket.org/osrf/gazebo/issue/1182)
    * [Issue #346](https://bitbucket.org/osrf/gazebo/issue/346)
1. Fix Collision::GetWorldPose. The pose of a collision would not update properly.
    * [Pull request #1049](https://bitbucket.org/osrf/gazebo/pull-request/1049)
    * [Issue #1124](https://bitbucket.org/osrf/gazebo/issue/1124)
1. Fixed the animate_box and animate_joints examples
    * [Pull request #1086](https://bitbucket.org/osrf/gazebo/pull-request/1086)
1. Integrated Oculus Rift functionality
    * [Pull request #1074](https://bitbucket.org/osrf/gazebo/pull-request/1074)
    * [Pull request #1136](https://bitbucket.org/osrf/gazebo/pull-request/1136)
    * [Pull request #1139](https://bitbucket.org/osrf/gazebo/pull-request/1139)
1. Updated Base::GetScopedName
    * [Pull request #1104](https://bitbucket.org/osrf/gazebo/pull-request/1104)
1. Fix collada loader from adding duplicate materials into a Mesh
    * [Pull request #1105](https://bitbucket.org/osrf/gazebo/pull-request/1105)
    * [Issue #1180](https://bitbucket.org/osrf/gazebo/issue/1180)
1. Integrated Razer Hydra functionality
    * [Pull request #1083](https://bitbucket.org/osrf/gazebo/pull-request/1083)
    * [Pull request #1109](https://bitbucket.org/osrf/gazebo/pull-request/1109)
1. Added ability to copy and paste models in the GUI
    * [Pull request #1103](https://bitbucket.org/osrf/gazebo/pull-request/1103)
1. Removed unnecessary inclusion of gazebo.hh and common.hh in plugins
    * [Pull request #1111](https://bitbucket.org/osrf/gazebo/pull-request/1111)
1. Added ability to specify custom road textures
    * [Pull request #1027](https://bitbucket.org/osrf/gazebo/pull-request/1027)
1. Added support for DART 4.1
    * [Pull request #1113](https://bitbucket.org/osrf/gazebo/pull-request/1113)
    * [Pull request #1132](https://bitbucket.org/osrf/gazebo/pull-request/1132)
    * [Pull request #1134](https://bitbucket.org/osrf/gazebo/pull-request/1134)
    * [Pull request #1154](https://bitbucket.org/osrf/gazebo/pull-request/1154)
1. Allow position of joints to be directly set.
    * [Pull request #1097](https://bitbucket.org/osrf/gazebo/pull-request/1097)
    * [Issue #1138](https://bitbucket.org/osrf/gazebo/issue/1138)
1. Added extruded polyline geometry
    * [Pull request #1026](https://bitbucket.org/osrf/gazebo/pull-request/1026)
1. Fixed actor animation
    * [Pull request #1133](https://bitbucket.org/osrf/gazebo/pull-request/1133)
    * [Pull request #1141](https://bitbucket.org/osrf/gazebo/pull-request/1141)
1. Generate a versioned cmake config file
    * [Pull request #1153](https://bitbucket.org/osrf/gazebo/pull-request/1153)
    * [Issue #1226](https://bitbucket.org/osrf/gazebo/issue/1226)
1. Added KMeans class
    * [Pull request #1147](https://bitbucket.org/osrf/gazebo/pull-request/1147)
1. Added --summary-range feature to bitbucket pullrequest tool
    * [Pull request #1156](https://bitbucket.org/osrf/gazebo/pull-request/1156)
1. Updated web links
    * [Pull request #1159](https://bitbucket.org/osrf/gazebo/pull-request/1159)
1. Update tests
    * [Pull request #1155](https://bitbucket.org/osrf/gazebo/pull-request/1155)
    * [Pull request #1143](https://bitbucket.org/osrf/gazebo/pull-request/1143)
    * [Pull request #1138](https://bitbucket.org/osrf/gazebo/pull-request/1138)
    * [Pull request #1140](https://bitbucket.org/osrf/gazebo/pull-request/1140)
    * [Pull request #1127](https://bitbucket.org/osrf/gazebo/pull-request/1127)
    * [Pull request #1115](https://bitbucket.org/osrf/gazebo/pull-request/1115)
    * [Pull request #1102](https://bitbucket.org/osrf/gazebo/pull-request/1102)
    * [Pull request #1087](https://bitbucket.org/osrf/gazebo/pull-request/1087)
    * [Pull request #1084](https://bitbucket.org/osrf/gazebo/pull-request/1084)

## Gazebo 3.0

### Gazebo 3.x.x (yyyy-mm-dd)

1. Fixed sonar and wireless sensor visualization
    * [Pull request #1254](https://bitbucket.org/osrf/gazebo/pull-request/1254)
1. Update visual bounding box when model is selected
    * [Pull request #1280](https://bitbucket.org/osrf/gazebo/pull-request/1280)

### Gazebo 3.1.0 (2014-08-08)

1. Implemented Simbody::Link::Set*Vel
    * [Pull request #1160](https://bitbucket.org/osrf/gazebo/pull-request/1160)
    * [Issue #1012](https://bitbucket.org/osrf/gazebo/issue/1012)
1. Added World::RemoveModel function
    * [Pull request #1106](https://bitbucket.org/osrf/gazebo/pull-request/1106)
    * [Issue #1177](https://bitbucket.org/osrf/gazebo/issue/1177)
1. Fix exit from camera follow mode using the escape key
    * [Pull request #1137](https://bitbucket.org/osrf/gazebo/pull-request/1137)
    * [Issue #1220](https://bitbucket.org/osrf/gazebo/issue/1220)
1. Added support for SDF joint spring stiffness and reference positions
    * [Pull request #1117](https://bitbucket.org/osrf/gazebo/pull-request/1117)
1. Removed the gzmodel_create script
    * [Pull request #1130](https://bitbucket.org/osrf/gazebo/pull-request/1130)
1. Added Vector2 dot product
    * [Pull request #1101](https://bitbucket.org/osrf/gazebo/pull-request/1101)
1. Added SetPositionPID and SetVelocityPID to JointController
    * [Pull request #1091](https://bitbucket.org/osrf/gazebo/pull-request/1091)
1. Fix gzclient startup crash with ogre 1.9
    * [Pull request #1098](https://bitbucket.org/osrf/gazebo/pull-request/1098)
    * [Issue #996](https://bitbucket.org/osrf/gazebo/issue/996)
1. Update the bitbucket_pullrequests tool
    * [Pull request #1108](https://bitbucket.org/osrf/gazebo/pull-request/1108)
1. Light properties now remain in place after move by the user via the GUI.
    * [Pull request #1110](https://bitbucket.org/osrf/gazebo/pull-request/1110)
    * [Issue #1211](https://bitbucket.org/osrf/gazebo/issue/1211)
1. Allow position of joints to be directly set.
    * [Pull request #1096](https://bitbucket.org/osrf/gazebo/pull-request/1096)
    * [Issue #1138](https://bitbucket.org/osrf/gazebo/issue/1138)

### Gazebo 3.0.0 (2014-04-11)

1. Fix bug when deleting the sun light
    * [Pull request #1088](https://bitbucket.org/osrf/gazebo/pull-request/1088)
    * [Issue #1133](https://bitbucket.org/osrf/gazebo/issue/1133)
1. Fix ODE screw joint
    * [Pull request #1078](https://bitbucket.org/osrf/gazebo/pull-request/1078)
    * [Issue #1167](https://bitbucket.org/osrf/gazebo/issue/1167)
1. Update joint integration tests
    * [Pull request #1081](https://bitbucket.org/osrf/gazebo/pull-request/1081)
1. Fixed false positives in cppcheck.
    * [Pull request #1061](https://bitbucket.org/osrf/gazebo/pull-request/1061)
1. Made joint axis reference frame relative to child, and updated simbody and dart accordingly.
    * [Pull request #1069](https://bitbucket.org/osrf/gazebo/pull-request/1069)
    * [Issue #494](https://bitbucket.org/osrf/gazebo/issue/494)
    * [Issue #1143](https://bitbucket.org/osrf/gazebo/issue/1143)
1. Added ability to pass vector of strings to SetupClient and SetupServer
    * [Pull request #1068](https://bitbucket.org/osrf/gazebo/pull-request/1068)
    * [Issue #1132](https://bitbucket.org/osrf/gazebo/issue/1132)
1. Fix error correction in screw constraints for ODE
    * [Pull request #1159](https://bitbucket.org/osrf/gazebo/pull-request/1159)
    * [Issue #1159](https://bitbucket.org/osrf/gazebo/issue/1159)
1. Improved pkgconfig with SDF
    * [Pull request #1062](https://bitbucket.org/osrf/gazebo/pull-request/1062)
1. Added a plugin to simulate aero dynamics
    * [Pull request #905](https://bitbucket.org/osrf/gazebo/pull-request/905)
1. Updated bullet support
    * [Issue #1069](https://bitbucket.org/osrf/gazebo/issue/1069)
    * [Pull request #1011](https://bitbucket.org/osrf/gazebo/pull-request/1011)
    * [Pull request #996](https://bitbucket.org/osrf/gazebo/pull-request/966)
    * [Pull request #1024](https://bitbucket.org/osrf/gazebo/pull-request/1024)
1. Updated simbody support
    * [Pull request #995](https://bitbucket.org/osrf/gazebo/pull-request/995)
1. Updated worlds to SDF 1.5
    * [Pull request #1021](https://bitbucket.org/osrf/gazebo/pull-request/1021)
1. Improvements to ODE
    * [Pull request #1001](https://bitbucket.org/osrf/gazebo/pull-request/1001)
    * [Pull request #1014](https://bitbucket.org/osrf/gazebo/pull-request/1014)
    * [Pull request #1015](https://bitbucket.org/osrf/gazebo/pull-request/1015)
    * [Pull request #1016](https://bitbucket.org/osrf/gazebo/pull-request/1016)
1. New command line tool
    * [Pull request #972](https://bitbucket.org/osrf/gazebo/pull-request/972)
1. Graphical user interface improvements
    * [Pull request #971](https://bitbucket.org/osrf/gazebo/pull-request/971)
    * [Pull request #1013](https://bitbucket.org/osrf/gazebo/pull-request/1013)
    * [Pull request #989](https://bitbucket.org/osrf/gazebo/pull-request/989)
1. Created a friction pyramid class
    * [Pull request #935](https://bitbucket.org/osrf/gazebo/pull-request/935)
1. Added GetWorldEnergy functions to Model, Joint, and Link
    * [Pull request #1017](https://bitbucket.org/osrf/gazebo/pull-request/1017)
1. Preparing Gazebo for admission into Ubuntu
    * [Pull request #969](https://bitbucket.org/osrf/gazebo/pull-request/969)
    * [Pull request #998](https://bitbucket.org/osrf/gazebo/pull-request/998)
    * [Pull request #1002](https://bitbucket.org/osrf/gazebo/pull-request/1002)
1. Add method for querying if useImplicitStiffnessDamping flag is set for a given joint
    * [Issue #629](https://bitbucket.org/osrf/gazebo/issue/629)
    * [Pull request #1006](https://bitbucket.org/osrf/gazebo/pull-request/1006)
1. Fix joint axis frames
    * [Issue #494](https://bitbucket.org/osrf/gazebo/issue/494)
    * [Pull request #963](https://bitbucket.org/osrf/gazebo/pull-request/963)
1. Compute joint anchor pose relative to parent
    * [Issue #1029](https://bitbucket.org/osrf/gazebo/issue/1029)
    * [Pull request #982](https://bitbucket.org/osrf/gazebo/pull-request/982)
1. Cleanup the installed worlds
    * [Issue #1036](https://bitbucket.org/osrf/gazebo/issue/1036)
    * [Pull request #984](https://bitbucket.org/osrf/gazebo/pull-request/984)
1. Update to the GPS sensor
    * [Issue #1059](https://bitbucket.org/osrf/gazebo/issue/1059)
    * [Pull request #984](https://bitbucket.org/osrf/gazebo/pull-request/984)
1. Removed libtool from plugin loading
    * [Pull request #981](https://bitbucket.org/osrf/gazebo/pull-request/981)
1. Added functions to get inertial information for a link in the world frame.
    * [Pull request #1005](https://bitbucket.org/osrf/gazebo/pull-request/1005)

## Gazebo 2.0

### Gazebo 2.2.6 (2015-09-28)

1. Backport fixes to setup.sh from pull request #1430 to 2.2 branch
    * [Pull request 1889](https://bitbucket.org/osrf/gazebo/pull-request/1889)
1. Fix heightmap texture loading (2.2)
    * [Pull request 1596](https://bitbucket.org/osrf/gazebo/pull-request/1596)
1. Prevent out of bounds array access in SkidSteerDrivePlugin (found by cppcheck 1.68)
    * [Pull request 1379](https://bitbucket.org/osrf/gazebo/pull-request/1379)
1. Fix build with boost 1.57 for 2.2 branch (#1399)
    * [Pull request 1358](https://bitbucket.org/osrf/gazebo/pull-request/1358)
1. Fix manpage test failures by incrementing year to 2015
    * [Pull request 1361](https://bitbucket.org/osrf/gazebo/pull-request/1361)
1. Fix build for OS X 10.10 (#1304, #1289)
    * [Pull request 1346](https://bitbucket.org/osrf/gazebo/pull-request/1346)
1. Restore ODELink ABI, use Link variables instead (#1354)
    * [Pull request 1347](https://bitbucket.org/osrf/gazebo/pull-request/1347)
1. Fix inertia_ratio test
    * [Pull request 1344](https://bitbucket.org/osrf/gazebo/pull-request/1344)
1. backport collision visual fix -> 2.2
    * [Pull request 1343](https://bitbucket.org/osrf/gazebo/pull-request/1343)
1. Fix two code_check errors on 2.2
    * [Pull request 1314](https://bitbucket.org/osrf/gazebo/pull-request/1314)
1. issue #243 fix Link::GetWorldLinearAccel and Link::GetWorldAngularAccel for ODE
    * [Pull request 1284](https://bitbucket.org/osrf/gazebo/pull-request/1284)

### Gazebo 2.2.3 (2014-04-29)

1. Removed redundant call to World::Init
    * [Pull request #1107](https://bitbucket.org/osrf/gazebo/pull-request/1107)
    * [Issue #1208](https://bitbucket.org/osrf/gazebo/issue/1208)
1. Return proper error codes when gazebo exits
    * [Pull request #1085](https://bitbucket.org/osrf/gazebo/pull-request/1085)
    * [Issue #1178](https://bitbucket.org/osrf/gazebo/issue/1178)
1. Fixed Camera::GetWorldRotation().
    * [Pull request #1071](https://bitbucket.org/osrf/gazebo/pull-request/1071)
    * [Issue #1087](https://bitbucket.org/osrf/gazebo/issue/1087)
1. Fixed memory leak in image conversion
    * [Pull request #1073](https://bitbucket.org/osrf/gazebo/pull-request/1073)

### Gazebo 2.2.1 (xxxx-xx-xx)

1. Fix heightmap model texture loading.
    * [Pull request #1596](https://bitbucket.org/osrf/gazebo/pull-request/1596)

### Gazebo 2.2.0 (2014-01-10)

1. Fix compilation when using OGRE-1.9 (full support is being worked on)
    * [Issue #994](https://bitbucket.org/osrf/gazebo/issue/994)
    * [Issue #995](https://bitbucket.org/osrf/gazebo/issue/995)
    * [Issue #996](https://bitbucket.org/osrf/gazebo/issue/996)
    * [Pull request #883](https://bitbucket.org/osrf/gazebo/pull-request/883)
1. Added unit test for issue 624.
    * [Issue #624](https://bitbucket.org/osrf/gazebo/issue/624).
    * [Pull request #889](https://bitbucket.org/osrf/gazebo/pull-request/889)
1. Use 3x3 PCF shadows for smoother shadows.
    * [Pull request #887](https://bitbucket.org/osrf/gazebo/pull-request/887)
1. Update manpage copyright to 2014.
    * [Pull request #893](https://bitbucket.org/osrf/gazebo/pull-request/893)
1. Added friction integration test .
    * [Pull request #885](https://bitbucket.org/osrf/gazebo/pull-request/885)
1. Fix joint anchor when link pose is not specified.
    * [Issue #978](https://bitbucket.org/osrf/gazebo/issue/978)
    * [Pull request #862](https://bitbucket.org/osrf/gazebo/pull-request/862)
1. Added (ESC) tooltip for GUI Selection Mode icon.
    * [Issue #993](https://bitbucket.org/osrf/gazebo/issue/993)
    * [Pull request #888](https://bitbucket.org/osrf/gazebo/pull-request/888)
1. Removed old comment about resolved issue.
    * [Issue #837](https://bitbucket.org/osrf/gazebo/issue/837)
    * [Pull request #880](https://bitbucket.org/osrf/gazebo/pull-request/880)
1. Made SimbodyLink::Get* function thread-safe
    * [Issue #918](https://bitbucket.org/osrf/gazebo/issue/918)
    * [Pull request #872](https://bitbucket.org/osrf/gazebo/pull-request/872)
1. Suppressed spurious gzlog messages in ODE::Body
    * [Issue #983](https://bitbucket.org/osrf/gazebo/issue/983)
    * [Pull request #875](https://bitbucket.org/osrf/gazebo/pull-request/875)
1. Fixed Force Torque Sensor Test by properly initializing some values.
    * [Issue #982](https://bitbucket.org/osrf/gazebo/issue/982)
    * [Pull request #869](https://bitbucket.org/osrf/gazebo/pull-request/869)
1. Added breakable joint plugin to support breakable walls.
    * [Pull request #865](https://bitbucket.org/osrf/gazebo/pull-request/865)
1. Used different tuple syntax to fix compilation on OSX mavericks.
    * [Issue #947](https://bitbucket.org/osrf/gazebo/issue/947)
    * [Pull request #858](https://bitbucket.org/osrf/gazebo/pull-request/858)
1. Fixed sonar test and deprecation warning.
    * [Pull request #856](https://bitbucket.org/osrf/gazebo/pull-request/856)
1. Speed up test compilation.
    * Part of [Issue #955](https://bitbucket.org/osrf/gazebo/issue/955)
    * [Pull request #846](https://bitbucket.org/osrf/gazebo/pull-request/846)
1. Added Joint::SetEffortLimit API
    * [Issue #923](https://bitbucket.org/osrf/gazebo/issue/923)
    * [Pull request #808](https://bitbucket.org/osrf/gazebo/pull-request/808)
1. Made bullet output less verbose.
    * [Pull request #839](https://bitbucket.org/osrf/gazebo/pull-request/839)
1. Convergence acceleration and stability tweak to make atlas_v3 stable
    * [Issue #895](https://bitbucket.org/osrf/gazebo/issue/895)
    * [Pull request #772](https://bitbucket.org/osrf/gazebo/pull-request/772)
1. Added colors, textures and world files for the SPL RoboCup environment
    * [Pull request #838](https://bitbucket.org/osrf/gazebo/pull-request/838)
1. Fixed bitbucket_pullrequests tool to work with latest BitBucket API.
    * [Issue #933](https://bitbucket.org/osrf/gazebo/issue/933)
    * [Pull request #841](https://bitbucket.org/osrf/gazebo/pull-request/841)
1. Fixed cppcheck warnings.
    * [Pull request #842](https://bitbucket.org/osrf/gazebo/pull-request/842)

### Gazebo 2.1.0 (2013-11-08)
1. Fix mainwindow unit test
    * [Pull request #752](https://bitbucket.org/osrf/gazebo/pull-request/752)
1. Visualize moment of inertia
    * Pull request [#745](https://bitbucket.org/osrf/gazebo/pull-request/745), [#769](https://bitbucket.org/osrf/gazebo/pull-request/769), [#787](https://bitbucket.org/osrf/gazebo/pull-request/787)
    * [Issue #203](https://bitbucket.org/osrf/gazebo/issue/203)
1. Update tool to count lines of code
    * [Pull request #758](https://bitbucket.org/osrf/gazebo/pull-request/758)
1. Implement World::Clear
    * Pull request [#785](https://bitbucket.org/osrf/gazebo/pull-request/785), [#804](https://bitbucket.org/osrf/gazebo/pull-request/804)
1. Improve Bullet support
    * [Pull request #805](https://bitbucket.org/osrf/gazebo/pull-request/805)
1. Fix doxygen spacing
    * [Pull request #740](https://bitbucket.org/osrf/gazebo/pull-request/740)
1. Add tool to generate model images for thepropshop.org
    * [Pull request #734](https://bitbucket.org/osrf/gazebo/pull-request/734)
1. Added paging support for terrains
    * [Pull request #707](https://bitbucket.org/osrf/gazebo/pull-request/707)
1. Added plugin path to LID_LIBRARY_PATH in setup.sh
    * [Pull request #750](https://bitbucket.org/osrf/gazebo/pull-request/750)
1. Fix for OSX
    * [Pull request #766](https://bitbucket.org/osrf/gazebo/pull-request/766)
    * [Pull request #786](https://bitbucket.org/osrf/gazebo/pull-request/786)
    * [Issue #906](https://bitbucket.org/osrf/gazebo/issue/906)
1. Update copyright information
    * [Pull request #771](https://bitbucket.org/osrf/gazebo/pull-request/771)
1. Enable screen dependent tests
    * [Pull request #764](https://bitbucket.org/osrf/gazebo/pull-request/764)
    * [Issue #811](https://bitbucket.org/osrf/gazebo/issue/811)
1. Fix gazebo command line help message
    * [Pull request #775](https://bitbucket.org/osrf/gazebo/pull-request/775)
    * [Issue #898](https://bitbucket.org/osrf/gazebo/issue/898)
1. Fix man page test
    * [Pull request #774](https://bitbucket.org/osrf/gazebo/pull-request/774)
1. Improve load time by reducing calls to RTShader::Update
    * [Pull request #773](https://bitbucket.org/osrf/gazebo/pull-request/773)
    * [Issue #877](https://bitbucket.org/osrf/gazebo/issue/877)
1. Fix joint visualization
    * [Pull request #776](https://bitbucket.org/osrf/gazebo/pull-request/776)
    * [Pull request #802](https://bitbucket.org/osrf/gazebo/pull-request/802)
    * [Issue #464](https://bitbucket.org/osrf/gazebo/issue/464)
1. Add helpers to fix NaN
    * [Pull request #742](https://bitbucket.org/osrf/gazebo/pull-request/742)
1. Fix model resizing via the GUI
    * [Pull request #763](https://bitbucket.org/osrf/gazebo/pull-request/763)
    * [Issue #885](https://bitbucket.org/osrf/gazebo/issue/885)
1. Simplify gzlog test by using sha1
    * [Pull request #781](https://bitbucket.org/osrf/gazebo/pull-request/781)
    * [Issue #837](https://bitbucket.org/osrf/gazebo/issue/837)
1. Enable cppcheck for header files
    * [Pull request #782](https://bitbucket.org/osrf/gazebo/pull-request/782)
    * [Issue #907](https://bitbucket.org/osrf/gazebo/issue/907)
1. Fix broken regression test
    * [Pull request #784](https://bitbucket.org/osrf/gazebo/pull-request/784)
    * [Issue #884](https://bitbucket.org/osrf/gazebo/issue/884)
1. All simbody and dart to pass tests
    * [Pull request #790](https://bitbucket.org/osrf/gazebo/pull-request/790)
    * [Issue #873](https://bitbucket.org/osrf/gazebo/issue/873)
1. Fix camera rotation from SDF
    * [Pull request #789](https://bitbucket.org/osrf/gazebo/pull-request/789)
    * [Issue #920](https://bitbucket.org/osrf/gazebo/issue/920)
1. Fix bitbucket pullrequest command line tool to match new API
    * [Pull request #803](https://bitbucket.org/osrf/gazebo/pull-request/803)
1. Fix transceiver spawn errors in tests
    * [Pull request #811](https://bitbucket.org/osrf/gazebo/pull-request/811)
    * [Pull request #814](https://bitbucket.org/osrf/gazebo/pull-request/814)

### Gazebo 2.0.0 (2013-10-08)
1. Refactor code check tool.
    * [Pull Request #669](https://bitbucket.org/osrf/gazebo/pull-request/669)
1. Added pull request tool for Bitbucket.
    * [Pull Request #670](https://bitbucket.org/osrf/gazebo/pull-request/670)
    * [Pull Request #691](https://bitbucket.org/osrf/gazebo/pull-request/671)
1. New wireless receiver and transmitter sensor models.
    * [Pull Request #644](https://bitbucket.org/osrf/gazebo/pull-request/644)
    * [Pull Request #675](https://bitbucket.org/osrf/gazebo/pull-request/675)
    * [Pull Request #727](https://bitbucket.org/osrf/gazebo/pull-request/727)
1. Audio support using OpenAL.
    * [Pull Request #648](https://bitbucket.org/osrf/gazebo/pull-request/648)
    * [Pull Request #704](https://bitbucket.org/osrf/gazebo/pull-request/704)
1. Simplify command-line parsing of gztopic echo output.
    * [Pull Request #674](https://bitbucket.org/osrf/gazebo/pull-request/674)
    * Resolves: [Issue #795](https://bitbucket.org/osrf/gazebo/issue/795)
1. Use UNIX directories through the user of GNUInstallDirs cmake module.
    * [Pull Request #676](https://bitbucket.org/osrf/gazebo/pull-request/676)
    * [Pull Request #681](https://bitbucket.org/osrf/gazebo/pull-request/681)
1. New GUI interactions for object manipulation.
    * [Pull Request #634](https://bitbucket.org/osrf/gazebo/pull-request/634)
1. Fix for OSX menubar.
    * [Pull Request #677](https://bitbucket.org/osrf/gazebo/pull-request/677)
1. Remove internal SDF directories and dependencies.
    * [Pull Request #680](https://bitbucket.org/osrf/gazebo/pull-request/680)
1. Add minimum version for sdformat.
    * [Pull Request #682](https://bitbucket.org/osrf/gazebo/pull-request/682)
    * Resolves: [Issue #818](https://bitbucket.org/osrf/gazebo/issue/818)
1. Allow different gtest parameter types with ServerFixture
    * [Pull Request #686](https://bitbucket.org/osrf/gazebo/pull-request/686)
    * Resolves: [Issue #820](https://bitbucket.org/osrf/gazebo/issue/820)
1. GUI model scaling when using Bullet.
    * [Pull Request #683](https://bitbucket.org/osrf/gazebo/pull-request/683)
1. Fix typo in cmake config.
    * [Pull Request #694](https://bitbucket.org/osrf/gazebo/pull-request/694)
    * Resolves: [Issue #824](https://bitbucket.org/osrf/gazebo/issue/824)
1. Remove gazebo include subdir from pkgconfig and cmake config.
    * [Pull Request #691](https://bitbucket.org/osrf/gazebo/pull-request/691)
1. Torsional spring demo
    * [Pull Request #693](https://bitbucket.org/osrf/gazebo/pull-request/693)
1. Remove repeated call to SetAxis in Joint.cc
    * [Pull Request #695](https://bitbucket.org/osrf/gazebo/pull-request/695)
    * Resolves: [Issue #823](https://bitbucket.org/osrf/gazebo/issue/823)
1. Add test for rotational joints.
    * [Pull Request #697](https://bitbucket.org/osrf/gazebo/pull-request/697)
    * Resolves: [Issue #820](https://bitbucket.org/osrf/gazebo/issue/820)
1. Fix compilation of tests using Joint base class
    * [Pull Request #701](https://bitbucket.org/osrf/gazebo/pull-request/701)
1. Terrain paging implemented.
    * [Pull Request #687](https://bitbucket.org/osrf/gazebo/pull-request/687)
1. Improve timeout error reporting in ServerFixture
    * [Pull Request #705](https://bitbucket.org/osrf/gazebo/pull-request/705)
1. Fix mouse picking for cases where visuals overlap with the laser
    * [Pull Request #709](https://bitbucket.org/osrf/gazebo/pull-request/709)
1. Fix string literals for OSX
    * [Pull Request #712](https://bitbucket.org/osrf/gazebo/pull-request/712)
    * Resolves: [Issue #803](https://bitbucket.org/osrf/gazebo/issue/803)
1. Support for ENABLE_TESTS_COMPILATION cmake parameter
    * [Pull Request #708](https://bitbucket.org/osrf/gazebo/pull-request/708)
1. Updated system gui plugin
    * [Pull Request #702](https://bitbucket.org/osrf/gazebo/pull-request/702)
1. Fix force torque unit test issue
    * [Pull Request #673](https://bitbucket.org/osrf/gazebo/pull-request/673)
    * Resolves: [Issue #813](https://bitbucket.org/osrf/gazebo/issue/813)
1. Use variables to control auto generation of CFlags
    * [Pull Request #699](https://bitbucket.org/osrf/gazebo/pull-request/699)
1. Remove deprecated functions.
    * [Pull Request #715](https://bitbucket.org/osrf/gazebo/pull-request/715)
1. Fix typo in `Camera.cc`
    * [Pull Request #719](https://bitbucket.org/osrf/gazebo/pull-request/719)
    * Resolves: [Issue #846](https://bitbucket.org/osrf/gazebo/issue/846)
1. Performance improvements
    * [Pull Request #561](https://bitbucket.org/osrf/gazebo/pull-request/561)
1. Fix gripper model.
    * [Pull Request #713](https://bitbucket.org/osrf/gazebo/pull-request/713)
    * Resolves: [Issue #314](https://bitbucket.org/osrf/gazebo/issue/314)
1. First part of Simbody integration
    * [Pull Request #716](https://bitbucket.org/osrf/gazebo/pull-request/716)

## Gazebo 1.9

### Gazebo 1.9.6 (2014-04-29)

1. Refactored inertia ratio reduction for ODE
    * [Pull request #1114](https://bitbucket.org/osrf/gazebo/pull-request/1114)
1. Improved collada loading performance
    * [Pull request #1075](https://bitbucket.org/osrf/gazebo/pull-request/1075)

### Gazebo 1.9.3 (2014-01-10)

1. Add thickness to plane to remove shadow flickering.
    * [Pull request #886](https://bitbucket.org/osrf/gazebo/pull-request/886)
1. Temporary GUI shadow toggle fix.
    * [Issue #925](https://bitbucket.org/osrf/gazebo/issue/925)
    * [Pull request #868](https://bitbucket.org/osrf/gazebo/pull-request/868)
1. Fix memory access bugs with libc++ on mavericks.
    * [Issue #965](https://bitbucket.org/osrf/gazebo/issue/965)
    * [Pull request #857](https://bitbucket.org/osrf/gazebo/pull-request/857)
    * [Pull request #881](https://bitbucket.org/osrf/gazebo/pull-request/881)
1. Replaced printf with cout in gztopic hz.
    * [Issue #969](https://bitbucket.org/osrf/gazebo/issue/969)
    * [Pull request #854](https://bitbucket.org/osrf/gazebo/pull-request/854)
1. Add Dark grey material and fix indentation.
    * [Pull request #851](https://bitbucket.org/osrf/gazebo/pull-request/851)
1. Fixed sonar sensor unit test.
    * [Pull request #848](https://bitbucket.org/osrf/gazebo/pull-request/848)
1. Convergence acceleration and stability tweak to make atlas_v3 stable.
    * [Pull request #845](https://bitbucket.org/osrf/gazebo/pull-request/845)
1. Update gtest to 1.7.0 to resolve problems with libc++.
    * [Issue #947](https://bitbucket.org/osrf/gazebo/issue/947)
    * [Pull request #827](https://bitbucket.org/osrf/gazebo/pull-request/827)
1. Fixed LD_LIBRARY_PATH for plugins.
    * [Issue #957](https://bitbucket.org/osrf/gazebo/issue/957)
    * [Pull request #844](https://bitbucket.org/osrf/gazebo/pull-request/844)
1. Fix transceiver sporadic errors.
    * Backport of [pull request #811](https://bitbucket.org/osrf/gazebo/pull-request/811)
    * [Pull request #836](https://bitbucket.org/osrf/gazebo/pull-request/836)
1. Modified the MsgTest to be deterministic with time checks.
    * [Pull request #843](https://bitbucket.org/osrf/gazebo/pull-request/843)
1. Fixed seg fault in LaserVisual.
    * [Issue #950](https://bitbucket.org/osrf/gazebo/issue/950)
    * [Pull request #832](https://bitbucket.org/osrf/gazebo/pull-request/832)
1. Implemented the option to disable tests that need a working screen to run properly.
    * Backport of [Pull request #764](https://bitbucket.org/osrf/gazebo/pull-request/764)
    * [Pull request #837](https://bitbucket.org/osrf/gazebo/pull-request/837)
1. Cleaned up gazebo shutdown.
    * [Pull request #829](https://bitbucket.org/osrf/gazebo/pull-request/829)
1. Fixed bug associated with loading joint child links.
    * [Issue #943](https://bitbucket.org/osrf/gazebo/issue/943)
    * [Pull request #820](https://bitbucket.org/osrf/gazebo/pull-request/820)

### Gazebo 1.9.2 (2013-11-08)
1. Fix enable/disable sky and clouds from SDF
    * [Pull request #809](https://bitbucket.org/osrf/gazebo/pull-request/809])
1. Fix occasional blank GUI screen on startup
    * [Pull request #815](https://bitbucket.org/osrf/gazebo/pull-request/815])
1. Fix GPU laser when interacting with heightmaps
    * [Pull request #796](https://bitbucket.org/osrf/gazebo/pull-request/796])
1. Added API/ABI checker command line tool
    * [Pull request #765](https://bitbucket.org/osrf/gazebo/pull-request/765])
1. Added gtest version information
    * [Pull request #801](https://bitbucket.org/osrf/gazebo/pull-request/801])
1. Fix GUI world saving
    * [Pull request #806](https://bitbucket.org/osrf/gazebo/pull-request/806])
1. Enable anti-aliasing for camera sensor
    * [Pull request #800](https://bitbucket.org/osrf/gazebo/pull-request/800])
1. Make sensor noise deterministic
    * [Pull request #788](https://bitbucket.org/osrf/gazebo/pull-request/788])
1. Fix build problem
    * [Issue #901](https://bitbucket.org/osrf/gazebo/issue/901)
    * [Pull request #778](https://bitbucket.org/osrf/gazebo/pull-request/778])
1. Fix a typo in Camera.cc
    * [Pull request #720](https://bitbucket.org/osrf/gazebo/pull-request/720])
    * [Issue #846](https://bitbucket.org/osrf/gazebo/issue/846)
1. Fix OSX menu bar
    * [Pull request #688](https://bitbucket.org/osrf/gazebo/pull-request/688])
1. Fix gazebo::init by calling sdf::setFindCallback() before loading the sdf in gzfactory.
    * [Pull request #678](https://bitbucket.org/osrf/gazebo/pull-request/678])
    * [Issue #817](https://bitbucket.org/osrf/gazebo/issue/817)

### Gazebo 1.9.1 (2013-08-20)
* Deprecate header files that require case-sensitive filesystem (e.g. Common.hh, Physics.hh) [https://bitbucket.org/osrf/gazebo/pull-request/638/fix-for-775-deprecate-headers-that-require]
* Initial support for building on Mac OS X [https://bitbucket.org/osrf/gazebo/pull-request/660/osx-support-for-gazebo-19] [https://bitbucket.org/osrf/gazebo/pull-request/657/cmake-fixes-for-osx]
* Fixes for various issues [https://bitbucket.org/osrf/gazebo/pull-request/635/fix-for-issue-792/diff] [https://bitbucket.org/osrf/gazebo/pull-request/628/allow-scoped-and-non-scoped-joint-names-to/diff] [https://bitbucket.org/osrf/gazebo/pull-request/636/fix-build-dependency-in-message-generation/diff] [https://bitbucket.org/osrf/gazebo/pull-request/639/make-the-unversioned-setupsh-a-copy-of-the/diff] [https://bitbucket.org/osrf/gazebo/pull-request/650/added-missing-lib-to-player-client-library/diff] [https://bitbucket.org/osrf/gazebo/pull-request/656/install-gzmode_create-without-sh-suffix/diff]

### Gazebo 1.9.0 (2013-07-23)
* Use external package [sdformat](https://bitbucket.org/osrf/sdformat) for sdf parsing, refactor the `Element::GetValue*` function calls, and deprecate Gazebo's internal sdf parser [https://bitbucket.org/osrf/gazebo/pull-request/627]
* Improved ROS support ([[Tutorials#ROS_Integration |documentation here]]) [https://bitbucket.org/osrf/gazebo/pull-request/559]
* Added Sonar, Force-Torque, and Tactile Pressure sensors [https://bitbucket.org/osrf/gazebo/pull-request/557], [https://bitbucket.org/osrf/gazebo/pull-request/567]
* Add compile-time defaults for environment variables so that sourcing setup.sh is unnecessary in most cases [https://bitbucket.org/osrf/gazebo/pull-request/620]
* Enable user camera to follow objects in client window [https://bitbucket.org/osrf/gazebo/pull-request/603]
* Install protobuf message files for use in custom messages [https://bitbucket.org/osrf/gazebo/pull-request/614]
* Change default compilation flags to improve debugging [https://bitbucket.org/osrf/gazebo/pull-request/617]
* Change to supported relative include paths [https://bitbucket.org/osrf/gazebo/pull-request/594]
* Fix display of laser scans when sensor is rotated [https://bitbucket.org/osrf/gazebo/pull-request/599]

## Gazebo 1.8

### Gazebo 1.8.7 (2013-07-16)
* Fix bug in URDF parsing of Vector3 elements [https://bitbucket.org/osrf/gazebo/pull-request/613]
* Fix compilation errors with newest libraries [https://bitbucket.org/osrf/gazebo/pull-request/615]

### Gazebo 1.8.6 (2013-06-07)
* Fix inertia lumping in the URDF parser[https://bitbucket.org/osrf/gazebo/pull-request/554]
* Fix for ODEJoint CFM damping sign error [https://bitbucket.org/osrf/gazebo/pull-request/586]
* Fix transport memory growth[https://bitbucket.org/osrf/gazebo/pull-request/584]
* Reduce log file data in order to reduce buffer growth that results in out of memory kernel errors[https://bitbucket.org/osrf/gazebo/pull-request/587]

### Gazebo 1.8.5 (2013-06-04)
* Fix Gazebo build for machines without a valid display.[https://bitbucket.org/osrf/gazebo/commits/37f00422eea03365b839a632c1850431ee6a1d67]

### Gazebo 1.8.4 (2013-06-03)
* Fix UDRF to SDF converter so that URDF gazebo extensions are applied to all collisions in a link.[https://bitbucket.org/osrf/gazebo/pull-request/579]
* Prevent transport layer from locking when a gzclient connects to a gzserver over a connection with high latency.[https://bitbucket.org/osrf/gazebo/pull-request/572]
* Improve performance and fix uninitialized conditional jumps.[https://bitbucket.org/osrf/gazebo/pull-request/571]

### Gazebo 1.8.3 (2013-06-03)
* Fix for gzlog hanging when gzserver is not present or not responsive[https://bitbucket.org/osrf/gazebo/pull-request/577]
* Fix occasional segfault when generating log files[https://bitbucket.org/osrf/gazebo/pull-request/575]
* Performance improvement to ODE[https://bitbucket.org/osrf/gazebo/pull-request/556]
* Fix node initialization[https://bitbucket.org/osrf/gazebo/pull-request/570]
* Fix GPU laser Hz rate reduction when sensor moved away from world origin[https://bitbucket.org/osrf/gazebo/pull-request/566]
* Fix incorrect lighting in camera sensors when GPU laser is subscribe to[https://bitbucket.org/osrf/gazebo/pull-request/563]

### Gazebo 1.8.2 (2013-05-28)
* ODE performance improvements[https://bitbucket.org/osrf/gazebo/pull-request/535][https://bitbucket.org/osrf/gazebo/pull-request/537]
* Fixed tests[https://bitbucket.org/osrf/gazebo/pull-request/538][https://bitbucket.org/osrf/gazebo/pull-request/541][https://bitbucket.org/osrf/gazebo/pull-request/542]
* Fixed sinking vehicle bug[https://bitbucket.org/osrf/drcsim/issue/300] in pull-request[https://bitbucket.org/osrf/gazebo/pull-request/538]
* Fix GPU sensor throttling[https://bitbucket.org/osrf/gazebo/pull-request/536]
* Reduce string comparisons for better performance[https://bitbucket.org/osrf/gazebo/pull-request/546]
* Contact manager performance improvements[https://bitbucket.org/osrf/gazebo/pull-request/543]
* Transport performance improvements[https://bitbucket.org/osrf/gazebo/pull-request/548]
* Reduce friction noise[https://bitbucket.org/osrf/gazebo/pull-request/545]

### Gazebo 1.8.1 (2013-05-22)
* Please note that 1.8.1 contains a bug[https://bitbucket.org/osrf/drcsim/issue/300] that causes interpenetration between objects in resting contact to grow slowly.  Please update to 1.8.2 for the patch.
* Added warm starting[https://bitbucket.org/osrf/gazebo/pull-request/529]
* Reduced console output[https://bitbucket.org/osrf/gazebo/pull-request/533]
* Improved off screen rendering performance[https://bitbucket.org/osrf/gazebo/pull-request/530]
* Performance improvements [https://bitbucket.org/osrf/gazebo/pull-request/535] [https://bitbucket.org/osrf/gazebo/pull-request/537]

### Gazebo 1.8.0 (2013-05-17)
* Fixed slider axis [https://bitbucket.org/osrf/gazebo/pull-request/527]
* Fixed heightmap shadows [https://bitbucket.org/osrf/gazebo/pull-request/525]
* Fixed model and canonical link pose [https://bitbucket.org/osrf/gazebo/pull-request/519]
* Fixed OSX message header[https://bitbucket.org/osrf/gazebo/pull-request/524]
* Added zlib compression for logging [https://bitbucket.org/osrf/gazebo/pull-request/515]
* Allow clouds to be disabled in cameras [https://bitbucket.org/osrf/gazebo/pull-request/507]
* Camera rendering performance [https://bitbucket.org/osrf/gazebo/pull-request/528]


## Gazebo 1.7

### Gazebo 1.7.3 (2013-05-08)
* Fixed log cleanup (again) [https://bitbucket.org/osrf/gazebo/pull-request/511/fix-log-cleanup-logic]

### Gazebo 1.7.2 (2013-05-07)
* Fixed log cleanup [https://bitbucket.org/osrf/gazebo/pull-request/506/fix-gzlog-stop-command-line]
* Minor documentation fix [https://bitbucket.org/osrf/gazebo/pull-request/488/minor-documentation-fix]

### Gazebo 1.7.1 (2013-04-19)
* Fixed tests
* IMU sensor receives time stamped data from links
* Fix saving image frames [https://bitbucket.org/osrf/gazebo/pull-request/466/fix-saving-frames/diff]
* Wireframe rendering in GUI [https://bitbucket.org/osrf/gazebo/pull-request/414/allow-rendering-of-models-in-wireframe]
* Improved logging performance [https://bitbucket.org/osrf/gazebo/pull-request/457/improvements-to-gzlog-filter-and-logging]
* Viscous mud model [https://bitbucket.org/osrf/gazebo/pull-request/448/mud-plugin/diff]

## Gazebo 1.6

### Gazebo 1.6.3 (2013-04-15)
* Fixed a [critical SDF bug](https://bitbucket.org/osrf/gazebo/pull-request/451)
* Fixed a [laser offset bug](https://bitbucket.org/osrf/gazebo/pull-request/449)

### Gazebo 1.6.2 (2013-04-14)
* Fix for fdir1 physics property [https://bitbucket.org/osrf/gazebo/pull-request/429/fixes-to-treat-fdir1-better-1-rotate-into/diff]
* Fix for force torque sensor [https://bitbucket.org/osrf/gazebo/pull-request/447]
* SDF documentation fix [https://bitbucket.org/osrf/gazebo/issue/494/joint-axis-reference-frame-doesnt-match]

### Gazebo 1.6.1 (2013-04-05)
* Switch default build type to Release.

### Gazebo 1.6.0 (2013-04-05)
* Improvements to inertia in rubble pile
* Various Bullet integration advances.
* Noise models for ray, camera, and imu sensors.
* SDF 1.4, which accommodates more physics engine parameters and also some sensor noise models.
* Initial support for making movies from within Gazebo.
* Many performance improvements.
* Many bug fixes.
* Progress toward to building on OS X.

## Gazebo 1.5

### Gazebo 1.5.0 (2013-03-11)
* Partial integration of Bullet
  * Includes: cubes, spheres, cylinders, planes, meshes, revolute joints, ray sensors
* GUI Interface for log writing.
* Threaded sensors.
* Multi-camera sensor.

* Fixed the following issues:
 * [https://bitbucket.org/osrf/gazebo/issue/236 Issue #236]
 * [https://bitbucket.org/osrf/gazebo/issue/507 Issue #507]
 * [https://bitbucket.org/osrf/gazebo/issue/530 Issue #530]
 * [https://bitbucket.org/osrf/gazebo/issue/279 Issue #279]
 * [https://bitbucket.org/osrf/gazebo/issue/529 Issue #529]
 * [https://bitbucket.org/osrf/gazebo/issue/239 Issue #239]
 * [https://bitbucket.org/osrf/gazebo/issue/5 Issue #5]

## Gazebo 1.4

### Gazebo 1.4.0 (2013-02-01)
* New Features:
 * GUI elements to display messages from the server.
 * Multi-floor building editor and creator.
 * Improved sensor visualizations.
 * Improved mouse interactions

* Fixed the following issues:
 * [https://bitbucket.org/osrf/gazebo/issue/16 Issue #16]
 * [https://bitbucket.org/osrf/gazebo/issue/142 Issue #142]
 * [https://bitbucket.org/osrf/gazebo/issue/229 Issue #229]
 * [https://bitbucket.org/osrf/gazebo/issue/277 Issue #277]
 * [https://bitbucket.org/osrf/gazebo/issue/291 Issue #291]
 * [https://bitbucket.org/osrf/gazebo/issue/310 Issue #310]
 * [https://bitbucket.org/osrf/gazebo/issue/320 Issue #320]
 * [https://bitbucket.org/osrf/gazebo/issue/329 Issue #329]
 * [https://bitbucket.org/osrf/gazebo/issue/333 Issue #333]
 * [https://bitbucket.org/osrf/gazebo/issue/334 Issue #334]
 * [https://bitbucket.org/osrf/gazebo/issue/335 Issue #335]
 * [https://bitbucket.org/osrf/gazebo/issue/341 Issue #341]
 * [https://bitbucket.org/osrf/gazebo/issue/350 Issue #350]
 * [https://bitbucket.org/osrf/gazebo/issue/384 Issue #384]
 * [https://bitbucket.org/osrf/gazebo/issue/431 Issue #431]
 * [https://bitbucket.org/osrf/gazebo/issue/433 Issue #433]
 * [https://bitbucket.org/osrf/gazebo/issue/453 Issue #453]
 * [https://bitbucket.org/osrf/gazebo/issue/456 Issue #456]
 * [https://bitbucket.org/osrf/gazebo/issue/457 Issue #457]
 * [https://bitbucket.org/osrf/gazebo/issue/459 Issue #459]

## Gazebo 1.3

### Gazebo 1.3.1 (2012-12-14)
* Fixed the following issues:
 * [https://bitbucket.org/osrf/gazebo/issue/297 Issue #297]
* Other bugs fixed:
 * [https://bitbucket.org/osrf/gazebo/pull-request/164/ Fix light bounding box to disable properly when deselected]
 * [https://bitbucket.org/osrf/gazebo/pull-request/169/ Determine correct local IP address, to make remote clients work properly]
 * Various test fixes

### Gazebo 1.3.0 (2012-12-03)
* Fixed the following issues:
 * [https://bitbucket.org/osrf/gazebo/issue/233 Issue #233]
 * [https://bitbucket.org/osrf/gazebo/issue/238 Issue #238]
 * [https://bitbucket.org/osrf/gazebo/issue/2 Issue #2]
 * [https://bitbucket.org/osrf/gazebo/issue/95 Issue #95]
 * [https://bitbucket.org/osrf/gazebo/issue/97 Issue #97]
 * [https://bitbucket.org/osrf/gazebo/issue/90 Issue #90]
 * [https://bitbucket.org/osrf/gazebo/issue/253 Issue #253]
 * [https://bitbucket.org/osrf/gazebo/issue/163 Issue #163]
 * [https://bitbucket.org/osrf/gazebo/issue/91 Issue #91]
 * [https://bitbucket.org/osrf/gazebo/issue/245 Issue #245]
 * [https://bitbucket.org/osrf/gazebo/issue/242 Issue #242]
 * [https://bitbucket.org/osrf/gazebo/issue/156 Issue #156]
 * [https://bitbucket.org/osrf/gazebo/issue/78 Issue #78]
 * [https://bitbucket.org/osrf/gazebo/issue/36 Issue #36]
 * [https://bitbucket.org/osrf/gazebo/issue/104 Issue #104]
 * [https://bitbucket.org/osrf/gazebo/issue/249 Issue #249]
 * [https://bitbucket.org/osrf/gazebo/issue/244 Issue #244]
 * [https://bitbucket.org/osrf/gazebo/issue/36 Issue #36]

* New features:
 * Default camera view changed to look down at the origin from a height of 2 meters at location (5, -5, 2).
 * Record state data using the '-r' command line option, playback recorded state data using the '-p' command line option
 * Adjust placement of lights using the mouse.
 * Reduced the startup time.
 * Added visual reference for GUI mouse movements.
 * SDF version 1.3 released (changes from 1.2 listed below):
     - added `name` to `<camera name="cam_name"/>`
     - added `pose` to `<camera><pose>...</pose></camera>`
     - removed `filename` from `<mesh><filename>...</filename><mesh>`, use uri only.
     - recovered `provide_feedback` under `<joint>`, allowing calling `physics::Joint::GetForceTorque` in plugins.
     - added `imu` under `<sensor>`.

## Gazebo 1.2

### Gazebo 1.2.6 (2012-11-08)
* Fixed a transport issue with the GUI. Fixed saving the world via the GUI. Added more documentation. ([https://bitbucket.org/osrf/gazebo/pull-request/43/fixed-a-transport-issue-with-the-gui-fixed/diff pull request #43])
* Clean up mutex usage. ([https://bitbucket.org/osrf/gazebo/pull-request/54/fix-mutex-in-modellistwidget-using-boost/diff pull request #54])
* Fix OGRE path determination ([https://bitbucket.org/osrf/gazebo/pull-request/58/fix-ogre-paths-so-this-also-works-with/diff pull request #58], [https://bitbucket.org/osrf/gazebo/pull-request/68/fix-ogre-plugindir-determination/diff pull request #68])
* Fixed a couple of crashes and model selection/dragging problems ([https://bitbucket.org/osrf/gazebo/pull-request/59/fixed-a-couple-of-crashes-and-model/diff pull request #59])

### Gazebo 1.2.5 (2012-10-22)
* Step increment update while paused fixed ([https://bitbucket.org/osrf/gazebo/pull-request/45/fix-proper-world-stepinc-count-we-were/diff pull request #45])
* Actually call plugin destructors on shutdown ([https://bitbucket.org/osrf/gazebo/pull-request/51/fixed-a-bug-which-prevent-a-plugin/diff pull request #51])
* Don't crash on bad SDF input ([https://bitbucket.org/osrf/gazebo/pull-request/52/fixed-loading-of-bad-sdf-files/diff pull request #52])
* Fix cleanup of ray sensors on model deletion ([https://bitbucket.org/osrf/gazebo/pull-request/53/deleting-a-model-with-a-ray-sensor-did/diff pull request #53])
* Fix loading / deletion of improperly specified models ([https://bitbucket.org/osrf/gazebo/pull-request/56/catch-when-loading-bad-models-joint/diff pull request #56])

### Gazebo 1.2.4 (10-19-2012:08:00:52)
*  Style fixes ([https://bitbucket.org/osrf/gazebo/pull-request/30/style-fixes/diff pull request #30]).
*  Fix joint position control ([https://bitbucket.org/osrf/gazebo/pull-request/49/fixed-position-joint-control/diff pull request #49])

### Gazebo 1.2.3 (10-16-2012:18:39:54)
*  Disabled selection highlighting due to bug ([https://bitbucket.org/osrf/gazebo/pull-request/44/disabled-selection-highlighting-fixed/diff pull request #44]).
*  Fixed saving a world via the GUI.

### Gazebo 1.2.2 (10-16-2012:15:12:22)
*  Skip search for system install of libccd, use version inside gazebo ([https://bitbucket.org/osrf/gazebo/pull-request/39/skip-search-for-system-install-of-libccd/diff pull request #39]).
*  Fixed sensor initialization race condition ([https://bitbucket.org/osrf/gazebo/pull-request/42/fix-sensor-initializaiton-race-condition pull request #42]).

### Gazebo 1.2.1 (10-15-2012:21:32:55)
*  Properly removed projectors attached to deleted models ([https://bitbucket.org/osrf/gazebo/pull-request/37/remove-projectors-that-are-attached-to/diff pull request #37]).
*  Fix model plugin loading bug ([https://bitbucket.org/osrf/gazebo/pull-request/31/moving-bool-first-in-model-and-world pull request #31]).
*  Fix light insertion and visualization of models prior to insertion ([https://bitbucket.org/osrf/gazebo/pull-request/35/fixed-light-insertion-and-visualization-of/diff pull request #35]).
*  Fixed GUI manipulation of static objects ([https://bitbucket.org/osrf/gazebo/issue/63/moving-static-objects-does-not-move-the issue #63] [https://bitbucket.org/osrf/gazebo/pull-request/38/issue-63-bug-patch-moving-static-objects/diff pull request #38]).
*  Fixed GUI selection bug ([https://bitbucket.org/osrf/gazebo/pull-request/40/fixed-selection-of-multiple-objects-at/diff pull request #40])

### Gazebo 1.2.0 (10-04-2012:20:01:20)
*  Updated GUI: new style, improved mouse controls, and removal of non-functional items.
*  Model database: An online repository of models.
*  Numerous bug fixes
*  APT repository hosted at [http://osrfoundation.org OSRF]
*  Improved process control prevents zombie processes<|MERGE_RESOLUTION|>--- conflicted
+++ resolved
@@ -2,13 +2,11 @@
 
 ## Gazebo 8.x.x (2017-xx-xx)
 
-<<<<<<< HEAD
 1. Use only Gazebo's internal version of tinyxml2. The version of tinyxml2 distributed with Ubuntu fails when parsing large log files.
     * [Pull request #2146](https://bitbucket.org/osrf/gazebo/pull-request/2146)
-=======
+
 1. Added static camera when following a model.
     * [Pull request #1980](https://bitbucket.org/osrf/gazebo/pull-request/1980)
->>>>>>> a8b45434
 
 1. Support conversions between SDF and protobuf for more sensors.
     * [Pull request #2118](https://bitbucket.org/osrf/gazebo/pull-request/2118)
