## Gazebo 7.0

1. Switching to ignition math for the rendering library.
<<<<<<< HEAD
    * [Pull request #1993](https://bitbucket.org/osrf/gazebo/pull-request/1993)
=======
    * [Pull request #1994](https://bitbucket.org/osrf/gazebo/pull-request/1994)
>>>>>>> fb46775b

1. Update rest web plugin to publish response messages and display login user name in toolbar.
    * [Pull request #1956](https://bitbucket.org/osrf/gazebo/pull-request/1956)

1. Improve overall speed of log playback. Added new functions to LogPlay.
   Use tinyxml2 for playback.
    * [Pull request #1931](https://bitbucket.org/osrf/gazebo/pull-request/1931)

1 Added Ignition Transport dependency.
  * [Pull request #1930](https://bitbucket.org/osrf/gazebo/pull-request/1930)

1. KeyEvent constructor should be in a source file. Removed a few visibility
flags from c functions. Windows did not like `CPPTYPE_*` in
`gazebo/gui/ConfigWidget.cc`, so I replaced it with `TYPE_*`.
    * [Pull request #1943](https://bitbucket.org/osrf/gazebo/pull-request/1943)

1. Added wide angle camera sensor.
    * [Pull request #1866](https://bitbucket.org/osrf/gazebo/pull-request/1866)

1. Change the `near` and `far` members of `gazebo/msgs/logical_camera_sensors.proto` to `near_clip` and `far_clip`
    + [Pull request #1942](https://bitbucket.org/osrf/gazebo/pull-request/1942)

1. Resolve issue #1702
    * [Issue #1702](https://bitbucket.org/osrf/gazebo/issue/1702)
    * [Pull request #1905](https://bitbucket.org/osrf/gazebo/pull-request/1905)
    * [Pull request #1913](https://bitbucket.org/osrf/gazebo/pull-request/1913)
    * [Pull request #1914](https://bitbucket.org/osrf/gazebo/pull-request/1914)

1. Update physics when the world is reset
    * [Pull request #1903](https://bitbucket.org/osrf/gazebo/pull-request/1903)

1. Light and light state for the server side
    * [Pull request #1920](https://bitbucket.org/osrf/gazebo/pull-request/1920)

1. Added tests for WorldState
    * [Pull request #1968](https://bitbucket.org/osrf/gazebo/pull-request/1968)

1. Rename Reset to Reset Time in time widget
    * [Pull request #1892](https://bitbucket.org/osrf/gazebo/pull-request/1892)
    * [Issue #1730](https://bitbucket.org/osrf/gazebo/issue/1730)

1. Set QTestfFxture to verbose
    * [Pull request #1944](https://bitbucket.org/osrf/gazebo/pull-request/1944)
    * [Issue #1756](https://bitbucket.org/osrf/gazebo/issue/1756)

1. Added torsional friction
    * [Pull request #1831](https://bitbucket.org/osrf/gazebo/pull-request/1831)

1. Support loading and spawning nested models
    * [Pull request #1868](https://bitbucket.org/osrf/gazebo/pull-request/1868)
    * [Pull request #1895](https://bitbucket.org/osrf/gazebo/pull-request/1895)

1. Undo user motion commands during simulation, added physics::UserCmdManager and gui::UserCmdHistory.
    * [Pull request #1934](https://bitbucket.org/osrf/gazebo/pull-request/1934)

1. Add function to get the derived scale of a Visual
    * [Pull request #1881](https://bitbucket.org/osrf/gazebo/pull-request/1881)

1. Added EnumIface, which supports iterators over enums.
    * [Pull request #1847](https://bitbucket.org/osrf/gazebo/pull-request/1847)

1. Added RegionEventBoxPlugin - fires events when models enter / exit the region
    * [Pull request #1856](https://bitbucket.org/osrf/gazebo/pull-request/1856)

1. Added tests for checking the playback control via messages.
    * [Pull request #1885](https://bitbucket.org/osrf/gazebo/pull-request/1885)

1. Added LoadArgs() function to ServerFixture for being able to load a server
using the same arguments used in the command line.
    * [Pull request #1874](https://bitbucket.org/osrf/gazebo/pull-request/1874)

1. Added battery class, plugins and test world.
    * [Pull request #1872](https://bitbucket.org/osrf/gazebo/pull-request/1872)

1. Display gearbox and screw joint properties in property tree
    * [Pull request #1838](https://bitbucket.org/osrf/gazebo/pull-request/1838)

1. Set window flags for dialogs and file dialogs
    * [Pull request #1816](https://bitbucket.org/osrf/gazebo/pull-request/1816)

1. Log playback GUI for multistep, rewind, forward and seek
    * [Pull request #1791](https://bitbucket.org/osrf/gazebo/pull-request/1791)

1. Added Apply Force/Torque movable text
    * [Pull request #1789](https://bitbucket.org/osrf/gazebo/pull-request/1789)

1. Added cascade parameter (apply to children) for Visual SetMaterial, SetAmbient, SetEmissive, SetSpecular, SetDiffuse, SetTransparency
    * [Pull request #1851](https://bitbucket.org/osrf/gazebo/pull-request/1851)

1. Tweaks to Data Logger, such as multiline text edit for path
    * [Pull request #1800](https://bitbucket.org/osrf/gazebo/pull-request/1800)

1. Added TopToolbar and hide / disable several widgets according to WindowMode
    * [Pull request #1869](https://bitbucket.org/osrf/gazebo/pull-request/1869)

1. Added Visual::IsAncestorOf and Visual::IsDescendantOf
    * [Pull request #1850](https://bitbucket.org/osrf/gazebo/pull-request/1850)

1. Added msgs::PluginFromSDF and tests
    * [Pull request #1858](https://bitbucket.org/osrf/gazebo/pull-request/1858)

1. Added msgs::CollisionFromSDF msgs::SurfaceFromSDF and msgs::FrictionFromSDF
    * [Pull request #1900](https://bitbucket.org/osrf/gazebo/pull-request/1900)

1. Added hotkeys chart dialog
    * [Pull request #1835](https://bitbucket.org/osrf/gazebo/pull-request/1835)

1. Make it possible to create custom ConfigWidgets
    * [Pull request #1861](https://bitbucket.org/osrf/gazebo/pull-request/1861)

1. AddItem / RemoveItem / Clear enum config widgets
    * [Pull request #1878](https://bitbucket.org/osrf/gazebo/pull-request/1878)

1. Make all child ConfigWidgets emit signals.
    * [Pull request #1884](https://bitbucket.org/osrf/gazebo/pull-request/1884)

1. Refactored makers
    * [Pull request #1828](https://bitbucket.org/osrf/gazebo/pull-request/1828)

1. Model editor updates

    1. Make non-editable background models white in model editor
        * [Pull request #1950](https://bitbucket.org/osrf/gazebo/pull-request/1950)

    1. Choose / swap parent and child links in joint inspector
        * [Pull request #1887](https://bitbucket.org/osrf/gazebo/pull-request/1887)
        * [Issue #1500](https://bitbucket.org/osrf/gazebo/issue/1500)

    1. Presets combo box for Vector3 config widget
        * [Pull request #1954](https://bitbucket.org/osrf/gazebo/pull-request/1954)

    1. Added support for more joint types (gearbox and fixed joints).
        * [Pull request #1794](https://bitbucket.org/osrf/gazebo/pull-request/1794)

    1. Added support for selecting links and joints, opening context menu and inspectors in Schematic View.
        * [Pull request #1787](https://bitbucket.org/osrf/gazebo/pull-request/1787)

    1. Color-coded edges in Schematic View to match joint color.
        * [Pull request #1781](https://bitbucket.org/osrf/gazebo/pull-request/1781)

    1. Scale link mass and inertia when a link is scaled
        * [Pull request #1836](https://bitbucket.org/osrf/gazebo/pull-request/1836)

    1. Added icons for child and parent link in joint inspector
        * [Pull request #1953](https://bitbucket.org/osrf/gazebo/pull-request/1953)

    1. Load and save nested models
        * [Pull request #1894](https://bitbucket.org/osrf/gazebo/pull-request/1894)

    1. Display model plugins on the left panel and added model plugin inspector
        * [Pull request #1863](https://bitbucket.org/osrf/gazebo/pull-request/1863)

    1. Context menu and deletion for model plugins
        * [Pull request #1890](https://bitbucket.org/osrf/gazebo/pull-request/1890)

    1. Delete self from inspector
        * [Pull request #1904](https://bitbucket.org/osrf/gazebo/pull-request/1904)
        * [Issue #1543](https://bitbucket.org/osrf/gazebo/issue/1543)

    1. Apply inspector changes in real time and add reset button
        * [Pull request #1945](https://bitbucket.org/osrf/gazebo/pull-request/1945)
        * [Issue #1472](https://bitbucket.org/osrf/gazebo/issue/1472)

    1. Set physics to be paused when exiting model editor mode
        * [Pull request #1893](https://bitbucket.org/osrf/gazebo/pull-request/1893)
        * [Issue #1734](https://bitbucket.org/osrf/gazebo/issue/1734)

    1. Add Insert tab to model editor
        * [Pull request #1924](https://bitbucket.org/osrf/gazebo/pull-request/1924)

## Gazebo 6.0

### Gazebo 6.5.0 (2015-10-22)

1. Added ability to convert from spherical coordinates to local coordinates.
    * [Pull request #1955](https://bitbucket.org/osrf/gazebo/pull-request/1955)

### Gazebo 6.4.0 (2015-10-14)

1. Fix ABI problem. Make `Sensor::SetPose` function non virtual.
    * [Pull request #1947](https://bitbucket.org/osrf/gazebo/pull-request/1947)

1. Update inertia properties during simulation
    * [Pull request #1909](https://bitbucket.org/osrf/gazebo/pull-requests/1909)
    * [Design document](https://bitbucket.org/osrf/gazebo_design/src/default/inertia_resize/inertia_resize.md)

1. Fix transparency correction for opaque materials
    * [Pull request #1946](https://bitbucket.org/osrf/gazebo/pull-requests/1946/fix-transparency-correction-for-opaque/diff)

### Gazebo 6.3.0 (2015-10-06)

1. Added `Sensor::SetPose` function
    * [Pull request #1935](https://bitbucket.org/osrf/gazebo/pull-request/1935)

### Gazebo 6.2.0 (2015-10-02)

1. Update physics when the world is reset
    * Backport of [pull request #1903](https://bitbucket.org/osrf/gazebo/pull-request/1903)
    * [Pull request #1916](https://bitbucket.org/osrf/gazebo/pull-request/1916)
    * [Issue #101](https://bitbucket.org/osrf/gazebo/issue/101)

1. Added Copy constructor and assignment operator to MouseEvent
    * [Pull request #1855](https://bitbucket.org/osrf/gazebo/pull-request/1855)

### Gazebo 6.1.0 (2015-08-02)

1. Added logical_camera sensor.
    * [Pull request #1845](https://bitbucket.org/osrf/gazebo/pull-request/1845)

1. Added RandomVelocityPlugin, which applies a random velocity to a model's link.
    * [Pull request #1839](https://bitbucket.org/osrf/gazebo/pull-request/1839)

1. Sim events for joint position, velocity and applied force
    * [Pull request #1849](https://bitbucket.org/osrf/gazebo/pull-request/1849)

### Gazebo 6.0.0 (2015-07-27)

1. Added magnetometer sensor. A contribution from Andrew Symington.
    * [Pull request #1788](https://bitbucket.org/osrf/gazebo/pull-request/1788)

1. Added altimeter sensor. A contribution from Andrew Symington.
    * [Pull request #1792](https://bitbucket.org/osrf/gazebo/pull-request/1792)

1. Implement more control options for log playback:
  1. Rewind: The simulation starts from the beginning.
  1. Forward: The simulation jumps to the end of the log file.
  1. Seek: The simulation jumps to a specific point specified by its simulation
  time.
      * [Pull request #1737](https://bitbucket.org/osrf/gazebo/pull-request/1737)

1. Added Gazebo splash screen
    * [Pull request #1745](https://bitbucket.org/osrf/gazebo/pull-request/1745)

1. Added a transporter plugin which allows models to move from one location
   to another based on their location and the location of transporter pads.
    * [Pull request #1738](https://bitbucket.org/osrf/gazebo/pull-request/1738)

1. Implement forward/backwards multi-step for log playback. Now, the semantics
of a multi-step while playing back a log session are different from a multi-step
during a live simulation. While playback, a multi-step simulates all the
intermediate steps as before, but the client only perceives a single step.
E.g: You have a log file containing a 1 hour simulation session. You want to
jump to the minute 00H::30M::00S to check a specific aspect of the simulation.
You should not see continuous updates until minute 00H:30M:00S. Instead, you
should visualize a single jump to the specific instant of the simulation that
you are interested.
    * [Pull request #1623](https://bitbucket.org/osrf/gazebo/pull-request/1623)

1. Added browse button to log record dialog.
    * [Pull request #1719](https://bitbucket.org/osrf/gazebo/pull-request/1719)

1. Improved SVG support: arcs in paths, and contours made of multiple paths.
    * [Pull request #1608](https://bitbucket.org/osrf/gazebo/pull-request/1608)

1. Added simulation iterations to the world state.
    * [Pull request #1722](https://bitbucket.org/osrf/gazebo/pull-request/1722)

1. Added multiple LiftDrag plugins to the cessna_demo.world to allow the Cessna
C-172 model to fly.
    * [Pull request #1715](https://bitbucket.org/osrf/gazebo/pull-request/1715)

1. Added a plugin to control a Cessna C-172 via messages (CessnaPlugin), and a
GUI plugin to test this functionality with the keyboard (CessnaGUIPlugin). Added
world with the Cessna model and the two previous plugins loaded
(cessna_demo.world).
    * [Pull request #1712](https://bitbucket.org/osrf/gazebo/pull-request/1712)

1. Added world with OSRF building and an elevator
    * [Pull request #1697](https://bitbucket.org/osrf/gazebo/pull-request/1697)

1. Fixed collide bitmask by changing default value from 0x1 to 0xffff.
    * [Pull request #1696](https://bitbucket.org/osrf/gazebo/pull-request/1696)

1. Added a plugin to control an elevator (ElevatorPlugin), and an OccupiedEvent plugin that sends a message when a model is within a specified region.
    * [Pull request #1694](https://bitbucket.org/osrf/gazebo/pull-request/1694)
    * [Pull request #1775](https://bitbucket.org/osrf/gazebo/pull-request/1775)

1. Added Layers tab and meta information for visuals.
    * [Pull request #1674](https://bitbucket.org/osrf/gazebo/pull-request/1674)

1. Added countdown behavior for common::Timer and exposed the feature in TimerGUIPlugin.
    * [Pull request #1690](https://bitbucket.org/osrf/gazebo/pull-request/1690)

1. Added BuoyancyPlugin for simulating the buoyancy of an object in a column of fluid.
    * [Pull request #1622](https://bitbucket.org/osrf/gazebo/pull-request/1622)

1. Added ComputeVolume function for simple shape subclasses of Shape.hh.
    * [Pull request #1605](https://bitbucket.org/osrf/gazebo/pull-request/1605)

1. Add option to parallelize the ODE quickstep constraint solver,
which solves an LCP twice with different parameters in order
to corrected for position projection errors.
    * [Pull request #1561](https://bitbucket.org/osrf/gazebo/pull-request/1561)

1. Get/Set user camera pose in GUI.
    * [Pull request #1649](https://bitbucket.org/osrf/gazebo/pull-request/1649)
    * [Issue #1595](https://bitbucket.org/osrf/gazebo/issue/1595)

1. Added ViewAngleWidget, removed hard-coded reset view and removed MainWindow::Reset(). Also added GLWidget::GetSelectedVisuals().
    * [Pull request #1768](https://bitbucket.org/osrf/gazebo/pull-request/1768)
    * [Issue #1507](https://bitbucket.org/osrf/gazebo/issue/1507)

1. Windows support. This consists mostly of numerous small changes to support
compilation on Windows.
    * [Pull request #1616](https://bitbucket.org/osrf/gazebo/pull-request/1616)
    * [Pull request #1618](https://bitbucket.org/osrf/gazebo/pull-request/1618)
    * [Pull request #1620](https://bitbucket.org/osrf/gazebo/pull-request/1620)
    * [Pull request #1625](https://bitbucket.org/osrf/gazebo/pull-request/1625)
    * [Pull request #1626](https://bitbucket.org/osrf/gazebo/pull-request/1626)
    * [Pull request #1627](https://bitbucket.org/osrf/gazebo/pull-request/1627)
    * [Pull request #1628](https://bitbucket.org/osrf/gazebo/pull-request/1628)
    * [Pull request #1629](https://bitbucket.org/osrf/gazebo/pull-request/1629)
    * [Pull request #1630](https://bitbucket.org/osrf/gazebo/pull-request/1630)
    * [Pull request #1631](https://bitbucket.org/osrf/gazebo/pull-request/1631)
    * [Pull request #1632](https://bitbucket.org/osrf/gazebo/pull-request/1632)
    * [Pull request #1633](https://bitbucket.org/osrf/gazebo/pull-request/1633)
    * [Pull request #1635](https://bitbucket.org/osrf/gazebo/pull-request/1635)
    * [Pull request #1637](https://bitbucket.org/osrf/gazebo/pull-request/1637)
    * [Pull request #1639](https://bitbucket.org/osrf/gazebo/pull-request/1639)
    * [Pull request #1647](https://bitbucket.org/osrf/gazebo/pull-request/1647)
    * [Pull request #1650](https://bitbucket.org/osrf/gazebo/pull-request/1650)
    * [Pull request #1651](https://bitbucket.org/osrf/gazebo/pull-request/1651)
    * [Pull request #1653](https://bitbucket.org/osrf/gazebo/pull-request/1653)
    * [Pull request #1654](https://bitbucket.org/osrf/gazebo/pull-request/1654)
    * [Pull request #1657](https://bitbucket.org/osrf/gazebo/pull-request/1657)
    * [Pull request #1658](https://bitbucket.org/osrf/gazebo/pull-request/1658)
    * [Pull request #1659](https://bitbucket.org/osrf/gazebo/pull-request/1659)
    * [Pull request #1660](https://bitbucket.org/osrf/gazebo/pull-request/1660)
    * [Pull request #1661](https://bitbucket.org/osrf/gazebo/pull-request/1661)
    * [Pull request #1669](https://bitbucket.org/osrf/gazebo/pull-request/1669)
    * [Pull request #1670](https://bitbucket.org/osrf/gazebo/pull-request/1670)
    * [Pull request #1672](https://bitbucket.org/osrf/gazebo/pull-request/1672)
    * [Pull request #1682](https://bitbucket.org/osrf/gazebo/pull-request/1682)
    * [Pull request #1683](https://bitbucket.org/osrf/gazebo/pull-request/1683)

1. Install `libgazebo_server_fixture`. This will facilitate tests external to the main gazebo repository. See `examples/stand_alone/test_fixture`.
    * [Pull request #1606](https://bitbucket.org/osrf/gazebo/pull-request/1606)

1. Laser visualization renders light blue for rays that do not hit obstacles, and dark blue for other rays.
    * [Pull request #1607](https://bitbucket.org/osrf/gazebo/pull-request/1607)
    * [Issue #1576](https://bitbucket.org/osrf/gazebo/issue/1576)

1. Add VisualType enum to Visual and clean up visuals when entity is deleted.
    * [Pull request #1614](https://bitbucket.org/osrf/gazebo/pull-request/1614)

1. Alert user of connection problems when using the REST service plugin
    * [Pull request #1655](https://bitbucket.org/osrf/gazebo/pull-request/1655)
    * [Issue #1574](https://bitbucket.org/osrf/gazebo/issue/1574)

1. ignition-math is now a dependency.
    + [http://ignitionrobotics.org/libraries/math](http://ignitionrobotics.org/libraries/math)
    + [Gazebo::math migration](https://bitbucket.org/osrf/gazebo/src/583edbeb90759d43d994cc57c0797119dd6d2794/ign-math-migration.md)

1. Detect uuid library during compilation.
    * [Pull request #1655](https://bitbucket.org/osrf/gazebo/pull-request/1655)
    * [Issue #1572](https://bitbucket.org/osrf/gazebo/issue/1572)

1. New accessors in LogPlay class.
    * [Pull request #1577](https://bitbucket.org/osrf/gazebo/pull-request/1577)

1. Added a plugin to send messages to an existing website.
   Added gui::MainWindow::AddMenu and msgs/rest_error, msgs/rest_login, msgs rest/post
    * [Pull request #1524](https://bitbucket.org/osrf/gazebo/pull-request/1524)

1. Fix deprecation warnings when using SDFormat 3.0.2, 3.0.3 prereleases
    * [Pull request #1568](https://bitbucket.org/osrf/gazebo/pull-request/1568)

1. Use GAZEBO_CFLAGS or GAZEBO_CXX_FLAGS in CMakeLists.txt for example plugins
    * [Pull request #1573](https://bitbucket.org/osrf/gazebo/pull-request/1573)

1. Added Link::OnWrenchMsg subscriber with test
    * [Pull request #1582](https://bitbucket.org/osrf/gazebo/pull-request/1582)

1. Show/hide GUI overlays using the menu bar.
    * [Pull request #1555](https://bitbucket.org/osrf/gazebo/pull-request/1555)

1. Added world origin indicator rendering::OriginVisual.
    * [Pull request #1700](https://bitbucket.org/osrf/gazebo/pull-request/1700)

1. Show/hide toolbars using the menu bars and shortcut.
   Added MainWindow::CloneAction.
   Added Window menu to Model Editor.
    * [Pull request #1584](https://bitbucket.org/osrf/gazebo/pull-request/1584)

1. Added event to show/hide toolbars.
    * [Pull request #1707](https://bitbucket.org/osrf/gazebo/pull-request/1707)

1. Added optional start/stop/reset buttons to timer GUI plugin.
    * [Pull request #1576](https://bitbucket.org/osrf/gazebo/pull-request/1576)

1. Timer GUI Plugin: Treat negative positions as positions from the ends
    * [Pull request #1703](https://bitbucket.org/osrf/gazebo/pull-request/1703)

1. Added Visual::GetDepth() and Visual::GetNthAncestor()
    * [Pull request #1613](https://bitbucket.org/osrf/gazebo/pull-request/1613)

1. Added a context menu for links
    * [Pull request #1589](https://bitbucket.org/osrf/gazebo/pull-request/1589)

1. Separate TimePanel's display into TimeWidget and LogPlayWidget.
    * [Pull request #1564](https://bitbucket.org/osrf/gazebo/pull-request/1564)

1. Display confirmation message after log is saved
    * [Pull request #1646](https://bitbucket.org/osrf/gazebo/pull-request/1646)

1. Added LogPlayView to display timeline and LogPlaybackStatistics message type.
    * [Pull request #1724](https://bitbucket.org/osrf/gazebo/pull-request/1724)

1. Added Time::FormattedString and removed all other FormatTime functions.
    * [Pull request #1710](https://bitbucket.org/osrf/gazebo/pull-request/1710)

1. Added support for Oculus DK2
    * [Pull request #1526](https://bitbucket.org/osrf/gazebo/pull-request/1526)

1. Use collide_bitmask from SDF to perform collision filtering
    * [Pull request #1470](https://bitbucket.org/osrf/gazebo/pull-request/1470)

1. Pass Coulomb surface friction parameters to DART.
    * [Pull request #1420](https://bitbucket.org/osrf/gazebo/pull-request/1420)

1. Added ModelAlign::SetHighlighted
    * [Pull request #1598](https://bitbucket.org/osrf/gazebo/pull-request/1598)

1. Added various Get functions to Visual. Also added a ConvertGeometryType function to msgs.
    * [Pull request #1402](https://bitbucket.org/osrf/gazebo/pull-request/1402)

1. Get and Set visibility of SelectionObj's handles, with unit test.
    * [Pull request #1417](https://bitbucket.org/osrf/gazebo/pull-request/1417)

1. Set material of SelectionObj's handles.
    * [Pull request #1472](https://bitbucket.org/osrf/gazebo/pull-request/1472)

1. Add SelectionObj::Fini with tests and make Visual::Fini virtual
    * [Pull request #1685](https://bitbucket.org/osrf/gazebo/pull-request/1685)

1. Allow link selection with the mouse if parent model already selected.
    * [Pull request #1409](https://bitbucket.org/osrf/gazebo/pull-request/1409)

1. Added ModelRightMenu::EntityTypes.
    * [Pull request #1414](https://bitbucket.org/osrf/gazebo/pull-request/1414)

1. Scale joint visuals according to link size.
    * [Pull request #1591](https://bitbucket.org/osrf/gazebo/pull-request/1591)
    * [Issue #1563](https://bitbucket.org/osrf/gazebo/issue/1563)

1. Added Gazebo/CoM material.
    * [Pull request #1439](https://bitbucket.org/osrf/gazebo/pull-request/1439)

1. Added arc parameter to MeshManager::CreateTube
    * [Pull request #1436](https://bitbucket.org/osrf/gazebo/pull-request/1436)

1. Added View Inertia and InertiaVisual, changed COMVisual to sphere proportional to mass.
    * [Pull request #1445](https://bitbucket.org/osrf/gazebo/pull-request/1445)

1. Added View Link Frame and LinkFrameVisual. Visual::SetTransparency goes into texture_unit.
    * [Pull request #1762](https://bitbucket.org/osrf/gazebo/pull-request/1762)
    * [Issue #853](https://bitbucket.org/osrf/gazebo/issue/853)

1. Changed the position of Save and Cancel buttons on editor dialogs
    * [Pull request #1442](https://bitbucket.org/osrf/gazebo/pull-request/1442)
    * [Issue #1377](https://bitbucket.org/osrf/gazebo/issue/1377)

1. Fixed Visual material updates
    * [Pull request #1454](https://bitbucket.org/osrf/gazebo/pull-request/1454)
    * [Issue #1455](https://bitbucket.org/osrf/gazebo/issue/1455)

1. Added Matrix3::Inverse() and tests
    * [Pull request #1481](https://bitbucket.org/osrf/gazebo/pull-request/1481)

1. Implemented AddLinkForce for ODE.
    * [Pull request #1456](https://bitbucket.org/osrf/gazebo/pull-request/1456)

1. Updated ConfigWidget class to parse enum values.
    * [Pull request #1518](https://bitbucket.org/osrf/gazebo/pull-request/1518)

1. Added PresetManager to physics libraries and corresponding integration test.
    * [Pull request #1471](https://bitbucket.org/osrf/gazebo/pull-request/1471)

1. Sync name and location on SaveDialog.
    * [Pull request #1563](https://bitbucket.org/osrf/gazebo/pull-request/1563)

1. Added Apply Force/Torque dialog
    * [Pull request #1600](https://bitbucket.org/osrf/gazebo/pull-request/1600)

1. Added Apply Force/Torque visuals
    * [Pull request #1619](https://bitbucket.org/osrf/gazebo/pull-request/1619)

1. Added Apply Force/Torque OnMouseRelease and ActivateWindow
    * [Pull request #1699](https://bitbucket.org/osrf/gazebo/pull-request/1699)

1. Added Apply Force/Torque mouse interactions, modes, activation
    * [Pull request #1731](https://bitbucket.org/osrf/gazebo/pull-request/1731)

1. Added inertia pose getter for COMVisual and COMVisual_TEST
    * [Pull request #1581](https://bitbucket.org/osrf/gazebo/pull-request/1581)

1. Model editor updates
    1. Joint preview using JointVisuals.
        * [Pull request #1369](https://bitbucket.org/osrf/gazebo/pull-request/1369)

    1. Added inspector for configuring link, visual, and collision properties.
        * [Pull request #1408](https://bitbucket.org/osrf/gazebo/pull-request/1408)

    1. Saving, exiting, generalizing SaveDialog.
        * [Pull request #1401](https://bitbucket.org/osrf/gazebo/pull-request/1401)

    1. Inspectors redesign
        * [Pull request #1586](https://bitbucket.org/osrf/gazebo/pull-request/1586)

    1. Edit existing model.
        * [Pull request #1425](https://bitbucket.org/osrf/gazebo/pull-request/1425)

    1. Add joint inspector to link's context menu.
        * [Pull request #1449](https://bitbucket.org/osrf/gazebo/pull-request/1449)
        * [Issue #1443](https://bitbucket.org/osrf/gazebo/issue/1443)

    1. Added button to select mesh file on inspector.
        * [Pull request #1460](https://bitbucket.org/osrf/gazebo/pull-request/1460)
        * [Issue #1450](https://bitbucket.org/osrf/gazebo/issue/1450)

    1. Renamed Part to Link.
        * [Pull request #1478](https://bitbucket.org/osrf/gazebo/pull-request/1478)

    1. Fix snapping inside editor.
        * [Pull request #1489](https://bitbucket.org/osrf/gazebo/pull-request/1489)
        * [Issue #1457](https://bitbucket.org/osrf/gazebo/issue/1457)

    1. Moved DataLogger from Window menu to the toolbar and moved screenshot button to the right.
        * [Pull request #1665](https://bitbucket.org/osrf/gazebo/pull-request/1665)

    1. Keep loaded model's name.
        * [Pull request #1516](https://bitbucket.org/osrf/gazebo/pull-request/1516)
        * [Issue #1504](https://bitbucket.org/osrf/gazebo/issue/1504)

    1. Added ExtrudeDialog.
        * [Pull request #1483](https://bitbucket.org/osrf/gazebo/pull-request/1483)

    1. Hide time panel inside editor and keep main window's paused state.
        * [Pull request #1500](https://bitbucket.org/osrf/gazebo/pull-request/1500)

    1. Fixed pose issues and added ModelCreator_TEST.
        * [Pull request #1509](https://bitbucket.org/osrf/gazebo/pull-request/1509)
        * [Issue #1497](https://bitbucket.org/osrf/gazebo/issue/1497)
        * [Issue #1509](https://bitbucket.org/osrf/gazebo/issue/1509)

    1. Added list of links and joints.
        * [Pull request #1515](https://bitbucket.org/osrf/gazebo/pull-request/1515)
        * [Issue #1418](https://bitbucket.org/osrf/gazebo/issue/1418)

    1. Expose API to support adding items to the palette.
        * [Pull request #1565](https://bitbucket.org/osrf/gazebo/pull-request/1565)

    1. Added menu for toggling joint visualization
        * [Pull request #1551](https://bitbucket.org/osrf/gazebo/pull-request/1551)
        * [Issue #1483](https://bitbucket.org/osrf/gazebo/issue/1483)

    1. Add schematic view to model editor
        * [Pull request #1562](https://bitbucket.org/osrf/gazebo/pull-request/1562)

1. Building editor updates
    1. Make palette tips tooltip clickable to open.
        * [Pull request #1519](https://bitbucket.org/osrf/gazebo/pull-request/1519)
        * [Issue #1370](https://bitbucket.org/osrf/gazebo/issue/1370)

    1. Add measurement unit to building inspectors.
        * [Pull request #1741](https://bitbucket.org/osrf/gazebo/pull-request/1741)
        * [Issue #1363](https://bitbucket.org/osrf/gazebo/issue/1363)

    1. Add `BaseInspectorDialog` as a base class for inspectors.
        * [Pull request #1749](https://bitbucket.org/osrf/gazebo/pull-request/1749)

## Gazebo 5.0

### Gazebo 5.x.x

### Gazebo 5.2.0 (2015-10-02)

1. Initialize sigact struct fields that valgrind said were being used uninitialized
    * [Pull request #1809](https://bitbucket.org/osrf/gazebo/pull-request/1809)

1. Add missing ogre includes to ensure macros are properly defined
    * [Pull request #1813](https://bitbucket.org/osrf/gazebo/pull-request/1813)

1. Use ToSDF functions to simplify physics_friction test
    * [Pull request #1808](https://bitbucket.org/osrf/gazebo/pull-request/1808)

1. Added lines to laser sensor visualization
    * [Pull request #1742](https://bitbucket.org/osrf/gazebo/pull-request/1742)
    * [Issue #935](https://bitbucket.org/osrf/gazebo/issue/935)

1. Fix BulletSliderJoint friction for bullet 2.83
    * [Pull request #1686](https://bitbucket.org/osrf/gazebo/pull-request/1686)

1. Fix heightmap model texture loading.
    * [Pull request #1592](https://bitbucket.org/osrf/gazebo/pull-request/1592)

1. Disable failing pr2 test for dart
    * [Pull request #1540](https://bitbucket.org/osrf/gazebo/pull-request/1540)
    * [Issue #1435](https://bitbucket.org/osrf/gazebo/issue/1435)

### Gazebo 5.1.0 (2015-03-20)
1. Backport pull request #1527 (FindOGRE.cmake for non-Debian systems)
  * [Pull request #1532](https://bitbucket.org/osrf/gazebo/pull-request/1532)

1. Respect system cflags when not using USE_UPSTREAM_CFLAGS
  * [Pull request #1531](https://bitbucket.org/osrf/gazebo/pull-request/1531)

1. Allow light manipulation
  * [Pull request #1529](https://bitbucket.org/osrf/gazebo/pull-request/1529)

1. Allow sdformat 2.3.1+ or 3+ and fix tests
  * [Pull request #1484](https://bitbucket.org/osrf/gazebo/pull-request/1484)

1. Add Link::GetWorldAngularMomentum function and test.
  * [Pull request #1482](https://bitbucket.org/osrf/gazebo/pull-request/1482)

1. Preserve previous GAZEBO_MODEL_PATH values when sourcing setup.sh
  * [Pull request #1430](https://bitbucket.org/osrf/gazebo/pull-request/1430)

1. Implement Coulomb joint friction for DART
  * [Pull request #1427](https://bitbucket.org/osrf/gazebo/pull-request/1427)
  * [Issue #1281](https://bitbucket.org/osrf/gazebo/issue/1281)

1. Fix simple shape normals.
    * [Pull request #1477](https://bitbucket.org/osrf/gazebo/pull-request/1477)
    * [Issue #1369](https://bitbucket.org/osrf/gazebo/issue/1369)

1. Use Msg-to-SDF conversion functions in tests, add ServerFixture::SpawnModel(msgs::Model).
    * [Pull request #1466](https://bitbucket.org/osrf/gazebo/pull-request/1466)

1. Added Model Msg-to-SDF conversion functions and test.
    * [Pull request #1429](https://bitbucket.org/osrf/gazebo/pull-request/1429)

1. Added Joint Msg-to-SDF conversion functions and test.
    * [Pull request #1419](https://bitbucket.org/osrf/gazebo/pull-request/1419)

1. Added Visual, Material Msg-to-SDF conversion functions and ShaderType to string conversion functions.
    * [Pull request #1415](https://bitbucket.org/osrf/gazebo/pull-request/1415)

1. Implement Coulomb joint friction for BulletSliderJoint
  * [Pull request #1452](https://bitbucket.org/osrf/gazebo/pull-request/1452)
  * [Issue #1348](https://bitbucket.org/osrf/gazebo/issue/1348)

### Gazebo 5.0.0 (2015-01-27)
1. Support for using [digital elevation maps](http://gazebosim.org/tutorials?tut=dem) has been added to debian packages.

1. C++11 support (C++11 compatible compiler is now required)
    * [Pull request #1340](https://bitbucket.org/osrf/gazebo/pull-request/1340)

1. Implemented private data pointer for the World class.
    * [Pull request #1383](https://bitbucket.org/osrf/gazebo/pull-request/1383)

1. Implemented private data pointer for the Scene class.
    * [Pull request #1385](https://bitbucket.org/osrf/gazebo/pull-request/1385)

1. Added a events::Event::resetWorld event that is triggered when World::Reset is called.
    * [Pull request #1332](https://bitbucket.org/osrf/gazebo/pull-request/1332)
    * [Issue #1375](https://bitbucket.org/osrf/gazebo/issue/1375)

1. Fixed `math::Box::GetCenter` functionality.
    * [Pull request #1278](https://bitbucket.org/osrf/gazebo/pull-request/1278)
    * [Issue #1327](https://bitbucket.org/osrf/gazebo/issue/1327)

1. Added a GUI timer plugin that facilitates the display and control a timer inside the Gazebo UI.
    * [Pull request #1270](https://bitbucket.org/osrf/gazebo/pull-request/1270)

1. Added ability to load plugins via SDF.
    * [Pull request #1261](https://bitbucket.org/osrf/gazebo/pull-request/1261)

1. Added GUIEvent to hide/show the left GUI pane.
    * [Pull request #1269](https://bitbucket.org/osrf/gazebo/pull-request/1269)

1. Modified KeyEventHandler and GLWidget so that hotkeys can be suppressed by custom KeyEvents set up by developers
    * [Pull request #1251](https://bitbucket.org/osrf/gazebo/pull-request/1251)

1. Added ability to read the directory where the log files are stored.
    * [Pull request #1277](https://bitbucket.org/osrf/gazebo/pull-request/1277)

1. Implemented a simulation cloner
    * [Pull request #1180](https://bitbucket.org/osrf/gazebo/pull-request/1180/clone-a-simulation)

1. Added GUI overlay plugins. Users can now write a Gazebo + QT plugin that displays widgets over the render window.
  * [Pull request #1181](https://bitbucket.org/osrf/gazebo/pull-request/1181)

1. Change behavior of Joint::SetVelocity, add Joint::SetVelocityLimit(unsigned int, double)
  * [Pull request #1218](https://bitbucket.org/osrf/gazebo/pull-request/1218)
  * [Issue #964](https://bitbucket.org/osrf/gazebo/issue/964)

1. Implement Coulomb joint friction for ODE
  * [Pull request #1221](https://bitbucket.org/osrf/gazebo/pull-request/1221)
  * [Issue #381](https://bitbucket.org/osrf/gazebo/issue/381)

1. Implement Coulomb joint friction for BulletHingeJoint
  * [Pull request #1317](https://bitbucket.org/osrf/gazebo/pull-request/1317)
  * [Issue #1348](https://bitbucket.org/osrf/gazebo/issue/1348)

1. Implemented camera lens distortion.
  * [Pull request #1213](https://bitbucket.org/osrf/gazebo/pull-request/1213)

1. Kill rogue gzservers left over from failed INTEGRATION_world_clone tests
   and improve robustness of `UNIT_gz_TEST`
  * [Pull request #1232](https://bitbucket.org/osrf/gazebo/pull-request/1232)
  * [Issue #1299](https://bitbucket.org/osrf/gazebo/issue/1299)

1. Added RenderWidget::ShowToolbar to toggle visibility of top toolbar.
  * [Pull request #1248](https://bitbucket.org/osrf/gazebo/pull-request/1248)

1. Fix joint axis visualization.
  * [Pull request #1258](https://bitbucket.org/osrf/gazebo/pull-request/1258)

1. Change UserCamera view control via joysticks. Clean up rate control vs. pose control.
   see UserCamera::OnJoyPose and UserCamera::OnJoyTwist. Added view twist control toggle
   with joystick button 1.
  * [Pull request #1249](https://bitbucket.org/osrf/gazebo/pull-request/1249)

1. Added RenderWidget::GetToolbar to get the top toolbar and change its actions on ModelEditor.
    * [Pull request #1263](https://bitbucket.org/osrf/gazebo/pull-request/1263)

1. Added accessor for MainWindow graphical widget to GuiIface.
    * [Pull request #1250](https://bitbucket.org/osrf/gazebo/pull-request/1250)

1. Added a ConfigWidget class that takes in a google protobuf message and generates widgets for configuring the fields in the message
    * [Pull request #1285](https://bitbucket.org/osrf/gazebo/pull-request/1285)

1. Added GLWidget::OnModelEditor when model editor is triggered, and MainWindow::OnEditorGroup to manually uncheck editor actions.
    * [Pull request #1283](https://bitbucket.org/osrf/gazebo/pull-request/1283)

1. Added Collision, Geometry, Inertial, Surface Msg-to-SDF conversion functions.
    * [Pull request #1315](https://bitbucket.org/osrf/gazebo/pull-request/1315)

1. Added "button modifier" fields (control, shift, and alt) to common::KeyEvent.
    * [Pull request #1325](https://bitbucket.org/osrf/gazebo/pull-request/1325)

1. Added inputs for environment variable GAZEBO_GUI_INI_FILE for reading a custom .ini file.
    * [Pull request #1252](https://bitbucket.org/osrf/gazebo/pull-request/1252)

1. Fixed crash on "permission denied" bug, added insert_model integration test.
    * [Pull request #1329](https://bitbucket.org/osrf/gazebo/pull-request/1329/)

1. Enable simbody joint tests, implement `SimbodyJoint::GetParam`, create
   `Joint::GetParam`, fix bug in `BulletHingeJoint::SetParam`.
    * [Pull request #1404](https://bitbucket.org/osrf/gazebo/pull-request/1404/)

1. Building editor updates
    1. Fixed inspector resizing.
        * [Pull request #1230](https://bitbucket.org/osrf/gazebo/pull-request/1230)
        * [Issue #395](https://bitbucket.org/osrf/gazebo/issue/395)

    1. Doors and windows move proportionally with wall.
        * [Pull request #1231](https://bitbucket.org/osrf/gazebo/pull-request/1231)
        * [Issue #368](https://bitbucket.org/osrf/gazebo/issue/368)

    1. Inspector dialogs stay on top.
        * [Pull request #1229](https://bitbucket.org/osrf/gazebo/pull-request/1229)
        * [Issue #417](https://bitbucket.org/osrf/gazebo/issue/417)

    1. Make model name editable on palette.
        * [Pull request #1239](https://bitbucket.org/osrf/gazebo/pull-request/1239)

    1. Import background image and improve add/delete levels.
        * [Pull request #1214](https://bitbucket.org/osrf/gazebo/pull-request/1214)
        * [Issue #422](https://bitbucket.org/osrf/gazebo/issue/422)
        * [Issue #361](https://bitbucket.org/osrf/gazebo/issue/361)

    1. Fix changing draw mode.
        * [Pull request #1233](https://bitbucket.org/osrf/gazebo/pull-request/1233)
        * [Issue #405](https://bitbucket.org/osrf/gazebo/issue/405)

    1. Tips on palette's top-right corner.
        * [Pull request #1241](https://bitbucket.org/osrf/gazebo/pull-request/1241)

    1. New buttons and layout for the palette.
        * [Pull request #1242](https://bitbucket.org/osrf/gazebo/pull-request/1242)

    1. Individual wall segments instead of polylines.
        * [Pull request #1246](https://bitbucket.org/osrf/gazebo/pull-request/1246)
        * [Issue #389](https://bitbucket.org/osrf/gazebo/issue/389)
        * [Issue #415](https://bitbucket.org/osrf/gazebo/issue/415)

    1. Fix exiting and saving, exiting when there's nothing drawn, fix text on popups.
        * [Pull request #1296](https://bitbucket.org/osrf/gazebo/pull-request/1296)

    1. Display measure for selected wall segment.
        * [Pull request #1291](https://bitbucket.org/osrf/gazebo/pull-request/1291)
        * [Issue #366](https://bitbucket.org/osrf/gazebo/issue/366)

    1. Highlight selected item's 3D visual.
        * [Pull request #1292](https://bitbucket.org/osrf/gazebo/pull-request/1292)

    1. Added color picker to inspector dialogs.
        * [Pull request #1298](https://bitbucket.org/osrf/gazebo/pull-request/1298)

    1. Snapping on by default, off holding Shift. Improved snapping.
        * [Pull request #1304](https://bitbucket.org/osrf/gazebo/pull-request/1304)

    1. Snap walls to length increments, moved scale to SegmentItem and added Get/SetScale, added SegmentItem::SnapAngle and SegmentItem::SnapLength.
        * [Pull request #1311](https://bitbucket.org/osrf/gazebo/pull-request/1311)

    1. Make buildings available in "Insert Models" tab, improve save flow.
        * [Pull request #1312](https://bitbucket.org/osrf/gazebo/pull-request/1312)

    1. Added EditorItem::SetHighlighted.
        * [Pull request #1308](https://bitbucket.org/osrf/gazebo/pull-request/1308)

    1. Current level is transparent, lower levels opaque, higher levels invisible.
        * [Pull request #1303](https://bitbucket.org/osrf/gazebo/pull-request/1303)

    1. Detach all child manips when item is deleted, added BuildingMaker::DetachAllChildren.
        * [Pull request #1316](https://bitbucket.org/osrf/gazebo/pull-request/1316)

    1. Added texture picker to inspector dialogs.
        * [Pull request #1306](https://bitbucket.org/osrf/gazebo/pull-request/1306)

    1. Measures for doors and windows. Added RectItem::angleOnWall and related Get/Set.
        * [Pull request #1322](https://bitbucket.org/osrf/gazebo/pull-request/1322)
        * [Issue #370](https://bitbucket.org/osrf/gazebo/issue/370)

    1. Added Gazebo/BuildingFrame material to display holes for doors and windows on walls.
        * [Pull request #1338](https://bitbucket.org/osrf/gazebo/pull-request/1338)

    1. Added Gazebo/Bricks material to be used as texture on the building editor.
        * [Pull request #1333](https://bitbucket.org/osrf/gazebo/pull-request/1333)

    1. Pick colors from the palette and assign on 3D view. Added mouse and key event handlers to BuildingMaker, and events to communicate from BuildingModelManip to EditorItem.
        * [Pull request #1336](https://bitbucket.org/osrf/gazebo/pull-request/1336)

    1. Pick textures from the palette and assign in 3D view.
        * [Pull request #1368](https://bitbucket.org/osrf/gazebo/pull-request/1368)

1. Model editor updates
    1. Fix adding/removing event filters .
        * [Pull request #1279](https://bitbucket.org/osrf/gazebo/pull-request/1279)

    1. Enabled multi-selection and align tool inside model editor.
        * [Pull request #1302](https://bitbucket.org/osrf/gazebo/pull-request/1302)
        * [Issue #1323](https://bitbucket.org/osrf/gazebo/issue/1323)

    1. Enabled snap mode inside model editor.
        * [Pull request #1331](https://bitbucket.org/osrf/gazebo/pull-request/1331)
        * [Issue #1318](https://bitbucket.org/osrf/gazebo/issue/1318)

    1. Implemented copy/pasting of links.
        * [Pull request #1330](https://bitbucket.org/osrf/gazebo/pull-request/1330)

1. GUI publishes model selection information on ~/selection topic.
    * [Pull request #1318](https://bitbucket.org/osrf/gazebo/pull-request/1318)

## Gazebo 4.0

### Gazebo 4.x.x (2015-xx-xx)

1. Fix build for Bullet 2.83, enable angle wrapping for BulletHingeJoint
    * [Pull request #1664](https://bitbucket.org/osrf/gazebo/pull-request/1664)

### Gazebo 4.1.3 (2015-05-07)

1. Fix saving visual geom SDF values
    * [Pull request #1597](https://bitbucket.org/osrf/gazebo/pull-request/1597)
1. Fix heightmap model texture loading.
    * [Pull request #1595](https://bitbucket.org/osrf/gazebo/pull-request/1595)
1. Fix visual collision scale on separate client
    * [Pull request #1585](https://bitbucket.org/osrf/gazebo/pull-request/1585)
1. Fix several clang compiler warnings
    * [Pull request #1594](https://bitbucket.org/osrf/gazebo/pull-request/1594)
1. Fix blank save / browse dialogs
    * [Pull request #1544](https://bitbucket.org/osrf/gazebo/pull-request/1544)

### Gazebo 4.1.2 (2015-03-20)

1. Fix quaternion documentation: target Gazebo_4.1
    * [Pull request #1525](https://bitbucket.org/osrf/gazebo/pull-request/1525)
1. Speed up World::Step in loops
    * [Pull request #1492](https://bitbucket.org/osrf/gazebo/pull-request/1492)
1. Reduce selection buffer updates -> 4.1
    * [Pull request #1494](https://bitbucket.org/osrf/gazebo/pull-request/1494)
1. Fix QT rendering, and rendering update rate
    * [Pull request #1487](https://bitbucket.org/osrf/gazebo/pull-request/1487)
1. Fix loading of SimbodyPhysics parameters
    * [Pull request #1474](https://bitbucket.org/osrf/gazebo/pull-request/1474)
1. Fix heightmap on OSX -> 4.1
    * [Pull request #1455](https://bitbucket.org/osrf/gazebo/pull-request/1455)
1. Remove extra pose tag in a world file that should not be there
    * [Pull request #1458](https://bitbucket.org/osrf/gazebo/pull-request/1458)
1. Better fix for #236 for IMU that doesn't require ABI changes
    * [Pull request #1448](https://bitbucket.org/osrf/gazebo/pull-request/1448)
1. Fix regression of #236 for ImuSensor in 4.1
    * [Pull request #1446](https://bitbucket.org/osrf/gazebo/pull-request/1446)
1. Preserve previous GAZEBO_MODEL_PATH values when sourcing setup.sh
    * [Pull request #1430](https://bitbucket.org/osrf/gazebo/pull-request/1430)
1. issue #857: fix segfault for simbody screw joint when setting limits due to uninitialized limitForce.
    * [Pull request #1423](https://bitbucket.org/osrf/gazebo/pull-request/1423)
1. Allow multiple contact sensors per link (#960)
    * [Pull request #1413](https://bitbucket.org/osrf/gazebo/pull-request/1413)
1. Fix for issue #351, ODE World Step
    * [Pull request #1406](https://bitbucket.org/osrf/gazebo/pull-request/1406)
1. Disable failing InelasticCollision/0 test (#1394)
    * [Pull request #1405](https://bitbucket.org/osrf/gazebo/pull-request/1405)
1. Prevent out of bounds array access in SkidSteerDrivePlugin (found by cppcheck 1.68)
    * [Pull request #1379](https://bitbucket.org/osrf/gazebo/pull-request/1379)

### Gazebo 4.1.1 (2015-01-15)

1. Fix BulletPlaneShape bounding box (#1265)
    * [Pull request #1367](https://bitbucket.org/osrf/gazebo/pull-request/1367)
1. Fix dart linking errors on osx
    * [Pull request #1372](https://bitbucket.org/osrf/gazebo/pull-request/1372)
1. Update to player interfaces
    * [Pull request #1324](https://bitbucket.org/osrf/gazebo/pull-request/1324)
1. Handle GpuLaser name collisions (#1403)
    * [Pull request #1360](https://bitbucket.org/osrf/gazebo/pull-request/1360)
1. Add checks for handling array's with counts of zero, and read specular values
    * [Pull request #1339](https://bitbucket.org/osrf/gazebo/pull-request/1339)
1. Fix model list widget test
    * [Pull request #1327](https://bitbucket.org/osrf/gazebo/pull-request/1327)
1. Fix ogre includes
    * [Pull request #1323](https://bitbucket.org/osrf/gazebo/pull-request/1323)

### Gazebo 4.1.0 (2014-11-20)

1. Modified GUI rendering to improve the rendering update rate.
    * [Pull request #1487](https://bitbucket.org/osrf/gazebo/pull-request/1487)

### Gazebo 4.1.0 (2014-11-20)

1. Add ArrangePlugin for arranging groups of models.
   Also add Model::ResetPhysicsStates to call Link::ResetPhysicsStates
   recursively on all links in model.
    * [Pull request #1208](https://bitbucket.org/osrf/gazebo/pull-request/1208)
1. The `gz model` command line tool will output model info using either `-i` for complete info, or `-p` for just the model pose.
    * [Pull request #1212](https://bitbucket.org/osrf/gazebo/pull-request/1212)
    * [DRCSim Issue #389](https://bitbucket.org/osrf/drcsim/issue/389)
1. Added SignalStats class for computing incremental signal statistics.
    * [Pull request #1198](https://bitbucket.org/osrf/gazebo/pull-request/1198)
1. Add InitialVelocityPlugin to setting the initial state of links
    * [Pull request #1237](https://bitbucket.org/osrf/gazebo/pull-request/1237)
1. Added Quaternion::Integrate function.
    * [Pull request #1255](https://bitbucket.org/osrf/gazebo/pull-request/1255)
1. Added ConvertJointType functions, display more joint info on model list.
    * [Pull request #1259](https://bitbucket.org/osrf/gazebo/pull-request/1259)
1. Added ModelListWidget::AddProperty, removed unnecessary checks on ModelListWidget.
    * [Pull request #1271](https://bitbucket.org/osrf/gazebo/pull-request/1271)
1. Fix loading collada meshes with unsupported input semantics.
    * [Pull request #1319](https://bitbucket.org/osrf/gazebo/pull-request/1319)

### Gazebo 4.0.2 (2014-09-23)

1. Fix and improve mechanism to generate pkgconfig libs
    * [Pull request #1027](https://bitbucket.org/osrf/gazebo/pull-request/1027)
    * [Issue #1284](https://bitbucket.org/osrf/gazebo/issue/1284)
1. Added arat.world
    * [Pull request #1205](https://bitbucket.org/osrf/gazebo/pull-request/1205)
1. Update gzprop to output zip files.
    * [Pull request #1197](https://bitbucket.org/osrf/gazebo/pull-request/1197)
1. Make Collision::GetShape a const function
    * [Pull requset #1189](https://bitbucket.org/osrf/gazebo/pull-request/1189)
1. Install missing physics headers
    * [Pull requset #1183](https://bitbucket.org/osrf/gazebo/pull-request/1183)
1. Remove SimbodyLink::AddTorque console message
    * [Pull requset #1185](https://bitbucket.org/osrf/gazebo/pull-request/1185)
1. Fix log xml
    * [Pull requset #1188](https://bitbucket.org/osrf/gazebo/pull-request/1188)

### Gazebo 4.0.0 (2014-08-08)

1. Added lcov support to cmake
    * [Pull request #1047](https://bitbucket.org/osrf/gazebo/pull-request/1047)
1. Fixed memory leak in image conversion
    * [Pull request #1057](https://bitbucket.org/osrf/gazebo/pull-request/1057)
1. Removed deprecated function
    * [Pull request #1067](https://bitbucket.org/osrf/gazebo/pull-request/1067)
1. Improved collada loading performance
    * [Pull request #1066](https://bitbucket.org/osrf/gazebo/pull-request/1066)
    * [Pull request #1082](https://bitbucket.org/osrf/gazebo/pull-request/1082)
    * [Issue #1134](https://bitbucket.org/osrf/gazebo/issue/1134)
1. Implemented a collada exporter
    * [Pull request #1064](https://bitbucket.org/osrf/gazebo/pull-request/1064)
1. Force torque sensor now makes use of sensor's pose.
    * [Pull request #1076](https://bitbucket.org/osrf/gazebo/pull-request/1076)
    * [Issue #940](https://bitbucket.org/osrf/gazebo/issue/940)
1. Fix Model::GetLinks segfault
    * [Pull request #1093](https://bitbucket.org/osrf/gazebo/pull-request/1093)
1. Fix deleting and saving lights in gzserver
    * [Pull request #1094](https://bitbucket.org/osrf/gazebo/pull-request/1094)
    * [Issue #1182](https://bitbucket.org/osrf/gazebo/issue/1182)
    * [Issue #346](https://bitbucket.org/osrf/gazebo/issue/346)
1. Fix Collision::GetWorldPose. The pose of a collision would not update properly.
    * [Pull request #1049](https://bitbucket.org/osrf/gazebo/pull-request/1049)
    * [Issue #1124](https://bitbucket.org/osrf/gazebo/issue/1124)
1. Fixed the animate_box and animate_joints examples
    * [Pull request #1086](https://bitbucket.org/osrf/gazebo/pull-request/1086)
1. Integrated Oculus Rift functionality
    * [Pull request #1074](https://bitbucket.org/osrf/gazebo/pull-request/1074)
    * [Pull request #1136](https://bitbucket.org/osrf/gazebo/pull-request/1136)
    * [Pull request #1139](https://bitbucket.org/osrf/gazebo/pull-request/1139)
1. Updated Base::GetScopedName
    * [Pull request #1104](https://bitbucket.org/osrf/gazebo/pull-request/1104)
1. Fix collada loader from adding duplicate materials into a Mesh
    * [Pull request #1105](https://bitbucket.org/osrf/gazebo/pull-request/1105)
    * [Issue #1180](https://bitbucket.org/osrf/gazebo/issue/1180)
1. Integrated Razer Hydra functionality
    * [Pull request #1083](https://bitbucket.org/osrf/gazebo/pull-request/1083)
    * [Pull request #1109](https://bitbucket.org/osrf/gazebo/pull-request/1109)
1. Added ability to copy and paste models in the GUI
    * [Pull request #1103](https://bitbucket.org/osrf/gazebo/pull-request/1103)
1. Removed unnecessary inclusion of gazebo.hh and common.hh in plugins
    * [Pull request #1111](https://bitbucket.org/osrf/gazebo/pull-request/1111)
1. Added ability to specify custom road textures
    * [Pull request #1027](https://bitbucket.org/osrf/gazebo/pull-request/1027)
1. Added support for DART 4.1
    * [Pull request #1113](https://bitbucket.org/osrf/gazebo/pull-request/1113)
    * [Pull request #1132](https://bitbucket.org/osrf/gazebo/pull-request/1132)
    * [Pull request #1134](https://bitbucket.org/osrf/gazebo/pull-request/1134)
    * [Pull request #1154](https://bitbucket.org/osrf/gazebo/pull-request/1154)
1. Allow position of joints to be directly set.
    * [Pull request #1097](https://bitbucket.org/osrf/gazebo/pull-request/1097)
    * [Issue #1138](https://bitbucket.org/osrf/gazebo/issue/1138)
1. Added extruded polyline geometry
    * [Pull request #1026](https://bitbucket.org/osrf/gazebo/pull-request/1026)
1. Fixed actor animation
    * [Pull request #1133](https://bitbucket.org/osrf/gazebo/pull-request/1133)
    * [Pull request #1141](https://bitbucket.org/osrf/gazebo/pull-request/1141)
1. Generate a versioned cmake config file
    * [Pull request #1153](https://bitbucket.org/osrf/gazebo/pull-request/1153)
    * [Issue #1226](https://bitbucket.org/osrf/gazebo/issue/1226)
1. Added KMeans class
    * [Pull request #1147](https://bitbucket.org/osrf/gazebo/pull-request/1147)
1. Added --summary-range feature to bitbucket pullrequest tool
    * [Pull request #1156](https://bitbucket.org/osrf/gazebo/pull-request/1156)
1. Updated web links
    * [Pull request #1159](https://bitbucket.org/osrf/gazebo/pull-request/1159)
1. Update tests
    * [Pull request #1155](https://bitbucket.org/osrf/gazebo/pull-request/1155)
    * [Pull request #1143](https://bitbucket.org/osrf/gazebo/pull-request/1143)
    * [Pull request #1138](https://bitbucket.org/osrf/gazebo/pull-request/1138)
    * [Pull request #1140](https://bitbucket.org/osrf/gazebo/pull-request/1140)
    * [Pull request #1127](https://bitbucket.org/osrf/gazebo/pull-request/1127)
    * [Pull request #1115](https://bitbucket.org/osrf/gazebo/pull-request/1115)
    * [Pull request #1102](https://bitbucket.org/osrf/gazebo/pull-request/1102)
    * [Pull request #1087](https://bitbucket.org/osrf/gazebo/pull-request/1087)
    * [Pull request #1084](https://bitbucket.org/osrf/gazebo/pull-request/1084)

## Gazebo 3.0

### Gazebo 3.x.x (yyyy-mm-dd)

1. Fixed sonar and wireless sensor visualization
    * [Pull request #1254](https://bitbucket.org/osrf/gazebo/pull-request/1254)
1. Update visual bounding box when model is selected
    * [Pull request #1280](https://bitbucket.org/osrf/gazebo/pull-request/1280)

### Gazebo 3.1.0 (2014-08-08)

1. Implemented Simbody::Link::Set*Vel
    * [Pull request #1160](https://bitbucket.org/osrf/gazebo/pull-request/1160)
    * [Issue #1012](https://bitbucket.org/osrf/gazebo/issue/1012)
1. Added World::RemoveModel function
    * [Pull request #1106](https://bitbucket.org/osrf/gazebo/pull-request/1106)
    * [Issue #1177](https://bitbucket.org/osrf/gazebo/issue/1177)
1. Fix exit from camera follow mode using the escape key
    * [Pull request #1137](https://bitbucket.org/osrf/gazebo/pull-request/1137)
    * [Issue #1220](https://bitbucket.org/osrf/gazebo/issue/1220)
1. Added support for SDF joint spring stiffness and reference positions
    * [Pull request #1117](https://bitbucket.org/osrf/gazebo/pull-request/1117)
1. Removed the gzmodel_create script
    * [Pull request #1130](https://bitbucket.org/osrf/gazebo/pull-request/1130)
1. Added Vector2 dot product
    * [Pull request #1101](https://bitbucket.org/osrf/gazebo/pull-request/1101)
1. Added SetPositionPID and SetVelocityPID to JointController
    * [Pull request #1091](https://bitbucket.org/osrf/gazebo/pull-request/1091)
1. Fix gzclient startup crash with ogre 1.9
    * [Pull request #1098](https://bitbucket.org/osrf/gazebo/pull-request/1098)
    * [Issue #996](https://bitbucket.org/osrf/gazebo/issue/996)
1. Update the bitbucket_pullrequests tool
    * [Pull request #1108](https://bitbucket.org/osrf/gazebo/pull-request/1108)
1. Light properties now remain in place after move by the user via the GUI.
    * [Pull request #1110](https://bitbucket.org/osrf/gazebo/pull-request/1110)
    * [Issue #1211](https://bitbucket.org/osrf/gazebo/issue/1211)
1. Allow position of joints to be directly set.
    * [Pull request #1096](https://bitbucket.org/osrf/gazebo/pull-request/1096)
    * [Issue #1138](https://bitbucket.org/osrf/gazebo/issue/1138)

### Gazebo 3.0.0 (2014-04-11)

1. Fix bug when deleting the sun light
    * [Pull request #1088](https://bitbucket.org/osrf/gazebo/pull-request/1088)
    * [Issue #1133](https://bitbucket.org/osrf/gazebo/issue/1133)
1. Fix ODE screw joint
    * [Pull request #1078](https://bitbucket.org/osrf/gazebo/pull-request/1078)
    * [Issue #1167](https://bitbucket.org/osrf/gazebo/issue/1167)
1. Update joint integration tests
    * [Pull request #1081](https://bitbucket.org/osrf/gazebo/pull-request/1081)
1. Fixed false positives in cppcheck.
    * [Pull request #1061](https://bitbucket.org/osrf/gazebo/pull-request/1061)
1. Made joint axis reference frame relative to child, and updated simbody and dart accordingly.
    * [Pull request #1069](https://bitbucket.org/osrf/gazebo/pull-request/1069)
    * [Issue #494](https://bitbucket.org/osrf/gazebo/issue/494)
    * [Issue #1143](https://bitbucket.org/osrf/gazebo/issue/1143)
1. Added ability to pass vector of strings to SetupClient and SetupServer
    * [Pull request #1068](https://bitbucket.org/osrf/gazebo/pull-request/1068)
    * [Issue #1132](https://bitbucket.org/osrf/gazebo/issue/1132)
1. Fix error correction in screw constraints for ODE
    * [Pull request #1159](https://bitbucket.org/osrf/gazebo/pull-request/1159)
    * [Issue #1159](https://bitbucket.org/osrf/gazebo/issue/1159)
1. Improved pkgconfig with SDF
    * [Pull request #1062](https://bitbucket.org/osrf/gazebo/pull-request/1062)
1. Added a plugin to simulate aero dynamics
    * [Pull request #905](https://bitbucket.org/osrf/gazebo/pull-request/905)
1. Updated bullet support
    * [Issue #1069](https://bitbucket.org/osrf/gazebo/issue/1069)
    * [Pull request #1011](https://bitbucket.org/osrf/gazebo/pull-request/1011)
    * [Pull request #996](https://bitbucket.org/osrf/gazebo/pull-request/966)
    * [Pull request #1024](https://bitbucket.org/osrf/gazebo/pull-request/1024)
1. Updated simbody support
    * [Pull request #995](https://bitbucket.org/osrf/gazebo/pull-request/995)
1. Updated worlds to SDF 1.5
    * [Pull request #1021](https://bitbucket.org/osrf/gazebo/pull-request/1021)
1. Improvements to ODE
    * [Pull request #1001](https://bitbucket.org/osrf/gazebo/pull-request/1001)
    * [Pull request #1014](https://bitbucket.org/osrf/gazebo/pull-request/1014)
    * [Pull request #1015](https://bitbucket.org/osrf/gazebo/pull-request/1015)
    * [Pull request #1016](https://bitbucket.org/osrf/gazebo/pull-request/1016)
1. New command line tool
    * [Pull request #972](https://bitbucket.org/osrf/gazebo/pull-request/972)
1. Graphical user interface improvements
    * [Pull request #971](https://bitbucket.org/osrf/gazebo/pull-request/971)
    * [Pull request #1013](https://bitbucket.org/osrf/gazebo/pull-request/1013)
    * [Pull request #989](https://bitbucket.org/osrf/gazebo/pull-request/989)
1. Created a friction pyramid class
    * [Pull request #935](https://bitbucket.org/osrf/gazebo/pull-request/935)
1. Added GetWorldEnergy functions to Model, Joint, and Link
    * [Pull request #1017](https://bitbucket.org/osrf/gazebo/pull-request/1017)
1. Preparing Gazebo for admission into Ubuntu
    * [Pull request #969](https://bitbucket.org/osrf/gazebo/pull-request/969)
    * [Pull request #998](https://bitbucket.org/osrf/gazebo/pull-request/998)
    * [Pull request #1002](https://bitbucket.org/osrf/gazebo/pull-request/1002)
1. Add method for querying if useImplicitStiffnessDamping flag is set for a given joint
    * [Issue #629](https://bitbucket.org/osrf/gazebo/issue/629)
    * [Pull request #1006](https://bitbucket.org/osrf/gazebo/pull-request/1006)
1. Fix joint axis frames
    * [Issue #494](https://bitbucket.org/osrf/gazebo/issue/494)
    * [Pull request #963](https://bitbucket.org/osrf/gazebo/pull-request/963)
1. Compute joint anchor pose relative to parent
    * [Issue #1029](https://bitbucket.org/osrf/gazebo/issue/1029)
    * [Pull request #982](https://bitbucket.org/osrf/gazebo/pull-request/982)
1. Cleanup the installed worlds
    * [Issue #1036](https://bitbucket.org/osrf/gazebo/issue/1036)
    * [Pull request #984](https://bitbucket.org/osrf/gazebo/pull-request/984)
1. Update to the GPS sensor
    * [Issue #1059](https://bitbucket.org/osrf/gazebo/issue/1059)
    * [Pull request #984](https://bitbucket.org/osrf/gazebo/pull-request/984)
1. Removed libtool from plugin loading
    * [Pull request #981](https://bitbucket.org/osrf/gazebo/pull-request/981)
1. Added functions to get inertial information for a link in the world frame.
    * [Pull request #1005](https://bitbucket.org/osrf/gazebo/pull-request/1005)

## Gazebo 2.0

### Gazebo 2.2.6 (2015-09-28)

1. Backport fixes to setup.sh from pull request #1430 to 2.2 branch
    * [Pull request 1889](https://bitbucket.org/osrf/gazebo/pull-request/1889)
1. Fix heightmap texture loading (2.2)
    * [Pull request 1596](https://bitbucket.org/osrf/gazebo/pull-request/1596)
1. Prevent out of bounds array access in SkidSteerDrivePlugin (found by cppcheck 1.68)
    * [Pull request 1379](https://bitbucket.org/osrf/gazebo/pull-request/1379)
1. Fix build with boost 1.57 for 2.2 branch (#1399)
    * [Pull request 1358](https://bitbucket.org/osrf/gazebo/pull-request/1358)
1. Fix manpage test failures by incrementing year to 2015
    * [Pull request 1361](https://bitbucket.org/osrf/gazebo/pull-request/1361)
1. Fix build for OS X 10.10 (#1304, #1289)
    * [Pull request 1346](https://bitbucket.org/osrf/gazebo/pull-request/1346)
1. Restore ODELink ABI, use Link variables instead (#1354)
    * [Pull request 1347](https://bitbucket.org/osrf/gazebo/pull-request/1347)
1. Fix inertia_ratio test
    * [Pull request 1344](https://bitbucket.org/osrf/gazebo/pull-request/1344)
1. backport collision visual fix -> 2.2
    * [Pull request 1343](https://bitbucket.org/osrf/gazebo/pull-request/1343)
1. Fix two code_check errors on 2.2
    * [Pull request 1314](https://bitbucket.org/osrf/gazebo/pull-request/1314)
1. issue #243 fix Link::GetWorldLinearAccel and Link::GetWorldAngularAccel for ODE
    * [Pull request 1284](https://bitbucket.org/osrf/gazebo/pull-request/1284)

### Gazebo 2.2.3 (2014-04-29)

1. Removed redundant call to World::Init
    * [Pull request #1107](https://bitbucket.org/osrf/gazebo/pull-request/1107)
    * [Issue #1208](https://bitbucket.org/osrf/gazebo/issue/1208)
1. Return proper error codes when gazebo exits
    * [Pull request #1085](https://bitbucket.org/osrf/gazebo/pull-request/1085)
    * [Issue #1178](https://bitbucket.org/osrf/gazebo/issue/1178)
1. Fixed Camera::GetWorldRotation().
    * [Pull request #1071](https://bitbucket.org/osrf/gazebo/pull-request/1071)
    * [Issue #1087](https://bitbucket.org/osrf/gazebo/issue/1087)
1. Fixed memory leak in image conversion
    * [Pull request #1073](https://bitbucket.org/osrf/gazebo/pull-request/1073)

### Gazebo 2.2.1 (xxxx-xx-xx)

1. Fix heightmap model texture loading.
    * [Pull request #1596](https://bitbucket.org/osrf/gazebo/pull-request/1596)

### Gazebo 2.2.0 (2014-01-10)

1. Fix compilation when using OGRE-1.9 (full support is being worked on)
    * [Issue #994](https://bitbucket.org/osrf/gazebo/issue/994)
    * [Issue #995](https://bitbucket.org/osrf/gazebo/issue/995)
    * [Issue #996](https://bitbucket.org/osrf/gazebo/issue/996)
    * [Pull request #883](https://bitbucket.org/osrf/gazebo/pull-request/883)
1. Added unit test for issue 624.
    * [Issue #624](https://bitbucket.org/osrf/gazebo/issue/624).
    * [Pull request #889](https://bitbucket.org/osrf/gazebo/pull-request/889)
1. Use 3x3 PCF shadows for smoother shadows.
    * [Pull request #887](https://bitbucket.org/osrf/gazebo/pull-request/887)
1. Update manpage copyright to 2014.
    * [Pull request #893](https://bitbucket.org/osrf/gazebo/pull-request/893)
1. Added friction integration test .
    * [Pull request #885](https://bitbucket.org/osrf/gazebo/pull-request/885)
1. Fix joint anchor when link pose is not specified.
    * [Issue #978](https://bitbucket.org/osrf/gazebo/issue/978)
    * [Pull request #862](https://bitbucket.org/osrf/gazebo/pull-request/862)
1. Added (ESC) tooltip for GUI Selection Mode icon.
    * [Issue #993](https://bitbucket.org/osrf/gazebo/issue/993)
    * [Pull request #888](https://bitbucket.org/osrf/gazebo/pull-request/888)
1. Removed old comment about resolved issue.
    * [Issue #837](https://bitbucket.org/osrf/gazebo/issue/837)
    * [Pull request #880](https://bitbucket.org/osrf/gazebo/pull-request/880)
1. Made SimbodyLink::Get* function thread-safe
    * [Issue #918](https://bitbucket.org/osrf/gazebo/issue/918)
    * [Pull request #872](https://bitbucket.org/osrf/gazebo/pull-request/872)
1. Suppressed spurious gzlog messages in ODE::Body
    * [Issue #983](https://bitbucket.org/osrf/gazebo/issue/983)
    * [Pull request #875](https://bitbucket.org/osrf/gazebo/pull-request/875)
1. Fixed Force Torque Sensor Test by properly initializing some values.
    * [Issue #982](https://bitbucket.org/osrf/gazebo/issue/982)
    * [Pull request #869](https://bitbucket.org/osrf/gazebo/pull-request/869)
1. Added breakable joint plugin to support breakable walls.
    * [Pull request #865](https://bitbucket.org/osrf/gazebo/pull-request/865)
1. Used different tuple syntax to fix compilation on OSX mavericks.
    * [Issue #947](https://bitbucket.org/osrf/gazebo/issue/947)
    * [Pull request #858](https://bitbucket.org/osrf/gazebo/pull-request/858)
1. Fixed sonar test and deprecation warning.
    * [Pull request #856](https://bitbucket.org/osrf/gazebo/pull-request/856)
1. Speed up test compilation.
    * Part of [Issue #955](https://bitbucket.org/osrf/gazebo/issue/955)
    * [Pull request #846](https://bitbucket.org/osrf/gazebo/pull-request/846)
1. Added Joint::SetEffortLimit API
    * [Issue #923](https://bitbucket.org/osrf/gazebo/issue/923)
    * [Pull request #808](https://bitbucket.org/osrf/gazebo/pull-request/808)
1. Made bullet output less verbose.
    * [Pull request #839](https://bitbucket.org/osrf/gazebo/pull-request/839)
1. Convergence acceleration and stability tweak to make atlas_v3 stable
    * [Issue #895](https://bitbucket.org/osrf/gazebo/issue/895)
    * [Pull request #772](https://bitbucket.org/osrf/gazebo/pull-request/772)
1. Added colors, textures and world files for the SPL RoboCup environment
    * [Pull request #838](https://bitbucket.org/osrf/gazebo/pull-request/838)
1. Fixed bitbucket_pullrequests tool to work with latest BitBucket API.
    * [Issue #933](https://bitbucket.org/osrf/gazebo/issue/933)
    * [Pull request #841](https://bitbucket.org/osrf/gazebo/pull-request/841)
1. Fixed cppcheck warnings.
    * [Pull request #842](https://bitbucket.org/osrf/gazebo/pull-request/842)

### Gazebo 2.1.0 (2013-11-08)
1. Fix mainwindow unit test
    * [Pull request #752](https://bitbucket.org/osrf/gazebo/pull-request/752)
1. Visualize moment of inertia
    * Pull request [#745](https://bitbucket.org/osrf/gazebo/pull-request/745), [#769](https://bitbucket.org/osrf/gazebo/pull-request/769), [#787](https://bitbucket.org/osrf/gazebo/pull-request/787)
    * [Issue #203](https://bitbucket.org/osrf/gazebo/issue/203)
1. Update tool to count lines of code
    * [Pull request #758](https://bitbucket.org/osrf/gazebo/pull-request/758)
1. Implement World::Clear
    * Pull request [#785](https://bitbucket.org/osrf/gazebo/pull-request/785), [#804](https://bitbucket.org/osrf/gazebo/pull-request/804)
1. Improve Bullet support
    * [Pull request #805](https://bitbucket.org/osrf/gazebo/pull-request/805)
1. Fix doxygen spacing
    * [Pull request #740](https://bitbucket.org/osrf/gazebo/pull-request/740)
1. Add tool to generate model images for thepropshop.org
    * [Pull request #734](https://bitbucket.org/osrf/gazebo/pull-request/734)
1. Added paging support for terrains
    * [Pull request #707](https://bitbucket.org/osrf/gazebo/pull-request/707)
1. Added plugin path to LID_LIBRARY_PATH in setup.sh
    * [Pull request #750](https://bitbucket.org/osrf/gazebo/pull-request/750)
1. Fix for OSX
    * [Pull request #766](https://bitbucket.org/osrf/gazebo/pull-request/766)
    * [Pull request #786](https://bitbucket.org/osrf/gazebo/pull-request/786)
    * [Issue #906](https://bitbucket.org/osrf/gazebo/issue/906)
1. Update copyright information
    * [Pull request #771](https://bitbucket.org/osrf/gazebo/pull-request/771)
1. Enable screen dependent tests
    * [Pull request #764](https://bitbucket.org/osrf/gazebo/pull-request/764)
    * [Issue #811](https://bitbucket.org/osrf/gazebo/issue/811)
1. Fix gazebo command line help message
    * [Pull request #775](https://bitbucket.org/osrf/gazebo/pull-request/775)
    * [Issue #898](https://bitbucket.org/osrf/gazebo/issue/898)
1. Fix man page test
    * [Pull request #774](https://bitbucket.org/osrf/gazebo/pull-request/774)
1. Improve load time by reducing calls to RTShader::Update
    * [Pull request #773](https://bitbucket.org/osrf/gazebo/pull-request/773)
    * [Issue #877](https://bitbucket.org/osrf/gazebo/issue/877)
1. Fix joint visualization
    * [Pull request #776](https://bitbucket.org/osrf/gazebo/pull-request/776)
    * [Pull request #802](https://bitbucket.org/osrf/gazebo/pull-request/802)
    * [Issue #464](https://bitbucket.org/osrf/gazebo/issue/464)
1. Add helpers to fix NaN
    * [Pull request #742](https://bitbucket.org/osrf/gazebo/pull-request/742)
1. Fix model resizing via the GUI
    * [Pull request #763](https://bitbucket.org/osrf/gazebo/pull-request/763)
    * [Issue #885](https://bitbucket.org/osrf/gazebo/issue/885)
1. Simplify gzlog test by using sha1
    * [Pull request #781](https://bitbucket.org/osrf/gazebo/pull-request/781)
    * [Issue #837](https://bitbucket.org/osrf/gazebo/issue/837)
1. Enable cppcheck for header files
    * [Pull request #782](https://bitbucket.org/osrf/gazebo/pull-request/782)
    * [Issue #907](https://bitbucket.org/osrf/gazebo/issue/907)
1. Fix broken regression test
    * [Pull request #784](https://bitbucket.org/osrf/gazebo/pull-request/784)
    * [Issue #884](https://bitbucket.org/osrf/gazebo/issue/884)
1. All simbody and dart to pass tests
    * [Pull request #790](https://bitbucket.org/osrf/gazebo/pull-request/790)
    * [Issue #873](https://bitbucket.org/osrf/gazebo/issue/873)
1. Fix camera rotation from SDF
    * [Pull request #789](https://bitbucket.org/osrf/gazebo/pull-request/789)
    * [Issue #920](https://bitbucket.org/osrf/gazebo/issue/920)
1. Fix bitbucket pullrequest command line tool to match new API
    * [Pull request #803](https://bitbucket.org/osrf/gazebo/pull-request/803)
1. Fix transceiver spawn errors in tests
    * [Pull request #811](https://bitbucket.org/osrf/gazebo/pull-request/811)
    * [Pull request #814](https://bitbucket.org/osrf/gazebo/pull-request/814)

### Gazebo 2.0.0 (2013-10-08)
1. Refactor code check tool.
    * [Pull Request #669](https://bitbucket.org/osrf/gazebo/pull-request/669)
1. Added pull request tool for Bitbucket.
    * [Pull Request #670](https://bitbucket.org/osrf/gazebo/pull-request/670)
    * [Pull Request #691](https://bitbucket.org/osrf/gazebo/pull-request/671)
1. New wireless receiver and transmitter sensor models.
    * [Pull Request #644](https://bitbucket.org/osrf/gazebo/pull-request/644)
    * [Pull Request #675](https://bitbucket.org/osrf/gazebo/pull-request/675)
    * [Pull Request #727](https://bitbucket.org/osrf/gazebo/pull-request/727)
1. Audio support using OpenAL.
    * [Pull Request #648](https://bitbucket.org/osrf/gazebo/pull-request/648)
    * [Pull Request #704](https://bitbucket.org/osrf/gazebo/pull-request/704)
1. Simplify command-line parsing of gztopic echo output.
    * [Pull Request #674](https://bitbucket.org/osrf/gazebo/pull-request/674)
    * Resolves: [Issue #795](https://bitbucket.org/osrf/gazebo/issue/795)
1. Use UNIX directories through the user of GNUInstallDirs cmake module.
    * [Pull Request #676](https://bitbucket.org/osrf/gazebo/pull-request/676)
    * [Pull Request #681](https://bitbucket.org/osrf/gazebo/pull-request/681)
1. New GUI interactions for object manipulation.
    * [Pull Request #634](https://bitbucket.org/osrf/gazebo/pull-request/634)
1. Fix for OSX menubar.
    * [Pull Request #677](https://bitbucket.org/osrf/gazebo/pull-request/677)
1. Remove internal SDF directories and dependencies.
    * [Pull Request #680](https://bitbucket.org/osrf/gazebo/pull-request/680)
1. Add minimum version for sdformat.
    * [Pull Request #682](https://bitbucket.org/osrf/gazebo/pull-request/682)
    * Resolves: [Issue #818](https://bitbucket.org/osrf/gazebo/issue/818)
1. Allow different gtest parameter types with ServerFixture
    * [Pull Request #686](https://bitbucket.org/osrf/gazebo/pull-request/686)
    * Resolves: [Issue #820](https://bitbucket.org/osrf/gazebo/issue/820)
1. GUI model scaling when using Bullet.
    * [Pull Request #683](https://bitbucket.org/osrf/gazebo/pull-request/683)
1. Fix typo in cmake config.
    * [Pull Request #694](https://bitbucket.org/osrf/gazebo/pull-request/694)
    * Resolves: [Issue #824](https://bitbucket.org/osrf/gazebo/issue/824)
1. Remove gazebo include subdir from pkgconfig and cmake config.
    * [Pull Request #691](https://bitbucket.org/osrf/gazebo/pull-request/691)
1. Torsional spring demo
    * [Pull Request #693](https://bitbucket.org/osrf/gazebo/pull-request/693)
1. Remove repeated call to SetAxis in Joint.cc
    * [Pull Request #695](https://bitbucket.org/osrf/gazebo/pull-request/695)
    * Resolves: [Issue #823](https://bitbucket.org/osrf/gazebo/issue/823)
1. Add test for rotational joints.
    * [Pull Request #697](https://bitbucket.org/osrf/gazebo/pull-request/697)
    * Resolves: [Issue #820](https://bitbucket.org/osrf/gazebo/issue/820)
1. Fix compilation of tests using Joint base class
    * [Pull Request #701](https://bitbucket.org/osrf/gazebo/pull-request/701)
1. Terrain paging implemented.
    * [Pull Request #687](https://bitbucket.org/osrf/gazebo/pull-request/687)
1. Improve timeout error reporting in ServerFixture
    * [Pull Request #705](https://bitbucket.org/osrf/gazebo/pull-request/705)
1. Fix mouse picking for cases where visuals overlap with the laser
    * [Pull Request #709](https://bitbucket.org/osrf/gazebo/pull-request/709)
1. Fix string literals for OSX
    * [Pull Request #712](https://bitbucket.org/osrf/gazebo/pull-request/712)
    * Resolves: [Issue #803](https://bitbucket.org/osrf/gazebo/issue/803)
1. Support for ENABLE_TESTS_COMPILATION cmake parameter
    * [Pull Request #708](https://bitbucket.org/osrf/gazebo/pull-request/708)
1. Updated system gui plugin
    * [Pull Request #702](https://bitbucket.org/osrf/gazebo/pull-request/702)
1. Fix force torque unit test issue
    * [Pull Request #673](https://bitbucket.org/osrf/gazebo/pull-request/673)
    * Resolves: [Issue #813](https://bitbucket.org/osrf/gazebo/issue/813)
1. Use variables to control auto generation of CFlags
    * [Pull Request #699](https://bitbucket.org/osrf/gazebo/pull-request/699)
1. Remove deprecated functions.
    * [Pull Request #715](https://bitbucket.org/osrf/gazebo/pull-request/715)
1. Fix typo in `Camera.cc`
    * [Pull Request #719](https://bitbucket.org/osrf/gazebo/pull-request/719)
    * Resolves: [Issue #846](https://bitbucket.org/osrf/gazebo/issue/846)
1. Performance improvements
    * [Pull Request #561](https://bitbucket.org/osrf/gazebo/pull-request/561)
1. Fix gripper model.
    * [Pull Request #713](https://bitbucket.org/osrf/gazebo/pull-request/713)
    * Resolves: [Issue #314](https://bitbucket.org/osrf/gazebo/issue/314)
1. First part of Simbody integration
    * [Pull Request #716](https://bitbucket.org/osrf/gazebo/pull-request/716)

## Gazebo 1.9

### Gazebo 1.9.6 (2014-04-29)

1. Refactored inertia ratio reduction for ODE
    * [Pull request #1114](https://bitbucket.org/osrf/gazebo/pull-request/1114)
1. Improved collada loading performance
    * [Pull request #1075](https://bitbucket.org/osrf/gazebo/pull-request/1075)

### Gazebo 1.9.3 (2014-01-10)

1. Add thickness to plane to remove shadow flickering.
    * [Pull request #886](https://bitbucket.org/osrf/gazebo/pull-request/886)
1. Temporary GUI shadow toggle fix.
    * [Issue #925](https://bitbucket.org/osrf/gazebo/issue/925)
    * [Pull request #868](https://bitbucket.org/osrf/gazebo/pull-request/868)
1. Fix memory access bugs with libc++ on mavericks.
    * [Issue #965](https://bitbucket.org/osrf/gazebo/issue/965)
    * [Pull request #857](https://bitbucket.org/osrf/gazebo/pull-request/857)
    * [Pull request #881](https://bitbucket.org/osrf/gazebo/pull-request/881)
1. Replaced printf with cout in gztopic hz.
    * [Issue #969](https://bitbucket.org/osrf/gazebo/issue/969)
    * [Pull request #854](https://bitbucket.org/osrf/gazebo/pull-request/854)
1. Add Dark grey material and fix indentation.
    * [Pull request #851](https://bitbucket.org/osrf/gazebo/pull-request/851)
1. Fixed sonar sensor unit test.
    * [Pull request #848](https://bitbucket.org/osrf/gazebo/pull-request/848)
1. Convergence acceleration and stability tweak to make atlas_v3 stable.
    * [Pull request #845](https://bitbucket.org/osrf/gazebo/pull-request/845)
1. Update gtest to 1.7.0 to resolve problems with libc++.
    * [Issue #947](https://bitbucket.org/osrf/gazebo/issue/947)
    * [Pull request #827](https://bitbucket.org/osrf/gazebo/pull-request/827)
1. Fixed LD_LIBRARY_PATH for plugins.
    * [Issue #957](https://bitbucket.org/osrf/gazebo/issue/957)
    * [Pull request #844](https://bitbucket.org/osrf/gazebo/pull-request/844)
1. Fix transceiver sporadic errors.
    * Backport of [pull request #811](https://bitbucket.org/osrf/gazebo/pull-request/811)
    * [Pull request #836](https://bitbucket.org/osrf/gazebo/pull-request/836)
1. Modified the MsgTest to be deterministic with time checks.
    * [Pull request #843](https://bitbucket.org/osrf/gazebo/pull-request/843)
1. Fixed seg fault in LaserVisual.
    * [Issue #950](https://bitbucket.org/osrf/gazebo/issue/950)
    * [Pull request #832](https://bitbucket.org/osrf/gazebo/pull-request/832)
1. Implemented the option to disable tests that need a working screen to run properly.
    * Backport of [Pull request #764](https://bitbucket.org/osrf/gazebo/pull-request/764)
    * [Pull request #837](https://bitbucket.org/osrf/gazebo/pull-request/837)
1. Cleaned up gazebo shutdown.
    * [Pull request #829](https://bitbucket.org/osrf/gazebo/pull-request/829)
1. Fixed bug associated with loading joint child links.
    * [Issue #943](https://bitbucket.org/osrf/gazebo/issue/943)
    * [Pull request #820](https://bitbucket.org/osrf/gazebo/pull-request/820)

### Gazebo 1.9.2 (2013-11-08)
1. Fix enable/disable sky and clouds from SDF
    * [Pull request #809](https://bitbucket.org/osrf/gazebo/pull-request/809])
1. Fix occasional blank GUI screen on startup
    * [Pull request #815](https://bitbucket.org/osrf/gazebo/pull-request/815])
1. Fix GPU laser when interacting with heightmaps
    * [Pull request #796](https://bitbucket.org/osrf/gazebo/pull-request/796])
1. Added API/ABI checker command line tool
    * [Pull request #765](https://bitbucket.org/osrf/gazebo/pull-request/765])
1. Added gtest version information
    * [Pull request #801](https://bitbucket.org/osrf/gazebo/pull-request/801])
1. Fix GUI world saving
    * [Pull request #806](https://bitbucket.org/osrf/gazebo/pull-request/806])
1. Enable anti-aliasing for camera sensor
    * [Pull request #800](https://bitbucket.org/osrf/gazebo/pull-request/800])
1. Make sensor noise deterministic
    * [Pull request #788](https://bitbucket.org/osrf/gazebo/pull-request/788])
1. Fix build problem
    * [Issue #901](https://bitbucket.org/osrf/gazebo/issue/901)
    * [Pull request #778](https://bitbucket.org/osrf/gazebo/pull-request/778])
1. Fix a typo in Camera.cc
    * [Pull request #720](https://bitbucket.org/osrf/gazebo/pull-request/720])
    * [Issue #846](https://bitbucket.org/osrf/gazebo/issue/846)
1. Fix OSX menu bar
    * [Pull request #688](https://bitbucket.org/osrf/gazebo/pull-request/688])
1. Fix gazebo::init by calling sdf::setFindCallback() before loading the sdf in gzfactory.
    * [Pull request #678](https://bitbucket.org/osrf/gazebo/pull-request/678])
    * [Issue #817](https://bitbucket.org/osrf/gazebo/issue/817)

### Gazebo 1.9.1 (2013-08-20)
* Deprecate header files that require case-sensitive filesystem (e.g. Common.hh, Physics.hh) [https://bitbucket.org/osrf/gazebo/pull-request/638/fix-for-775-deprecate-headers-that-require]
* Initial support for building on Mac OS X [https://bitbucket.org/osrf/gazebo/pull-request/660/osx-support-for-gazebo-19] [https://bitbucket.org/osrf/gazebo/pull-request/657/cmake-fixes-for-osx]
* Fixes for various issues [https://bitbucket.org/osrf/gazebo/pull-request/635/fix-for-issue-792/diff] [https://bitbucket.org/osrf/gazebo/pull-request/628/allow-scoped-and-non-scoped-joint-names-to/diff] [https://bitbucket.org/osrf/gazebo/pull-request/636/fix-build-dependency-in-message-generation/diff] [https://bitbucket.org/osrf/gazebo/pull-request/639/make-the-unversioned-setupsh-a-copy-of-the/diff] [https://bitbucket.org/osrf/gazebo/pull-request/650/added-missing-lib-to-player-client-library/diff] [https://bitbucket.org/osrf/gazebo/pull-request/656/install-gzmode_create-without-sh-suffix/diff]

### Gazebo 1.9.0 (2013-07-23)
* Use external package [sdformat](https://bitbucket.org/osrf/sdformat) for sdf parsing, refactor the `Element::GetValue*` function calls, and deprecate Gazebo's internal sdf parser [https://bitbucket.org/osrf/gazebo/pull-request/627]
* Improved ROS support ([[Tutorials#ROS_Integration |documentation here]]) [https://bitbucket.org/osrf/gazebo/pull-request/559]
* Added Sonar, Force-Torque, and Tactile Pressure sensors [https://bitbucket.org/osrf/gazebo/pull-request/557], [https://bitbucket.org/osrf/gazebo/pull-request/567]
* Add compile-time defaults for environment variables so that sourcing setup.sh is unnecessary in most cases [https://bitbucket.org/osrf/gazebo/pull-request/620]
* Enable user camera to follow objects in client window [https://bitbucket.org/osrf/gazebo/pull-request/603]
* Install protobuf message files for use in custom messages [https://bitbucket.org/osrf/gazebo/pull-request/614]
* Change default compilation flags to improve debugging [https://bitbucket.org/osrf/gazebo/pull-request/617]
* Change to supported relative include paths [https://bitbucket.org/osrf/gazebo/pull-request/594]
* Fix display of laser scans when sensor is rotated [https://bitbucket.org/osrf/gazebo/pull-request/599]

## Gazebo 1.8

### Gazebo 1.8.7 (2013-07-16)
* Fix bug in URDF parsing of Vector3 elements [https://bitbucket.org/osrf/gazebo/pull-request/613]
* Fix compilation errors with newest libraries [https://bitbucket.org/osrf/gazebo/pull-request/615]

### Gazebo 1.8.6 (2013-06-07)
* Fix inertia lumping in the URDF parser[https://bitbucket.org/osrf/gazebo/pull-request/554]
* Fix for ODEJoint CFM damping sign error [https://bitbucket.org/osrf/gazebo/pull-request/586]
* Fix transport memory growth[https://bitbucket.org/osrf/gazebo/pull-request/584]
* Reduce log file data in order to reduce buffer growth that results in out of memory kernel errors[https://bitbucket.org/osrf/gazebo/pull-request/587]

### Gazebo 1.8.5 (2013-06-04)
* Fix Gazebo build for machines without a valid display.[https://bitbucket.org/osrf/gazebo/commits/37f00422eea03365b839a632c1850431ee6a1d67]

### Gazebo 1.8.4 (2013-06-03)
* Fix UDRF to SDF converter so that URDF gazebo extensions are applied to all collisions in a link.[https://bitbucket.org/osrf/gazebo/pull-request/579]
* Prevent transport layer from locking when a gzclient connects to a gzserver over a connection with high latency.[https://bitbucket.org/osrf/gazebo/pull-request/572]
* Improve performance and fix uninitialized conditional jumps.[https://bitbucket.org/osrf/gazebo/pull-request/571]

### Gazebo 1.8.3 (2013-06-03)
* Fix for gzlog hanging when gzserver is not present or not responsive[https://bitbucket.org/osrf/gazebo/pull-request/577]
* Fix occasional segfault when generating log files[https://bitbucket.org/osrf/gazebo/pull-request/575]
* Performance improvement to ODE[https://bitbucket.org/osrf/gazebo/pull-request/556]
* Fix node initialization[https://bitbucket.org/osrf/gazebo/pull-request/570]
* Fix GPU laser Hz rate reduction when sensor moved away from world origin[https://bitbucket.org/osrf/gazebo/pull-request/566]
* Fix incorrect lighting in camera sensors when GPU laser is subscribe to[https://bitbucket.org/osrf/gazebo/pull-request/563]

### Gazebo 1.8.2 (2013-05-28)
* ODE performance improvements[https://bitbucket.org/osrf/gazebo/pull-request/535][https://bitbucket.org/osrf/gazebo/pull-request/537]
* Fixed tests[https://bitbucket.org/osrf/gazebo/pull-request/538][https://bitbucket.org/osrf/gazebo/pull-request/541][https://bitbucket.org/osrf/gazebo/pull-request/542]
* Fixed sinking vehicle bug[https://bitbucket.org/osrf/drcsim/issue/300] in pull-request[https://bitbucket.org/osrf/gazebo/pull-request/538]
* Fix GPU sensor throttling[https://bitbucket.org/osrf/gazebo/pull-request/536]
* Reduce string comparisons for better performance[https://bitbucket.org/osrf/gazebo/pull-request/546]
* Contact manager performance improvements[https://bitbucket.org/osrf/gazebo/pull-request/543]
* Transport performance improvements[https://bitbucket.org/osrf/gazebo/pull-request/548]
* Reduce friction noise[https://bitbucket.org/osrf/gazebo/pull-request/545]

### Gazebo 1.8.1 (2013-05-22)
* Please note that 1.8.1 contains a bug[https://bitbucket.org/osrf/drcsim/issue/300] that causes interpenetration between objects in resting contact to grow slowly.  Please update to 1.8.2 for the patch.
* Added warm starting[https://bitbucket.org/osrf/gazebo/pull-request/529]
* Reduced console output[https://bitbucket.org/osrf/gazebo/pull-request/533]
* Improved off screen rendering performance[https://bitbucket.org/osrf/gazebo/pull-request/530]
* Performance improvements [https://bitbucket.org/osrf/gazebo/pull-request/535] [https://bitbucket.org/osrf/gazebo/pull-request/537]

### Gazebo 1.8.0 (2013-05-17)
* Fixed slider axis [https://bitbucket.org/osrf/gazebo/pull-request/527]
* Fixed heightmap shadows [https://bitbucket.org/osrf/gazebo/pull-request/525]
* Fixed model and canonical link pose [https://bitbucket.org/osrf/gazebo/pull-request/519]
* Fixed OSX message header[https://bitbucket.org/osrf/gazebo/pull-request/524]
* Added zlib compression for logging [https://bitbucket.org/osrf/gazebo/pull-request/515]
* Allow clouds to be disabled in cameras [https://bitbucket.org/osrf/gazebo/pull-request/507]
* Camera rendering performance [https://bitbucket.org/osrf/gazebo/pull-request/528]


## Gazebo 1.7

### Gazebo 1.7.3 (2013-05-08)
* Fixed log cleanup (again) [https://bitbucket.org/osrf/gazebo/pull-request/511/fix-log-cleanup-logic]

### Gazebo 1.7.2 (2013-05-07)
* Fixed log cleanup [https://bitbucket.org/osrf/gazebo/pull-request/506/fix-gzlog-stop-command-line]
* Minor documentation fix [https://bitbucket.org/osrf/gazebo/pull-request/488/minor-documentation-fix]

### Gazebo 1.7.1 (2013-04-19)
* Fixed tests
* IMU sensor receives time stamped data from links
* Fix saving image frames [https://bitbucket.org/osrf/gazebo/pull-request/466/fix-saving-frames/diff]
* Wireframe rendering in GUI [https://bitbucket.org/osrf/gazebo/pull-request/414/allow-rendering-of-models-in-wireframe]
* Improved logging performance [https://bitbucket.org/osrf/gazebo/pull-request/457/improvements-to-gzlog-filter-and-logging]
* Viscous mud model [https://bitbucket.org/osrf/gazebo/pull-request/448/mud-plugin/diff]

## Gazebo 1.6

### Gazebo 1.6.3 (2013-04-15)
* Fixed a [critical SDF bug](https://bitbucket.org/osrf/gazebo/pull-request/451)
* Fixed a [laser offset bug](https://bitbucket.org/osrf/gazebo/pull-request/449)

### Gazebo 1.6.2 (2013-04-14)
* Fix for fdir1 physics property [https://bitbucket.org/osrf/gazebo/pull-request/429/fixes-to-treat-fdir1-better-1-rotate-into/diff]
* Fix for force torque sensor [https://bitbucket.org/osrf/gazebo/pull-request/447]
* SDF documentation fix [https://bitbucket.org/osrf/gazebo/issue/494/joint-axis-reference-frame-doesnt-match]

### Gazebo 1.6.1 (2013-04-05)
* Switch default build type to Release.

### Gazebo 1.6.0 (2013-04-05)
* Improvements to inertia in rubble pile
* Various Bullet integration advances.
* Noise models for ray, camera, and imu sensors.
* SDF 1.4, which accommodates more physics engine parameters and also some sensor noise models.
* Initial support for making movies from within Gazebo.
* Many performance improvements.
* Many bug fixes.
* Progress toward to building on OS X.

## Gazebo 1.5

### Gazebo 1.5.0 (2013-03-11)
* Partial integration of Bullet
  * Includes: cubes, spheres, cylinders, planes, meshes, revolute joints, ray sensors
* GUI Interface for log writing.
* Threaded sensors.
* Multi-camera sensor.

* Fixed the following issues:
 * [https://bitbucket.org/osrf/gazebo/issue/236 Issue #236]
 * [https://bitbucket.org/osrf/gazebo/issue/507 Issue #507]
 * [https://bitbucket.org/osrf/gazebo/issue/530 Issue #530]
 * [https://bitbucket.org/osrf/gazebo/issue/279 Issue #279]
 * [https://bitbucket.org/osrf/gazebo/issue/529 Issue #529]
 * [https://bitbucket.org/osrf/gazebo/issue/239 Issue #239]
 * [https://bitbucket.org/osrf/gazebo/issue/5 Issue #5]

## Gazebo 1.4

### Gazebo 1.4.0 (2013-02-01)
* New Features:
 * GUI elements to display messages from the server.
 * Multi-floor building editor and creator.
 * Improved sensor visualizations.
 * Improved mouse interactions

* Fixed the following issues:
 * [https://bitbucket.org/osrf/gazebo/issue/16 Issue #16]
 * [https://bitbucket.org/osrf/gazebo/issue/142 Issue #142]
 * [https://bitbucket.org/osrf/gazebo/issue/229 Issue #229]
 * [https://bitbucket.org/osrf/gazebo/issue/277 Issue #277]
 * [https://bitbucket.org/osrf/gazebo/issue/291 Issue #291]
 * [https://bitbucket.org/osrf/gazebo/issue/310 Issue #310]
 * [https://bitbucket.org/osrf/gazebo/issue/320 Issue #320]
 * [https://bitbucket.org/osrf/gazebo/issue/329 Issue #329]
 * [https://bitbucket.org/osrf/gazebo/issue/333 Issue #333]
 * [https://bitbucket.org/osrf/gazebo/issue/334 Issue #334]
 * [https://bitbucket.org/osrf/gazebo/issue/335 Issue #335]
 * [https://bitbucket.org/osrf/gazebo/issue/341 Issue #341]
 * [https://bitbucket.org/osrf/gazebo/issue/350 Issue #350]
 * [https://bitbucket.org/osrf/gazebo/issue/384 Issue #384]
 * [https://bitbucket.org/osrf/gazebo/issue/431 Issue #431]
 * [https://bitbucket.org/osrf/gazebo/issue/433 Issue #433]
 * [https://bitbucket.org/osrf/gazebo/issue/453 Issue #453]
 * [https://bitbucket.org/osrf/gazebo/issue/456 Issue #456]
 * [https://bitbucket.org/osrf/gazebo/issue/457 Issue #457]
 * [https://bitbucket.org/osrf/gazebo/issue/459 Issue #459]

## Gazebo 1.3

### Gazebo 1.3.1 (2012-12-14)
* Fixed the following issues:
 * [https://bitbucket.org/osrf/gazebo/issue/297 Issue #297]
* Other bugs fixed:
 * [https://bitbucket.org/osrf/gazebo/pull-request/164/ Fix light bounding box to disable properly when deselected]
 * [https://bitbucket.org/osrf/gazebo/pull-request/169/ Determine correct local IP address, to make remote clients work properly]
 * Various test fixes

### Gazebo 1.3.0 (2012-12-03)
* Fixed the following issues:
 * [https://bitbucket.org/osrf/gazebo/issue/233 Issue #233]
 * [https://bitbucket.org/osrf/gazebo/issue/238 Issue #238]
 * [https://bitbucket.org/osrf/gazebo/issue/2 Issue #2]
 * [https://bitbucket.org/osrf/gazebo/issue/95 Issue #95]
 * [https://bitbucket.org/osrf/gazebo/issue/97 Issue #97]
 * [https://bitbucket.org/osrf/gazebo/issue/90 Issue #90]
 * [https://bitbucket.org/osrf/gazebo/issue/253 Issue #253]
 * [https://bitbucket.org/osrf/gazebo/issue/163 Issue #163]
 * [https://bitbucket.org/osrf/gazebo/issue/91 Issue #91]
 * [https://bitbucket.org/osrf/gazebo/issue/245 Issue #245]
 * [https://bitbucket.org/osrf/gazebo/issue/242 Issue #242]
 * [https://bitbucket.org/osrf/gazebo/issue/156 Issue #156]
 * [https://bitbucket.org/osrf/gazebo/issue/78 Issue #78]
 * [https://bitbucket.org/osrf/gazebo/issue/36 Issue #36]
 * [https://bitbucket.org/osrf/gazebo/issue/104 Issue #104]
 * [https://bitbucket.org/osrf/gazebo/issue/249 Issue #249]
 * [https://bitbucket.org/osrf/gazebo/issue/244 Issue #244]
 * [https://bitbucket.org/osrf/gazebo/issue/36 Issue #36]

* New features:
 * Default camera view changed to look down at the origin from a height of 2 meters at location (5, -5, 2).
 * Record state data using the '-r' command line option, playback recorded state data using the '-p' command line option
 * Adjust placement of lights using the mouse.
 * Reduced the startup time.
 * Added visual reference for GUI mouse movements.
 * SDF version 1.3 released (changes from 1.2 listed below):
     - added `name` to `<camera name="cam_name"/>`
     - added `pose` to `<camera><pose>...</pose></camera>`
     - removed `filename` from `<mesh><filename>...</filename><mesh>`, use uri only.
     - recovered `provide_feedback` under `<joint>`, allowing calling `physics::Joint::GetForceTorque` in plugins.
     - added `imu` under `<sensor>`.

## Gazebo 1.2

### Gazebo 1.2.6 (2012-11-08)
* Fixed a transport issue with the GUI. Fixed saving the world via the GUI. Added more documentation. ([https://bitbucket.org/osrf/gazebo/pull-request/43/fixed-a-transport-issue-with-the-gui-fixed/diff pull request #43])
* Clean up mutex usage. ([https://bitbucket.org/osrf/gazebo/pull-request/54/fix-mutex-in-modellistwidget-using-boost/diff pull request #54])
* Fix OGRE path determination ([https://bitbucket.org/osrf/gazebo/pull-request/58/fix-ogre-paths-so-this-also-works-with/diff pull request #58], [https://bitbucket.org/osrf/gazebo/pull-request/68/fix-ogre-plugindir-determination/diff pull request #68])
* Fixed a couple of crashes and model selection/dragging problems ([https://bitbucket.org/osrf/gazebo/pull-request/59/fixed-a-couple-of-crashes-and-model/diff pull request #59])

### Gazebo 1.2.5 (2012-10-22)
* Step increment update while paused fixed ([https://bitbucket.org/osrf/gazebo/pull-request/45/fix-proper-world-stepinc-count-we-were/diff pull request #45])
* Actually call plugin destructors on shutdown ([https://bitbucket.org/osrf/gazebo/pull-request/51/fixed-a-bug-which-prevent-a-plugin/diff pull request #51])
* Don't crash on bad SDF input ([https://bitbucket.org/osrf/gazebo/pull-request/52/fixed-loading-of-bad-sdf-files/diff pull request #52])
* Fix cleanup of ray sensors on model deletion ([https://bitbucket.org/osrf/gazebo/pull-request/53/deleting-a-model-with-a-ray-sensor-did/diff pull request #53])
* Fix loading / deletion of improperly specified models ([https://bitbucket.org/osrf/gazebo/pull-request/56/catch-when-loading-bad-models-joint/diff pull request #56])

### Gazebo 1.2.4 (10-19-2012:08:00:52)
*  Style fixes ([https://bitbucket.org/osrf/gazebo/pull-request/30/style-fixes/diff pull request #30]).
*  Fix joint position control ([https://bitbucket.org/osrf/gazebo/pull-request/49/fixed-position-joint-control/diff pull request #49])

### Gazebo 1.2.3 (10-16-2012:18:39:54)
*  Disabled selection highlighting due to bug ([https://bitbucket.org/osrf/gazebo/pull-request/44/disabled-selection-highlighting-fixed/diff pull request #44]).
*  Fixed saving a world via the GUI.

### Gazebo 1.2.2 (10-16-2012:15:12:22)
*  Skip search for system install of libccd, use version inside gazebo ([https://bitbucket.org/osrf/gazebo/pull-request/39/skip-search-for-system-install-of-libccd/diff pull request #39]).
*  Fixed sensor initialization race condition ([https://bitbucket.org/osrf/gazebo/pull-request/42/fix-sensor-initializaiton-race-condition pull request #42]).

### Gazebo 1.2.1 (10-15-2012:21:32:55)
*  Properly removed projectors attached to deleted models ([https://bitbucket.org/osrf/gazebo/pull-request/37/remove-projectors-that-are-attached-to/diff pull request #37]).
*  Fix model plugin loading bug ([https://bitbucket.org/osrf/gazebo/pull-request/31/moving-bool-first-in-model-and-world pull request #31]).
*  Fix light insertion and visualization of models prior to insertion ([https://bitbucket.org/osrf/gazebo/pull-request/35/fixed-light-insertion-and-visualization-of/diff pull request #35]).
*  Fixed GUI manipulation of static objects ([https://bitbucket.org/osrf/gazebo/issue/63/moving-static-objects-does-not-move-the issue #63] [https://bitbucket.org/osrf/gazebo/pull-request/38/issue-63-bug-patch-moving-static-objects/diff pull request #38]).
*  Fixed GUI selection bug ([https://bitbucket.org/osrf/gazebo/pull-request/40/fixed-selection-of-multiple-objects-at/diff pull request #40])

### Gazebo 1.2.0 (10-04-2012:20:01:20)
*  Updated GUI: new style, improved mouse controls, and removal of non-functional items.
*  Model database: An online repository of models.
*  Numerous bug fixes
*  APT repository hosted at [http://osrfoundation.org OSRF]
*  Improved process control prevents zombie processes<|MERGE_RESOLUTION|>--- conflicted
+++ resolved
@@ -1,11 +1,8 @@
 ## Gazebo 7.0
 
 1. Switching to ignition math for the rendering library.
-<<<<<<< HEAD
     * [Pull request #1993](https://bitbucket.org/osrf/gazebo/pull-request/1993)
-=======
     * [Pull request #1994](https://bitbucket.org/osrf/gazebo/pull-request/1994)
->>>>>>> fb46775b
 
 1. Update rest web plugin to publish response messages and display login user name in toolbar.
     * [Pull request #1956](https://bitbucket.org/osrf/gazebo/pull-request/1956)
