## Gazebo 7.0

<<<<<<< HEAD
1. Add FollowerPlugin
    * [Pull request #2085](https://bitbucket.org/osrf/gazebo/pull-request/2085)
=======
1. Use opaque pointers in the rendering/GpuLaser class.
    * [Pull request #2070](https://bitbucket.org/osrf/gazebo/pull-request/2070)

1. Use opaque pointers in the rendering/RenderEngine class.
    * [Pull request #2071](https://bitbucket.org/osrf/gazebo/pull-request/2071)

1. Use opaque pointers in the gui/Diagnostics class.
    * [Pull request #2037](https://bitbucket.org/osrf/gazebo/pull-request/2037)
>>>>>>> 2de9e21d

1. Use opaque pointers in the rendering/DepthCamera class.
    * [Pull request #2069](https://bitbucket.org/osrf/gazebo/pull-request/2069)

1. Use opaque pointers for the Master class.
    * [Pull request #2036](https://bitbucket.org/osrf/gazebo/pull-request/2036)

1. Use opaque pointers in the rendering/WindowManager class.
    * [Pull request #2064](https://bitbucket.org/osrf/gazebo/pull-request/2064)

1. Use opaque pointers in the rendering/Light class.
    * [Pull request #2066](https://bitbucket.org/osrf/gazebo/pull-request/2066)

1. Use opaque pointers in the gui/JointControlWidget class.
    * [Pull request #2052](https://bitbucket.org/osrf/gazebo/pull-request/2052)

1. Use opaque pointers in the gui/KeyEventHandler class.
    * [Pull request #2053](https://bitbucket.org/osrf/gazebo/pull-request/2053)

1 Use opaque pointers in the gui/ConfigWidget class.
    * [Pull request #2028](https://bitbucket.org/osrf/gazebo/pull-request/2028)

1. Use opaque pointers in the gui/GLWidget class.
    * [Pull request #2051](https://bitbucket.org/osrf/gazebo/pull-request/2051)

1. Use more opaque pointers.
    * [Pull request #2025](https://bitbucket.org/osrf/gazebo/pull-request/2025)
    * [Pull request #2043](https://bitbucket.org/osrf/gazebo/pull-request/2043)
    * [Pull request #2044](https://bitbucket.org/osrf/gazebo/pull-request/2044)
    * [Pull request #2065](https://bitbucket.org/osrf/gazebo/pull-request/2065)
    * [Pull request #2067](https://bitbucket.org/osrf/gazebo/pull-request/2067)
    * [Pull request #2079](https://bitbucket.org/osrf/gazebo/pull-request/2079)

1. Use opaque pointers in the gui/CloneWindow class.
    * [Pull request #2027](https://bitbucket.org/osrf/gazebo/pull-request/2027)

1. Use opaque pointers in the terrain editor.
    * [Pull request #2026](https://bitbucket.org/osrf/gazebo/pull-request/2026)

1. Use opaque pointers in the gui/DataLogger class.
    * [Pull request #2029](https://bitbucket.org/osrf/gazebo/pull-request/2029)

1. Fix visual transparency issues
    * [Pull request #2031](https://bitbucket.org/osrf/gazebo/pull-request/2031)
    * [Issue #1726](https://bitbucket.org/osrf/gazebo/issue/1726)
    * [Issue #1790](https://bitbucket.org/osrf/gazebo/issue/1790)

1. Implemented private data pointer for the RTShaderSystem class. Minimized shader updates to once per render update.
    * [Pull request #2003](https://bitbucket.org/osrf/gazebo/pull-request/2003)

1. Updating physics library to use ignition math.
    * [Pull request #2007](https://bitbucket.org/osrf/gazebo/pull-request/2007)

1. Switching to ignition math for the rendering library.
    * [Pull request #1993](https://bitbucket.org/osrf/gazebo/pull-request/1993)
    * [Pull request #1994](https://bitbucket.org/osrf/gazebo/pull-request/1994)
    * [Pull request #1995](https://bitbucket.org/osrf/gazebo/pull-request/1995)
    * [Pull request #1996](https://bitbucket.org/osrf/gazebo/pull-request/1996)

1. Removed deprecations
    * [Pull request #1992]((https://bitbucket.org/osrf/gazebo/pull-request/1992)

1. Add ability to set the pose of a visual from a link.
    * [Pull request #1963](https://bitbucket.org/osrf/gazebo/pull-request/1963)

1. Copy visual visibility flags on clone
    * [Pull request #2008](https://bitbucket.org/osrf/gazebo/pull-request/2008)

1. Publish camera sensor image size when rendering is not enabled
    * [Pull request #1969](https://bitbucket.org/osrf/gazebo/pull-request/1969)

1. Added Poissons Ratio and Elastic Modulus for ODE.
    * [Pull request #1974](https://bitbucket.org/osrf/gazebo/pull-request/1974)

1. Update rest web plugin to publish response messages and display login user name in toolbar.
    * [Pull request #1956](https://bitbucket.org/osrf/gazebo/pull-request/1956)

1. Improve overall speed of log playback. Added new functions to LogPlay.
   Use tinyxml2 for playback.
    * [Pull request #1931](https://bitbucket.org/osrf/gazebo/pull-request/1931)

1. Improve SVG import. Added support for transforms in paths.
    * [Pull request #1981](https://bitbucket.org/osrf/gazebo/pull-request/1981)

1. Enter time during log playback
    * [Pull request #2000](https://bitbucket.org/osrf/gazebo/pull-request/2000)

1 Added Ignition Transport dependency.
    * [Pull request #1930](https://bitbucket.org/osrf/gazebo/pull-request/1930)

1 Make latched subscribers receive the message only once
    * [Issue #1789](https://bitbucket.org/osrf/gazebo/issue/1789)
    * [Pull request #2019](https://bitbucket.org/osrf/gazebo/pull-request/2019)

1 Implemented transport clear buffers
  * [Pull request #2017](https://bitbucket.org/osrf/gazebo/pull-request/2017)

1. KeyEvent constructor should be in a source file. Removed a few visibility
flags from c functions. Windows did not like `CPPTYPE_*` in
`gazebo/gui/ConfigWidget.cc`, so I replaced it with `TYPE_*`.
    * [Pull request #1943](https://bitbucket.org/osrf/gazebo/pull-request/1943)

1. Added wide angle camera sensor.
    * [Pull request #1866](https://bitbucket.org/osrf/gazebo/pull-request/1866)

1. Change the `near` and `far` members of `gazebo/msgs/logical_camera_sensors.proto` to `near_clip` and `far_clip`
    + [Pull request #1942](https://bitbucket.org/osrf/gazebo/pull-request/1942)

1. Resolve issue #1702
    * [Issue #1702](https://bitbucket.org/osrf/gazebo/issue/1702)
    * [Pull request #1905](https://bitbucket.org/osrf/gazebo/pull-request/1905)
    * [Pull request #1913](https://bitbucket.org/osrf/gazebo/pull-request/1913)
    * [Pull request #1914](https://bitbucket.org/osrf/gazebo/pull-request/1914)

1. Update physics when the world is reset
    * [Pull request #1903](https://bitbucket.org/osrf/gazebo/pull-request/1903)

1. Light and light state for the server side
    * [Pull request #1920](https://bitbucket.org/osrf/gazebo/pull-request/1920)

1. Added tests for WorldState
    * [Pull request #1968](https://bitbucket.org/osrf/gazebo/pull-request/1968)

1. Rename Reset to Reset Time in time widget
    * [Pull request #1892](https://bitbucket.org/osrf/gazebo/pull-request/1892)
    * [Issue #1730](https://bitbucket.org/osrf/gazebo/issue/1730)

1. Set QTestfFxture to verbose
    * [Pull request #1944](https://bitbucket.org/osrf/gazebo/pull-request/1944)
    * [Issue #1756](https://bitbucket.org/osrf/gazebo/issue/1756)

1. Added torsional friction
    * [Pull request #1831](https://bitbucket.org/osrf/gazebo/pull-request/1831)

1. Support loading and spawning nested models
    * [Pull request #1868](https://bitbucket.org/osrf/gazebo/pull-request/1868)
    * [Pull request #1895](https://bitbucket.org/osrf/gazebo/pull-request/1895)

1. Undo user motion commands during simulation, added physics::UserCmdManager and gui::UserCmdHistory.
    * [Pull request #1934](https://bitbucket.org/osrf/gazebo/pull-request/1934)

1. Forward user command messages for undo.
    * [Pull request #2009](https://bitbucket.org/osrf/gazebo/pull-request/2009)

1. Undo reset commands during simulation, forwarding commands
    * [Pull request #1986](https://bitbucket.org/osrf/gazebo/pull-request/1986)

1. Undo apply force / torque during simulation
    * [Pull request #2030](https://bitbucket.org/osrf/gazebo/pull-request/2030)

1. Add function to get the derived scale of a Visual
    * [Pull request #1881](https://bitbucket.org/osrf/gazebo/pull-request/1881)

1. Added EnumIface, which supports iterators over enums.
    * [Pull request #1847](https://bitbucket.org/osrf/gazebo/pull-request/1847)

1. Added RegionEventBoxPlugin - fires events when models enter / exit the region
    * [Pull request #1856](https://bitbucket.org/osrf/gazebo/pull-request/1856)

1. Added tests for checking the playback control via messages.
    * [Pull request #1885](https://bitbucket.org/osrf/gazebo/pull-request/1885)

1. Added LoadArgs() function to ServerFixture for being able to load a server
using the same arguments used in the command line.
    * [Pull request #1874](https://bitbucket.org/osrf/gazebo/pull-request/1874)

1. Added battery class, plugins and test world.
    * [Pull request #1872](https://bitbucket.org/osrf/gazebo/pull-request/1872)

1. Display gearbox and screw joint properties in property tree
    * [Pull request #1838](https://bitbucket.org/osrf/gazebo/pull-request/1838)

1. Set window flags for dialogs and file dialogs
    * [Pull request #1816](https://bitbucket.org/osrf/gazebo/pull-request/1816)

1. Fix minimum window height
   * [Pull request #1977](https://bitbucket.org/osrf/gazebo/pull-request/1977)
   * [Issue #1706](https://bitbucket.org/osrf/gazebo/issue/1706)

1. Add option to reverse alignment direction
   * [Pull request #2040](https://bitbucket.org/osrf/gazebo/pull-request/2040)
   * [Issue #1242](https://bitbucket.org/osrf/gazebo/issue/1242)

1. Fix unadvertising a publisher - only unadvertise topic if it is the last publisher.
   * [Pull request #2005](https://bitbucket.org/osrf/gazebo/pull-request/2005)
   * [Issue #1782](https://bitbucket.org/osrf/gazebo/issue/1782)

1. Log playback GUI for multistep, rewind, forward and seek
    * [Pull request #1791](https://bitbucket.org/osrf/gazebo/pull-request/1791)

1. Added Apply Force/Torque movable text
    * [Pull request #1789](https://bitbucket.org/osrf/gazebo/pull-request/1789)

1. Added cascade parameter (apply to children) for Visual SetMaterial, SetAmbient, SetEmissive, SetSpecular, SetDiffuse, SetTransparency
    * [Pull request #1851](https://bitbucket.org/osrf/gazebo/pull-request/1851)

1. Tweaks to Data Logger, such as multiline text edit for path
    * [Pull request #1800](https://bitbucket.org/osrf/gazebo/pull-request/1800)

1. Added TopToolbar and hide / disable several widgets according to WindowMode
    * [Pull request #1869](https://bitbucket.org/osrf/gazebo/pull-request/1869)

1. Added Visual::IsAncestorOf and Visual::IsDescendantOf
    * [Pull request #1850](https://bitbucket.org/osrf/gazebo/pull-request/1850)

1. Added msgs::PluginFromSDF and tests
    * [Pull request #1858](https://bitbucket.org/osrf/gazebo/pull-request/1858)

1. Added msgs::CollisionFromSDF msgs::SurfaceFromSDF and msgs::FrictionFromSDF
    * [Pull request #1900](https://bitbucket.org/osrf/gazebo/pull-request/1900)

1. Added hotkeys chart dialog
    * [Pull request #1835](https://bitbucket.org/osrf/gazebo/pull-request/1835)

1. Space bar to play / pause
   * [Pull request #2023](https://bitbucket.org/osrf/gazebo/pull-request/2023)
   * [Issue #1798](https://bitbucket.org/osrf/gazebo/issue/1798)

1. Make it possible to create custom ConfigWidgets
    * [Pull request #1861](https://bitbucket.org/osrf/gazebo/pull-request/1861)

1. AddItem / RemoveItem / Clear enum config widgets
    * [Pull request #1878](https://bitbucket.org/osrf/gazebo/pull-request/1878)

1. Make all child ConfigWidgets emit signals.
    * [Pull request #1884](https://bitbucket.org/osrf/gazebo/pull-request/1884)

1. Refactored makers
    * [Pull request #1828](https://bitbucket.org/osrf/gazebo/pull-request/1828)

1. Added gui::Conversions to convert between Gazebo and Qt
    * [Pull request #2034](https://bitbucket.org/osrf/gazebo/pull-request/2034)

1. Model editor updates
    1. Support adding model plugins in model editor
        * [Pull request #2060](https://bitbucket.org/osrf/gazebo/pull-request/2060)

    1. Make non-editable background models white in model editor
        * [Pull request #1950](https://bitbucket.org/osrf/gazebo/pull-request/1950)

    1. Choose / swap parent and child links in joint inspector
        * [Pull request #1887](https://bitbucket.org/osrf/gazebo/pull-request/1887)
        * [Issue #1500](https://bitbucket.org/osrf/gazebo/issue/1500)

    1. Presets combo box for Vector3 config widget
        * [Pull request #1954](https://bitbucket.org/osrf/gazebo/pull-request/1954)

    1. Added support for more joint types (gearbox and fixed joints).
        * [Pull request #1794](https://bitbucket.org/osrf/gazebo/pull-request/1794)

    1. Added support for selecting links and joints, opening context menu and inspectors in Schematic View.
        * [Pull request #1787](https://bitbucket.org/osrf/gazebo/pull-request/1787)

    1. Color-coded edges in Schematic View to match joint color.
        * [Pull request #1781](https://bitbucket.org/osrf/gazebo/pull-request/1781)

    1. Scale link mass and inertia when a link is scaled
        * [Pull request #1836](https://bitbucket.org/osrf/gazebo/pull-request/1836)

    1. Added icons for child and parent link in joint inspector
        * [Pull request #1953](https://bitbucket.org/osrf/gazebo/pull-request/1953)

    1. Load and save nested models
        * [Pull request #1894](https://bitbucket.org/osrf/gazebo/pull-request/1894)

    1. Display model plugins on the left panel and added model plugin inspector
        * [Pull request #1863](https://bitbucket.org/osrf/gazebo/pull-request/1863)

    1. Context menu and deletion for model plugins
        * [Pull request #1890](https://bitbucket.org/osrf/gazebo/pull-request/1890)

    1. Delete self from inspector
        * [Pull request #1904](https://bitbucket.org/osrf/gazebo/pull-request/1904)
        * [Issue #1543](https://bitbucket.org/osrf/gazebo/issue/1543)

    1. PIMPL JointInspector
        * [Pull request #2059](https://bitbucket.org/osrf/gazebo/pull-request/2059)

    1. PIMPL JointMaker
        * [Pull request #2087](https://bitbucket.org/osrf/gazebo/pull-request/2087)

    1. Apply inspector changes in real time and add reset button
        * [Pull request #1945](https://bitbucket.org/osrf/gazebo/pull-request/1945)
        * [Issue #1472](https://bitbucket.org/osrf/gazebo/issue/1472)

    1. Set physics to be paused when exiting model editor mode
        * [Pull request #1893](https://bitbucket.org/osrf/gazebo/pull-request/1893)
        * [Issue #1734](https://bitbucket.org/osrf/gazebo/issue/1734)

    1. Add Insert tab to model editor
        * [Pull request #1924](https://bitbucket.org/osrf/gazebo/pull-request/1924)

    1. Support inserting nested models from model maker
        * [Pull request #1982](https://bitbucket.org/osrf/gazebo/pull-request/1982)

    1. Added joint creation dialog
        * [Pull request #2021](https://bitbucket.org/osrf/gazebo/pull-request/2021)

    1. PIMPL LinkInspector
        * [Pull request #2056](https://bitbucket.org/osrf/gazebo/pull-request/2056)

1. Building editor updates

    1. PIMPL opaque pointers for Building Maker
        * [Pull request #2038](https://bitbucket.org/osrf/gazebo/pull-request/2038)

    1. PIMPLize LevelWidget class
        * [Pull request #2041](https://bitbucket.org/osrf/gazebo/pull-request/2041)

    1. PIMPLize GrabberHandle, add *LinkedGrabbers functions
        * [Pull request #2034](https://bitbucket.org/osrf/gazebo/pull-request/2034)

    1. PIMPLize ImportImageDialog and ImportImageView classes
        * [Pull request #2039](https://bitbucket.org/osrf/gazebo/pull-request/2039)

    1. Removed unused class: BuildingItem
        * [Pull request #2045](https://bitbucket.org/osrf/gazebo/pull-request/2045)

    1. PIMPL BuildingEditorWidget
        * [Pull request #2055](https://bitbucket.org/osrf/gazebo/pull-request/2055)

    1. PIMPLize gui/building/BuildingModelManip, move attachment logic to BuildingMaker
        * [Pull request #2046](https://bitbucket.org/osrf/gazebo/pull-request/2046)

    1. PIMPLize GridLines class
        * [Pull request #2032](https://bitbucket.org/osrf/gazebo/pull-request/2032)

    1. PIMPLize RotateHandle class
        * [Pull request #2082](https://bitbucket.org/osrf/gazebo/pull-request/2082)

## Gazebo 6.0

### Gazebo 6.X.X (201X-XX-XX)

1. Backport model editor toolbar fixed joint option from [pull request #1794](https://bitbucket.org/osrf/gazebo/pull-request/1794)
    * [Pull request #1957](https://bitbucket.org/osrf/gazebo/pull-request/1957)

1. Fix minimum window height
    * Backport of [pull request #1977](https://bitbucket.org/osrf/gazebo/pull-request/1977)
    * [Pull request #1998](https://bitbucket.org/osrf/gazebo/pull-request/1998)
    * [Issue #1706](https://bitbucket.org/osrf/gazebo/issue/1706)

1. Fix visual transparency issues
    * [Pull request #1967](https://bitbucket.org/osrf/gazebo/pull-request/1967)
    * [Issue #1726](https://bitbucket.org/osrf/gazebo/issue/1726)

### Gazebo 6.5.0 (2015-10-22)

1. Added ability to convert from spherical coordinates to local coordinates.
    * [Pull request #1955](https://bitbucket.org/osrf/gazebo/pull-request/1955)

### Gazebo 6.4.0 (2015-10-14)

1. Fix ABI problem. Make `Sensor::SetPose` function non virtual.
    * [Pull request #1947](https://bitbucket.org/osrf/gazebo/pull-request/1947)

1. Update inertia properties during simulation
    * [Pull request #1909](https://bitbucket.org/osrf/gazebo/pull-requests/1909)
    * [Design document](https://bitbucket.org/osrf/gazebo_design/src/default/inertia_resize/inertia_resize.md)

1. Fix transparency correction for opaque materials
    * [Pull request #1946](https://bitbucket.org/osrf/gazebo/pull-requests/1946/fix-transparency-correction-for-opaque/diff)

### Gazebo 6.3.0 (2015-10-06)

1. Added `Sensor::SetPose` function
    * [Pull request #1935](https://bitbucket.org/osrf/gazebo/pull-request/1935)

### Gazebo 6.2.0 (2015-10-02)

1. Update physics when the world is reset
    * Backport of [pull request #1903](https://bitbucket.org/osrf/gazebo/pull-request/1903)
    * [Pull request #1916](https://bitbucket.org/osrf/gazebo/pull-request/1916)
    * [Issue #101](https://bitbucket.org/osrf/gazebo/issue/101)

1. Added Copy constructor and assignment operator to MouseEvent
    * [Pull request #1855](https://bitbucket.org/osrf/gazebo/pull-request/1855)

### Gazebo 6.1.0 (2015-08-02)

1. Added logical_camera sensor.
    * [Pull request #1845](https://bitbucket.org/osrf/gazebo/pull-request/1845)

1. Added RandomVelocityPlugin, which applies a random velocity to a model's link.
    * [Pull request #1839](https://bitbucket.org/osrf/gazebo/pull-request/1839)

1. Sim events for joint position, velocity and applied force
    * [Pull request #1849](https://bitbucket.org/osrf/gazebo/pull-request/1849)

### Gazebo 6.0.0 (2015-07-27)

1. Added magnetometer sensor. A contribution from Andrew Symington.
    * [Pull request #1788](https://bitbucket.org/osrf/gazebo/pull-request/1788)

1. Added altimeter sensor. A contribution from Andrew Symington.
    * [Pull request #1792](https://bitbucket.org/osrf/gazebo/pull-request/1792)

1. Implement more control options for log playback:
  1. Rewind: The simulation starts from the beginning.
  1. Forward: The simulation jumps to the end of the log file.
  1. Seek: The simulation jumps to a specific point specified by its simulation
  time.
      * [Pull request #1737](https://bitbucket.org/osrf/gazebo/pull-request/1737)

1. Added Gazebo splash screen
    * [Pull request #1745](https://bitbucket.org/osrf/gazebo/pull-request/1745)

1. Added a transporter plugin which allows models to move from one location
   to another based on their location and the location of transporter pads.
    * [Pull request #1738](https://bitbucket.org/osrf/gazebo/pull-request/1738)

1. Implement forward/backwards multi-step for log playback. Now, the semantics
of a multi-step while playing back a log session are different from a multi-step
during a live simulation. While playback, a multi-step simulates all the
intermediate steps as before, but the client only perceives a single step.
E.g: You have a log file containing a 1 hour simulation session. You want to
jump to the minute 00H::30M::00S to check a specific aspect of the simulation.
You should not see continuous updates until minute 00H:30M:00S. Instead, you
should visualize a single jump to the specific instant of the simulation that
you are interested.
    * [Pull request #1623](https://bitbucket.org/osrf/gazebo/pull-request/1623)

1. Added browse button to log record dialog.
    * [Pull request #1719](https://bitbucket.org/osrf/gazebo/pull-request/1719)

1. Improved SVG support: arcs in paths, and contours made of multiple paths.
    * [Pull request #1608](https://bitbucket.org/osrf/gazebo/pull-request/1608)

1. Added simulation iterations to the world state.
    * [Pull request #1722](https://bitbucket.org/osrf/gazebo/pull-request/1722)

1. Added multiple LiftDrag plugins to the cessna_demo.world to allow the Cessna
C-172 model to fly.
    * [Pull request #1715](https://bitbucket.org/osrf/gazebo/pull-request/1715)

1. Added a plugin to control a Cessna C-172 via messages (CessnaPlugin), and a
GUI plugin to test this functionality with the keyboard (CessnaGUIPlugin). Added
world with the Cessna model and the two previous plugins loaded
(cessna_demo.world).
    * [Pull request #1712](https://bitbucket.org/osrf/gazebo/pull-request/1712)

1. Added world with OSRF building and an elevator
    * [Pull request #1697](https://bitbucket.org/osrf/gazebo/pull-request/1697)

1. Fixed collide bitmask by changing default value from 0x1 to 0xffff.
    * [Pull request #1696](https://bitbucket.org/osrf/gazebo/pull-request/1696)

1. Added a plugin to control an elevator (ElevatorPlugin), and an OccupiedEvent plugin that sends a message when a model is within a specified region.
    * [Pull request #1694](https://bitbucket.org/osrf/gazebo/pull-request/1694)
    * [Pull request #1775](https://bitbucket.org/osrf/gazebo/pull-request/1775)

1. Added Layers tab and meta information for visuals.
    * [Pull request #1674](https://bitbucket.org/osrf/gazebo/pull-request/1674)

1. Added countdown behavior for common::Timer and exposed the feature in TimerGUIPlugin.
    * [Pull request #1690](https://bitbucket.org/osrf/gazebo/pull-request/1690)

1. Added BuoyancyPlugin for simulating the buoyancy of an object in a column of fluid.
    * [Pull request #1622](https://bitbucket.org/osrf/gazebo/pull-request/1622)

1. Added ComputeVolume function for simple shape subclasses of Shape.hh.
    * [Pull request #1605](https://bitbucket.org/osrf/gazebo/pull-request/1605)

1. Add option to parallelize the ODE quickstep constraint solver,
which solves an LCP twice with different parameters in order
to corrected for position projection errors.
    * [Pull request #1561](https://bitbucket.org/osrf/gazebo/pull-request/1561)

1. Get/Set user camera pose in GUI.
    * [Pull request #1649](https://bitbucket.org/osrf/gazebo/pull-request/1649)
    * [Issue #1595](https://bitbucket.org/osrf/gazebo/issue/1595)

1. Added ViewAngleWidget, removed hard-coded reset view and removed MainWindow::Reset(). Also added GLWidget::GetSelectedVisuals().
    * [Pull request #1768](https://bitbucket.org/osrf/gazebo/pull-request/1768)
    * [Issue #1507](https://bitbucket.org/osrf/gazebo/issue/1507)

1. Windows support. This consists mostly of numerous small changes to support
compilation on Windows.
    * [Pull request #1616](https://bitbucket.org/osrf/gazebo/pull-request/1616)
    * [Pull request #1618](https://bitbucket.org/osrf/gazebo/pull-request/1618)
    * [Pull request #1620](https://bitbucket.org/osrf/gazebo/pull-request/1620)
    * [Pull request #1625](https://bitbucket.org/osrf/gazebo/pull-request/1625)
    * [Pull request #1626](https://bitbucket.org/osrf/gazebo/pull-request/1626)
    * [Pull request #1627](https://bitbucket.org/osrf/gazebo/pull-request/1627)
    * [Pull request #1628](https://bitbucket.org/osrf/gazebo/pull-request/1628)
    * [Pull request #1629](https://bitbucket.org/osrf/gazebo/pull-request/1629)
    * [Pull request #1630](https://bitbucket.org/osrf/gazebo/pull-request/1630)
    * [Pull request #1631](https://bitbucket.org/osrf/gazebo/pull-request/1631)
    * [Pull request #1632](https://bitbucket.org/osrf/gazebo/pull-request/1632)
    * [Pull request #1633](https://bitbucket.org/osrf/gazebo/pull-request/1633)
    * [Pull request #1635](https://bitbucket.org/osrf/gazebo/pull-request/1635)
    * [Pull request #1637](https://bitbucket.org/osrf/gazebo/pull-request/1637)
    * [Pull request #1639](https://bitbucket.org/osrf/gazebo/pull-request/1639)
    * [Pull request #1647](https://bitbucket.org/osrf/gazebo/pull-request/1647)
    * [Pull request #1650](https://bitbucket.org/osrf/gazebo/pull-request/1650)
    * [Pull request #1651](https://bitbucket.org/osrf/gazebo/pull-request/1651)
    * [Pull request #1653](https://bitbucket.org/osrf/gazebo/pull-request/1653)
    * [Pull request #1654](https://bitbucket.org/osrf/gazebo/pull-request/1654)
    * [Pull request #1657](https://bitbucket.org/osrf/gazebo/pull-request/1657)
    * [Pull request #1658](https://bitbucket.org/osrf/gazebo/pull-request/1658)
    * [Pull request #1659](https://bitbucket.org/osrf/gazebo/pull-request/1659)
    * [Pull request #1660](https://bitbucket.org/osrf/gazebo/pull-request/1660)
    * [Pull request #1661](https://bitbucket.org/osrf/gazebo/pull-request/1661)
    * [Pull request #1669](https://bitbucket.org/osrf/gazebo/pull-request/1669)
    * [Pull request #1670](https://bitbucket.org/osrf/gazebo/pull-request/1670)
    * [Pull request #1672](https://bitbucket.org/osrf/gazebo/pull-request/1672)
    * [Pull request #1682](https://bitbucket.org/osrf/gazebo/pull-request/1682)
    * [Pull request #1683](https://bitbucket.org/osrf/gazebo/pull-request/1683)

1. Install `libgazebo_server_fixture`. This will facilitate tests external to the main gazebo repository. See `examples/stand_alone/test_fixture`.
    * [Pull request #1606](https://bitbucket.org/osrf/gazebo/pull-request/1606)

1. Laser visualization renders light blue for rays that do not hit obstacles, and dark blue for other rays.
    * [Pull request #1607](https://bitbucket.org/osrf/gazebo/pull-request/1607)
    * [Issue #1576](https://bitbucket.org/osrf/gazebo/issue/1576)

1. Add VisualType enum to Visual and clean up visuals when entity is deleted.
    * [Pull request #1614](https://bitbucket.org/osrf/gazebo/pull-request/1614)

1. Alert user of connection problems when using the REST service plugin
    * [Pull request #1655](https://bitbucket.org/osrf/gazebo/pull-request/1655)
    * [Issue #1574](https://bitbucket.org/osrf/gazebo/issue/1574)

1. ignition-math is now a dependency.
    + [http://ignitionrobotics.org/libraries/math](http://ignitionrobotics.org/libraries/math)
    + [Gazebo::math migration](https://bitbucket.org/osrf/gazebo/src/583edbeb90759d43d994cc57c0797119dd6d2794/ign-math-migration.md)

1. Detect uuid library during compilation.
    * [Pull request #1655](https://bitbucket.org/osrf/gazebo/pull-request/1655)
    * [Issue #1572](https://bitbucket.org/osrf/gazebo/issue/1572)

1. New accessors in LogPlay class.
    * [Pull request #1577](https://bitbucket.org/osrf/gazebo/pull-request/1577)

1. Added a plugin to send messages to an existing website.
   Added gui::MainWindow::AddMenu and msgs/rest_error, msgs/rest_login, msgs rest/post
    * [Pull request #1524](https://bitbucket.org/osrf/gazebo/pull-request/1524)

1. Fix deprecation warnings when using SDFormat 3.0.2, 3.0.3 prereleases
    * [Pull request #1568](https://bitbucket.org/osrf/gazebo/pull-request/1568)

1. Use GAZEBO_CFLAGS or GAZEBO_CXX_FLAGS in CMakeLists.txt for example plugins
    * [Pull request #1573](https://bitbucket.org/osrf/gazebo/pull-request/1573)

1. Added Link::OnWrenchMsg subscriber with test
    * [Pull request #1582](https://bitbucket.org/osrf/gazebo/pull-request/1582)

1. Show/hide GUI overlays using the menu bar.
    * [Pull request #1555](https://bitbucket.org/osrf/gazebo/pull-request/1555)

1. Added world origin indicator rendering::OriginVisual.
    * [Pull request #1700](https://bitbucket.org/osrf/gazebo/pull-request/1700)

1. Show/hide toolbars using the menu bars and shortcut.
   Added MainWindow::CloneAction.
   Added Window menu to Model Editor.
    * [Pull request #1584](https://bitbucket.org/osrf/gazebo/pull-request/1584)

1. Added event to show/hide toolbars.
    * [Pull request #1707](https://bitbucket.org/osrf/gazebo/pull-request/1707)

1. Added optional start/stop/reset buttons to timer GUI plugin.
    * [Pull request #1576](https://bitbucket.org/osrf/gazebo/pull-request/1576)

1. Timer GUI Plugin: Treat negative positions as positions from the ends
    * [Pull request #1703](https://bitbucket.org/osrf/gazebo/pull-request/1703)

1. Added Visual::GetDepth() and Visual::GetNthAncestor()
    * [Pull request #1613](https://bitbucket.org/osrf/gazebo/pull-request/1613)

1. Added a context menu for links
    * [Pull request #1589](https://bitbucket.org/osrf/gazebo/pull-request/1589)

1. Separate TimePanel's display into TimeWidget and LogPlayWidget.
    * [Pull request #1564](https://bitbucket.org/osrf/gazebo/pull-request/1564)

1. Display confirmation message after log is saved
    * [Pull request #1646](https://bitbucket.org/osrf/gazebo/pull-request/1646)

1. Added LogPlayView to display timeline and LogPlaybackStatistics message type.
    * [Pull request #1724](https://bitbucket.org/osrf/gazebo/pull-request/1724)

1. Added Time::FormattedString and removed all other FormatTime functions.
    * [Pull request #1710](https://bitbucket.org/osrf/gazebo/pull-request/1710)

1. Added support for Oculus DK2
    * [Pull request #1526](https://bitbucket.org/osrf/gazebo/pull-request/1526)

1. Use collide_bitmask from SDF to perform collision filtering
    * [Pull request #1470](https://bitbucket.org/osrf/gazebo/pull-request/1470)

1. Pass Coulomb surface friction parameters to DART.
    * [Pull request #1420](https://bitbucket.org/osrf/gazebo/pull-request/1420)

1. Added ModelAlign::SetHighlighted
    * [Pull request #1598](https://bitbucket.org/osrf/gazebo/pull-request/1598)

1. Added various Get functions to Visual. Also added a ConvertGeometryType function to msgs.
    * [Pull request #1402](https://bitbucket.org/osrf/gazebo/pull-request/1402)

1. Get and Set visibility of SelectionObj's handles, with unit test.
    * [Pull request #1417](https://bitbucket.org/osrf/gazebo/pull-request/1417)

1. Set material of SelectionObj's handles.
    * [Pull request #1472](https://bitbucket.org/osrf/gazebo/pull-request/1472)

1. Add SelectionObj::Fini with tests and make Visual::Fini virtual
    * [Pull request #1685](https://bitbucket.org/osrf/gazebo/pull-request/1685)

1. Allow link selection with the mouse if parent model already selected.
    * [Pull request #1409](https://bitbucket.org/osrf/gazebo/pull-request/1409)

1. Added ModelRightMenu::EntityTypes.
    * [Pull request #1414](https://bitbucket.org/osrf/gazebo/pull-request/1414)

1. Scale joint visuals according to link size.
    * [Pull request #1591](https://bitbucket.org/osrf/gazebo/pull-request/1591)
    * [Issue #1563](https://bitbucket.org/osrf/gazebo/issue/1563)

1. Added Gazebo/CoM material.
    * [Pull request #1439](https://bitbucket.org/osrf/gazebo/pull-request/1439)

1. Added arc parameter to MeshManager::CreateTube
    * [Pull request #1436](https://bitbucket.org/osrf/gazebo/pull-request/1436)

1. Added View Inertia and InertiaVisual, changed COMVisual to sphere proportional to mass.
    * [Pull request #1445](https://bitbucket.org/osrf/gazebo/pull-request/1445)

1. Added View Link Frame and LinkFrameVisual. Visual::SetTransparency goes into texture_unit.
    * [Pull request #1762](https://bitbucket.org/osrf/gazebo/pull-request/1762)
    * [Issue #853](https://bitbucket.org/osrf/gazebo/issue/853)

1. Changed the position of Save and Cancel buttons on editor dialogs
    * [Pull request #1442](https://bitbucket.org/osrf/gazebo/pull-request/1442)
    * [Issue #1377](https://bitbucket.org/osrf/gazebo/issue/1377)

1. Fixed Visual material updates
    * [Pull request #1454](https://bitbucket.org/osrf/gazebo/pull-request/1454)
    * [Issue #1455](https://bitbucket.org/osrf/gazebo/issue/1455)

1. Added Matrix3::Inverse() and tests
    * [Pull request #1481](https://bitbucket.org/osrf/gazebo/pull-request/1481)

1. Implemented AddLinkForce for ODE.
    * [Pull request #1456](https://bitbucket.org/osrf/gazebo/pull-request/1456)

1. Updated ConfigWidget class to parse enum values.
    * [Pull request #1518](https://bitbucket.org/osrf/gazebo/pull-request/1518)

1. Added PresetManager to physics libraries and corresponding integration test.
    * [Pull request #1471](https://bitbucket.org/osrf/gazebo/pull-request/1471)

1. Sync name and location on SaveDialog.
    * [Pull request #1563](https://bitbucket.org/osrf/gazebo/pull-request/1563)

1. Added Apply Force/Torque dialog
    * [Pull request #1600](https://bitbucket.org/osrf/gazebo/pull-request/1600)

1. Added Apply Force/Torque visuals
    * [Pull request #1619](https://bitbucket.org/osrf/gazebo/pull-request/1619)

1. Added Apply Force/Torque OnMouseRelease and ActivateWindow
    * [Pull request #1699](https://bitbucket.org/osrf/gazebo/pull-request/1699)

1. Added Apply Force/Torque mouse interactions, modes, activation
    * [Pull request #1731](https://bitbucket.org/osrf/gazebo/pull-request/1731)

1. Added inertia pose getter for COMVisual and COMVisual_TEST
    * [Pull request #1581](https://bitbucket.org/osrf/gazebo/pull-request/1581)

1. Model editor updates
    1. Joint preview using JointVisuals.
        * [Pull request #1369](https://bitbucket.org/osrf/gazebo/pull-request/1369)

    1. Added inspector for configuring link, visual, and collision properties.
        * [Pull request #1408](https://bitbucket.org/osrf/gazebo/pull-request/1408)

    1. Saving, exiting, generalizing SaveDialog.
        * [Pull request #1401](https://bitbucket.org/osrf/gazebo/pull-request/1401)

    1. Inspectors redesign
        * [Pull request #1586](https://bitbucket.org/osrf/gazebo/pull-request/1586)

    1. Edit existing model.
        * [Pull request #1425](https://bitbucket.org/osrf/gazebo/pull-request/1425)

    1. Add joint inspector to link's context menu.
        * [Pull request #1449](https://bitbucket.org/osrf/gazebo/pull-request/1449)
        * [Issue #1443](https://bitbucket.org/osrf/gazebo/issue/1443)

    1. Added button to select mesh file on inspector.
        * [Pull request #1460](https://bitbucket.org/osrf/gazebo/pull-request/1460)
        * [Issue #1450](https://bitbucket.org/osrf/gazebo/issue/1450)

    1. Renamed Part to Link.
        * [Pull request #1478](https://bitbucket.org/osrf/gazebo/pull-request/1478)

    1. Fix snapping inside editor.
        * [Pull request #1489](https://bitbucket.org/osrf/gazebo/pull-request/1489)
        * [Issue #1457](https://bitbucket.org/osrf/gazebo/issue/1457)

    1. Moved DataLogger from Window menu to the toolbar and moved screenshot button to the right.
        * [Pull request #1665](https://bitbucket.org/osrf/gazebo/pull-request/1665)

    1. Keep loaded model's name.
        * [Pull request #1516](https://bitbucket.org/osrf/gazebo/pull-request/1516)
        * [Issue #1504](https://bitbucket.org/osrf/gazebo/issue/1504)

    1. Added ExtrudeDialog.
        * [Pull request #1483](https://bitbucket.org/osrf/gazebo/pull-request/1483)

    1. Hide time panel inside editor and keep main window's paused state.
        * [Pull request #1500](https://bitbucket.org/osrf/gazebo/pull-request/1500)

    1. Fixed pose issues and added ModelCreator_TEST.
        * [Pull request #1509](https://bitbucket.org/osrf/gazebo/pull-request/1509)
        * [Issue #1497](https://bitbucket.org/osrf/gazebo/issue/1497)
        * [Issue #1509](https://bitbucket.org/osrf/gazebo/issue/1509)

    1. Added list of links and joints.
        * [Pull request #1515](https://bitbucket.org/osrf/gazebo/pull-request/1515)
        * [Issue #1418](https://bitbucket.org/osrf/gazebo/issue/1418)

    1. Expose API to support adding items to the palette.
        * [Pull request #1565](https://bitbucket.org/osrf/gazebo/pull-request/1565)

    1. Added menu for toggling joint visualization
        * [Pull request #1551](https://bitbucket.org/osrf/gazebo/pull-request/1551)
        * [Issue #1483](https://bitbucket.org/osrf/gazebo/issue/1483)

    1. Add schematic view to model editor
        * [Pull request #1562](https://bitbucket.org/osrf/gazebo/pull-request/1562)

1. Building editor updates
    1. Make palette tips tooltip clickable to open.
        * [Pull request #1519](https://bitbucket.org/osrf/gazebo/pull-request/1519)
        * [Issue #1370](https://bitbucket.org/osrf/gazebo/issue/1370)

    1. Add measurement unit to building inspectors.
        * [Pull request #1741](https://bitbucket.org/osrf/gazebo/pull-request/1741)
        * [Issue #1363](https://bitbucket.org/osrf/gazebo/issue/1363)

    1. Add `BaseInspectorDialog` as a base class for inspectors.
        * [Pull request #1749](https://bitbucket.org/osrf/gazebo/pull-request/1749)

## Gazebo 5.0

### Gazebo 5.x.x

1. Fix minimum window height
    * Backport of [pull request #1977](https://bitbucket.org/osrf/gazebo/pull-request/1977)
    * [Pull request #2002](https://bitbucket.org/osrf/gazebo/pull-request/2002)
    * [Issue #1706](https://bitbucket.org/osrf/gazebo/issue/1706)

### Gazebo 5.2.0 (2015-10-02)

1. Initialize sigact struct fields that valgrind said were being used uninitialized
    * [Pull request #1809](https://bitbucket.org/osrf/gazebo/pull-request/1809)

1. Add missing ogre includes to ensure macros are properly defined
    * [Pull request #1813](https://bitbucket.org/osrf/gazebo/pull-request/1813)

1. Use ToSDF functions to simplify physics_friction test
    * [Pull request #1808](https://bitbucket.org/osrf/gazebo/pull-request/1808)

1. Added lines to laser sensor visualization
    * [Pull request #1742](https://bitbucket.org/osrf/gazebo/pull-request/1742)
    * [Issue #935](https://bitbucket.org/osrf/gazebo/issue/935)

1. Fix BulletSliderJoint friction for bullet 2.83
    * [Pull request #1686](https://bitbucket.org/osrf/gazebo/pull-request/1686)

1. Fix heightmap model texture loading.
    * [Pull request #1592](https://bitbucket.org/osrf/gazebo/pull-request/1592)

1. Disable failing pr2 test for dart
    * [Pull request #1540](https://bitbucket.org/osrf/gazebo/pull-request/1540)
    * [Issue #1435](https://bitbucket.org/osrf/gazebo/issue/1435)

### Gazebo 5.1.0 (2015-03-20)
1. Backport pull request #1527 (FindOGRE.cmake for non-Debian systems)
  * [Pull request #1532](https://bitbucket.org/osrf/gazebo/pull-request/1532)

1. Respect system cflags when not using USE_UPSTREAM_CFLAGS
  * [Pull request #1531](https://bitbucket.org/osrf/gazebo/pull-request/1531)

1. Allow light manipulation
  * [Pull request #1529](https://bitbucket.org/osrf/gazebo/pull-request/1529)

1. Allow sdformat 2.3.1+ or 3+ and fix tests
  * [Pull request #1484](https://bitbucket.org/osrf/gazebo/pull-request/1484)

1. Add Link::GetWorldAngularMomentum function and test.
  * [Pull request #1482](https://bitbucket.org/osrf/gazebo/pull-request/1482)

1. Preserve previous GAZEBO_MODEL_PATH values when sourcing setup.sh
  * [Pull request #1430](https://bitbucket.org/osrf/gazebo/pull-request/1430)

1. Implement Coulomb joint friction for DART
  * [Pull request #1427](https://bitbucket.org/osrf/gazebo/pull-request/1427)
  * [Issue #1281](https://bitbucket.org/osrf/gazebo/issue/1281)

1. Fix simple shape normals.
    * [Pull request #1477](https://bitbucket.org/osrf/gazebo/pull-request/1477)
    * [Issue #1369](https://bitbucket.org/osrf/gazebo/issue/1369)

1. Use Msg-to-SDF conversion functions in tests, add ServerFixture::SpawnModel(msgs::Model).
    * [Pull request #1466](https://bitbucket.org/osrf/gazebo/pull-request/1466)

1. Added Model Msg-to-SDF conversion functions and test.
    * [Pull request #1429](https://bitbucket.org/osrf/gazebo/pull-request/1429)

1. Added Joint Msg-to-SDF conversion functions and test.
    * [Pull request #1419](https://bitbucket.org/osrf/gazebo/pull-request/1419)

1. Added Visual, Material Msg-to-SDF conversion functions and ShaderType to string conversion functions.
    * [Pull request #1415](https://bitbucket.org/osrf/gazebo/pull-request/1415)

1. Implement Coulomb joint friction for BulletSliderJoint
  * [Pull request #1452](https://bitbucket.org/osrf/gazebo/pull-request/1452)
  * [Issue #1348](https://bitbucket.org/osrf/gazebo/issue/1348)

### Gazebo 5.0.0 (2015-01-27)
1. Support for using [digital elevation maps](http://gazebosim.org/tutorials?tut=dem) has been added to debian packages.

1. C++11 support (C++11 compatible compiler is now required)
    * [Pull request #1340](https://bitbucket.org/osrf/gazebo/pull-request/1340)

1. Implemented private data pointer for the World class.
    * [Pull request #1383](https://bitbucket.org/osrf/gazebo/pull-request/1383)

1. Implemented private data pointer for the Scene class.
    * [Pull request #1385](https://bitbucket.org/osrf/gazebo/pull-request/1385)

1. Added a events::Event::resetWorld event that is triggered when World::Reset is called.
    * [Pull request #1332](https://bitbucket.org/osrf/gazebo/pull-request/1332)
    * [Issue #1375](https://bitbucket.org/osrf/gazebo/issue/1375)

1. Fixed `math::Box::GetCenter` functionality.
    * [Pull request #1278](https://bitbucket.org/osrf/gazebo/pull-request/1278)
    * [Issue #1327](https://bitbucket.org/osrf/gazebo/issue/1327)

1. Added a GUI timer plugin that facilitates the display and control a timer inside the Gazebo UI.
    * [Pull request #1270](https://bitbucket.org/osrf/gazebo/pull-request/1270)

1. Added ability to load plugins via SDF.
    * [Pull request #1261](https://bitbucket.org/osrf/gazebo/pull-request/1261)

1. Added GUIEvent to hide/show the left GUI pane.
    * [Pull request #1269](https://bitbucket.org/osrf/gazebo/pull-request/1269)

1. Modified KeyEventHandler and GLWidget so that hotkeys can be suppressed by custom KeyEvents set up by developers
    * [Pull request #1251](https://bitbucket.org/osrf/gazebo/pull-request/1251)

1. Added ability to read the directory where the log files are stored.
    * [Pull request #1277](https://bitbucket.org/osrf/gazebo/pull-request/1277)

1. Implemented a simulation cloner
    * [Pull request #1180](https://bitbucket.org/osrf/gazebo/pull-request/1180/clone-a-simulation)

1. Added GUI overlay plugins. Users can now write a Gazebo + QT plugin that displays widgets over the render window.
  * [Pull request #1181](https://bitbucket.org/osrf/gazebo/pull-request/1181)

1. Change behavior of Joint::SetVelocity, add Joint::SetVelocityLimit(unsigned int, double)
  * [Pull request #1218](https://bitbucket.org/osrf/gazebo/pull-request/1218)
  * [Issue #964](https://bitbucket.org/osrf/gazebo/issue/964)

1. Implement Coulomb joint friction for ODE
  * [Pull request #1221](https://bitbucket.org/osrf/gazebo/pull-request/1221)
  * [Issue #381](https://bitbucket.org/osrf/gazebo/issue/381)

1. Implement Coulomb joint friction for BulletHingeJoint
  * [Pull request #1317](https://bitbucket.org/osrf/gazebo/pull-request/1317)
  * [Issue #1348](https://bitbucket.org/osrf/gazebo/issue/1348)

1. Implemented camera lens distortion.
  * [Pull request #1213](https://bitbucket.org/osrf/gazebo/pull-request/1213)

1. Kill rogue gzservers left over from failed INTEGRATION_world_clone tests
   and improve robustness of `UNIT_gz_TEST`
  * [Pull request #1232](https://bitbucket.org/osrf/gazebo/pull-request/1232)
  * [Issue #1299](https://bitbucket.org/osrf/gazebo/issue/1299)

1. Added RenderWidget::ShowToolbar to toggle visibility of top toolbar.
  * [Pull request #1248](https://bitbucket.org/osrf/gazebo/pull-request/1248)

1. Fix joint axis visualization.
  * [Pull request #1258](https://bitbucket.org/osrf/gazebo/pull-request/1258)

1. Change UserCamera view control via joysticks. Clean up rate control vs. pose control.
   see UserCamera::OnJoyPose and UserCamera::OnJoyTwist. Added view twist control toggle
   with joystick button 1.
  * [Pull request #1249](https://bitbucket.org/osrf/gazebo/pull-request/1249)

1. Added RenderWidget::GetToolbar to get the top toolbar and change its actions on ModelEditor.
    * [Pull request #1263](https://bitbucket.org/osrf/gazebo/pull-request/1263)

1. Added accessor for MainWindow graphical widget to GuiIface.
    * [Pull request #1250](https://bitbucket.org/osrf/gazebo/pull-request/1250)

1. Added a ConfigWidget class that takes in a google protobuf message and generates widgets for configuring the fields in the message
    * [Pull request #1285](https://bitbucket.org/osrf/gazebo/pull-request/1285)

1. Added GLWidget::OnModelEditor when model editor is triggered, and MainWindow::OnEditorGroup to manually uncheck editor actions.
    * [Pull request #1283](https://bitbucket.org/osrf/gazebo/pull-request/1283)

1. Added Collision, Geometry, Inertial, Surface Msg-to-SDF conversion functions.
    * [Pull request #1315](https://bitbucket.org/osrf/gazebo/pull-request/1315)

1. Added "button modifier" fields (control, shift, and alt) to common::KeyEvent.
    * [Pull request #1325](https://bitbucket.org/osrf/gazebo/pull-request/1325)

1. Added inputs for environment variable GAZEBO_GUI_INI_FILE for reading a custom .ini file.
    * [Pull request #1252](https://bitbucket.org/osrf/gazebo/pull-request/1252)

1. Fixed crash on "permission denied" bug, added insert_model integration test.
    * [Pull request #1329](https://bitbucket.org/osrf/gazebo/pull-request/1329/)

1. Enable simbody joint tests, implement `SimbodyJoint::GetParam`, create
   `Joint::GetParam`, fix bug in `BulletHingeJoint::SetParam`.
    * [Pull request #1404](https://bitbucket.org/osrf/gazebo/pull-request/1404/)

1. Building editor updates
    1. Fixed inspector resizing.
        * [Pull request #1230](https://bitbucket.org/osrf/gazebo/pull-request/1230)
        * [Issue #395](https://bitbucket.org/osrf/gazebo/issue/395)

    1. Doors and windows move proportionally with wall.
        * [Pull request #1231](https://bitbucket.org/osrf/gazebo/pull-request/1231)
        * [Issue #368](https://bitbucket.org/osrf/gazebo/issue/368)

    1. Inspector dialogs stay on top.
        * [Pull request #1229](https://bitbucket.org/osrf/gazebo/pull-request/1229)
        * [Issue #417](https://bitbucket.org/osrf/gazebo/issue/417)

    1. Make model name editable on palette.
        * [Pull request #1239](https://bitbucket.org/osrf/gazebo/pull-request/1239)

    1. Import background image and improve add/delete levels.
        * [Pull request #1214](https://bitbucket.org/osrf/gazebo/pull-request/1214)
        * [Issue #422](https://bitbucket.org/osrf/gazebo/issue/422)
        * [Issue #361](https://bitbucket.org/osrf/gazebo/issue/361)

    1. Fix changing draw mode.
        * [Pull request #1233](https://bitbucket.org/osrf/gazebo/pull-request/1233)
        * [Issue #405](https://bitbucket.org/osrf/gazebo/issue/405)

    1. Tips on palette's top-right corner.
        * [Pull request #1241](https://bitbucket.org/osrf/gazebo/pull-request/1241)

    1. New buttons and layout for the palette.
        * [Pull request #1242](https://bitbucket.org/osrf/gazebo/pull-request/1242)

    1. Individual wall segments instead of polylines.
        * [Pull request #1246](https://bitbucket.org/osrf/gazebo/pull-request/1246)
        * [Issue #389](https://bitbucket.org/osrf/gazebo/issue/389)
        * [Issue #415](https://bitbucket.org/osrf/gazebo/issue/415)

    1. Fix exiting and saving, exiting when there's nothing drawn, fix text on popups.
        * [Pull request #1296](https://bitbucket.org/osrf/gazebo/pull-request/1296)

    1. Display measure for selected wall segment.
        * [Pull request #1291](https://bitbucket.org/osrf/gazebo/pull-request/1291)
        * [Issue #366](https://bitbucket.org/osrf/gazebo/issue/366)

    1. Highlight selected item's 3D visual.
        * [Pull request #1292](https://bitbucket.org/osrf/gazebo/pull-request/1292)

    1. Added color picker to inspector dialogs.
        * [Pull request #1298](https://bitbucket.org/osrf/gazebo/pull-request/1298)

    1. Snapping on by default, off holding Shift. Improved snapping.
        * [Pull request #1304](https://bitbucket.org/osrf/gazebo/pull-request/1304)

    1. Snap walls to length increments, moved scale to SegmentItem and added Get/SetScale, added SegmentItem::SnapAngle and SegmentItem::SnapLength.
        * [Pull request #1311](https://bitbucket.org/osrf/gazebo/pull-request/1311)

    1. Make buildings available in "Insert Models" tab, improve save flow.
        * [Pull request #1312](https://bitbucket.org/osrf/gazebo/pull-request/1312)

    1. Added EditorItem::SetHighlighted.
        * [Pull request #1308](https://bitbucket.org/osrf/gazebo/pull-request/1308)

    1. Current level is transparent, lower levels opaque, higher levels invisible.
        * [Pull request #1303](https://bitbucket.org/osrf/gazebo/pull-request/1303)

    1. Detach all child manips when item is deleted, added BuildingMaker::DetachAllChildren.
        * [Pull request #1316](https://bitbucket.org/osrf/gazebo/pull-request/1316)

    1. Added texture picker to inspector dialogs.
        * [Pull request #1306](https://bitbucket.org/osrf/gazebo/pull-request/1306)

    1. Measures for doors and windows. Added RectItem::angleOnWall and related Get/Set.
        * [Pull request #1322](https://bitbucket.org/osrf/gazebo/pull-request/1322)
        * [Issue #370](https://bitbucket.org/osrf/gazebo/issue/370)

    1. Added Gazebo/BuildingFrame material to display holes for doors and windows on walls.
        * [Pull request #1338](https://bitbucket.org/osrf/gazebo/pull-request/1338)

    1. Added Gazebo/Bricks material to be used as texture on the building editor.
        * [Pull request #1333](https://bitbucket.org/osrf/gazebo/pull-request/1333)

    1. Pick colors from the palette and assign on 3D view. Added mouse and key event handlers to BuildingMaker, and events to communicate from BuildingModelManip to EditorItem.
        * [Pull request #1336](https://bitbucket.org/osrf/gazebo/pull-request/1336)

    1. Pick textures from the palette and assign in 3D view.
        * [Pull request #1368](https://bitbucket.org/osrf/gazebo/pull-request/1368)

1. Model editor updates
    1. Fix adding/removing event filters .
        * [Pull request #1279](https://bitbucket.org/osrf/gazebo/pull-request/1279)

    1. Enabled multi-selection and align tool inside model editor.
        * [Pull request #1302](https://bitbucket.org/osrf/gazebo/pull-request/1302)
        * [Issue #1323](https://bitbucket.org/osrf/gazebo/issue/1323)

    1. Enabled snap mode inside model editor.
        * [Pull request #1331](https://bitbucket.org/osrf/gazebo/pull-request/1331)
        * [Issue #1318](https://bitbucket.org/osrf/gazebo/issue/1318)

    1. Implemented copy/pasting of links.
        * [Pull request #1330](https://bitbucket.org/osrf/gazebo/pull-request/1330)

1. GUI publishes model selection information on ~/selection topic.
    * [Pull request #1318](https://bitbucket.org/osrf/gazebo/pull-request/1318)

## Gazebo 4.0

### Gazebo 4.x.x (2015-xx-xx)

1. Fix build for Bullet 2.83, enable angle wrapping for BulletHingeJoint
    * [Pull request #1664](https://bitbucket.org/osrf/gazebo/pull-request/1664)

### Gazebo 4.1.3 (2015-05-07)

1. Fix saving visual geom SDF values
    * [Pull request #1597](https://bitbucket.org/osrf/gazebo/pull-request/1597)
1. Fix heightmap model texture loading.
    * [Pull request #1595](https://bitbucket.org/osrf/gazebo/pull-request/1595)
1. Fix visual collision scale on separate client
    * [Pull request #1585](https://bitbucket.org/osrf/gazebo/pull-request/1585)
1. Fix several clang compiler warnings
    * [Pull request #1594](https://bitbucket.org/osrf/gazebo/pull-request/1594)
1. Fix blank save / browse dialogs
    * [Pull request #1544](https://bitbucket.org/osrf/gazebo/pull-request/1544)

### Gazebo 4.1.2 (2015-03-20)

1. Fix quaternion documentation: target Gazebo_4.1
    * [Pull request #1525](https://bitbucket.org/osrf/gazebo/pull-request/1525)
1. Speed up World::Step in loops
    * [Pull request #1492](https://bitbucket.org/osrf/gazebo/pull-request/1492)
1. Reduce selection buffer updates -> 4.1
    * [Pull request #1494](https://bitbucket.org/osrf/gazebo/pull-request/1494)
1. Fix QT rendering, and rendering update rate
    * [Pull request #1487](https://bitbucket.org/osrf/gazebo/pull-request/1487)
1. Fix loading of SimbodyPhysics parameters
    * [Pull request #1474](https://bitbucket.org/osrf/gazebo/pull-request/1474)
1. Fix heightmap on OSX -> 4.1
    * [Pull request #1455](https://bitbucket.org/osrf/gazebo/pull-request/1455)
1. Remove extra pose tag in a world file that should not be there
    * [Pull request #1458](https://bitbucket.org/osrf/gazebo/pull-request/1458)
1. Better fix for #236 for IMU that doesn't require ABI changes
    * [Pull request #1448](https://bitbucket.org/osrf/gazebo/pull-request/1448)
1. Fix regression of #236 for ImuSensor in 4.1
    * [Pull request #1446](https://bitbucket.org/osrf/gazebo/pull-request/1446)
1. Preserve previous GAZEBO_MODEL_PATH values when sourcing setup.sh
    * [Pull request #1430](https://bitbucket.org/osrf/gazebo/pull-request/1430)
1. issue #857: fix segfault for simbody screw joint when setting limits due to uninitialized limitForce.
    * [Pull request #1423](https://bitbucket.org/osrf/gazebo/pull-request/1423)
1. Allow multiple contact sensors per link (#960)
    * [Pull request #1413](https://bitbucket.org/osrf/gazebo/pull-request/1413)
1. Fix for issue #351, ODE World Step
    * [Pull request #1406](https://bitbucket.org/osrf/gazebo/pull-request/1406)
1. Disable failing InelasticCollision/0 test (#1394)
    * [Pull request #1405](https://bitbucket.org/osrf/gazebo/pull-request/1405)
1. Prevent out of bounds array access in SkidSteerDrivePlugin (found by cppcheck 1.68)
    * [Pull request #1379](https://bitbucket.org/osrf/gazebo/pull-request/1379)

### Gazebo 4.1.1 (2015-01-15)

1. Fix BulletPlaneShape bounding box (#1265)
    * [Pull request #1367](https://bitbucket.org/osrf/gazebo/pull-request/1367)
1. Fix dart linking errors on osx
    * [Pull request #1372](https://bitbucket.org/osrf/gazebo/pull-request/1372)
1. Update to player interfaces
    * [Pull request #1324](https://bitbucket.org/osrf/gazebo/pull-request/1324)
1. Handle GpuLaser name collisions (#1403)
    * [Pull request #1360](https://bitbucket.org/osrf/gazebo/pull-request/1360)
1. Add checks for handling array's with counts of zero, and read specular values
    * [Pull request #1339](https://bitbucket.org/osrf/gazebo/pull-request/1339)
1. Fix model list widget test
    * [Pull request #1327](https://bitbucket.org/osrf/gazebo/pull-request/1327)
1. Fix ogre includes
    * [Pull request #1323](https://bitbucket.org/osrf/gazebo/pull-request/1323)

### Gazebo 4.1.0 (2014-11-20)

1. Modified GUI rendering to improve the rendering update rate.
    * [Pull request #1487](https://bitbucket.org/osrf/gazebo/pull-request/1487)

### Gazebo 4.1.0 (2014-11-20)

1. Add ArrangePlugin for arranging groups of models.
   Also add Model::ResetPhysicsStates to call Link::ResetPhysicsStates
   recursively on all links in model.
    * [Pull request #1208](https://bitbucket.org/osrf/gazebo/pull-request/1208)
1. The `gz model` command line tool will output model info using either `-i` for complete info, or `-p` for just the model pose.
    * [Pull request #1212](https://bitbucket.org/osrf/gazebo/pull-request/1212)
    * [DRCSim Issue #389](https://bitbucket.org/osrf/drcsim/issue/389)
1. Added SignalStats class for computing incremental signal statistics.
    * [Pull request #1198](https://bitbucket.org/osrf/gazebo/pull-request/1198)
1. Add InitialVelocityPlugin to setting the initial state of links
    * [Pull request #1237](https://bitbucket.org/osrf/gazebo/pull-request/1237)
1. Added Quaternion::Integrate function.
    * [Pull request #1255](https://bitbucket.org/osrf/gazebo/pull-request/1255)
1. Added ConvertJointType functions, display more joint info on model list.
    * [Pull request #1259](https://bitbucket.org/osrf/gazebo/pull-request/1259)
1. Added ModelListWidget::AddProperty, removed unnecessary checks on ModelListWidget.
    * [Pull request #1271](https://bitbucket.org/osrf/gazebo/pull-request/1271)
1. Fix loading collada meshes with unsupported input semantics.
    * [Pull request #1319](https://bitbucket.org/osrf/gazebo/pull-request/1319)

### Gazebo 4.0.2 (2014-09-23)

1. Fix and improve mechanism to generate pkgconfig libs
    * [Pull request #1027](https://bitbucket.org/osrf/gazebo/pull-request/1027)
    * [Issue #1284](https://bitbucket.org/osrf/gazebo/issue/1284)
1. Added arat.world
    * [Pull request #1205](https://bitbucket.org/osrf/gazebo/pull-request/1205)
1. Update gzprop to output zip files.
    * [Pull request #1197](https://bitbucket.org/osrf/gazebo/pull-request/1197)
1. Make Collision::GetShape a const function
    * [Pull requset #1189](https://bitbucket.org/osrf/gazebo/pull-request/1189)
1. Install missing physics headers
    * [Pull requset #1183](https://bitbucket.org/osrf/gazebo/pull-request/1183)
1. Remove SimbodyLink::AddTorque console message
    * [Pull requset #1185](https://bitbucket.org/osrf/gazebo/pull-request/1185)
1. Fix log xml
    * [Pull requset #1188](https://bitbucket.org/osrf/gazebo/pull-request/1188)

### Gazebo 4.0.0 (2014-08-08)

1. Added lcov support to cmake
    * [Pull request #1047](https://bitbucket.org/osrf/gazebo/pull-request/1047)
1. Fixed memory leak in image conversion
    * [Pull request #1057](https://bitbucket.org/osrf/gazebo/pull-request/1057)
1. Removed deprecated function
    * [Pull request #1067](https://bitbucket.org/osrf/gazebo/pull-request/1067)
1. Improved collada loading performance
    * [Pull request #1066](https://bitbucket.org/osrf/gazebo/pull-request/1066)
    * [Pull request #1082](https://bitbucket.org/osrf/gazebo/pull-request/1082)
    * [Issue #1134](https://bitbucket.org/osrf/gazebo/issue/1134)
1. Implemented a collada exporter
    * [Pull request #1064](https://bitbucket.org/osrf/gazebo/pull-request/1064)
1. Force torque sensor now makes use of sensor's pose.
    * [Pull request #1076](https://bitbucket.org/osrf/gazebo/pull-request/1076)
    * [Issue #940](https://bitbucket.org/osrf/gazebo/issue/940)
1. Fix Model::GetLinks segfault
    * [Pull request #1093](https://bitbucket.org/osrf/gazebo/pull-request/1093)
1. Fix deleting and saving lights in gzserver
    * [Pull request #1094](https://bitbucket.org/osrf/gazebo/pull-request/1094)
    * [Issue #1182](https://bitbucket.org/osrf/gazebo/issue/1182)
    * [Issue #346](https://bitbucket.org/osrf/gazebo/issue/346)
1. Fix Collision::GetWorldPose. The pose of a collision would not update properly.
    * [Pull request #1049](https://bitbucket.org/osrf/gazebo/pull-request/1049)
    * [Issue #1124](https://bitbucket.org/osrf/gazebo/issue/1124)
1. Fixed the animate_box and animate_joints examples
    * [Pull request #1086](https://bitbucket.org/osrf/gazebo/pull-request/1086)
1. Integrated Oculus Rift functionality
    * [Pull request #1074](https://bitbucket.org/osrf/gazebo/pull-request/1074)
    * [Pull request #1136](https://bitbucket.org/osrf/gazebo/pull-request/1136)
    * [Pull request #1139](https://bitbucket.org/osrf/gazebo/pull-request/1139)
1. Updated Base::GetScopedName
    * [Pull request #1104](https://bitbucket.org/osrf/gazebo/pull-request/1104)
1. Fix collada loader from adding duplicate materials into a Mesh
    * [Pull request #1105](https://bitbucket.org/osrf/gazebo/pull-request/1105)
    * [Issue #1180](https://bitbucket.org/osrf/gazebo/issue/1180)
1. Integrated Razer Hydra functionality
    * [Pull request #1083](https://bitbucket.org/osrf/gazebo/pull-request/1083)
    * [Pull request #1109](https://bitbucket.org/osrf/gazebo/pull-request/1109)
1. Added ability to copy and paste models in the GUI
    * [Pull request #1103](https://bitbucket.org/osrf/gazebo/pull-request/1103)
1. Removed unnecessary inclusion of gazebo.hh and common.hh in plugins
    * [Pull request #1111](https://bitbucket.org/osrf/gazebo/pull-request/1111)
1. Added ability to specify custom road textures
    * [Pull request #1027](https://bitbucket.org/osrf/gazebo/pull-request/1027)
1. Added support for DART 4.1
    * [Pull request #1113](https://bitbucket.org/osrf/gazebo/pull-request/1113)
    * [Pull request #1132](https://bitbucket.org/osrf/gazebo/pull-request/1132)
    * [Pull request #1134](https://bitbucket.org/osrf/gazebo/pull-request/1134)
    * [Pull request #1154](https://bitbucket.org/osrf/gazebo/pull-request/1154)
1. Allow position of joints to be directly set.
    * [Pull request #1097](https://bitbucket.org/osrf/gazebo/pull-request/1097)
    * [Issue #1138](https://bitbucket.org/osrf/gazebo/issue/1138)
1. Added extruded polyline geometry
    * [Pull request #1026](https://bitbucket.org/osrf/gazebo/pull-request/1026)
1. Fixed actor animation
    * [Pull request #1133](https://bitbucket.org/osrf/gazebo/pull-request/1133)
    * [Pull request #1141](https://bitbucket.org/osrf/gazebo/pull-request/1141)
1. Generate a versioned cmake config file
    * [Pull request #1153](https://bitbucket.org/osrf/gazebo/pull-request/1153)
    * [Issue #1226](https://bitbucket.org/osrf/gazebo/issue/1226)
1. Added KMeans class
    * [Pull request #1147](https://bitbucket.org/osrf/gazebo/pull-request/1147)
1. Added --summary-range feature to bitbucket pullrequest tool
    * [Pull request #1156](https://bitbucket.org/osrf/gazebo/pull-request/1156)
1. Updated web links
    * [Pull request #1159](https://bitbucket.org/osrf/gazebo/pull-request/1159)
1. Update tests
    * [Pull request #1155](https://bitbucket.org/osrf/gazebo/pull-request/1155)
    * [Pull request #1143](https://bitbucket.org/osrf/gazebo/pull-request/1143)
    * [Pull request #1138](https://bitbucket.org/osrf/gazebo/pull-request/1138)
    * [Pull request #1140](https://bitbucket.org/osrf/gazebo/pull-request/1140)
    * [Pull request #1127](https://bitbucket.org/osrf/gazebo/pull-request/1127)
    * [Pull request #1115](https://bitbucket.org/osrf/gazebo/pull-request/1115)
    * [Pull request #1102](https://bitbucket.org/osrf/gazebo/pull-request/1102)
    * [Pull request #1087](https://bitbucket.org/osrf/gazebo/pull-request/1087)
    * [Pull request #1084](https://bitbucket.org/osrf/gazebo/pull-request/1084)

## Gazebo 3.0

### Gazebo 3.x.x (yyyy-mm-dd)

1. Fixed sonar and wireless sensor visualization
    * [Pull request #1254](https://bitbucket.org/osrf/gazebo/pull-request/1254)
1. Update visual bounding box when model is selected
    * [Pull request #1280](https://bitbucket.org/osrf/gazebo/pull-request/1280)

### Gazebo 3.1.0 (2014-08-08)

1. Implemented Simbody::Link::Set*Vel
    * [Pull request #1160](https://bitbucket.org/osrf/gazebo/pull-request/1160)
    * [Issue #1012](https://bitbucket.org/osrf/gazebo/issue/1012)
1. Added World::RemoveModel function
    * [Pull request #1106](https://bitbucket.org/osrf/gazebo/pull-request/1106)
    * [Issue #1177](https://bitbucket.org/osrf/gazebo/issue/1177)
1. Fix exit from camera follow mode using the escape key
    * [Pull request #1137](https://bitbucket.org/osrf/gazebo/pull-request/1137)
    * [Issue #1220](https://bitbucket.org/osrf/gazebo/issue/1220)
1. Added support for SDF joint spring stiffness and reference positions
    * [Pull request #1117](https://bitbucket.org/osrf/gazebo/pull-request/1117)
1. Removed the gzmodel_create script
    * [Pull request #1130](https://bitbucket.org/osrf/gazebo/pull-request/1130)
1. Added Vector2 dot product
    * [Pull request #1101](https://bitbucket.org/osrf/gazebo/pull-request/1101)
1. Added SetPositionPID and SetVelocityPID to JointController
    * [Pull request #1091](https://bitbucket.org/osrf/gazebo/pull-request/1091)
1. Fix gzclient startup crash with ogre 1.9
    * [Pull request #1098](https://bitbucket.org/osrf/gazebo/pull-request/1098)
    * [Issue #996](https://bitbucket.org/osrf/gazebo/issue/996)
1. Update the bitbucket_pullrequests tool
    * [Pull request #1108](https://bitbucket.org/osrf/gazebo/pull-request/1108)
1. Light properties now remain in place after move by the user via the GUI.
    * [Pull request #1110](https://bitbucket.org/osrf/gazebo/pull-request/1110)
    * [Issue #1211](https://bitbucket.org/osrf/gazebo/issue/1211)
1. Allow position of joints to be directly set.
    * [Pull request #1096](https://bitbucket.org/osrf/gazebo/pull-request/1096)
    * [Issue #1138](https://bitbucket.org/osrf/gazebo/issue/1138)

### Gazebo 3.0.0 (2014-04-11)

1. Fix bug when deleting the sun light
    * [Pull request #1088](https://bitbucket.org/osrf/gazebo/pull-request/1088)
    * [Issue #1133](https://bitbucket.org/osrf/gazebo/issue/1133)
1. Fix ODE screw joint
    * [Pull request #1078](https://bitbucket.org/osrf/gazebo/pull-request/1078)
    * [Issue #1167](https://bitbucket.org/osrf/gazebo/issue/1167)
1. Update joint integration tests
    * [Pull request #1081](https://bitbucket.org/osrf/gazebo/pull-request/1081)
1. Fixed false positives in cppcheck.
    * [Pull request #1061](https://bitbucket.org/osrf/gazebo/pull-request/1061)
1. Made joint axis reference frame relative to child, and updated simbody and dart accordingly.
    * [Pull request #1069](https://bitbucket.org/osrf/gazebo/pull-request/1069)
    * [Issue #494](https://bitbucket.org/osrf/gazebo/issue/494)
    * [Issue #1143](https://bitbucket.org/osrf/gazebo/issue/1143)
1. Added ability to pass vector of strings to SetupClient and SetupServer
    * [Pull request #1068](https://bitbucket.org/osrf/gazebo/pull-request/1068)
    * [Issue #1132](https://bitbucket.org/osrf/gazebo/issue/1132)
1. Fix error correction in screw constraints for ODE
    * [Pull request #1159](https://bitbucket.org/osrf/gazebo/pull-request/1159)
    * [Issue #1159](https://bitbucket.org/osrf/gazebo/issue/1159)
1. Improved pkgconfig with SDF
    * [Pull request #1062](https://bitbucket.org/osrf/gazebo/pull-request/1062)
1. Added a plugin to simulate aero dynamics
    * [Pull request #905](https://bitbucket.org/osrf/gazebo/pull-request/905)
1. Updated bullet support
    * [Issue #1069](https://bitbucket.org/osrf/gazebo/issue/1069)
    * [Pull request #1011](https://bitbucket.org/osrf/gazebo/pull-request/1011)
    * [Pull request #996](https://bitbucket.org/osrf/gazebo/pull-request/966)
    * [Pull request #1024](https://bitbucket.org/osrf/gazebo/pull-request/1024)
1. Updated simbody support
    * [Pull request #995](https://bitbucket.org/osrf/gazebo/pull-request/995)
1. Updated worlds to SDF 1.5
    * [Pull request #1021](https://bitbucket.org/osrf/gazebo/pull-request/1021)
1. Improvements to ODE
    * [Pull request #1001](https://bitbucket.org/osrf/gazebo/pull-request/1001)
    * [Pull request #1014](https://bitbucket.org/osrf/gazebo/pull-request/1014)
    * [Pull request #1015](https://bitbucket.org/osrf/gazebo/pull-request/1015)
    * [Pull request #1016](https://bitbucket.org/osrf/gazebo/pull-request/1016)
1. New command line tool
    * [Pull request #972](https://bitbucket.org/osrf/gazebo/pull-request/972)
1. Graphical user interface improvements
    * [Pull request #971](https://bitbucket.org/osrf/gazebo/pull-request/971)
    * [Pull request #1013](https://bitbucket.org/osrf/gazebo/pull-request/1013)
    * [Pull request #989](https://bitbucket.org/osrf/gazebo/pull-request/989)
1. Created a friction pyramid class
    * [Pull request #935](https://bitbucket.org/osrf/gazebo/pull-request/935)
1. Added GetWorldEnergy functions to Model, Joint, and Link
    * [Pull request #1017](https://bitbucket.org/osrf/gazebo/pull-request/1017)
1. Preparing Gazebo for admission into Ubuntu
    * [Pull request #969](https://bitbucket.org/osrf/gazebo/pull-request/969)
    * [Pull request #998](https://bitbucket.org/osrf/gazebo/pull-request/998)
    * [Pull request #1002](https://bitbucket.org/osrf/gazebo/pull-request/1002)
1. Add method for querying if useImplicitStiffnessDamping flag is set for a given joint
    * [Issue #629](https://bitbucket.org/osrf/gazebo/issue/629)
    * [Pull request #1006](https://bitbucket.org/osrf/gazebo/pull-request/1006)
1. Fix joint axis frames
    * [Issue #494](https://bitbucket.org/osrf/gazebo/issue/494)
    * [Pull request #963](https://bitbucket.org/osrf/gazebo/pull-request/963)
1. Compute joint anchor pose relative to parent
    * [Issue #1029](https://bitbucket.org/osrf/gazebo/issue/1029)
    * [Pull request #982](https://bitbucket.org/osrf/gazebo/pull-request/982)
1. Cleanup the installed worlds
    * [Issue #1036](https://bitbucket.org/osrf/gazebo/issue/1036)
    * [Pull request #984](https://bitbucket.org/osrf/gazebo/pull-request/984)
1. Update to the GPS sensor
    * [Issue #1059](https://bitbucket.org/osrf/gazebo/issue/1059)
    * [Pull request #984](https://bitbucket.org/osrf/gazebo/pull-request/984)
1. Removed libtool from plugin loading
    * [Pull request #981](https://bitbucket.org/osrf/gazebo/pull-request/981)
1. Added functions to get inertial information for a link in the world frame.
    * [Pull request #1005](https://bitbucket.org/osrf/gazebo/pull-request/1005)

## Gazebo 2.0

### Gazebo 2.2.6 (2015-09-28)

1. Backport fixes to setup.sh from pull request #1430 to 2.2 branch
    * [Pull request 1889](https://bitbucket.org/osrf/gazebo/pull-request/1889)
1. Fix heightmap texture loading (2.2)
    * [Pull request 1596](https://bitbucket.org/osrf/gazebo/pull-request/1596)
1. Prevent out of bounds array access in SkidSteerDrivePlugin (found by cppcheck 1.68)
    * [Pull request 1379](https://bitbucket.org/osrf/gazebo/pull-request/1379)
1. Fix build with boost 1.57 for 2.2 branch (#1399)
    * [Pull request 1358](https://bitbucket.org/osrf/gazebo/pull-request/1358)
1. Fix manpage test failures by incrementing year to 2015
    * [Pull request 1361](https://bitbucket.org/osrf/gazebo/pull-request/1361)
1. Fix build for OS X 10.10 (#1304, #1289)
    * [Pull request 1346](https://bitbucket.org/osrf/gazebo/pull-request/1346)
1. Restore ODELink ABI, use Link variables instead (#1354)
    * [Pull request 1347](https://bitbucket.org/osrf/gazebo/pull-request/1347)
1. Fix inertia_ratio test
    * [Pull request 1344](https://bitbucket.org/osrf/gazebo/pull-request/1344)
1. backport collision visual fix -> 2.2
    * [Pull request 1343](https://bitbucket.org/osrf/gazebo/pull-request/1343)
1. Fix two code_check errors on 2.2
    * [Pull request 1314](https://bitbucket.org/osrf/gazebo/pull-request/1314)
1. issue #243 fix Link::GetWorldLinearAccel and Link::GetWorldAngularAccel for ODE
    * [Pull request 1284](https://bitbucket.org/osrf/gazebo/pull-request/1284)

### Gazebo 2.2.3 (2014-04-29)

1. Removed redundant call to World::Init
    * [Pull request #1107](https://bitbucket.org/osrf/gazebo/pull-request/1107)
    * [Issue #1208](https://bitbucket.org/osrf/gazebo/issue/1208)
1. Return proper error codes when gazebo exits
    * [Pull request #1085](https://bitbucket.org/osrf/gazebo/pull-request/1085)
    * [Issue #1178](https://bitbucket.org/osrf/gazebo/issue/1178)
1. Fixed Camera::GetWorldRotation().
    * [Pull request #1071](https://bitbucket.org/osrf/gazebo/pull-request/1071)
    * [Issue #1087](https://bitbucket.org/osrf/gazebo/issue/1087)
1. Fixed memory leak in image conversion
    * [Pull request #1073](https://bitbucket.org/osrf/gazebo/pull-request/1073)

### Gazebo 2.2.1 (xxxx-xx-xx)

1. Fix heightmap model texture loading.
    * [Pull request #1596](https://bitbucket.org/osrf/gazebo/pull-request/1596)

### Gazebo 2.2.0 (2014-01-10)

1. Fix compilation when using OGRE-1.9 (full support is being worked on)
    * [Issue #994](https://bitbucket.org/osrf/gazebo/issue/994)
    * [Issue #995](https://bitbucket.org/osrf/gazebo/issue/995)
    * [Issue #996](https://bitbucket.org/osrf/gazebo/issue/996)
    * [Pull request #883](https://bitbucket.org/osrf/gazebo/pull-request/883)
1. Added unit test for issue 624.
    * [Issue #624](https://bitbucket.org/osrf/gazebo/issue/624).
    * [Pull request #889](https://bitbucket.org/osrf/gazebo/pull-request/889)
1. Use 3x3 PCF shadows for smoother shadows.
    * [Pull request #887](https://bitbucket.org/osrf/gazebo/pull-request/887)
1. Update manpage copyright to 2014.
    * [Pull request #893](https://bitbucket.org/osrf/gazebo/pull-request/893)
1. Added friction integration test .
    * [Pull request #885](https://bitbucket.org/osrf/gazebo/pull-request/885)
1. Fix joint anchor when link pose is not specified.
    * [Issue #978](https://bitbucket.org/osrf/gazebo/issue/978)
    * [Pull request #862](https://bitbucket.org/osrf/gazebo/pull-request/862)
1. Added (ESC) tooltip for GUI Selection Mode icon.
    * [Issue #993](https://bitbucket.org/osrf/gazebo/issue/993)
    * [Pull request #888](https://bitbucket.org/osrf/gazebo/pull-request/888)
1. Removed old comment about resolved issue.
    * [Issue #837](https://bitbucket.org/osrf/gazebo/issue/837)
    * [Pull request #880](https://bitbucket.org/osrf/gazebo/pull-request/880)
1. Made SimbodyLink::Get* function thread-safe
    * [Issue #918](https://bitbucket.org/osrf/gazebo/issue/918)
    * [Pull request #872](https://bitbucket.org/osrf/gazebo/pull-request/872)
1. Suppressed spurious gzlog messages in ODE::Body
    * [Issue #983](https://bitbucket.org/osrf/gazebo/issue/983)
    * [Pull request #875](https://bitbucket.org/osrf/gazebo/pull-request/875)
1. Fixed Force Torque Sensor Test by properly initializing some values.
    * [Issue #982](https://bitbucket.org/osrf/gazebo/issue/982)
    * [Pull request #869](https://bitbucket.org/osrf/gazebo/pull-request/869)
1. Added breakable joint plugin to support breakable walls.
    * [Pull request #865](https://bitbucket.org/osrf/gazebo/pull-request/865)
1. Used different tuple syntax to fix compilation on OSX mavericks.
    * [Issue #947](https://bitbucket.org/osrf/gazebo/issue/947)
    * [Pull request #858](https://bitbucket.org/osrf/gazebo/pull-request/858)
1. Fixed sonar test and deprecation warning.
    * [Pull request #856](https://bitbucket.org/osrf/gazebo/pull-request/856)
1. Speed up test compilation.
    * Part of [Issue #955](https://bitbucket.org/osrf/gazebo/issue/955)
    * [Pull request #846](https://bitbucket.org/osrf/gazebo/pull-request/846)
1. Added Joint::SetEffortLimit API
    * [Issue #923](https://bitbucket.org/osrf/gazebo/issue/923)
    * [Pull request #808](https://bitbucket.org/osrf/gazebo/pull-request/808)
1. Made bullet output less verbose.
    * [Pull request #839](https://bitbucket.org/osrf/gazebo/pull-request/839)
1. Convergence acceleration and stability tweak to make atlas_v3 stable
    * [Issue #895](https://bitbucket.org/osrf/gazebo/issue/895)
    * [Pull request #772](https://bitbucket.org/osrf/gazebo/pull-request/772)
1. Added colors, textures and world files for the SPL RoboCup environment
    * [Pull request #838](https://bitbucket.org/osrf/gazebo/pull-request/838)
1. Fixed bitbucket_pullrequests tool to work with latest BitBucket API.
    * [Issue #933](https://bitbucket.org/osrf/gazebo/issue/933)
    * [Pull request #841](https://bitbucket.org/osrf/gazebo/pull-request/841)
1. Fixed cppcheck warnings.
    * [Pull request #842](https://bitbucket.org/osrf/gazebo/pull-request/842)

### Gazebo 2.1.0 (2013-11-08)
1. Fix mainwindow unit test
    * [Pull request #752](https://bitbucket.org/osrf/gazebo/pull-request/752)
1. Visualize moment of inertia
    * Pull request [#745](https://bitbucket.org/osrf/gazebo/pull-request/745), [#769](https://bitbucket.org/osrf/gazebo/pull-request/769), [#787](https://bitbucket.org/osrf/gazebo/pull-request/787)
    * [Issue #203](https://bitbucket.org/osrf/gazebo/issue/203)
1. Update tool to count lines of code
    * [Pull request #758](https://bitbucket.org/osrf/gazebo/pull-request/758)
1. Implement World::Clear
    * Pull request [#785](https://bitbucket.org/osrf/gazebo/pull-request/785), [#804](https://bitbucket.org/osrf/gazebo/pull-request/804)
1. Improve Bullet support
    * [Pull request #805](https://bitbucket.org/osrf/gazebo/pull-request/805)
1. Fix doxygen spacing
    * [Pull request #740](https://bitbucket.org/osrf/gazebo/pull-request/740)
1. Add tool to generate model images for thepropshop.org
    * [Pull request #734](https://bitbucket.org/osrf/gazebo/pull-request/734)
1. Added paging support for terrains
    * [Pull request #707](https://bitbucket.org/osrf/gazebo/pull-request/707)
1. Added plugin path to LID_LIBRARY_PATH in setup.sh
    * [Pull request #750](https://bitbucket.org/osrf/gazebo/pull-request/750)
1. Fix for OSX
    * [Pull request #766](https://bitbucket.org/osrf/gazebo/pull-request/766)
    * [Pull request #786](https://bitbucket.org/osrf/gazebo/pull-request/786)
    * [Issue #906](https://bitbucket.org/osrf/gazebo/issue/906)
1. Update copyright information
    * [Pull request #771](https://bitbucket.org/osrf/gazebo/pull-request/771)
1. Enable screen dependent tests
    * [Pull request #764](https://bitbucket.org/osrf/gazebo/pull-request/764)
    * [Issue #811](https://bitbucket.org/osrf/gazebo/issue/811)
1. Fix gazebo command line help message
    * [Pull request #775](https://bitbucket.org/osrf/gazebo/pull-request/775)
    * [Issue #898](https://bitbucket.org/osrf/gazebo/issue/898)
1. Fix man page test
    * [Pull request #774](https://bitbucket.org/osrf/gazebo/pull-request/774)
1. Improve load time by reducing calls to RTShader::Update
    * [Pull request #773](https://bitbucket.org/osrf/gazebo/pull-request/773)
    * [Issue #877](https://bitbucket.org/osrf/gazebo/issue/877)
1. Fix joint visualization
    * [Pull request #776](https://bitbucket.org/osrf/gazebo/pull-request/776)
    * [Pull request #802](https://bitbucket.org/osrf/gazebo/pull-request/802)
    * [Issue #464](https://bitbucket.org/osrf/gazebo/issue/464)
1. Add helpers to fix NaN
    * [Pull request #742](https://bitbucket.org/osrf/gazebo/pull-request/742)
1. Fix model resizing via the GUI
    * [Pull request #763](https://bitbucket.org/osrf/gazebo/pull-request/763)
    * [Issue #885](https://bitbucket.org/osrf/gazebo/issue/885)
1. Simplify gzlog test by using sha1
    * [Pull request #781](https://bitbucket.org/osrf/gazebo/pull-request/781)
    * [Issue #837](https://bitbucket.org/osrf/gazebo/issue/837)
1. Enable cppcheck for header files
    * [Pull request #782](https://bitbucket.org/osrf/gazebo/pull-request/782)
    * [Issue #907](https://bitbucket.org/osrf/gazebo/issue/907)
1. Fix broken regression test
    * [Pull request #784](https://bitbucket.org/osrf/gazebo/pull-request/784)
    * [Issue #884](https://bitbucket.org/osrf/gazebo/issue/884)
1. All simbody and dart to pass tests
    * [Pull request #790](https://bitbucket.org/osrf/gazebo/pull-request/790)
    * [Issue #873](https://bitbucket.org/osrf/gazebo/issue/873)
1. Fix camera rotation from SDF
    * [Pull request #789](https://bitbucket.org/osrf/gazebo/pull-request/789)
    * [Issue #920](https://bitbucket.org/osrf/gazebo/issue/920)
1. Fix bitbucket pullrequest command line tool to match new API
    * [Pull request #803](https://bitbucket.org/osrf/gazebo/pull-request/803)
1. Fix transceiver spawn errors in tests
    * [Pull request #811](https://bitbucket.org/osrf/gazebo/pull-request/811)
    * [Pull request #814](https://bitbucket.org/osrf/gazebo/pull-request/814)

### Gazebo 2.0.0 (2013-10-08)
1. Refactor code check tool.
    * [Pull Request #669](https://bitbucket.org/osrf/gazebo/pull-request/669)
1. Added pull request tool for Bitbucket.
    * [Pull Request #670](https://bitbucket.org/osrf/gazebo/pull-request/670)
    * [Pull Request #691](https://bitbucket.org/osrf/gazebo/pull-request/671)
1. New wireless receiver and transmitter sensor models.
    * [Pull Request #644](https://bitbucket.org/osrf/gazebo/pull-request/644)
    * [Pull Request #675](https://bitbucket.org/osrf/gazebo/pull-request/675)
    * [Pull Request #727](https://bitbucket.org/osrf/gazebo/pull-request/727)
1. Audio support using OpenAL.
    * [Pull Request #648](https://bitbucket.org/osrf/gazebo/pull-request/648)
    * [Pull Request #704](https://bitbucket.org/osrf/gazebo/pull-request/704)
1. Simplify command-line parsing of gztopic echo output.
    * [Pull Request #674](https://bitbucket.org/osrf/gazebo/pull-request/674)
    * Resolves: [Issue #795](https://bitbucket.org/osrf/gazebo/issue/795)
1. Use UNIX directories through the user of GNUInstallDirs cmake module.
    * [Pull Request #676](https://bitbucket.org/osrf/gazebo/pull-request/676)
    * [Pull Request #681](https://bitbucket.org/osrf/gazebo/pull-request/681)
1. New GUI interactions for object manipulation.
    * [Pull Request #634](https://bitbucket.org/osrf/gazebo/pull-request/634)
1. Fix for OSX menubar.
    * [Pull Request #677](https://bitbucket.org/osrf/gazebo/pull-request/677)
1. Remove internal SDF directories and dependencies.
    * [Pull Request #680](https://bitbucket.org/osrf/gazebo/pull-request/680)
1. Add minimum version for sdformat.
    * [Pull Request #682](https://bitbucket.org/osrf/gazebo/pull-request/682)
    * Resolves: [Issue #818](https://bitbucket.org/osrf/gazebo/issue/818)
1. Allow different gtest parameter types with ServerFixture
    * [Pull Request #686](https://bitbucket.org/osrf/gazebo/pull-request/686)
    * Resolves: [Issue #820](https://bitbucket.org/osrf/gazebo/issue/820)
1. GUI model scaling when using Bullet.
    * [Pull Request #683](https://bitbucket.org/osrf/gazebo/pull-request/683)
1. Fix typo in cmake config.
    * [Pull Request #694](https://bitbucket.org/osrf/gazebo/pull-request/694)
    * Resolves: [Issue #824](https://bitbucket.org/osrf/gazebo/issue/824)
1. Remove gazebo include subdir from pkgconfig and cmake config.
    * [Pull Request #691](https://bitbucket.org/osrf/gazebo/pull-request/691)
1. Torsional spring demo
    * [Pull Request #693](https://bitbucket.org/osrf/gazebo/pull-request/693)
1. Remove repeated call to SetAxis in Joint.cc
    * [Pull Request #695](https://bitbucket.org/osrf/gazebo/pull-request/695)
    * Resolves: [Issue #823](https://bitbucket.org/osrf/gazebo/issue/823)
1. Add test for rotational joints.
    * [Pull Request #697](https://bitbucket.org/osrf/gazebo/pull-request/697)
    * Resolves: [Issue #820](https://bitbucket.org/osrf/gazebo/issue/820)
1. Fix compilation of tests using Joint base class
    * [Pull Request #701](https://bitbucket.org/osrf/gazebo/pull-request/701)
1. Terrain paging implemented.
    * [Pull Request #687](https://bitbucket.org/osrf/gazebo/pull-request/687)
1. Improve timeout error reporting in ServerFixture
    * [Pull Request #705](https://bitbucket.org/osrf/gazebo/pull-request/705)
1. Fix mouse picking for cases where visuals overlap with the laser
    * [Pull Request #709](https://bitbucket.org/osrf/gazebo/pull-request/709)
1. Fix string literals for OSX
    * [Pull Request #712](https://bitbucket.org/osrf/gazebo/pull-request/712)
    * Resolves: [Issue #803](https://bitbucket.org/osrf/gazebo/issue/803)
1. Support for ENABLE_TESTS_COMPILATION cmake parameter
    * [Pull Request #708](https://bitbucket.org/osrf/gazebo/pull-request/708)
1. Updated system gui plugin
    * [Pull Request #702](https://bitbucket.org/osrf/gazebo/pull-request/702)
1. Fix force torque unit test issue
    * [Pull Request #673](https://bitbucket.org/osrf/gazebo/pull-request/673)
    * Resolves: [Issue #813](https://bitbucket.org/osrf/gazebo/issue/813)
1. Use variables to control auto generation of CFlags
    * [Pull Request #699](https://bitbucket.org/osrf/gazebo/pull-request/699)
1. Remove deprecated functions.
    * [Pull Request #715](https://bitbucket.org/osrf/gazebo/pull-request/715)
1. Fix typo in `Camera.cc`
    * [Pull Request #719](https://bitbucket.org/osrf/gazebo/pull-request/719)
    * Resolves: [Issue #846](https://bitbucket.org/osrf/gazebo/issue/846)
1. Performance improvements
    * [Pull Request #561](https://bitbucket.org/osrf/gazebo/pull-request/561)
1. Fix gripper model.
    * [Pull Request #713](https://bitbucket.org/osrf/gazebo/pull-request/713)
    * Resolves: [Issue #314](https://bitbucket.org/osrf/gazebo/issue/314)
1. First part of Simbody integration
    * [Pull Request #716](https://bitbucket.org/osrf/gazebo/pull-request/716)

## Gazebo 1.9

### Gazebo 1.9.6 (2014-04-29)

1. Refactored inertia ratio reduction for ODE
    * [Pull request #1114](https://bitbucket.org/osrf/gazebo/pull-request/1114)
1. Improved collada loading performance
    * [Pull request #1075](https://bitbucket.org/osrf/gazebo/pull-request/1075)

### Gazebo 1.9.3 (2014-01-10)

1. Add thickness to plane to remove shadow flickering.
    * [Pull request #886](https://bitbucket.org/osrf/gazebo/pull-request/886)
1. Temporary GUI shadow toggle fix.
    * [Issue #925](https://bitbucket.org/osrf/gazebo/issue/925)
    * [Pull request #868](https://bitbucket.org/osrf/gazebo/pull-request/868)
1. Fix memory access bugs with libc++ on mavericks.
    * [Issue #965](https://bitbucket.org/osrf/gazebo/issue/965)
    * [Pull request #857](https://bitbucket.org/osrf/gazebo/pull-request/857)
    * [Pull request #881](https://bitbucket.org/osrf/gazebo/pull-request/881)
1. Replaced printf with cout in gztopic hz.
    * [Issue #969](https://bitbucket.org/osrf/gazebo/issue/969)
    * [Pull request #854](https://bitbucket.org/osrf/gazebo/pull-request/854)
1. Add Dark grey material and fix indentation.
    * [Pull request #851](https://bitbucket.org/osrf/gazebo/pull-request/851)
1. Fixed sonar sensor unit test.
    * [Pull request #848](https://bitbucket.org/osrf/gazebo/pull-request/848)
1. Convergence acceleration and stability tweak to make atlas_v3 stable.
    * [Pull request #845](https://bitbucket.org/osrf/gazebo/pull-request/845)
1. Update gtest to 1.7.0 to resolve problems with libc++.
    * [Issue #947](https://bitbucket.org/osrf/gazebo/issue/947)
    * [Pull request #827](https://bitbucket.org/osrf/gazebo/pull-request/827)
1. Fixed LD_LIBRARY_PATH for plugins.
    * [Issue #957](https://bitbucket.org/osrf/gazebo/issue/957)
    * [Pull request #844](https://bitbucket.org/osrf/gazebo/pull-request/844)
1. Fix transceiver sporadic errors.
    * Backport of [pull request #811](https://bitbucket.org/osrf/gazebo/pull-request/811)
    * [Pull request #836](https://bitbucket.org/osrf/gazebo/pull-request/836)
1. Modified the MsgTest to be deterministic with time checks.
    * [Pull request #843](https://bitbucket.org/osrf/gazebo/pull-request/843)
1. Fixed seg fault in LaserVisual.
    * [Issue #950](https://bitbucket.org/osrf/gazebo/issue/950)
    * [Pull request #832](https://bitbucket.org/osrf/gazebo/pull-request/832)
1. Implemented the option to disable tests that need a working screen to run properly.
    * Backport of [Pull request #764](https://bitbucket.org/osrf/gazebo/pull-request/764)
    * [Pull request #837](https://bitbucket.org/osrf/gazebo/pull-request/837)
1. Cleaned up gazebo shutdown.
    * [Pull request #829](https://bitbucket.org/osrf/gazebo/pull-request/829)
1. Fixed bug associated with loading joint child links.
    * [Issue #943](https://bitbucket.org/osrf/gazebo/issue/943)
    * [Pull request #820](https://bitbucket.org/osrf/gazebo/pull-request/820)

### Gazebo 1.9.2 (2013-11-08)
1. Fix enable/disable sky and clouds from SDF
    * [Pull request #809](https://bitbucket.org/osrf/gazebo/pull-request/809])
1. Fix occasional blank GUI screen on startup
    * [Pull request #815](https://bitbucket.org/osrf/gazebo/pull-request/815])
1. Fix GPU laser when interacting with heightmaps
    * [Pull request #796](https://bitbucket.org/osrf/gazebo/pull-request/796])
1. Added API/ABI checker command line tool
    * [Pull request #765](https://bitbucket.org/osrf/gazebo/pull-request/765])
1. Added gtest version information
    * [Pull request #801](https://bitbucket.org/osrf/gazebo/pull-request/801])
1. Fix GUI world saving
    * [Pull request #806](https://bitbucket.org/osrf/gazebo/pull-request/806])
1. Enable anti-aliasing for camera sensor
    * [Pull request #800](https://bitbucket.org/osrf/gazebo/pull-request/800])
1. Make sensor noise deterministic
    * [Pull request #788](https://bitbucket.org/osrf/gazebo/pull-request/788])
1. Fix build problem
    * [Issue #901](https://bitbucket.org/osrf/gazebo/issue/901)
    * [Pull request #778](https://bitbucket.org/osrf/gazebo/pull-request/778])
1. Fix a typo in Camera.cc
    * [Pull request #720](https://bitbucket.org/osrf/gazebo/pull-request/720])
    * [Issue #846](https://bitbucket.org/osrf/gazebo/issue/846)
1. Fix OSX menu bar
    * [Pull request #688](https://bitbucket.org/osrf/gazebo/pull-request/688])
1. Fix gazebo::init by calling sdf::setFindCallback() before loading the sdf in gzfactory.
    * [Pull request #678](https://bitbucket.org/osrf/gazebo/pull-request/678])
    * [Issue #817](https://bitbucket.org/osrf/gazebo/issue/817)

### Gazebo 1.9.1 (2013-08-20)
* Deprecate header files that require case-sensitive filesystem (e.g. Common.hh, Physics.hh) [https://bitbucket.org/osrf/gazebo/pull-request/638/fix-for-775-deprecate-headers-that-require]
* Initial support for building on Mac OS X [https://bitbucket.org/osrf/gazebo/pull-request/660/osx-support-for-gazebo-19] [https://bitbucket.org/osrf/gazebo/pull-request/657/cmake-fixes-for-osx]
* Fixes for various issues [https://bitbucket.org/osrf/gazebo/pull-request/635/fix-for-issue-792/diff] [https://bitbucket.org/osrf/gazebo/pull-request/628/allow-scoped-and-non-scoped-joint-names-to/diff] [https://bitbucket.org/osrf/gazebo/pull-request/636/fix-build-dependency-in-message-generation/diff] [https://bitbucket.org/osrf/gazebo/pull-request/639/make-the-unversioned-setupsh-a-copy-of-the/diff] [https://bitbucket.org/osrf/gazebo/pull-request/650/added-missing-lib-to-player-client-library/diff] [https://bitbucket.org/osrf/gazebo/pull-request/656/install-gzmode_create-without-sh-suffix/diff]

### Gazebo 1.9.0 (2013-07-23)
* Use external package [sdformat](https://bitbucket.org/osrf/sdformat) for sdf parsing, refactor the `Element::GetValue*` function calls, and deprecate Gazebo's internal sdf parser [https://bitbucket.org/osrf/gazebo/pull-request/627]
* Improved ROS support ([[Tutorials#ROS_Integration |documentation here]]) [https://bitbucket.org/osrf/gazebo/pull-request/559]
* Added Sonar, Force-Torque, and Tactile Pressure sensors [https://bitbucket.org/osrf/gazebo/pull-request/557], [https://bitbucket.org/osrf/gazebo/pull-request/567]
* Add compile-time defaults for environment variables so that sourcing setup.sh is unnecessary in most cases [https://bitbucket.org/osrf/gazebo/pull-request/620]
* Enable user camera to follow objects in client window [https://bitbucket.org/osrf/gazebo/pull-request/603]
* Install protobuf message files for use in custom messages [https://bitbucket.org/osrf/gazebo/pull-request/614]
* Change default compilation flags to improve debugging [https://bitbucket.org/osrf/gazebo/pull-request/617]
* Change to supported relative include paths [https://bitbucket.org/osrf/gazebo/pull-request/594]
* Fix display of laser scans when sensor is rotated [https://bitbucket.org/osrf/gazebo/pull-request/599]

## Gazebo 1.8

### Gazebo 1.8.7 (2013-07-16)
* Fix bug in URDF parsing of Vector3 elements [https://bitbucket.org/osrf/gazebo/pull-request/613]
* Fix compilation errors with newest libraries [https://bitbucket.org/osrf/gazebo/pull-request/615]

### Gazebo 1.8.6 (2013-06-07)
* Fix inertia lumping in the URDF parser[https://bitbucket.org/osrf/gazebo/pull-request/554]
* Fix for ODEJoint CFM damping sign error [https://bitbucket.org/osrf/gazebo/pull-request/586]
* Fix transport memory growth[https://bitbucket.org/osrf/gazebo/pull-request/584]
* Reduce log file data in order to reduce buffer growth that results in out of memory kernel errors[https://bitbucket.org/osrf/gazebo/pull-request/587]

### Gazebo 1.8.5 (2013-06-04)
* Fix Gazebo build for machines without a valid display.[https://bitbucket.org/osrf/gazebo/commits/37f00422eea03365b839a632c1850431ee6a1d67]

### Gazebo 1.8.4 (2013-06-03)
* Fix UDRF to SDF converter so that URDF gazebo extensions are applied to all collisions in a link.[https://bitbucket.org/osrf/gazebo/pull-request/579]
* Prevent transport layer from locking when a gzclient connects to a gzserver over a connection with high latency.[https://bitbucket.org/osrf/gazebo/pull-request/572]
* Improve performance and fix uninitialized conditional jumps.[https://bitbucket.org/osrf/gazebo/pull-request/571]

### Gazebo 1.8.3 (2013-06-03)
* Fix for gzlog hanging when gzserver is not present or not responsive[https://bitbucket.org/osrf/gazebo/pull-request/577]
* Fix occasional segfault when generating log files[https://bitbucket.org/osrf/gazebo/pull-request/575]
* Performance improvement to ODE[https://bitbucket.org/osrf/gazebo/pull-request/556]
* Fix node initialization[https://bitbucket.org/osrf/gazebo/pull-request/570]
* Fix GPU laser Hz rate reduction when sensor moved away from world origin[https://bitbucket.org/osrf/gazebo/pull-request/566]
* Fix incorrect lighting in camera sensors when GPU laser is subscribe to[https://bitbucket.org/osrf/gazebo/pull-request/563]

### Gazebo 1.8.2 (2013-05-28)
* ODE performance improvements[https://bitbucket.org/osrf/gazebo/pull-request/535][https://bitbucket.org/osrf/gazebo/pull-request/537]
* Fixed tests[https://bitbucket.org/osrf/gazebo/pull-request/538][https://bitbucket.org/osrf/gazebo/pull-request/541][https://bitbucket.org/osrf/gazebo/pull-request/542]
* Fixed sinking vehicle bug[https://bitbucket.org/osrf/drcsim/issue/300] in pull-request[https://bitbucket.org/osrf/gazebo/pull-request/538]
* Fix GPU sensor throttling[https://bitbucket.org/osrf/gazebo/pull-request/536]
* Reduce string comparisons for better performance[https://bitbucket.org/osrf/gazebo/pull-request/546]
* Contact manager performance improvements[https://bitbucket.org/osrf/gazebo/pull-request/543]
* Transport performance improvements[https://bitbucket.org/osrf/gazebo/pull-request/548]
* Reduce friction noise[https://bitbucket.org/osrf/gazebo/pull-request/545]

### Gazebo 1.8.1 (2013-05-22)
* Please note that 1.8.1 contains a bug[https://bitbucket.org/osrf/drcsim/issue/300] that causes interpenetration between objects in resting contact to grow slowly.  Please update to 1.8.2 for the patch.
* Added warm starting[https://bitbucket.org/osrf/gazebo/pull-request/529]
* Reduced console output[https://bitbucket.org/osrf/gazebo/pull-request/533]
* Improved off screen rendering performance[https://bitbucket.org/osrf/gazebo/pull-request/530]
* Performance improvements [https://bitbucket.org/osrf/gazebo/pull-request/535] [https://bitbucket.org/osrf/gazebo/pull-request/537]

### Gazebo 1.8.0 (2013-05-17)
* Fixed slider axis [https://bitbucket.org/osrf/gazebo/pull-request/527]
* Fixed heightmap shadows [https://bitbucket.org/osrf/gazebo/pull-request/525]
* Fixed model and canonical link pose [https://bitbucket.org/osrf/gazebo/pull-request/519]
* Fixed OSX message header[https://bitbucket.org/osrf/gazebo/pull-request/524]
* Added zlib compression for logging [https://bitbucket.org/osrf/gazebo/pull-request/515]
* Allow clouds to be disabled in cameras [https://bitbucket.org/osrf/gazebo/pull-request/507]
* Camera rendering performance [https://bitbucket.org/osrf/gazebo/pull-request/528]


## Gazebo 1.7

### Gazebo 1.7.3 (2013-05-08)
* Fixed log cleanup (again) [https://bitbucket.org/osrf/gazebo/pull-request/511/fix-log-cleanup-logic]

### Gazebo 1.7.2 (2013-05-07)
* Fixed log cleanup [https://bitbucket.org/osrf/gazebo/pull-request/506/fix-gzlog-stop-command-line]
* Minor documentation fix [https://bitbucket.org/osrf/gazebo/pull-request/488/minor-documentation-fix]

### Gazebo 1.7.1 (2013-04-19)
* Fixed tests
* IMU sensor receives time stamped data from links
* Fix saving image frames [https://bitbucket.org/osrf/gazebo/pull-request/466/fix-saving-frames/diff]
* Wireframe rendering in GUI [https://bitbucket.org/osrf/gazebo/pull-request/414/allow-rendering-of-models-in-wireframe]
* Improved logging performance [https://bitbucket.org/osrf/gazebo/pull-request/457/improvements-to-gzlog-filter-and-logging]
* Viscous mud model [https://bitbucket.org/osrf/gazebo/pull-request/448/mud-plugin/diff]

## Gazebo 1.6

### Gazebo 1.6.3 (2013-04-15)
* Fixed a [critical SDF bug](https://bitbucket.org/osrf/gazebo/pull-request/451)
* Fixed a [laser offset bug](https://bitbucket.org/osrf/gazebo/pull-request/449)

### Gazebo 1.6.2 (2013-04-14)
* Fix for fdir1 physics property [https://bitbucket.org/osrf/gazebo/pull-request/429/fixes-to-treat-fdir1-better-1-rotate-into/diff]
* Fix for force torque sensor [https://bitbucket.org/osrf/gazebo/pull-request/447]
* SDF documentation fix [https://bitbucket.org/osrf/gazebo/issue/494/joint-axis-reference-frame-doesnt-match]

### Gazebo 1.6.1 (2013-04-05)
* Switch default build type to Release.

### Gazebo 1.6.0 (2013-04-05)
* Improvements to inertia in rubble pile
* Various Bullet integration advances.
* Noise models for ray, camera, and imu sensors.
* SDF 1.4, which accommodates more physics engine parameters and also some sensor noise models.
* Initial support for making movies from within Gazebo.
* Many performance improvements.
* Many bug fixes.
* Progress toward to building on OS X.

## Gazebo 1.5

### Gazebo 1.5.0 (2013-03-11)
* Partial integration of Bullet
  * Includes: cubes, spheres, cylinders, planes, meshes, revolute joints, ray sensors
* GUI Interface for log writing.
* Threaded sensors.
* Multi-camera sensor.

* Fixed the following issues:
 * [https://bitbucket.org/osrf/gazebo/issue/236 Issue #236]
 * [https://bitbucket.org/osrf/gazebo/issue/507 Issue #507]
 * [https://bitbucket.org/osrf/gazebo/issue/530 Issue #530]
 * [https://bitbucket.org/osrf/gazebo/issue/279 Issue #279]
 * [https://bitbucket.org/osrf/gazebo/issue/529 Issue #529]
 * [https://bitbucket.org/osrf/gazebo/issue/239 Issue #239]
 * [https://bitbucket.org/osrf/gazebo/issue/5 Issue #5]

## Gazebo 1.4

### Gazebo 1.4.0 (2013-02-01)
* New Features:
 * GUI elements to display messages from the server.
 * Multi-floor building editor and creator.
 * Improved sensor visualizations.
 * Improved mouse interactions

* Fixed the following issues:
 * [https://bitbucket.org/osrf/gazebo/issue/16 Issue #16]
 * [https://bitbucket.org/osrf/gazebo/issue/142 Issue #142]
 * [https://bitbucket.org/osrf/gazebo/issue/229 Issue #229]
 * [https://bitbucket.org/osrf/gazebo/issue/277 Issue #277]
 * [https://bitbucket.org/osrf/gazebo/issue/291 Issue #291]
 * [https://bitbucket.org/osrf/gazebo/issue/310 Issue #310]
 * [https://bitbucket.org/osrf/gazebo/issue/320 Issue #320]
 * [https://bitbucket.org/osrf/gazebo/issue/329 Issue #329]
 * [https://bitbucket.org/osrf/gazebo/issue/333 Issue #333]
 * [https://bitbucket.org/osrf/gazebo/issue/334 Issue #334]
 * [https://bitbucket.org/osrf/gazebo/issue/335 Issue #335]
 * [https://bitbucket.org/osrf/gazebo/issue/341 Issue #341]
 * [https://bitbucket.org/osrf/gazebo/issue/350 Issue #350]
 * [https://bitbucket.org/osrf/gazebo/issue/384 Issue #384]
 * [https://bitbucket.org/osrf/gazebo/issue/431 Issue #431]
 * [https://bitbucket.org/osrf/gazebo/issue/433 Issue #433]
 * [https://bitbucket.org/osrf/gazebo/issue/453 Issue #453]
 * [https://bitbucket.org/osrf/gazebo/issue/456 Issue #456]
 * [https://bitbucket.org/osrf/gazebo/issue/457 Issue #457]
 * [https://bitbucket.org/osrf/gazebo/issue/459 Issue #459]

## Gazebo 1.3

### Gazebo 1.3.1 (2012-12-14)
* Fixed the following issues:
 * [https://bitbucket.org/osrf/gazebo/issue/297 Issue #297]
* Other bugs fixed:
 * [https://bitbucket.org/osrf/gazebo/pull-request/164/ Fix light bounding box to disable properly when deselected]
 * [https://bitbucket.org/osrf/gazebo/pull-request/169/ Determine correct local IP address, to make remote clients work properly]
 * Various test fixes

### Gazebo 1.3.0 (2012-12-03)
* Fixed the following issues:
 * [https://bitbucket.org/osrf/gazebo/issue/233 Issue #233]
 * [https://bitbucket.org/osrf/gazebo/issue/238 Issue #238]
 * [https://bitbucket.org/osrf/gazebo/issue/2 Issue #2]
 * [https://bitbucket.org/osrf/gazebo/issue/95 Issue #95]
 * [https://bitbucket.org/osrf/gazebo/issue/97 Issue #97]
 * [https://bitbucket.org/osrf/gazebo/issue/90 Issue #90]
 * [https://bitbucket.org/osrf/gazebo/issue/253 Issue #253]
 * [https://bitbucket.org/osrf/gazebo/issue/163 Issue #163]
 * [https://bitbucket.org/osrf/gazebo/issue/91 Issue #91]
 * [https://bitbucket.org/osrf/gazebo/issue/245 Issue #245]
 * [https://bitbucket.org/osrf/gazebo/issue/242 Issue #242]
 * [https://bitbucket.org/osrf/gazebo/issue/156 Issue #156]
 * [https://bitbucket.org/osrf/gazebo/issue/78 Issue #78]
 * [https://bitbucket.org/osrf/gazebo/issue/36 Issue #36]
 * [https://bitbucket.org/osrf/gazebo/issue/104 Issue #104]
 * [https://bitbucket.org/osrf/gazebo/issue/249 Issue #249]
 * [https://bitbucket.org/osrf/gazebo/issue/244 Issue #244]
 * [https://bitbucket.org/osrf/gazebo/issue/36 Issue #36]

* New features:
 * Default camera view changed to look down at the origin from a height of 2 meters at location (5, -5, 2).
 * Record state data using the '-r' command line option, playback recorded state data using the '-p' command line option
 * Adjust placement of lights using the mouse.
 * Reduced the startup time.
 * Added visual reference for GUI mouse movements.
 * SDF version 1.3 released (changes from 1.2 listed below):
     - added `name` to `<camera name="cam_name"/>`
     - added `pose` to `<camera><pose>...</pose></camera>`
     - removed `filename` from `<mesh><filename>...</filename><mesh>`, use uri only.
     - recovered `provide_feedback` under `<joint>`, allowing calling `physics::Joint::GetForceTorque` in plugins.
     - added `imu` under `<sensor>`.

## Gazebo 1.2

### Gazebo 1.2.6 (2012-11-08)
* Fixed a transport issue with the GUI. Fixed saving the world via the GUI. Added more documentation. ([https://bitbucket.org/osrf/gazebo/pull-request/43/fixed-a-transport-issue-with-the-gui-fixed/diff pull request #43])
* Clean up mutex usage. ([https://bitbucket.org/osrf/gazebo/pull-request/54/fix-mutex-in-modellistwidget-using-boost/diff pull request #54])
* Fix OGRE path determination ([https://bitbucket.org/osrf/gazebo/pull-request/58/fix-ogre-paths-so-this-also-works-with/diff pull request #58], [https://bitbucket.org/osrf/gazebo/pull-request/68/fix-ogre-plugindir-determination/diff pull request #68])
* Fixed a couple of crashes and model selection/dragging problems ([https://bitbucket.org/osrf/gazebo/pull-request/59/fixed-a-couple-of-crashes-and-model/diff pull request #59])

### Gazebo 1.2.5 (2012-10-22)
* Step increment update while paused fixed ([https://bitbucket.org/osrf/gazebo/pull-request/45/fix-proper-world-stepinc-count-we-were/diff pull request #45])
* Actually call plugin destructors on shutdown ([https://bitbucket.org/osrf/gazebo/pull-request/51/fixed-a-bug-which-prevent-a-plugin/diff pull request #51])
* Don't crash on bad SDF input ([https://bitbucket.org/osrf/gazebo/pull-request/52/fixed-loading-of-bad-sdf-files/diff pull request #52])
* Fix cleanup of ray sensors on model deletion ([https://bitbucket.org/osrf/gazebo/pull-request/53/deleting-a-model-with-a-ray-sensor-did/diff pull request #53])
* Fix loading / deletion of improperly specified models ([https://bitbucket.org/osrf/gazebo/pull-request/56/catch-when-loading-bad-models-joint/diff pull request #56])

### Gazebo 1.2.4 (10-19-2012:08:00:52)
*  Style fixes ([https://bitbucket.org/osrf/gazebo/pull-request/30/style-fixes/diff pull request #30]).
*  Fix joint position control ([https://bitbucket.org/osrf/gazebo/pull-request/49/fixed-position-joint-control/diff pull request #49])

### Gazebo 1.2.3 (10-16-2012:18:39:54)
*  Disabled selection highlighting due to bug ([https://bitbucket.org/osrf/gazebo/pull-request/44/disabled-selection-highlighting-fixed/diff pull request #44]).
*  Fixed saving a world via the GUI.

### Gazebo 1.2.2 (10-16-2012:15:12:22)
*  Skip search for system install of libccd, use version inside gazebo ([https://bitbucket.org/osrf/gazebo/pull-request/39/skip-search-for-system-install-of-libccd/diff pull request #39]).
*  Fixed sensor initialization race condition ([https://bitbucket.org/osrf/gazebo/pull-request/42/fix-sensor-initializaiton-race-condition pull request #42]).

### Gazebo 1.2.1 (10-15-2012:21:32:55)
*  Properly removed projectors attached to deleted models ([https://bitbucket.org/osrf/gazebo/pull-request/37/remove-projectors-that-are-attached-to/diff pull request #37]).
*  Fix model plugin loading bug ([https://bitbucket.org/osrf/gazebo/pull-request/31/moving-bool-first-in-model-and-world pull request #31]).
*  Fix light insertion and visualization of models prior to insertion ([https://bitbucket.org/osrf/gazebo/pull-request/35/fixed-light-insertion-and-visualization-of/diff pull request #35]).
*  Fixed GUI manipulation of static objects ([https://bitbucket.org/osrf/gazebo/issue/63/moving-static-objects-does-not-move-the issue #63] [https://bitbucket.org/osrf/gazebo/pull-request/38/issue-63-bug-patch-moving-static-objects/diff pull request #38]).
*  Fixed GUI selection bug ([https://bitbucket.org/osrf/gazebo/pull-request/40/fixed-selection-of-multiple-objects-at/diff pull request #40])

### Gazebo 1.2.0 (10-04-2012:20:01:20)
*  Updated GUI: new style, improved mouse controls, and removal of non-functional items.
*  Model database: An online repository of models.
*  Numerous bug fixes
*  APT repository hosted at [http://osrfoundation.org OSRF]
*  Improved process control prevents zombie processes<|MERGE_RESOLUTION|>--- conflicted
+++ resolved
@@ -1,9 +1,8 @@
 ## Gazebo 7.0
 
-<<<<<<< HEAD
 1. Add FollowerPlugin
     * [Pull request #2085](https://bitbucket.org/osrf/gazebo/pull-request/2085)
-=======
+
 1. Use opaque pointers in the rendering/GpuLaser class.
     * [Pull request #2070](https://bitbucket.org/osrf/gazebo/pull-request/2070)
 
@@ -12,7 +11,6 @@
 
 1. Use opaque pointers in the gui/Diagnostics class.
     * [Pull request #2037](https://bitbucket.org/osrf/gazebo/pull-request/2037)
->>>>>>> 2de9e21d
 
 1. Use opaque pointers in the rendering/DepthCamera class.
     * [Pull request #2069](https://bitbucket.org/osrf/gazebo/pull-request/2069)
