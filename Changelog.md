--- conflicted
+++ resolved
@@ -1,14 +1,12 @@
 ## Gazebo 7.0
 
-<<<<<<< HEAD
 1. KeyEvent constructor should be in a source file. Removed a few visibility
 flags from c functions. Windows did not like `CPPTYPE_*` in
 `gazebo/gui/ConfigWidget.cc`, so I replaced it with `TYPE_*`.
     * [Pull request #1943](https://bitbucket.org/osrf/gazebo/pull-request/1943)
-=======
+
 1. Change the `near` and `far` members of `gazebo/msgs/logical_camera_sensors.proto` to `near_clip` and `far_clip`
     + [Pull request #1942](https://bitbucket.org/osrf/gazebo/pull-request/1942)
->>>>>>> b3bb2138
 
 1. Resolve issue #1702
     * [Issue #1702](https://bitbucket.org/osrf/gazebo/issue/1702)
