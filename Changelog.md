--- conflicted
+++ resolved
@@ -60,13 +60,11 @@
 1. Added accessor for MainWindow graphical widget to GuiIface.
     * [Pull request #1250](https://bitbucket.org/osrf/gazebo/pull-request/1250)
 
-<<<<<<< HEAD
+1. Added a ConfigWidget class that takes in a google protobuf message and generates widgets for configuring the fields in the message
+    * [Pull request #1285](https://bitbucket.org/osrf/gazebo/pull-request/1285)
+
 1. Added color picker and related functions to inspector dialogs on Building Editor.
     * [Pull request #1298](https://bitbucket.org/osrf/gazebo/pull-request/1298)
-=======
-1. Added a ConfigWidget class that takes in a google protobuf message and generates widgets for configuring the fields in the message
-    * [Pull request #1285](https://bitbucket.org/osrf/gazebo/pull-request/1285)
->>>>>>> 9cded856
 
 ## Gazebo 4.0
 
