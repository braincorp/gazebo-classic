--- conflicted
+++ resolved
@@ -1,27 +1,14 @@
 ## Gazebo 5.0
 
 ### Gazebo 5.0.0
-<<<<<<< HEAD
-
-=======
 1. Added a events::Event::resetWorld event that is triggered when World::Reset is called.
     * [Pull request #1332](https://bitbucket.org/osrf/gazebo/pull-request/1332)
     * [Issue #1375](https://bitbucket.org/osrf/gazebo/issue/1375)
  
->>>>>>> 4952d501
 1. Fixed `math::Box::GetCenter` functionality.
     * [Pull request #1278](https://bitbucket.org/osrf/gazebo/pull-request/1278)
     * [Issue #1327](https://bitbucket.org/osrf/gazebo/issue/1327)
 
-<<<<<<< HEAD
-1. Added a GUI timer plugin that facilitates the display and control a timer inside the Gazebo UI. 
-    * [Pull request #1270](https://bitbucket.org/osrf/gazebo/pull-request/1270)
-
-1. Added ability to load plugins via SDF. 
-    * [Pull request #1261](https://bitbucket.org/osrf/gazebo/pull-request/1261)
-
-1. Added GUIEvent to hide/show the left GUI pane. 
-=======
 1. Added a GUI timer plugin that facilitates the display and control a timer inside the Gazebo UI.
     * [Pull request #1270](https://bitbucket.org/osrf/gazebo/pull-request/1270)
 
@@ -29,7 +16,6 @@
     * [Pull request #1261](https://bitbucket.org/osrf/gazebo/pull-request/1261)
 
 1. Added GUIEvent to hide/show the left GUI pane.
->>>>>>> 4952d501
     * [Pull request #1269](https://bitbucket.org/osrf/gazebo/pull-request/1269)
 
 1. Modified KeyEventHandler and GLWidget so that hotkeys can be suppressed by custom KeyEvents set up by developers
@@ -52,13 +38,10 @@
   * [Pull request #1221](https://bitbucket.org/osrf/gazebo/pull-request/1221)
   * [Issue #381](https://bitbucket.org/osrf/gazebo/issue/381)
 
-<<<<<<< HEAD
-=======
 1. Implement Coulomb joint friction for BulletHingeJoint
   * [Pull request #1221](https://bitbucket.org/osrf/gazebo/pull-request/1317)
   * [Issue #1348](https://bitbucket.org/osrf/gazebo/issue/1348)
 
->>>>>>> 4952d501
 1. Implemented camera lens distortion.
   * [Pull request #1213](https://bitbucket.org/osrf/gazebo/pull-request/1213)
 
@@ -90,8 +73,6 @@
 1. Added GLWidget::OnModelEditor when model editor is triggered, and MainWindow::OnEditorGroup to manually uncheck editor actions.
     * [Pull request #1283](https://bitbucket.org/osrf/gazebo/pull-request/1283)
 
-<<<<<<< HEAD
-=======
 1. Added Collision, Geometry, Inertial, Surface Msg-to-SDF conversion functions.
     * [Pull request #1315](https://bitbucket.org/osrf/gazebo/pull-request/1315)
 
@@ -104,7 +85,6 @@
 1. Fixed crash on "permission denied" bug, added insert_model integration test.
     * [Pull request #1329](https://bitbucket.org/osrf/gazebo/pull-request/1329/)
 
->>>>>>> 4952d501
 1. Building editor updates
     1. Fixed inspector resizing.
         * [Pull request #1230](https://bitbucket.org/osrf/gazebo/pull-request/1230)
@@ -160,12 +140,9 @@
     1. Snap walls to length increments, moved scale to SegmentItem and added Get/SetScale, added SegmentItem::SnapAngle and SegmentItem::SnapLength.
         * [Pull request #1311](https://bitbucket.org/osrf/gazebo/pull-request/1311)
 
-<<<<<<< HEAD
-=======
     1. Make buildings available in "Insert Models" tab, improve save flow.
         * [Pull request #1312](https://bitbucket.org/osrf/gazebo/pull-request/1312)
 
->>>>>>> 4952d501
     1. Added EditorItem::SetHighlighted.
         * [Pull request #1308](https://bitbucket.org/osrf/gazebo/pull-request/1308)
 
@@ -175,8 +152,6 @@
     1. Detach all child manips when item is deleted, added BuildingMaker::DetachAllChildren.
         * [Pull request #1316](https://bitbucket.org/osrf/gazebo/pull-request/1316)
 
-<<<<<<< HEAD
-=======
     1. Added texture picker to inspector dialogs.
         * [Pull request #1306](https://bitbucket.org/osrf/gazebo/pull-request/1306)
 
@@ -193,14 +168,10 @@
     1. Pick colors from the palette and assign on 3D view. Added mouse and key event handlers to BuildingMaker, and events to communicate from BuildingModelManip to EditorItem.
         * [Pull request #1336](https://bitbucket.org/osrf/gazebo/pull-request/1336)
 
->>>>>>> 4952d501
 1. Model editor updates
     1. Fix adding/removing event filters .
         * [Pull request #1279](https://bitbucket.org/osrf/gazebo/pull-request/1279)
 
-<<<<<<< HEAD
-
-=======
     1. Enabled multi-selection and align tool inside model editor.
         * [Pull request #1302](https://bitbucket.org/osrf/gazebo/pull-request/1302)
         * [Issue #1323](https://bitbucket.org/osrf/gazebo/issue/1323)
@@ -215,7 +186,6 @@
 1. GUI publishes model selection information on ~/selection topic.
     * [Pull request #1318](https://bitbucket.org/osrf/gazebo/pull-request/1318)
             
->>>>>>> 4952d501
 ## Gazebo 4.0
 
 ### Gazebo 4.x.x (yyyy-mm-dd)
