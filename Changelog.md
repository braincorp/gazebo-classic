--- conflicted
+++ resolved
@@ -82,12 +82,9 @@
 1. Added inputs for environment variable GAZEBO_GUI_INI_FILE for reading a custom .ini file.
     * [Pull request #1252](https://bitbucket.org/osrf/gazebo/pull-request/1252)
 
-<<<<<<< HEAD
-=======
 1. Fixed crash on "permission denied" bug, added insert_model integration test.
     * [Pull request #1329](https://bitbucket.org/osrf/gazebo/pull-request/1329/)
 
->>>>>>> 5eba028e
 1. Building editor updates
     1. Fixed inspector resizing.
         * [Pull request #1230](https://bitbucket.org/osrf/gazebo/pull-request/1230)
