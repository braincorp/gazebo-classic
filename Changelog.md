## Gazebo 7.0

<<<<<<< HEAD
1. Updating physics engine to use ignition math.
    * [Pull request #2011](https://bitbucket.org/osrf/gazebo/pull-request/2011)
=======
1. Use more opaque pointers.
    * [Pull request #2025](https://bitbucket.org/osrf/gazebo/pull-request/2025)

1. Use opaque pointers in the gui/CloneWindow class.
    * [Pull request #2027](https://bitbucket.org/osrf/gazebo/pull-request/2027)

1. Use opaque pointers in the terrain editor.
    * [Pull request #2026](https://bitbucket.org/osrf/gazebo/pull-request/2026)

1. Use opaque pointers in the gui/DataLogger class.
    * [Pull request #2029](https://bitbucket.org/osrf/gazebo/pull-request/2029)

1. Fix visual transparency issues
    * [Pull request #2031](https://bitbucket.org/osrf/gazebo/pull-request/2031)
    * [Issue #1726](https://bitbucket.org/osrf/gazebo/issue/1726)
    * [Issue #1790](https://bitbucket.org/osrf/gazebo/issue/1790)
>>>>>>> 08da20a6

1. Implemented private data pointer for the RTShaderSystem class. Minimized shader updates to once per render update.
    * [Pull request #2003](https://bitbucket.org/osrf/gazebo/pull-request/2003)
    
1. Updating physics library to use ignition math.
    * [Pull request #2007](https://bitbucket.org/osrf/gazebo/pull-request/2007)

1. Switching to ignition math for the rendering library.
    * [Pull request #1993](https://bitbucket.org/osrf/gazebo/pull-request/1993)
    * [Pull request #1994](https://bitbucket.org/osrf/gazebo/pull-request/1994)

1. Removed deprecations
    * [Pull request #1992]((https://bitbucket.org/osrf/gazebo/pull-request/1992)

1. Add ability to set the pose of a visual from a link.
    * [Pull request #1963](https://bitbucket.org/osrf/gazebo/pull-request/1963)

1. Copy visual visibility flags on clone
    * [Pull request #2008](https://bitbucket.org/osrf/gazebo/pull-request/2008)

1. Publish camera sensor image size when rendering is not enabled
    * [Pull request #1969](https://bitbucket.org/osrf/gazebo/pull-request/1969)

1. Added Poissons Ratio and Elastic Modulus for ODE.
    * [Pull request #1974](https://bitbucket.org/osrf/gazebo/pull-request/1974)

1. Update rest web plugin to publish response messages and display login user name in toolbar.
    * [Pull request #1956](https://bitbucket.org/osrf/gazebo/pull-request/1956)

1. Improve overall speed of log playback. Added new functions to LogPlay.
   Use tinyxml2 for playback.
    * [Pull request #1931](https://bitbucket.org/osrf/gazebo/pull-request/1931)

1. Enter time during log playback
    * [Pull request #2000](https://bitbucket.org/osrf/gazebo/pull-request/2000)

1 Added Ignition Transport dependency.
  * [Pull request #1930](https://bitbucket.org/osrf/gazebo/pull-request/1930)

1. KeyEvent constructor should be in a source file. Removed a few visibility
flags from c functions. Windows did not like `CPPTYPE_*` in
`gazebo/gui/ConfigWidget.cc`, so I replaced it with `TYPE_*`.
    * [Pull request #1943](https://bitbucket.org/osrf/gazebo/pull-request/1943)

1. Added wide angle camera sensor.
    * [Pull request #1866](https://bitbucket.org/osrf/gazebo/pull-request/1866)

1. Change the `near` and `far` members of `gazebo/msgs/logical_camera_sensors.proto` to `near_clip` and `far_clip`
    + [Pull request #1942](https://bitbucket.org/osrf/gazebo/pull-request/1942)

1. Resolve issue #1702
    * [Issue #1702](https://bitbucket.org/osrf/gazebo/issue/1702)
    * [Pull request #1905](https://bitbucket.org/osrf/gazebo/pull-request/1905)
    * [Pull request #1913](https://bitbucket.org/osrf/gazebo/pull-request/1913)
    * [Pull request #1914](https://bitbucket.org/osrf/gazebo/pull-request/1914)

1. Update physics when the world is reset
    * [Pull request #1903](https://bitbucket.org/osrf/gazebo/pull-request/1903)

1. Light and light state for the server side
    * [Pull request #1920](https://bitbucket.org/osrf/gazebo/pull-request/1920)

1. Added tests for WorldState
    * [Pull request #1968](https://bitbucket.org/osrf/gazebo/pull-request/1968)

1. Rename Reset to Reset Time in time widget
    * [Pull request #1892](https://bitbucket.org/osrf/gazebo/pull-request/1892)
    * [Issue #1730](https://bitbucket.org/osrf/gazebo/issue/1730)

1. Set QTestfFxture to verbose
    * [Pull request #1944](https://bitbucket.org/osrf/gazebo/pull-request/1944)
    * [Issue #1756](https://bitbucket.org/osrf/gazebo/issue/1756)

1. Added torsional friction
    * [Pull request #1831](https://bitbucket.org/osrf/gazebo/pull-request/1831)

1. Support loading and spawning nested models
    * [Pull request #1868](https://bitbucket.org/osrf/gazebo/pull-request/1868)
    * [Pull request #1895](https://bitbucket.org/osrf/gazebo/pull-request/1895)

1. Undo user motion commands during simulation, added physics::UserCmdManager and gui::UserCmdHistory.
    * [Pull request #1934](https://bitbucket.org/osrf/gazebo/pull-request/1934)
    
1. Forward user command messages for undo.
    * [Pull request #2009](https://bitbucket.org/osrf/gazebo/pull-request/2009)

1. Undo reset commands during simulation, forwarding commands
    * [Pull request #1986](https://bitbucket.org/osrf/gazebo/pull-request/1986)

1. Add function to get the derived scale of a Visual
    * [Pull request #1881](https://bitbucket.org/osrf/gazebo/pull-request/1881)

1. Added EnumIface, which supports iterators over enums.
    * [Pull request #1847](https://bitbucket.org/osrf/gazebo/pull-request/1847)

1. Added RegionEventBoxPlugin - fires events when models enter / exit the region
    * [Pull request #1856](https://bitbucket.org/osrf/gazebo/pull-request/1856)

1. Added tests for checking the playback control via messages.
    * [Pull request #1885](https://bitbucket.org/osrf/gazebo/pull-request/1885)

1. Added LoadArgs() function to ServerFixture for being able to load a server
using the same arguments used in the command line.
    * [Pull request #1874](https://bitbucket.org/osrf/gazebo/pull-request/1874)

1. Added battery class, plugins and test world.
    * [Pull request #1872](https://bitbucket.org/osrf/gazebo/pull-request/1872)

1. Display gearbox and screw joint properties in property tree
    * [Pull request #1838](https://bitbucket.org/osrf/gazebo/pull-request/1838)

1. Set window flags for dialogs and file dialogs
    * [Pull request #1816](https://bitbucket.org/osrf/gazebo/pull-request/1816)

1. Fix minimum window height
   * [Pull request #1977](https://bitbucket.org/osrf/gazebo/pull-request/1977)
   * [Issue #1706](https://bitbucket.org/osrf/gazebo/issue/1706)

1. Fix unadvertising a publisher - only unadvertise topic if it is the last publisher.
   * [Pull request #2005](https://bitbucket.org/osrf/gazebo/pull-request/2005)
   * [Issue #1782](https://bitbucket.org/osrf/gazebo/issue/1782)

1. Log playback GUI for multistep, rewind, forward and seek
    * [Pull request #1791](https://bitbucket.org/osrf/gazebo/pull-request/1791)

1. Added Apply Force/Torque movable text
    * [Pull request #1789](https://bitbucket.org/osrf/gazebo/pull-request/1789)

1. Added cascade parameter (apply to children) for Visual SetMaterial, SetAmbient, SetEmissive, SetSpecular, SetDiffuse, SetTransparency
    * [Pull request #1851](https://bitbucket.org/osrf/gazebo/pull-request/1851)

1. Tweaks to Data Logger, such as multiline text edit for path
    * [Pull request #1800](https://bitbucket.org/osrf/gazebo/pull-request/1800)

1. Added TopToolbar and hide / disable several widgets according to WindowMode
    * [Pull request #1869](https://bitbucket.org/osrf/gazebo/pull-request/1869)

1. Added Visual::IsAncestorOf and Visual::IsDescendantOf
    * [Pull request #1850](https://bitbucket.org/osrf/gazebo/pull-request/1850)

1. Added msgs::PluginFromSDF and tests
    * [Pull request #1858](https://bitbucket.org/osrf/gazebo/pull-request/1858)

1. Added msgs::CollisionFromSDF msgs::SurfaceFromSDF and msgs::FrictionFromSDF
    * [Pull request #1900](https://bitbucket.org/osrf/gazebo/pull-request/1900)

1. Added hotkeys chart dialog
    * [Pull request #1835](https://bitbucket.org/osrf/gazebo/pull-request/1835)

1. Space bar to play / pause
   * [Pull request #2023](https://bitbucket.org/osrf/gazebo/pull-request/2023)
   * [Issue #1798](https://bitbucket.org/osrf/gazebo/issue/1798)

1. Make it possible to create custom ConfigWidgets
    * [Pull request #1861](https://bitbucket.org/osrf/gazebo/pull-request/1861)

1. AddItem / RemoveItem / Clear enum config widgets
    * [Pull request #1878](https://bitbucket.org/osrf/gazebo/pull-request/1878)

1. Make all child ConfigWidgets emit signals.
    * [Pull request #1884](https://bitbucket.org/osrf/gazebo/pull-request/1884)

1. Refactored makers
    * [Pull request #1828](https://bitbucket.org/osrf/gazebo/pull-request/1828)

1. Model editor updates

    1. Make non-editable background models white in model editor
        * [Pull request #1950](https://bitbucket.org/osrf/gazebo/pull-request/1950)

    1. Choose / swap parent and child links in joint inspector
        * [Pull request #1887](https://bitbucket.org/osrf/gazebo/pull-request/1887)
        * [Issue #1500](https://bitbucket.org/osrf/gazebo/issue/1500)

    1. Presets combo box for Vector3 config widget
        * [Pull request #1954](https://bitbucket.org/osrf/gazebo/pull-request/1954)

    1. Added support for more joint types (gearbox and fixed joints).
        * [Pull request #1794](https://bitbucket.org/osrf/gazebo/pull-request/1794)

    1. Added support for selecting links and joints, opening context menu and inspectors in Schematic View.
        * [Pull request #1787](https://bitbucket.org/osrf/gazebo/pull-request/1787)

    1. Color-coded edges in Schematic View to match joint color.
        * [Pull request #1781](https://bitbucket.org/osrf/gazebo/pull-request/1781)

    1. Scale link mass and inertia when a link is scaled
        * [Pull request #1836](https://bitbucket.org/osrf/gazebo/pull-request/1836)

    1. Added icons for child and parent link in joint inspector
        * [Pull request #1953](https://bitbucket.org/osrf/gazebo/pull-request/1953)

    1. Load and save nested models
        * [Pull request #1894](https://bitbucket.org/osrf/gazebo/pull-request/1894)

    1. Display model plugins on the left panel and added model plugin inspector
        * [Pull request #1863](https://bitbucket.org/osrf/gazebo/pull-request/1863)

    1. Context menu and deletion for model plugins
        * [Pull request #1890](https://bitbucket.org/osrf/gazebo/pull-request/1890)

    1. Delete self from inspector
        * [Pull request #1904](https://bitbucket.org/osrf/gazebo/pull-request/1904)
        * [Issue #1543](https://bitbucket.org/osrf/gazebo/issue/1543)

    1. Apply inspector changes in real time and add reset button
        * [Pull request #1945](https://bitbucket.org/osrf/gazebo/pull-request/1945)
        * [Issue #1472](https://bitbucket.org/osrf/gazebo/issue/1472)

    1. Set physics to be paused when exiting model editor mode
        * [Pull request #1893](https://bitbucket.org/osrf/gazebo/pull-request/1893)
        * [Issue #1734](https://bitbucket.org/osrf/gazebo/issue/1734)

    1. Add Insert tab to model editor
        * [Pull request #1924](https://bitbucket.org/osrf/gazebo/pull-request/1924)

    1. Support inserting nested models from model maker
        * [Pull request #1982](https://bitbucket.org/osrf/gazebo/pull-request/1982)

## Gazebo 6.0

### Gazebo 6.X.X (201X-XX-XX)

1. Backport model editor toolbar fixed joint option from [pull request #1794](https://bitbucket.org/osrf/gazebo/pull-request/1794)
    * [Pull request #1957](https://bitbucket.org/osrf/gazebo/pull-request/1957)

1. Fix minimum window height
    * Backport of [pull request #1977](https://bitbucket.org/osrf/gazebo/pull-request/1977)
    * [Pull request #1998](https://bitbucket.org/osrf/gazebo/pull-request/1998)
    * [Issue #1706](https://bitbucket.org/osrf/gazebo/issue/1706)

1. Fix visual transparency issues
    * [Pull request #1967](https://bitbucket.org/osrf/gazebo/pull-request/1967)
    * [Issue #1726](https://bitbucket.org/osrf/gazebo/issue/1726)

### Gazebo 6.5.0 (2015-10-22)

1. Added ability to convert from spherical coordinates to local coordinates.
    * [Pull request #1955](https://bitbucket.org/osrf/gazebo/pull-request/1955)

### Gazebo 6.4.0 (2015-10-14)

1. Fix ABI problem. Make `Sensor::SetPose` function non virtual.
    * [Pull request #1947](https://bitbucket.org/osrf/gazebo/pull-request/1947)

1. Update inertia properties during simulation
    * [Pull request #1909](https://bitbucket.org/osrf/gazebo/pull-requests/1909)
    * [Design document](https://bitbucket.org/osrf/gazebo_design/src/default/inertia_resize/inertia_resize.md)

1. Fix transparency correction for opaque materials
    * [Pull request #1946](https://bitbucket.org/osrf/gazebo/pull-requests/1946/fix-transparency-correction-for-opaque/diff)

### Gazebo 6.3.0 (2015-10-06)

1. Added `Sensor::SetPose` function
    * [Pull request #1935](https://bitbucket.org/osrf/gazebo/pull-request/1935)

### Gazebo 6.2.0 (2015-10-02)

1. Update physics when the world is reset
    * Backport of [pull request #1903](https://bitbucket.org/osrf/gazebo/pull-request/1903)
    * [Pull request #1916](https://bitbucket.org/osrf/gazebo/pull-request/1916)
    * [Issue #101](https://bitbucket.org/osrf/gazebo/issue/101)

1. Added Copy constructor and assignment operator to MouseEvent
    * [Pull request #1855](https://bitbucket.org/osrf/gazebo/pull-request/1855)

### Gazebo 6.1.0 (2015-08-02)

1. Added logical_camera sensor.
    * [Pull request #1845](https://bitbucket.org/osrf/gazebo/pull-request/1845)

1. Added RandomVelocityPlugin, which applies a random velocity to a model's link.
    * [Pull request #1839](https://bitbucket.org/osrf/gazebo/pull-request/1839)

1. Sim events for joint position, velocity and applied force
    * [Pull request #1849](https://bitbucket.org/osrf/gazebo/pull-request/1849)

### Gazebo 6.0.0 (2015-07-27)

1. Added magnetometer sensor. A contribution from Andrew Symington.
    * [Pull request #1788](https://bitbucket.org/osrf/gazebo/pull-request/1788)

1. Added altimeter sensor. A contribution from Andrew Symington.
    * [Pull request #1792](https://bitbucket.org/osrf/gazebo/pull-request/1792)

1. Implement more control options for log playback:
  1. Rewind: The simulation starts from the beginning.
  1. Forward: The simulation jumps to the end of the log file.
  1. Seek: The simulation jumps to a specific point specified by its simulation
  time.
      * [Pull request #1737](https://bitbucket.org/osrf/gazebo/pull-request/1737)

1. Added Gazebo splash screen
    * [Pull request #1745](https://bitbucket.org/osrf/gazebo/pull-request/1745)

1. Added a transporter plugin which allows models to move from one location
   to another based on their location and the location of transporter pads.
    * [Pull request #1738](https://bitbucket.org/osrf/gazebo/pull-request/1738)

1. Implement forward/backwards multi-step for log playback. Now, the semantics
of a multi-step while playing back a log session are different from a multi-step
during a live simulation. While playback, a multi-step simulates all the
intermediate steps as before, but the client only perceives a single step.
E.g: You have a log file containing a 1 hour simulation session. You want to
jump to the minute 00H::30M::00S to check a specific aspect of the simulation.
You should not see continuous updates until minute 00H:30M:00S. Instead, you
should visualize a single jump to the specific instant of the simulation that
you are interested.
    * [Pull request #1623](https://bitbucket.org/osrf/gazebo/pull-request/1623)

1. Added browse button to log record dialog.
    * [Pull request #1719](https://bitbucket.org/osrf/gazebo/pull-request/1719)

1. Improved SVG support: arcs in paths, and contours made of multiple paths.
    * [Pull request #1608](https://bitbucket.org/osrf/gazebo/pull-request/1608)

1. Added simulation iterations to the world state.
    * [Pull request #1722](https://bitbucket.org/osrf/gazebo/pull-request/1722)

1. Added multiple LiftDrag plugins to the cessna_demo.world to allow the Cessna
C-172 model to fly.
    * [Pull request #1715](https://bitbucket.org/osrf/gazebo/pull-request/1715)

1. Added a plugin to control a Cessna C-172 via messages (CessnaPlugin), and a
GUI plugin to test this functionality with the keyboard (CessnaGUIPlugin). Added
world with the Cessna model and the two previous plugins loaded
(cessna_demo.world).
    * [Pull request #1712](https://bitbucket.org/osrf/gazebo/pull-request/1712)

1. Added world with OSRF building and an elevator
    * [Pull request #1697](https://bitbucket.org/osrf/gazebo/pull-request/1697)

1. Fixed collide bitmask by changing default value from 0x1 to 0xffff.
    * [Pull request #1696](https://bitbucket.org/osrf/gazebo/pull-request/1696)

1. Added a plugin to control an elevator (ElevatorPlugin), and an OccupiedEvent plugin that sends a message when a model is within a specified region.
    * [Pull request #1694](https://bitbucket.org/osrf/gazebo/pull-request/1694)
    * [Pull request #1775](https://bitbucket.org/osrf/gazebo/pull-request/1775)

1. Added Layers tab and meta information for visuals.
    * [Pull request #1674](https://bitbucket.org/osrf/gazebo/pull-request/1674)

1. Added countdown behavior for common::Timer and exposed the feature in TimerGUIPlugin.
    * [Pull request #1690](https://bitbucket.org/osrf/gazebo/pull-request/1690)

1. Added BuoyancyPlugin for simulating the buoyancy of an object in a column of fluid.
    * [Pull request #1622](https://bitbucket.org/osrf/gazebo/pull-request/1622)

1. Added ComputeVolume function for simple shape subclasses of Shape.hh.
    * [Pull request #1605](https://bitbucket.org/osrf/gazebo/pull-request/1605)

1. Add option to parallelize the ODE quickstep constraint solver,
which solves an LCP twice with different parameters in order
to corrected for position projection errors.
    * [Pull request #1561](https://bitbucket.org/osrf/gazebo/pull-request/1561)

1. Get/Set user camera pose in GUI.
    * [Pull request #1649](https://bitbucket.org/osrf/gazebo/pull-request/1649)
    * [Issue #1595](https://bitbucket.org/osrf/gazebo/issue/1595)

1. Added ViewAngleWidget, removed hard-coded reset view and removed MainWindow::Reset(). Also added GLWidget::GetSelectedVisuals().
    * [Pull request #1768](https://bitbucket.org/osrf/gazebo/pull-request/1768)
    * [Issue #1507](https://bitbucket.org/osrf/gazebo/issue/1507)

1. Windows support. This consists mostly of numerous small changes to support
compilation on Windows.
    * [Pull request #1616](https://bitbucket.org/osrf/gazebo/pull-request/1616)
    * [Pull request #1618](https://bitbucket.org/osrf/gazebo/pull-request/1618)
    * [Pull request #1620](https://bitbucket.org/osrf/gazebo/pull-request/1620)
    * [Pull request #1625](https://bitbucket.org/osrf/gazebo/pull-request/1625)
    * [Pull request #1626](https://bitbucket.org/osrf/gazebo/pull-request/1626)
    * [Pull request #1627](https://bitbucket.org/osrf/gazebo/pull-request/1627)
    * [Pull request #1628](https://bitbucket.org/osrf/gazebo/pull-request/1628)
    * [Pull request #1629](https://bitbucket.org/osrf/gazebo/pull-request/1629)
    * [Pull request #1630](https://bitbucket.org/osrf/gazebo/pull-request/1630)
    * [Pull request #1631](https://bitbucket.org/osrf/gazebo/pull-request/1631)
    * [Pull request #1632](https://bitbucket.org/osrf/gazebo/pull-request/1632)
    * [Pull request #1633](https://bitbucket.org/osrf/gazebo/pull-request/1633)
    * [Pull request #1635](https://bitbucket.org/osrf/gazebo/pull-request/1635)
    * [Pull request #1637](https://bitbucket.org/osrf/gazebo/pull-request/1637)
    * [Pull request #1639](https://bitbucket.org/osrf/gazebo/pull-request/1639)
    * [Pull request #1647](https://bitbucket.org/osrf/gazebo/pull-request/1647)
    * [Pull request #1650](https://bitbucket.org/osrf/gazebo/pull-request/1650)
    * [Pull request #1651](https://bitbucket.org/osrf/gazebo/pull-request/1651)
    * [Pull request #1653](https://bitbucket.org/osrf/gazebo/pull-request/1653)
    * [Pull request #1654](https://bitbucket.org/osrf/gazebo/pull-request/1654)
    * [Pull request #1657](https://bitbucket.org/osrf/gazebo/pull-request/1657)
    * [Pull request #1658](https://bitbucket.org/osrf/gazebo/pull-request/1658)
    * [Pull request #1659](https://bitbucket.org/osrf/gazebo/pull-request/1659)
    * [Pull request #1660](https://bitbucket.org/osrf/gazebo/pull-request/1660)
    * [Pull request #1661](https://bitbucket.org/osrf/gazebo/pull-request/1661)
    * [Pull request #1669](https://bitbucket.org/osrf/gazebo/pull-request/1669)
    * [Pull request #1670](https://bitbucket.org/osrf/gazebo/pull-request/1670)
    * [Pull request #1672](https://bitbucket.org/osrf/gazebo/pull-request/1672)
    * [Pull request #1682](https://bitbucket.org/osrf/gazebo/pull-request/1682)
    * [Pull request #1683](https://bitbucket.org/osrf/gazebo/pull-request/1683)

1. Install `libgazebo_server_fixture`. This will facilitate tests external to the main gazebo repository. See `examples/stand_alone/test_fixture`.
    * [Pull request #1606](https://bitbucket.org/osrf/gazebo/pull-request/1606)

1. Laser visualization renders light blue for rays that do not hit obstacles, and dark blue for other rays.
    * [Pull request #1607](https://bitbucket.org/osrf/gazebo/pull-request/1607)
    * [Issue #1576](https://bitbucket.org/osrf/gazebo/issue/1576)

1. Add VisualType enum to Visual and clean up visuals when entity is deleted.
    * [Pull request #1614](https://bitbucket.org/osrf/gazebo/pull-request/1614)

1. Alert user of connection problems when using the REST service plugin
    * [Pull request #1655](https://bitbucket.org/osrf/gazebo/pull-request/1655)
    * [Issue #1574](https://bitbucket.org/osrf/gazebo/issue/1574)

1. ignition-math is now a dependency.
    + [http://ignitionrobotics.org/libraries/math](http://ignitionrobotics.org/libraries/math)
    + [Gazebo::math migration](https://bitbucket.org/osrf/gazebo/src/583edbeb90759d43d994cc57c0797119dd6d2794/ign-math-migration.md)

1. Detect uuid library during compilation.
    * [Pull request #1655](https://bitbucket.org/osrf/gazebo/pull-request/1655)
    * [Issue #1572](https://bitbucket.org/osrf/gazebo/issue/1572)

1. New accessors in LogPlay class.
    * [Pull request #1577](https://bitbucket.org/osrf/gazebo/pull-request/1577)

1. Added a plugin to send messages to an existing website.
   Added gui::MainWindow::AddMenu and msgs/rest_error, msgs/rest_login, msgs rest/post
    * [Pull request #1524](https://bitbucket.org/osrf/gazebo/pull-request/1524)

1. Fix deprecation warnings when using SDFormat 3.0.2, 3.0.3 prereleases
    * [Pull request #1568](https://bitbucket.org/osrf/gazebo/pull-request/1568)

1. Use GAZEBO_CFLAGS or GAZEBO_CXX_FLAGS in CMakeLists.txt for example plugins
    * [Pull request #1573](https://bitbucket.org/osrf/gazebo/pull-request/1573)

1. Added Link::OnWrenchMsg subscriber with test
    * [Pull request #1582](https://bitbucket.org/osrf/gazebo/pull-request/1582)

1. Show/hide GUI overlays using the menu bar.
    * [Pull request #1555](https://bitbucket.org/osrf/gazebo/pull-request/1555)

1. Added world origin indicator rendering::OriginVisual.
    * [Pull request #1700](https://bitbucket.org/osrf/gazebo/pull-request/1700)

1. Show/hide toolbars using the menu bars and shortcut.
   Added MainWindow::CloneAction.
   Added Window menu to Model Editor.
    * [Pull request #1584](https://bitbucket.org/osrf/gazebo/pull-request/1584)

1. Added event to show/hide toolbars.
    * [Pull request #1707](https://bitbucket.org/osrf/gazebo/pull-request/1707)

1. Added optional start/stop/reset buttons to timer GUI plugin.
    * [Pull request #1576](https://bitbucket.org/osrf/gazebo/pull-request/1576)

1. Timer GUI Plugin: Treat negative positions as positions from the ends
    * [Pull request #1703](https://bitbucket.org/osrf/gazebo/pull-request/1703)

1. Added Visual::GetDepth() and Visual::GetNthAncestor()
    * [Pull request #1613](https://bitbucket.org/osrf/gazebo/pull-request/1613)

1. Added a context menu for links
    * [Pull request #1589](https://bitbucket.org/osrf/gazebo/pull-request/1589)

1. Separate TimePanel's display into TimeWidget and LogPlayWidget.
    * [Pull request #1564](https://bitbucket.org/osrf/gazebo/pull-request/1564)

1. Display confirmation message after log is saved
    * [Pull request #1646](https://bitbucket.org/osrf/gazebo/pull-request/1646)

1. Added LogPlayView to display timeline and LogPlaybackStatistics message type.
    * [Pull request #1724](https://bitbucket.org/osrf/gazebo/pull-request/1724)

1. Added Time::FormattedString and removed all other FormatTime functions.
    * [Pull request #1710](https://bitbucket.org/osrf/gazebo/pull-request/1710)

1. Added support for Oculus DK2
    * [Pull request #1526](https://bitbucket.org/osrf/gazebo/pull-request/1526)

1. Use collide_bitmask from SDF to perform collision filtering
    * [Pull request #1470](https://bitbucket.org/osrf/gazebo/pull-request/1470)

1. Pass Coulomb surface friction parameters to DART.
    * [Pull request #1420](https://bitbucket.org/osrf/gazebo/pull-request/1420)

1. Added ModelAlign::SetHighlighted
    * [Pull request #1598](https://bitbucket.org/osrf/gazebo/pull-request/1598)

1. Added various Get functions to Visual. Also added a ConvertGeometryType function to msgs.
    * [Pull request #1402](https://bitbucket.org/osrf/gazebo/pull-request/1402)

1. Get and Set visibility of SelectionObj's handles, with unit test.
    * [Pull request #1417](https://bitbucket.org/osrf/gazebo/pull-request/1417)

1. Set material of SelectionObj's handles.
    * [Pull request #1472](https://bitbucket.org/osrf/gazebo/pull-request/1472)

1. Add SelectionObj::Fini with tests and make Visual::Fini virtual
    * [Pull request #1685](https://bitbucket.org/osrf/gazebo/pull-request/1685)

1. Allow link selection with the mouse if parent model already selected.
    * [Pull request #1409](https://bitbucket.org/osrf/gazebo/pull-request/1409)

1. Added ModelRightMenu::EntityTypes.
    * [Pull request #1414](https://bitbucket.org/osrf/gazebo/pull-request/1414)

1. Scale joint visuals according to link size.
    * [Pull request #1591](https://bitbucket.org/osrf/gazebo/pull-request/1591)
    * [Issue #1563](https://bitbucket.org/osrf/gazebo/issue/1563)

1. Added Gazebo/CoM material.
    * [Pull request #1439](https://bitbucket.org/osrf/gazebo/pull-request/1439)

1. Added arc parameter to MeshManager::CreateTube
    * [Pull request #1436](https://bitbucket.org/osrf/gazebo/pull-request/1436)

1. Added View Inertia and InertiaVisual, changed COMVisual to sphere proportional to mass.
    * [Pull request #1445](https://bitbucket.org/osrf/gazebo/pull-request/1445)

1. Added View Link Frame and LinkFrameVisual. Visual::SetTransparency goes into texture_unit.
    * [Pull request #1762](https://bitbucket.org/osrf/gazebo/pull-request/1762)
    * [Issue #853](https://bitbucket.org/osrf/gazebo/issue/853)

1. Changed the position of Save and Cancel buttons on editor dialogs
    * [Pull request #1442](https://bitbucket.org/osrf/gazebo/pull-request/1442)
    * [Issue #1377](https://bitbucket.org/osrf/gazebo/issue/1377)

1. Fixed Visual material updates
    * [Pull request #1454](https://bitbucket.org/osrf/gazebo/pull-request/1454)
    * [Issue #1455](https://bitbucket.org/osrf/gazebo/issue/1455)

1. Added Matrix3::Inverse() and tests
    * [Pull request #1481](https://bitbucket.org/osrf/gazebo/pull-request/1481)

1. Implemented AddLinkForce for ODE.
    * [Pull request #1456](https://bitbucket.org/osrf/gazebo/pull-request/1456)

1. Updated ConfigWidget class to parse enum values.
    * [Pull request #1518](https://bitbucket.org/osrf/gazebo/pull-request/1518)

1. Added PresetManager to physics libraries and corresponding integration test.
    * [Pull request #1471](https://bitbucket.org/osrf/gazebo/pull-request/1471)

1. Sync name and location on SaveDialog.
    * [Pull request #1563](https://bitbucket.org/osrf/gazebo/pull-request/1563)

1. Added Apply Force/Torque dialog
    * [Pull request #1600](https://bitbucket.org/osrf/gazebo/pull-request/1600)

1. Added Apply Force/Torque visuals
    * [Pull request #1619](https://bitbucket.org/osrf/gazebo/pull-request/1619)

1. Added Apply Force/Torque OnMouseRelease and ActivateWindow
    * [Pull request #1699](https://bitbucket.org/osrf/gazebo/pull-request/1699)

1. Added Apply Force/Torque mouse interactions, modes, activation
    * [Pull request #1731](https://bitbucket.org/osrf/gazebo/pull-request/1731)

1. Added inertia pose getter for COMVisual and COMVisual_TEST
    * [Pull request #1581](https://bitbucket.org/osrf/gazebo/pull-request/1581)

1. Model editor updates
    1. Joint preview using JointVisuals.
        * [Pull request #1369](https://bitbucket.org/osrf/gazebo/pull-request/1369)

    1. Added inspector for configuring link, visual, and collision properties.
        * [Pull request #1408](https://bitbucket.org/osrf/gazebo/pull-request/1408)

    1. Saving, exiting, generalizing SaveDialog.
        * [Pull request #1401](https://bitbucket.org/osrf/gazebo/pull-request/1401)

    1. Inspectors redesign
        * [Pull request #1586](https://bitbucket.org/osrf/gazebo/pull-request/1586)

    1. Edit existing model.
        * [Pull request #1425](https://bitbucket.org/osrf/gazebo/pull-request/1425)

    1. Add joint inspector to link's context menu.
        * [Pull request #1449](https://bitbucket.org/osrf/gazebo/pull-request/1449)
        * [Issue #1443](https://bitbucket.org/osrf/gazebo/issue/1443)

    1. Added button to select mesh file on inspector.
        * [Pull request #1460](https://bitbucket.org/osrf/gazebo/pull-request/1460)
        * [Issue #1450](https://bitbucket.org/osrf/gazebo/issue/1450)

    1. Renamed Part to Link.
        * [Pull request #1478](https://bitbucket.org/osrf/gazebo/pull-request/1478)

    1. Fix snapping inside editor.
        * [Pull request #1489](https://bitbucket.org/osrf/gazebo/pull-request/1489)
        * [Issue #1457](https://bitbucket.org/osrf/gazebo/issue/1457)

    1. Moved DataLogger from Window menu to the toolbar and moved screenshot button to the right.
        * [Pull request #1665](https://bitbucket.org/osrf/gazebo/pull-request/1665)

    1. Keep loaded model's name.
        * [Pull request #1516](https://bitbucket.org/osrf/gazebo/pull-request/1516)
        * [Issue #1504](https://bitbucket.org/osrf/gazebo/issue/1504)

    1. Added ExtrudeDialog.
        * [Pull request #1483](https://bitbucket.org/osrf/gazebo/pull-request/1483)

    1. Hide time panel inside editor and keep main window's paused state.
        * [Pull request #1500](https://bitbucket.org/osrf/gazebo/pull-request/1500)

    1. Fixed pose issues and added ModelCreator_TEST.
        * [Pull request #1509](https://bitbucket.org/osrf/gazebo/pull-request/1509)
        * [Issue #1497](https://bitbucket.org/osrf/gazebo/issue/1497)
        * [Issue #1509](https://bitbucket.org/osrf/gazebo/issue/1509)

    1. Added list of links and joints.
        * [Pull request #1515](https://bitbucket.org/osrf/gazebo/pull-request/1515)
        * [Issue #1418](https://bitbucket.org/osrf/gazebo/issue/1418)

    1. Expose API to support adding items to the palette.
        * [Pull request #1565](https://bitbucket.org/osrf/gazebo/pull-request/1565)

    1. Added menu for toggling joint visualization
        * [Pull request #1551](https://bitbucket.org/osrf/gazebo/pull-request/1551)
        * [Issue #1483](https://bitbucket.org/osrf/gazebo/issue/1483)

    1. Add schematic view to model editor
        * [Pull request #1562](https://bitbucket.org/osrf/gazebo/pull-request/1562)

1. Building editor updates
    1. Make palette tips tooltip clickable to open.
        * [Pull request #1519](https://bitbucket.org/osrf/gazebo/pull-request/1519)
        * [Issue #1370](https://bitbucket.org/osrf/gazebo/issue/1370)

    1. Add measurement unit to building inspectors.
        * [Pull request #1741](https://bitbucket.org/osrf/gazebo/pull-request/1741)
        * [Issue #1363](https://bitbucket.org/osrf/gazebo/issue/1363)

    1. Add `BaseInspectorDialog` as a base class for inspectors.
        * [Pull request #1749](https://bitbucket.org/osrf/gazebo/pull-request/1749)

## Gazebo 5.0

### Gazebo 5.x.x

1. Fix minimum window height
    * Backport of [pull request #1977](https://bitbucket.org/osrf/gazebo/pull-request/1977)
    * [Pull request #2002](https://bitbucket.org/osrf/gazebo/pull-request/2002)
    * [Issue #1706](https://bitbucket.org/osrf/gazebo/issue/1706)

### Gazebo 5.2.0 (2015-10-02)

1. Initialize sigact struct fields that valgrind said were being used uninitialized
    * [Pull request #1809](https://bitbucket.org/osrf/gazebo/pull-request/1809)

1. Add missing ogre includes to ensure macros are properly defined
    * [Pull request #1813](https://bitbucket.org/osrf/gazebo/pull-request/1813)

1. Use ToSDF functions to simplify physics_friction test
    * [Pull request #1808](https://bitbucket.org/osrf/gazebo/pull-request/1808)

1. Added lines to laser sensor visualization
    * [Pull request #1742](https://bitbucket.org/osrf/gazebo/pull-request/1742)
    * [Issue #935](https://bitbucket.org/osrf/gazebo/issue/935)

1. Fix BulletSliderJoint friction for bullet 2.83
    * [Pull request #1686](https://bitbucket.org/osrf/gazebo/pull-request/1686)

1. Fix heightmap model texture loading.
    * [Pull request #1592](https://bitbucket.org/osrf/gazebo/pull-request/1592)

1. Disable failing pr2 test for dart
    * [Pull request #1540](https://bitbucket.org/osrf/gazebo/pull-request/1540)
    * [Issue #1435](https://bitbucket.org/osrf/gazebo/issue/1435)

### Gazebo 5.1.0 (2015-03-20)
1. Backport pull request #1527 (FindOGRE.cmake for non-Debian systems)
  * [Pull request #1532](https://bitbucket.org/osrf/gazebo/pull-request/1532)

1. Respect system cflags when not using USE_UPSTREAM_CFLAGS
  * [Pull request #1531](https://bitbucket.org/osrf/gazebo/pull-request/1531)

1. Allow light manipulation
  * [Pull request #1529](https://bitbucket.org/osrf/gazebo/pull-request/1529)

1. Allow sdformat 2.3.1+ or 3+ and fix tests
  * [Pull request #1484](https://bitbucket.org/osrf/gazebo/pull-request/1484)

1. Add Link::GetWorldAngularMomentum function and test.
  * [Pull request #1482](https://bitbucket.org/osrf/gazebo/pull-request/1482)

1. Preserve previous GAZEBO_MODEL_PATH values when sourcing setup.sh
  * [Pull request #1430](https://bitbucket.org/osrf/gazebo/pull-request/1430)

1. Implement Coulomb joint friction for DART
  * [Pull request #1427](https://bitbucket.org/osrf/gazebo/pull-request/1427)
  * [Issue #1281](https://bitbucket.org/osrf/gazebo/issue/1281)

1. Fix simple shape normals.
    * [Pull request #1477](https://bitbucket.org/osrf/gazebo/pull-request/1477)
    * [Issue #1369](https://bitbucket.org/osrf/gazebo/issue/1369)

1. Use Msg-to-SDF conversion functions in tests, add ServerFixture::SpawnModel(msgs::Model).
    * [Pull request #1466](https://bitbucket.org/osrf/gazebo/pull-request/1466)

1. Added Model Msg-to-SDF conversion functions and test.
    * [Pull request #1429](https://bitbucket.org/osrf/gazebo/pull-request/1429)

1. Added Joint Msg-to-SDF conversion functions and test.
    * [Pull request #1419](https://bitbucket.org/osrf/gazebo/pull-request/1419)

1. Added Visual, Material Msg-to-SDF conversion functions and ShaderType to string conversion functions.
    * [Pull request #1415](https://bitbucket.org/osrf/gazebo/pull-request/1415)

1. Implement Coulomb joint friction for BulletSliderJoint
  * [Pull request #1452](https://bitbucket.org/osrf/gazebo/pull-request/1452)
  * [Issue #1348](https://bitbucket.org/osrf/gazebo/issue/1348)

### Gazebo 5.0.0 (2015-01-27)
1. Support for using [digital elevation maps](http://gazebosim.org/tutorials?tut=dem) has been added to debian packages.

1. C++11 support (C++11 compatible compiler is now required)
    * [Pull request #1340](https://bitbucket.org/osrf/gazebo/pull-request/1340)

1. Implemented private data pointer for the World class.
    * [Pull request #1383](https://bitbucket.org/osrf/gazebo/pull-request/1383)

1. Implemented private data pointer for the Scene class.
    * [Pull request #1385](https://bitbucket.org/osrf/gazebo/pull-request/1385)

1. Added a events::Event::resetWorld event that is triggered when World::Reset is called.
    * [Pull request #1332](https://bitbucket.org/osrf/gazebo/pull-request/1332)
    * [Issue #1375](https://bitbucket.org/osrf/gazebo/issue/1375)

1. Fixed `math::Box::GetCenter` functionality.
    * [Pull request #1278](https://bitbucket.org/osrf/gazebo/pull-request/1278)
    * [Issue #1327](https://bitbucket.org/osrf/gazebo/issue/1327)

1. Added a GUI timer plugin that facilitates the display and control a timer inside the Gazebo UI.
    * [Pull request #1270](https://bitbucket.org/osrf/gazebo/pull-request/1270)

1. Added ability to load plugins via SDF.
    * [Pull request #1261](https://bitbucket.org/osrf/gazebo/pull-request/1261)

1. Added GUIEvent to hide/show the left GUI pane.
    * [Pull request #1269](https://bitbucket.org/osrf/gazebo/pull-request/1269)

1. Modified KeyEventHandler and GLWidget so that hotkeys can be suppressed by custom KeyEvents set up by developers
    * [Pull request #1251](https://bitbucket.org/osrf/gazebo/pull-request/1251)

1. Added ability to read the directory where the log files are stored.
    * [Pull request #1277](https://bitbucket.org/osrf/gazebo/pull-request/1277)

1. Implemented a simulation cloner
    * [Pull request #1180](https://bitbucket.org/osrf/gazebo/pull-request/1180/clone-a-simulation)

1. Added GUI overlay plugins. Users can now write a Gazebo + QT plugin that displays widgets over the render window.
  * [Pull request #1181](https://bitbucket.org/osrf/gazebo/pull-request/1181)

1. Change behavior of Joint::SetVelocity, add Joint::SetVelocityLimit(unsigned int, double)
  * [Pull request #1218](https://bitbucket.org/osrf/gazebo/pull-request/1218)
  * [Issue #964](https://bitbucket.org/osrf/gazebo/issue/964)

1. Implement Coulomb joint friction for ODE
  * [Pull request #1221](https://bitbucket.org/osrf/gazebo/pull-request/1221)
  * [Issue #381](https://bitbucket.org/osrf/gazebo/issue/381)

1. Implement Coulomb joint friction for BulletHingeJoint
  * [Pull request #1317](https://bitbucket.org/osrf/gazebo/pull-request/1317)
  * [Issue #1348](https://bitbucket.org/osrf/gazebo/issue/1348)

1. Implemented camera lens distortion.
  * [Pull request #1213](https://bitbucket.org/osrf/gazebo/pull-request/1213)

1. Kill rogue gzservers left over from failed INTEGRATION_world_clone tests
   and improve robustness of `UNIT_gz_TEST`
  * [Pull request #1232](https://bitbucket.org/osrf/gazebo/pull-request/1232)
  * [Issue #1299](https://bitbucket.org/osrf/gazebo/issue/1299)

1. Added RenderWidget::ShowToolbar to toggle visibility of top toolbar.
  * [Pull request #1248](https://bitbucket.org/osrf/gazebo/pull-request/1248)

1. Fix joint axis visualization.
  * [Pull request #1258](https://bitbucket.org/osrf/gazebo/pull-request/1258)

1. Change UserCamera view control via joysticks. Clean up rate control vs. pose control.
   see UserCamera::OnJoyPose and UserCamera::OnJoyTwist. Added view twist control toggle
   with joystick button 1.
  * [Pull request #1249](https://bitbucket.org/osrf/gazebo/pull-request/1249)

1. Added RenderWidget::GetToolbar to get the top toolbar and change its actions on ModelEditor.
    * [Pull request #1263](https://bitbucket.org/osrf/gazebo/pull-request/1263)

1. Added accessor for MainWindow graphical widget to GuiIface.
    * [Pull request #1250](https://bitbucket.org/osrf/gazebo/pull-request/1250)

1. Added a ConfigWidget class that takes in a google protobuf message and generates widgets for configuring the fields in the message
    * [Pull request #1285](https://bitbucket.org/osrf/gazebo/pull-request/1285)

1. Added GLWidget::OnModelEditor when model editor is triggered, and MainWindow::OnEditorGroup to manually uncheck editor actions.
    * [Pull request #1283](https://bitbucket.org/osrf/gazebo/pull-request/1283)

1. Added Collision, Geometry, Inertial, Surface Msg-to-SDF conversion functions.
    * [Pull request #1315](https://bitbucket.org/osrf/gazebo/pull-request/1315)

1. Added "button modifier" fields (control, shift, and alt) to common::KeyEvent.
    * [Pull request #1325](https://bitbucket.org/osrf/gazebo/pull-request/1325)

1. Added inputs for environment variable GAZEBO_GUI_INI_FILE for reading a custom .ini file.
    * [Pull request #1252](https://bitbucket.org/osrf/gazebo/pull-request/1252)

1. Fixed crash on "permission denied" bug, added insert_model integration test.
    * [Pull request #1329](https://bitbucket.org/osrf/gazebo/pull-request/1329/)

1. Enable simbody joint tests, implement `SimbodyJoint::GetParam`, create
   `Joint::GetParam`, fix bug in `BulletHingeJoint::SetParam`.
    * [Pull request #1404](https://bitbucket.org/osrf/gazebo/pull-request/1404/)

1. Building editor updates
    1. Fixed inspector resizing.
        * [Pull request #1230](https://bitbucket.org/osrf/gazebo/pull-request/1230)
        * [Issue #395](https://bitbucket.org/osrf/gazebo/issue/395)

    1. Doors and windows move proportionally with wall.
        * [Pull request #1231](https://bitbucket.org/osrf/gazebo/pull-request/1231)
        * [Issue #368](https://bitbucket.org/osrf/gazebo/issue/368)

    1. Inspector dialogs stay on top.
        * [Pull request #1229](https://bitbucket.org/osrf/gazebo/pull-request/1229)
        * [Issue #417](https://bitbucket.org/osrf/gazebo/issue/417)

    1. Make model name editable on palette.
        * [Pull request #1239](https://bitbucket.org/osrf/gazebo/pull-request/1239)

    1. Import background image and improve add/delete levels.
        * [Pull request #1214](https://bitbucket.org/osrf/gazebo/pull-request/1214)
        * [Issue #422](https://bitbucket.org/osrf/gazebo/issue/422)
        * [Issue #361](https://bitbucket.org/osrf/gazebo/issue/361)

    1. Fix changing draw mode.
        * [Pull request #1233](https://bitbucket.org/osrf/gazebo/pull-request/1233)
        * [Issue #405](https://bitbucket.org/osrf/gazebo/issue/405)

    1. Tips on palette's top-right corner.
        * [Pull request #1241](https://bitbucket.org/osrf/gazebo/pull-request/1241)

    1. New buttons and layout for the palette.
        * [Pull request #1242](https://bitbucket.org/osrf/gazebo/pull-request/1242)

    1. Individual wall segments instead of polylines.
        * [Pull request #1246](https://bitbucket.org/osrf/gazebo/pull-request/1246)
        * [Issue #389](https://bitbucket.org/osrf/gazebo/issue/389)
        * [Issue #415](https://bitbucket.org/osrf/gazebo/issue/415)

    1. Fix exiting and saving, exiting when there's nothing drawn, fix text on popups.
        * [Pull request #1296](https://bitbucket.org/osrf/gazebo/pull-request/1296)

    1. Display measure for selected wall segment.
        * [Pull request #1291](https://bitbucket.org/osrf/gazebo/pull-request/1291)
        * [Issue #366](https://bitbucket.org/osrf/gazebo/issue/366)

    1. Highlight selected item's 3D visual.
        * [Pull request #1292](https://bitbucket.org/osrf/gazebo/pull-request/1292)

    1. Added color picker to inspector dialogs.
        * [Pull request #1298](https://bitbucket.org/osrf/gazebo/pull-request/1298)

    1. Snapping on by default, off holding Shift. Improved snapping.
        * [Pull request #1304](https://bitbucket.org/osrf/gazebo/pull-request/1304)

    1. Snap walls to length increments, moved scale to SegmentItem and added Get/SetScale, added SegmentItem::SnapAngle and SegmentItem::SnapLength.
        * [Pull request #1311](https://bitbucket.org/osrf/gazebo/pull-request/1311)

    1. Make buildings available in "Insert Models" tab, improve save flow.
        * [Pull request #1312](https://bitbucket.org/osrf/gazebo/pull-request/1312)

    1. Added EditorItem::SetHighlighted.
        * [Pull request #1308](https://bitbucket.org/osrf/gazebo/pull-request/1308)

    1. Current level is transparent, lower levels opaque, higher levels invisible.
        * [Pull request #1303](https://bitbucket.org/osrf/gazebo/pull-request/1303)

    1. Detach all child manips when item is deleted, added BuildingMaker::DetachAllChildren.
        * [Pull request #1316](https://bitbucket.org/osrf/gazebo/pull-request/1316)

    1. Added texture picker to inspector dialogs.
        * [Pull request #1306](https://bitbucket.org/osrf/gazebo/pull-request/1306)

    1. Measures for doors and windows. Added RectItem::angleOnWall and related Get/Set.
        * [Pull request #1322](https://bitbucket.org/osrf/gazebo/pull-request/1322)
        * [Issue #370](https://bitbucket.org/osrf/gazebo/issue/370)

    1. Added Gazebo/BuildingFrame material to display holes for doors and windows on walls.
        * [Pull request #1338](https://bitbucket.org/osrf/gazebo/pull-request/1338)

    1. Added Gazebo/Bricks material to be used as texture on the building editor.
        * [Pull request #1333](https://bitbucket.org/osrf/gazebo/pull-request/1333)

    1. Pick colors from the palette and assign on 3D view. Added mouse and key event handlers to BuildingMaker, and events to communicate from BuildingModelManip to EditorItem.
        * [Pull request #1336](https://bitbucket.org/osrf/gazebo/pull-request/1336)

    1. Pick textures from the palette and assign in 3D view.
        * [Pull request #1368](https://bitbucket.org/osrf/gazebo/pull-request/1368)

1. Model editor updates
    1. Fix adding/removing event filters .
        * [Pull request #1279](https://bitbucket.org/osrf/gazebo/pull-request/1279)

    1. Enabled multi-selection and align tool inside model editor.
        * [Pull request #1302](https://bitbucket.org/osrf/gazebo/pull-request/1302)
        * [Issue #1323](https://bitbucket.org/osrf/gazebo/issue/1323)

    1. Enabled snap mode inside model editor.
        * [Pull request #1331](https://bitbucket.org/osrf/gazebo/pull-request/1331)
        * [Issue #1318](https://bitbucket.org/osrf/gazebo/issue/1318)

    1. Implemented copy/pasting of links.
        * [Pull request #1330](https://bitbucket.org/osrf/gazebo/pull-request/1330)

1. GUI publishes model selection information on ~/selection topic.
    * [Pull request #1318](https://bitbucket.org/osrf/gazebo/pull-request/1318)

## Gazebo 4.0

### Gazebo 4.x.x (2015-xx-xx)

1. Fix build for Bullet 2.83, enable angle wrapping for BulletHingeJoint
    * [Pull request #1664](https://bitbucket.org/osrf/gazebo/pull-request/1664)

### Gazebo 4.1.3 (2015-05-07)

1. Fix saving visual geom SDF values
    * [Pull request #1597](https://bitbucket.org/osrf/gazebo/pull-request/1597)
1. Fix heightmap model texture loading.
    * [Pull request #1595](https://bitbucket.org/osrf/gazebo/pull-request/1595)
1. Fix visual collision scale on separate client
    * [Pull request #1585](https://bitbucket.org/osrf/gazebo/pull-request/1585)
1. Fix several clang compiler warnings
    * [Pull request #1594](https://bitbucket.org/osrf/gazebo/pull-request/1594)
1. Fix blank save / browse dialogs
    * [Pull request #1544](https://bitbucket.org/osrf/gazebo/pull-request/1544)

### Gazebo 4.1.2 (2015-03-20)

1. Fix quaternion documentation: target Gazebo_4.1
    * [Pull request #1525](https://bitbucket.org/osrf/gazebo/pull-request/1525)
1. Speed up World::Step in loops
    * [Pull request #1492](https://bitbucket.org/osrf/gazebo/pull-request/1492)
1. Reduce selection buffer updates -> 4.1
    * [Pull request #1494](https://bitbucket.org/osrf/gazebo/pull-request/1494)
1. Fix QT rendering, and rendering update rate
    * [Pull request #1487](https://bitbucket.org/osrf/gazebo/pull-request/1487)
1. Fix loading of SimbodyPhysics parameters
    * [Pull request #1474](https://bitbucket.org/osrf/gazebo/pull-request/1474)
1. Fix heightmap on OSX -> 4.1
    * [Pull request #1455](https://bitbucket.org/osrf/gazebo/pull-request/1455)
1. Remove extra pose tag in a world file that should not be there
    * [Pull request #1458](https://bitbucket.org/osrf/gazebo/pull-request/1458)
1. Better fix for #236 for IMU that doesn't require ABI changes
    * [Pull request #1448](https://bitbucket.org/osrf/gazebo/pull-request/1448)
1. Fix regression of #236 for ImuSensor in 4.1
    * [Pull request #1446](https://bitbucket.org/osrf/gazebo/pull-request/1446)
1. Preserve previous GAZEBO_MODEL_PATH values when sourcing setup.sh
    * [Pull request #1430](https://bitbucket.org/osrf/gazebo/pull-request/1430)
1. issue #857: fix segfault for simbody screw joint when setting limits due to uninitialized limitForce.
    * [Pull request #1423](https://bitbucket.org/osrf/gazebo/pull-request/1423)
1. Allow multiple contact sensors per link (#960)
    * [Pull request #1413](https://bitbucket.org/osrf/gazebo/pull-request/1413)
1. Fix for issue #351, ODE World Step
    * [Pull request #1406](https://bitbucket.org/osrf/gazebo/pull-request/1406)
1. Disable failing InelasticCollision/0 test (#1394)
    * [Pull request #1405](https://bitbucket.org/osrf/gazebo/pull-request/1405)
1. Prevent out of bounds array access in SkidSteerDrivePlugin (found by cppcheck 1.68)
    * [Pull request #1379](https://bitbucket.org/osrf/gazebo/pull-request/1379)

### Gazebo 4.1.1 (2015-01-15)

1. Fix BulletPlaneShape bounding box (#1265)
    * [Pull request #1367](https://bitbucket.org/osrf/gazebo/pull-request/1367)
1. Fix dart linking errors on osx
    * [Pull request #1372](https://bitbucket.org/osrf/gazebo/pull-request/1372)
1. Update to player interfaces
    * [Pull request #1324](https://bitbucket.org/osrf/gazebo/pull-request/1324)
1. Handle GpuLaser name collisions (#1403)
    * [Pull request #1360](https://bitbucket.org/osrf/gazebo/pull-request/1360)
1. Add checks for handling array's with counts of zero, and read specular values
    * [Pull request #1339](https://bitbucket.org/osrf/gazebo/pull-request/1339)
1. Fix model list widget test
    * [Pull request #1327](https://bitbucket.org/osrf/gazebo/pull-request/1327)
1. Fix ogre includes
    * [Pull request #1323](https://bitbucket.org/osrf/gazebo/pull-request/1323)

### Gazebo 4.1.0 (2014-11-20)

1. Modified GUI rendering to improve the rendering update rate.
    * [Pull request #1487](https://bitbucket.org/osrf/gazebo/pull-request/1487)

### Gazebo 4.1.0 (2014-11-20)

1. Add ArrangePlugin for arranging groups of models.
   Also add Model::ResetPhysicsStates to call Link::ResetPhysicsStates
   recursively on all links in model.
    * [Pull request #1208](https://bitbucket.org/osrf/gazebo/pull-request/1208)
1. The `gz model` command line tool will output model info using either `-i` for complete info, or `-p` for just the model pose.
    * [Pull request #1212](https://bitbucket.org/osrf/gazebo/pull-request/1212)
    * [DRCSim Issue #389](https://bitbucket.org/osrf/drcsim/issue/389)
1. Added SignalStats class for computing incremental signal statistics.
    * [Pull request #1198](https://bitbucket.org/osrf/gazebo/pull-request/1198)
1. Add InitialVelocityPlugin to setting the initial state of links
    * [Pull request #1237](https://bitbucket.org/osrf/gazebo/pull-request/1237)
1. Added Quaternion::Integrate function.
    * [Pull request #1255](https://bitbucket.org/osrf/gazebo/pull-request/1255)
1. Added ConvertJointType functions, display more joint info on model list.
    * [Pull request #1259](https://bitbucket.org/osrf/gazebo/pull-request/1259)
1. Added ModelListWidget::AddProperty, removed unnecessary checks on ModelListWidget.
    * [Pull request #1271](https://bitbucket.org/osrf/gazebo/pull-request/1271)
1. Fix loading collada meshes with unsupported input semantics.
    * [Pull request #1319](https://bitbucket.org/osrf/gazebo/pull-request/1319)

### Gazebo 4.0.2 (2014-09-23)

1. Fix and improve mechanism to generate pkgconfig libs
    * [Pull request #1027](https://bitbucket.org/osrf/gazebo/pull-request/1027)
    * [Issue #1284](https://bitbucket.org/osrf/gazebo/issue/1284)
1. Added arat.world
    * [Pull request #1205](https://bitbucket.org/osrf/gazebo/pull-request/1205)
1. Update gzprop to output zip files.
    * [Pull request #1197](https://bitbucket.org/osrf/gazebo/pull-request/1197)
1. Make Collision::GetShape a const function
    * [Pull requset #1189](https://bitbucket.org/osrf/gazebo/pull-request/1189)
1. Install missing physics headers
    * [Pull requset #1183](https://bitbucket.org/osrf/gazebo/pull-request/1183)
1. Remove SimbodyLink::AddTorque console message
    * [Pull requset #1185](https://bitbucket.org/osrf/gazebo/pull-request/1185)
1. Fix log xml
    * [Pull requset #1188](https://bitbucket.org/osrf/gazebo/pull-request/1188)

### Gazebo 4.0.0 (2014-08-08)

1. Added lcov support to cmake
    * [Pull request #1047](https://bitbucket.org/osrf/gazebo/pull-request/1047)
1. Fixed memory leak in image conversion
    * [Pull request #1057](https://bitbucket.org/osrf/gazebo/pull-request/1057)
1. Removed deprecated function
    * [Pull request #1067](https://bitbucket.org/osrf/gazebo/pull-request/1067)
1. Improved collada loading performance
    * [Pull request #1066](https://bitbucket.org/osrf/gazebo/pull-request/1066)
    * [Pull request #1082](https://bitbucket.org/osrf/gazebo/pull-request/1082)
    * [Issue #1134](https://bitbucket.org/osrf/gazebo/issue/1134)
1. Implemented a collada exporter
    * [Pull request #1064](https://bitbucket.org/osrf/gazebo/pull-request/1064)
1. Force torque sensor now makes use of sensor's pose.
    * [Pull request #1076](https://bitbucket.org/osrf/gazebo/pull-request/1076)
    * [Issue #940](https://bitbucket.org/osrf/gazebo/issue/940)
1. Fix Model::GetLinks segfault
    * [Pull request #1093](https://bitbucket.org/osrf/gazebo/pull-request/1093)
1. Fix deleting and saving lights in gzserver
    * [Pull request #1094](https://bitbucket.org/osrf/gazebo/pull-request/1094)
    * [Issue #1182](https://bitbucket.org/osrf/gazebo/issue/1182)
    * [Issue #346](https://bitbucket.org/osrf/gazebo/issue/346)
1. Fix Collision::GetWorldPose. The pose of a collision would not update properly.
    * [Pull request #1049](https://bitbucket.org/osrf/gazebo/pull-request/1049)
    * [Issue #1124](https://bitbucket.org/osrf/gazebo/issue/1124)
1. Fixed the animate_box and animate_joints examples
    * [Pull request #1086](https://bitbucket.org/osrf/gazebo/pull-request/1086)
1. Integrated Oculus Rift functionality
    * [Pull request #1074](https://bitbucket.org/osrf/gazebo/pull-request/1074)
    * [Pull request #1136](https://bitbucket.org/osrf/gazebo/pull-request/1136)
    * [Pull request #1139](https://bitbucket.org/osrf/gazebo/pull-request/1139)
1. Updated Base::GetScopedName
    * [Pull request #1104](https://bitbucket.org/osrf/gazebo/pull-request/1104)
1. Fix collada loader from adding duplicate materials into a Mesh
    * [Pull request #1105](https://bitbucket.org/osrf/gazebo/pull-request/1105)
    * [Issue #1180](https://bitbucket.org/osrf/gazebo/issue/1180)
1. Integrated Razer Hydra functionality
    * [Pull request #1083](https://bitbucket.org/osrf/gazebo/pull-request/1083)
    * [Pull request #1109](https://bitbucket.org/osrf/gazebo/pull-request/1109)
1. Added ability to copy and paste models in the GUI
    * [Pull request #1103](https://bitbucket.org/osrf/gazebo/pull-request/1103)
1. Removed unnecessary inclusion of gazebo.hh and common.hh in plugins
    * [Pull request #1111](https://bitbucket.org/osrf/gazebo/pull-request/1111)
1. Added ability to specify custom road textures
    * [Pull request #1027](https://bitbucket.org/osrf/gazebo/pull-request/1027)
1. Added support for DART 4.1
    * [Pull request #1113](https://bitbucket.org/osrf/gazebo/pull-request/1113)
    * [Pull request #1132](https://bitbucket.org/osrf/gazebo/pull-request/1132)
    * [Pull request #1134](https://bitbucket.org/osrf/gazebo/pull-request/1134)
    * [Pull request #1154](https://bitbucket.org/osrf/gazebo/pull-request/1154)
1. Allow position of joints to be directly set.
    * [Pull request #1097](https://bitbucket.org/osrf/gazebo/pull-request/1097)
    * [Issue #1138](https://bitbucket.org/osrf/gazebo/issue/1138)
1. Added extruded polyline geometry
    * [Pull request #1026](https://bitbucket.org/osrf/gazebo/pull-request/1026)
1. Fixed actor animation
    * [Pull request #1133](https://bitbucket.org/osrf/gazebo/pull-request/1133)
    * [Pull request #1141](https://bitbucket.org/osrf/gazebo/pull-request/1141)
1. Generate a versioned cmake config file
    * [Pull request #1153](https://bitbucket.org/osrf/gazebo/pull-request/1153)
    * [Issue #1226](https://bitbucket.org/osrf/gazebo/issue/1226)
1. Added KMeans class
    * [Pull request #1147](https://bitbucket.org/osrf/gazebo/pull-request/1147)
1. Added --summary-range feature to bitbucket pullrequest tool
    * [Pull request #1156](https://bitbucket.org/osrf/gazebo/pull-request/1156)
1. Updated web links
    * [Pull request #1159](https://bitbucket.org/osrf/gazebo/pull-request/1159)
1. Update tests
    * [Pull request #1155](https://bitbucket.org/osrf/gazebo/pull-request/1155)
    * [Pull request #1143](https://bitbucket.org/osrf/gazebo/pull-request/1143)
    * [Pull request #1138](https://bitbucket.org/osrf/gazebo/pull-request/1138)
    * [Pull request #1140](https://bitbucket.org/osrf/gazebo/pull-request/1140)
    * [Pull request #1127](https://bitbucket.org/osrf/gazebo/pull-request/1127)
    * [Pull request #1115](https://bitbucket.org/osrf/gazebo/pull-request/1115)
    * [Pull request #1102](https://bitbucket.org/osrf/gazebo/pull-request/1102)
    * [Pull request #1087](https://bitbucket.org/osrf/gazebo/pull-request/1087)
    * [Pull request #1084](https://bitbucket.org/osrf/gazebo/pull-request/1084)

## Gazebo 3.0

### Gazebo 3.x.x (yyyy-mm-dd)

1. Fixed sonar and wireless sensor visualization
    * [Pull request #1254](https://bitbucket.org/osrf/gazebo/pull-request/1254)
1. Update visual bounding box when model is selected
    * [Pull request #1280](https://bitbucket.org/osrf/gazebo/pull-request/1280)

### Gazebo 3.1.0 (2014-08-08)

1. Implemented Simbody::Link::Set*Vel
    * [Pull request #1160](https://bitbucket.org/osrf/gazebo/pull-request/1160)
    * [Issue #1012](https://bitbucket.org/osrf/gazebo/issue/1012)
1. Added World::RemoveModel function
    * [Pull request #1106](https://bitbucket.org/osrf/gazebo/pull-request/1106)
    * [Issue #1177](https://bitbucket.org/osrf/gazebo/issue/1177)
1. Fix exit from camera follow mode using the escape key
    * [Pull request #1137](https://bitbucket.org/osrf/gazebo/pull-request/1137)
    * [Issue #1220](https://bitbucket.org/osrf/gazebo/issue/1220)
1. Added support for SDF joint spring stiffness and reference positions
    * [Pull request #1117](https://bitbucket.org/osrf/gazebo/pull-request/1117)
1. Removed the gzmodel_create script
    * [Pull request #1130](https://bitbucket.org/osrf/gazebo/pull-request/1130)
1. Added Vector2 dot product
    * [Pull request #1101](https://bitbucket.org/osrf/gazebo/pull-request/1101)
1. Added SetPositionPID and SetVelocityPID to JointController
    * [Pull request #1091](https://bitbucket.org/osrf/gazebo/pull-request/1091)
1. Fix gzclient startup crash with ogre 1.9
    * [Pull request #1098](https://bitbucket.org/osrf/gazebo/pull-request/1098)
    * [Issue #996](https://bitbucket.org/osrf/gazebo/issue/996)
1. Update the bitbucket_pullrequests tool
    * [Pull request #1108](https://bitbucket.org/osrf/gazebo/pull-request/1108)
1. Light properties now remain in place after move by the user via the GUI.
    * [Pull request #1110](https://bitbucket.org/osrf/gazebo/pull-request/1110)
    * [Issue #1211](https://bitbucket.org/osrf/gazebo/issue/1211)
1. Allow position of joints to be directly set.
    * [Pull request #1096](https://bitbucket.org/osrf/gazebo/pull-request/1096)
    * [Issue #1138](https://bitbucket.org/osrf/gazebo/issue/1138)

### Gazebo 3.0.0 (2014-04-11)

1. Fix bug when deleting the sun light
    * [Pull request #1088](https://bitbucket.org/osrf/gazebo/pull-request/1088)
    * [Issue #1133](https://bitbucket.org/osrf/gazebo/issue/1133)
1. Fix ODE screw joint
    * [Pull request #1078](https://bitbucket.org/osrf/gazebo/pull-request/1078)
    * [Issue #1167](https://bitbucket.org/osrf/gazebo/issue/1167)
1. Update joint integration tests
    * [Pull request #1081](https://bitbucket.org/osrf/gazebo/pull-request/1081)
1. Fixed false positives in cppcheck.
    * [Pull request #1061](https://bitbucket.org/osrf/gazebo/pull-request/1061)
1. Made joint axis reference frame relative to child, and updated simbody and dart accordingly.
    * [Pull request #1069](https://bitbucket.org/osrf/gazebo/pull-request/1069)
    * [Issue #494](https://bitbucket.org/osrf/gazebo/issue/494)
    * [Issue #1143](https://bitbucket.org/osrf/gazebo/issue/1143)
1. Added ability to pass vector of strings to SetupClient and SetupServer
    * [Pull request #1068](https://bitbucket.org/osrf/gazebo/pull-request/1068)
    * [Issue #1132](https://bitbucket.org/osrf/gazebo/issue/1132)
1. Fix error correction in screw constraints for ODE
    * [Pull request #1159](https://bitbucket.org/osrf/gazebo/pull-request/1159)
    * [Issue #1159](https://bitbucket.org/osrf/gazebo/issue/1159)
1. Improved pkgconfig with SDF
    * [Pull request #1062](https://bitbucket.org/osrf/gazebo/pull-request/1062)
1. Added a plugin to simulate aero dynamics
    * [Pull request #905](https://bitbucket.org/osrf/gazebo/pull-request/905)
1. Updated bullet support
    * [Issue #1069](https://bitbucket.org/osrf/gazebo/issue/1069)
    * [Pull request #1011](https://bitbucket.org/osrf/gazebo/pull-request/1011)
    * [Pull request #996](https://bitbucket.org/osrf/gazebo/pull-request/966)
    * [Pull request #1024](https://bitbucket.org/osrf/gazebo/pull-request/1024)
1. Updated simbody support
    * [Pull request #995](https://bitbucket.org/osrf/gazebo/pull-request/995)
1. Updated worlds to SDF 1.5
    * [Pull request #1021](https://bitbucket.org/osrf/gazebo/pull-request/1021)
1. Improvements to ODE
    * [Pull request #1001](https://bitbucket.org/osrf/gazebo/pull-request/1001)
    * [Pull request #1014](https://bitbucket.org/osrf/gazebo/pull-request/1014)
    * [Pull request #1015](https://bitbucket.org/osrf/gazebo/pull-request/1015)
    * [Pull request #1016](https://bitbucket.org/osrf/gazebo/pull-request/1016)
1. New command line tool
    * [Pull request #972](https://bitbucket.org/osrf/gazebo/pull-request/972)
1. Graphical user interface improvements
    * [Pull request #971](https://bitbucket.org/osrf/gazebo/pull-request/971)
    * [Pull request #1013](https://bitbucket.org/osrf/gazebo/pull-request/1013)
    * [Pull request #989](https://bitbucket.org/osrf/gazebo/pull-request/989)
1. Created a friction pyramid class
    * [Pull request #935](https://bitbucket.org/osrf/gazebo/pull-request/935)
1. Added GetWorldEnergy functions to Model, Joint, and Link
    * [Pull request #1017](https://bitbucket.org/osrf/gazebo/pull-request/1017)
1. Preparing Gazebo for admission into Ubuntu
    * [Pull request #969](https://bitbucket.org/osrf/gazebo/pull-request/969)
    * [Pull request #998](https://bitbucket.org/osrf/gazebo/pull-request/998)
    * [Pull request #1002](https://bitbucket.org/osrf/gazebo/pull-request/1002)
1. Add method for querying if useImplicitStiffnessDamping flag is set for a given joint
    * [Issue #629](https://bitbucket.org/osrf/gazebo/issue/629)
    * [Pull request #1006](https://bitbucket.org/osrf/gazebo/pull-request/1006)
1. Fix joint axis frames
    * [Issue #494](https://bitbucket.org/osrf/gazebo/issue/494)
    * [Pull request #963](https://bitbucket.org/osrf/gazebo/pull-request/963)
1. Compute joint anchor pose relative to parent
    * [Issue #1029](https://bitbucket.org/osrf/gazebo/issue/1029)
    * [Pull request #982](https://bitbucket.org/osrf/gazebo/pull-request/982)
1. Cleanup the installed worlds
    * [Issue #1036](https://bitbucket.org/osrf/gazebo/issue/1036)
    * [Pull request #984](https://bitbucket.org/osrf/gazebo/pull-request/984)
1. Update to the GPS sensor
    * [Issue #1059](https://bitbucket.org/osrf/gazebo/issue/1059)
    * [Pull request #984](https://bitbucket.org/osrf/gazebo/pull-request/984)
1. Removed libtool from plugin loading
    * [Pull request #981](https://bitbucket.org/osrf/gazebo/pull-request/981)
1. Added functions to get inertial information for a link in the world frame.
    * [Pull request #1005](https://bitbucket.org/osrf/gazebo/pull-request/1005)

## Gazebo 2.0

### Gazebo 2.2.6 (2015-09-28)

1. Backport fixes to setup.sh from pull request #1430 to 2.2 branch
    * [Pull request 1889](https://bitbucket.org/osrf/gazebo/pull-request/1889)
1. Fix heightmap texture loading (2.2)
    * [Pull request 1596](https://bitbucket.org/osrf/gazebo/pull-request/1596)
1. Prevent out of bounds array access in SkidSteerDrivePlugin (found by cppcheck 1.68)
    * [Pull request 1379](https://bitbucket.org/osrf/gazebo/pull-request/1379)
1. Fix build with boost 1.57 for 2.2 branch (#1399)
    * [Pull request 1358](https://bitbucket.org/osrf/gazebo/pull-request/1358)
1. Fix manpage test failures by incrementing year to 2015
    * [Pull request 1361](https://bitbucket.org/osrf/gazebo/pull-request/1361)
1. Fix build for OS X 10.10 (#1304, #1289)
    * [Pull request 1346](https://bitbucket.org/osrf/gazebo/pull-request/1346)
1. Restore ODELink ABI, use Link variables instead (#1354)
    * [Pull request 1347](https://bitbucket.org/osrf/gazebo/pull-request/1347)
1. Fix inertia_ratio test
    * [Pull request 1344](https://bitbucket.org/osrf/gazebo/pull-request/1344)
1. backport collision visual fix -> 2.2
    * [Pull request 1343](https://bitbucket.org/osrf/gazebo/pull-request/1343)
1. Fix two code_check errors on 2.2
    * [Pull request 1314](https://bitbucket.org/osrf/gazebo/pull-request/1314)
1. issue #243 fix Link::GetWorldLinearAccel and Link::GetWorldAngularAccel for ODE
    * [Pull request 1284](https://bitbucket.org/osrf/gazebo/pull-request/1284)

### Gazebo 2.2.3 (2014-04-29)

1. Removed redundant call to World::Init
    * [Pull request #1107](https://bitbucket.org/osrf/gazebo/pull-request/1107)
    * [Issue #1208](https://bitbucket.org/osrf/gazebo/issue/1208)
1. Return proper error codes when gazebo exits
    * [Pull request #1085](https://bitbucket.org/osrf/gazebo/pull-request/1085)
    * [Issue #1178](https://bitbucket.org/osrf/gazebo/issue/1178)
1. Fixed Camera::GetWorldRotation().
    * [Pull request #1071](https://bitbucket.org/osrf/gazebo/pull-request/1071)
    * [Issue #1087](https://bitbucket.org/osrf/gazebo/issue/1087)
1. Fixed memory leak in image conversion
    * [Pull request #1073](https://bitbucket.org/osrf/gazebo/pull-request/1073)

### Gazebo 2.2.1 (xxxx-xx-xx)

1. Fix heightmap model texture loading.
    * [Pull request #1596](https://bitbucket.org/osrf/gazebo/pull-request/1596)

### Gazebo 2.2.0 (2014-01-10)

1. Fix compilation when using OGRE-1.9 (full support is being worked on)
    * [Issue #994](https://bitbucket.org/osrf/gazebo/issue/994)
    * [Issue #995](https://bitbucket.org/osrf/gazebo/issue/995)
    * [Issue #996](https://bitbucket.org/osrf/gazebo/issue/996)
    * [Pull request #883](https://bitbucket.org/osrf/gazebo/pull-request/883)
1. Added unit test for issue 624.
    * [Issue #624](https://bitbucket.org/osrf/gazebo/issue/624).
    * [Pull request #889](https://bitbucket.org/osrf/gazebo/pull-request/889)
1. Use 3x3 PCF shadows for smoother shadows.
    * [Pull request #887](https://bitbucket.org/osrf/gazebo/pull-request/887)
1. Update manpage copyright to 2014.
    * [Pull request #893](https://bitbucket.org/osrf/gazebo/pull-request/893)
1. Added friction integration test .
    * [Pull request #885](https://bitbucket.org/osrf/gazebo/pull-request/885)
1. Fix joint anchor when link pose is not specified.
    * [Issue #978](https://bitbucket.org/osrf/gazebo/issue/978)
    * [Pull request #862](https://bitbucket.org/osrf/gazebo/pull-request/862)
1. Added (ESC) tooltip for GUI Selection Mode icon.
    * [Issue #993](https://bitbucket.org/osrf/gazebo/issue/993)
    * [Pull request #888](https://bitbucket.org/osrf/gazebo/pull-request/888)
1. Removed old comment about resolved issue.
    * [Issue #837](https://bitbucket.org/osrf/gazebo/issue/837)
    * [Pull request #880](https://bitbucket.org/osrf/gazebo/pull-request/880)
1. Made SimbodyLink::Get* function thread-safe
    * [Issue #918](https://bitbucket.org/osrf/gazebo/issue/918)
    * [Pull request #872](https://bitbucket.org/osrf/gazebo/pull-request/872)
1. Suppressed spurious gzlog messages in ODE::Body
    * [Issue #983](https://bitbucket.org/osrf/gazebo/issue/983)
    * [Pull request #875](https://bitbucket.org/osrf/gazebo/pull-request/875)
1. Fixed Force Torque Sensor Test by properly initializing some values.
    * [Issue #982](https://bitbucket.org/osrf/gazebo/issue/982)
    * [Pull request #869](https://bitbucket.org/osrf/gazebo/pull-request/869)
1. Added breakable joint plugin to support breakable walls.
    * [Pull request #865](https://bitbucket.org/osrf/gazebo/pull-request/865)
1. Used different tuple syntax to fix compilation on OSX mavericks.
    * [Issue #947](https://bitbucket.org/osrf/gazebo/issue/947)
    * [Pull request #858](https://bitbucket.org/osrf/gazebo/pull-request/858)
1. Fixed sonar test and deprecation warning.
    * [Pull request #856](https://bitbucket.org/osrf/gazebo/pull-request/856)
1. Speed up test compilation.
    * Part of [Issue #955](https://bitbucket.org/osrf/gazebo/issue/955)
    * [Pull request #846](https://bitbucket.org/osrf/gazebo/pull-request/846)
1. Added Joint::SetEffortLimit API
    * [Issue #923](https://bitbucket.org/osrf/gazebo/issue/923)
    * [Pull request #808](https://bitbucket.org/osrf/gazebo/pull-request/808)
1. Made bullet output less verbose.
    * [Pull request #839](https://bitbucket.org/osrf/gazebo/pull-request/839)
1. Convergence acceleration and stability tweak to make atlas_v3 stable
    * [Issue #895](https://bitbucket.org/osrf/gazebo/issue/895)
    * [Pull request #772](https://bitbucket.org/osrf/gazebo/pull-request/772)
1. Added colors, textures and world files for the SPL RoboCup environment
    * [Pull request #838](https://bitbucket.org/osrf/gazebo/pull-request/838)
1. Fixed bitbucket_pullrequests tool to work with latest BitBucket API.
    * [Issue #933](https://bitbucket.org/osrf/gazebo/issue/933)
    * [Pull request #841](https://bitbucket.org/osrf/gazebo/pull-request/841)
1. Fixed cppcheck warnings.
    * [Pull request #842](https://bitbucket.org/osrf/gazebo/pull-request/842)

### Gazebo 2.1.0 (2013-11-08)
1. Fix mainwindow unit test
    * [Pull request #752](https://bitbucket.org/osrf/gazebo/pull-request/752)
1. Visualize moment of inertia
    * Pull request [#745](https://bitbucket.org/osrf/gazebo/pull-request/745), [#769](https://bitbucket.org/osrf/gazebo/pull-request/769), [#787](https://bitbucket.org/osrf/gazebo/pull-request/787)
    * [Issue #203](https://bitbucket.org/osrf/gazebo/issue/203)
1. Update tool to count lines of code
    * [Pull request #758](https://bitbucket.org/osrf/gazebo/pull-request/758)
1. Implement World::Clear
    * Pull request [#785](https://bitbucket.org/osrf/gazebo/pull-request/785), [#804](https://bitbucket.org/osrf/gazebo/pull-request/804)
1. Improve Bullet support
    * [Pull request #805](https://bitbucket.org/osrf/gazebo/pull-request/805)
1. Fix doxygen spacing
    * [Pull request #740](https://bitbucket.org/osrf/gazebo/pull-request/740)
1. Add tool to generate model images for thepropshop.org
    * [Pull request #734](https://bitbucket.org/osrf/gazebo/pull-request/734)
1. Added paging support for terrains
    * [Pull request #707](https://bitbucket.org/osrf/gazebo/pull-request/707)
1. Added plugin path to LID_LIBRARY_PATH in setup.sh
    * [Pull request #750](https://bitbucket.org/osrf/gazebo/pull-request/750)
1. Fix for OSX
    * [Pull request #766](https://bitbucket.org/osrf/gazebo/pull-request/766)
    * [Pull request #786](https://bitbucket.org/osrf/gazebo/pull-request/786)
    * [Issue #906](https://bitbucket.org/osrf/gazebo/issue/906)
1. Update copyright information
    * [Pull request #771](https://bitbucket.org/osrf/gazebo/pull-request/771)
1. Enable screen dependent tests
    * [Pull request #764](https://bitbucket.org/osrf/gazebo/pull-request/764)
    * [Issue #811](https://bitbucket.org/osrf/gazebo/issue/811)
1. Fix gazebo command line help message
    * [Pull request #775](https://bitbucket.org/osrf/gazebo/pull-request/775)
    * [Issue #898](https://bitbucket.org/osrf/gazebo/issue/898)
1. Fix man page test
    * [Pull request #774](https://bitbucket.org/osrf/gazebo/pull-request/774)
1. Improve load time by reducing calls to RTShader::Update
    * [Pull request #773](https://bitbucket.org/osrf/gazebo/pull-request/773)
    * [Issue #877](https://bitbucket.org/osrf/gazebo/issue/877)
1. Fix joint visualization
    * [Pull request #776](https://bitbucket.org/osrf/gazebo/pull-request/776)
    * [Pull request #802](https://bitbucket.org/osrf/gazebo/pull-request/802)
    * [Issue #464](https://bitbucket.org/osrf/gazebo/issue/464)
1. Add helpers to fix NaN
    * [Pull request #742](https://bitbucket.org/osrf/gazebo/pull-request/742)
1. Fix model resizing via the GUI
    * [Pull request #763](https://bitbucket.org/osrf/gazebo/pull-request/763)
    * [Issue #885](https://bitbucket.org/osrf/gazebo/issue/885)
1. Simplify gzlog test by using sha1
    * [Pull request #781](https://bitbucket.org/osrf/gazebo/pull-request/781)
    * [Issue #837](https://bitbucket.org/osrf/gazebo/issue/837)
1. Enable cppcheck for header files
    * [Pull request #782](https://bitbucket.org/osrf/gazebo/pull-request/782)
    * [Issue #907](https://bitbucket.org/osrf/gazebo/issue/907)
1. Fix broken regression test
    * [Pull request #784](https://bitbucket.org/osrf/gazebo/pull-request/784)
    * [Issue #884](https://bitbucket.org/osrf/gazebo/issue/884)
1. All simbody and dart to pass tests
    * [Pull request #790](https://bitbucket.org/osrf/gazebo/pull-request/790)
    * [Issue #873](https://bitbucket.org/osrf/gazebo/issue/873)
1. Fix camera rotation from SDF
    * [Pull request #789](https://bitbucket.org/osrf/gazebo/pull-request/789)
    * [Issue #920](https://bitbucket.org/osrf/gazebo/issue/920)
1. Fix bitbucket pullrequest command line tool to match new API
    * [Pull request #803](https://bitbucket.org/osrf/gazebo/pull-request/803)
1. Fix transceiver spawn errors in tests
    * [Pull request #811](https://bitbucket.org/osrf/gazebo/pull-request/811)
    * [Pull request #814](https://bitbucket.org/osrf/gazebo/pull-request/814)

### Gazebo 2.0.0 (2013-10-08)
1. Refactor code check tool.
    * [Pull Request #669](https://bitbucket.org/osrf/gazebo/pull-request/669)
1. Added pull request tool for Bitbucket.
    * [Pull Request #670](https://bitbucket.org/osrf/gazebo/pull-request/670)
    * [Pull Request #691](https://bitbucket.org/osrf/gazebo/pull-request/671)
1. New wireless receiver and transmitter sensor models.
    * [Pull Request #644](https://bitbucket.org/osrf/gazebo/pull-request/644)
    * [Pull Request #675](https://bitbucket.org/osrf/gazebo/pull-request/675)
    * [Pull Request #727](https://bitbucket.org/osrf/gazebo/pull-request/727)
1. Audio support using OpenAL.
    * [Pull Request #648](https://bitbucket.org/osrf/gazebo/pull-request/648)
    * [Pull Request #704](https://bitbucket.org/osrf/gazebo/pull-request/704)
1. Simplify command-line parsing of gztopic echo output.
    * [Pull Request #674](https://bitbucket.org/osrf/gazebo/pull-request/674)
    * Resolves: [Issue #795](https://bitbucket.org/osrf/gazebo/issue/795)
1. Use UNIX directories through the user of GNUInstallDirs cmake module.
    * [Pull Request #676](https://bitbucket.org/osrf/gazebo/pull-request/676)
    * [Pull Request #681](https://bitbucket.org/osrf/gazebo/pull-request/681)
1. New GUI interactions for object manipulation.
    * [Pull Request #634](https://bitbucket.org/osrf/gazebo/pull-request/634)
1. Fix for OSX menubar.
    * [Pull Request #677](https://bitbucket.org/osrf/gazebo/pull-request/677)
1. Remove internal SDF directories and dependencies.
    * [Pull Request #680](https://bitbucket.org/osrf/gazebo/pull-request/680)
1. Add minimum version for sdformat.
    * [Pull Request #682](https://bitbucket.org/osrf/gazebo/pull-request/682)
    * Resolves: [Issue #818](https://bitbucket.org/osrf/gazebo/issue/818)
1. Allow different gtest parameter types with ServerFixture
    * [Pull Request #686](https://bitbucket.org/osrf/gazebo/pull-request/686)
    * Resolves: [Issue #820](https://bitbucket.org/osrf/gazebo/issue/820)
1. GUI model scaling when using Bullet.
    * [Pull Request #683](https://bitbucket.org/osrf/gazebo/pull-request/683)
1. Fix typo in cmake config.
    * [Pull Request #694](https://bitbucket.org/osrf/gazebo/pull-request/694)
    * Resolves: [Issue #824](https://bitbucket.org/osrf/gazebo/issue/824)
1. Remove gazebo include subdir from pkgconfig and cmake config.
    * [Pull Request #691](https://bitbucket.org/osrf/gazebo/pull-request/691)
1. Torsional spring demo
    * [Pull Request #693](https://bitbucket.org/osrf/gazebo/pull-request/693)
1. Remove repeated call to SetAxis in Joint.cc
    * [Pull Request #695](https://bitbucket.org/osrf/gazebo/pull-request/695)
    * Resolves: [Issue #823](https://bitbucket.org/osrf/gazebo/issue/823)
1. Add test for rotational joints.
    * [Pull Request #697](https://bitbucket.org/osrf/gazebo/pull-request/697)
    * Resolves: [Issue #820](https://bitbucket.org/osrf/gazebo/issue/820)
1. Fix compilation of tests using Joint base class
    * [Pull Request #701](https://bitbucket.org/osrf/gazebo/pull-request/701)
1. Terrain paging implemented.
    * [Pull Request #687](https://bitbucket.org/osrf/gazebo/pull-request/687)
1. Improve timeout error reporting in ServerFixture
    * [Pull Request #705](https://bitbucket.org/osrf/gazebo/pull-request/705)
1. Fix mouse picking for cases where visuals overlap with the laser
    * [Pull Request #709](https://bitbucket.org/osrf/gazebo/pull-request/709)
1. Fix string literals for OSX
    * [Pull Request #712](https://bitbucket.org/osrf/gazebo/pull-request/712)
    * Resolves: [Issue #803](https://bitbucket.org/osrf/gazebo/issue/803)
1. Support for ENABLE_TESTS_COMPILATION cmake parameter
    * [Pull Request #708](https://bitbucket.org/osrf/gazebo/pull-request/708)
1. Updated system gui plugin
    * [Pull Request #702](https://bitbucket.org/osrf/gazebo/pull-request/702)
1. Fix force torque unit test issue
    * [Pull Request #673](https://bitbucket.org/osrf/gazebo/pull-request/673)
    * Resolves: [Issue #813](https://bitbucket.org/osrf/gazebo/issue/813)
1. Use variables to control auto generation of CFlags
    * [Pull Request #699](https://bitbucket.org/osrf/gazebo/pull-request/699)
1. Remove deprecated functions.
    * [Pull Request #715](https://bitbucket.org/osrf/gazebo/pull-request/715)
1. Fix typo in `Camera.cc`
    * [Pull Request #719](https://bitbucket.org/osrf/gazebo/pull-request/719)
    * Resolves: [Issue #846](https://bitbucket.org/osrf/gazebo/issue/846)
1. Performance improvements
    * [Pull Request #561](https://bitbucket.org/osrf/gazebo/pull-request/561)
1. Fix gripper model.
    * [Pull Request #713](https://bitbucket.org/osrf/gazebo/pull-request/713)
    * Resolves: [Issue #314](https://bitbucket.org/osrf/gazebo/issue/314)
1. First part of Simbody integration
    * [Pull Request #716](https://bitbucket.org/osrf/gazebo/pull-request/716)

## Gazebo 1.9

### Gazebo 1.9.6 (2014-04-29)

1. Refactored inertia ratio reduction for ODE
    * [Pull request #1114](https://bitbucket.org/osrf/gazebo/pull-request/1114)
1. Improved collada loading performance
    * [Pull request #1075](https://bitbucket.org/osrf/gazebo/pull-request/1075)

### Gazebo 1.9.3 (2014-01-10)

1. Add thickness to plane to remove shadow flickering.
    * [Pull request #886](https://bitbucket.org/osrf/gazebo/pull-request/886)
1. Temporary GUI shadow toggle fix.
    * [Issue #925](https://bitbucket.org/osrf/gazebo/issue/925)
    * [Pull request #868](https://bitbucket.org/osrf/gazebo/pull-request/868)
1. Fix memory access bugs with libc++ on mavericks.
    * [Issue #965](https://bitbucket.org/osrf/gazebo/issue/965)
    * [Pull request #857](https://bitbucket.org/osrf/gazebo/pull-request/857)
    * [Pull request #881](https://bitbucket.org/osrf/gazebo/pull-request/881)
1. Replaced printf with cout in gztopic hz.
    * [Issue #969](https://bitbucket.org/osrf/gazebo/issue/969)
    * [Pull request #854](https://bitbucket.org/osrf/gazebo/pull-request/854)
1. Add Dark grey material and fix indentation.
    * [Pull request #851](https://bitbucket.org/osrf/gazebo/pull-request/851)
1. Fixed sonar sensor unit test.
    * [Pull request #848](https://bitbucket.org/osrf/gazebo/pull-request/848)
1. Convergence acceleration and stability tweak to make atlas_v3 stable.
    * [Pull request #845](https://bitbucket.org/osrf/gazebo/pull-request/845)
1. Update gtest to 1.7.0 to resolve problems with libc++.
    * [Issue #947](https://bitbucket.org/osrf/gazebo/issue/947)
    * [Pull request #827](https://bitbucket.org/osrf/gazebo/pull-request/827)
1. Fixed LD_LIBRARY_PATH for plugins.
    * [Issue #957](https://bitbucket.org/osrf/gazebo/issue/957)
    * [Pull request #844](https://bitbucket.org/osrf/gazebo/pull-request/844)
1. Fix transceiver sporadic errors.
    * Backport of [pull request #811](https://bitbucket.org/osrf/gazebo/pull-request/811)
    * [Pull request #836](https://bitbucket.org/osrf/gazebo/pull-request/836)
1. Modified the MsgTest to be deterministic with time checks.
    * [Pull request #843](https://bitbucket.org/osrf/gazebo/pull-request/843)
1. Fixed seg fault in LaserVisual.
    * [Issue #950](https://bitbucket.org/osrf/gazebo/issue/950)
    * [Pull request #832](https://bitbucket.org/osrf/gazebo/pull-request/832)
1. Implemented the option to disable tests that need a working screen to run properly.
    * Backport of [Pull request #764](https://bitbucket.org/osrf/gazebo/pull-request/764)
    * [Pull request #837](https://bitbucket.org/osrf/gazebo/pull-request/837)
1. Cleaned up gazebo shutdown.
    * [Pull request #829](https://bitbucket.org/osrf/gazebo/pull-request/829)
1. Fixed bug associated with loading joint child links.
    * [Issue #943](https://bitbucket.org/osrf/gazebo/issue/943)
    * [Pull request #820](https://bitbucket.org/osrf/gazebo/pull-request/820)

### Gazebo 1.9.2 (2013-11-08)
1. Fix enable/disable sky and clouds from SDF
    * [Pull request #809](https://bitbucket.org/osrf/gazebo/pull-request/809])
1. Fix occasional blank GUI screen on startup
    * [Pull request #815](https://bitbucket.org/osrf/gazebo/pull-request/815])
1. Fix GPU laser when interacting with heightmaps
    * [Pull request #796](https://bitbucket.org/osrf/gazebo/pull-request/796])
1. Added API/ABI checker command line tool
    * [Pull request #765](https://bitbucket.org/osrf/gazebo/pull-request/765])
1. Added gtest version information
    * [Pull request #801](https://bitbucket.org/osrf/gazebo/pull-request/801])
1. Fix GUI world saving
    * [Pull request #806](https://bitbucket.org/osrf/gazebo/pull-request/806])
1. Enable anti-aliasing for camera sensor
    * [Pull request #800](https://bitbucket.org/osrf/gazebo/pull-request/800])
1. Make sensor noise deterministic
    * [Pull request #788](https://bitbucket.org/osrf/gazebo/pull-request/788])
1. Fix build problem
    * [Issue #901](https://bitbucket.org/osrf/gazebo/issue/901)
    * [Pull request #778](https://bitbucket.org/osrf/gazebo/pull-request/778])
1. Fix a typo in Camera.cc
    * [Pull request #720](https://bitbucket.org/osrf/gazebo/pull-request/720])
    * [Issue #846](https://bitbucket.org/osrf/gazebo/issue/846)
1. Fix OSX menu bar
    * [Pull request #688](https://bitbucket.org/osrf/gazebo/pull-request/688])
1. Fix gazebo::init by calling sdf::setFindCallback() before loading the sdf in gzfactory.
    * [Pull request #678](https://bitbucket.org/osrf/gazebo/pull-request/678])
    * [Issue #817](https://bitbucket.org/osrf/gazebo/issue/817)

### Gazebo 1.9.1 (2013-08-20)
* Deprecate header files that require case-sensitive filesystem (e.g. Common.hh, Physics.hh) [https://bitbucket.org/osrf/gazebo/pull-request/638/fix-for-775-deprecate-headers-that-require]
* Initial support for building on Mac OS X [https://bitbucket.org/osrf/gazebo/pull-request/660/osx-support-for-gazebo-19] [https://bitbucket.org/osrf/gazebo/pull-request/657/cmake-fixes-for-osx]
* Fixes for various issues [https://bitbucket.org/osrf/gazebo/pull-request/635/fix-for-issue-792/diff] [https://bitbucket.org/osrf/gazebo/pull-request/628/allow-scoped-and-non-scoped-joint-names-to/diff] [https://bitbucket.org/osrf/gazebo/pull-request/636/fix-build-dependency-in-message-generation/diff] [https://bitbucket.org/osrf/gazebo/pull-request/639/make-the-unversioned-setupsh-a-copy-of-the/diff] [https://bitbucket.org/osrf/gazebo/pull-request/650/added-missing-lib-to-player-client-library/diff] [https://bitbucket.org/osrf/gazebo/pull-request/656/install-gzmode_create-without-sh-suffix/diff]

### Gazebo 1.9.0 (2013-07-23)
* Use external package [sdformat](https://bitbucket.org/osrf/sdformat) for sdf parsing, refactor the `Element::GetValue*` function calls, and deprecate Gazebo's internal sdf parser [https://bitbucket.org/osrf/gazebo/pull-request/627]
* Improved ROS support ([[Tutorials#ROS_Integration |documentation here]]) [https://bitbucket.org/osrf/gazebo/pull-request/559]
* Added Sonar, Force-Torque, and Tactile Pressure sensors [https://bitbucket.org/osrf/gazebo/pull-request/557], [https://bitbucket.org/osrf/gazebo/pull-request/567]
* Add compile-time defaults for environment variables so that sourcing setup.sh is unnecessary in most cases [https://bitbucket.org/osrf/gazebo/pull-request/620]
* Enable user camera to follow objects in client window [https://bitbucket.org/osrf/gazebo/pull-request/603]
* Install protobuf message files for use in custom messages [https://bitbucket.org/osrf/gazebo/pull-request/614]
* Change default compilation flags to improve debugging [https://bitbucket.org/osrf/gazebo/pull-request/617]
* Change to supported relative include paths [https://bitbucket.org/osrf/gazebo/pull-request/594]
* Fix display of laser scans when sensor is rotated [https://bitbucket.org/osrf/gazebo/pull-request/599]

## Gazebo 1.8

### Gazebo 1.8.7 (2013-07-16)
* Fix bug in URDF parsing of Vector3 elements [https://bitbucket.org/osrf/gazebo/pull-request/613]
* Fix compilation errors with newest libraries [https://bitbucket.org/osrf/gazebo/pull-request/615]

### Gazebo 1.8.6 (2013-06-07)
* Fix inertia lumping in the URDF parser[https://bitbucket.org/osrf/gazebo/pull-request/554]
* Fix for ODEJoint CFM damping sign error [https://bitbucket.org/osrf/gazebo/pull-request/586]
* Fix transport memory growth[https://bitbucket.org/osrf/gazebo/pull-request/584]
* Reduce log file data in order to reduce buffer growth that results in out of memory kernel errors[https://bitbucket.org/osrf/gazebo/pull-request/587]

### Gazebo 1.8.5 (2013-06-04)
* Fix Gazebo build for machines without a valid display.[https://bitbucket.org/osrf/gazebo/commits/37f00422eea03365b839a632c1850431ee6a1d67]

### Gazebo 1.8.4 (2013-06-03)
* Fix UDRF to SDF converter so that URDF gazebo extensions are applied to all collisions in a link.[https://bitbucket.org/osrf/gazebo/pull-request/579]
* Prevent transport layer from locking when a gzclient connects to a gzserver over a connection with high latency.[https://bitbucket.org/osrf/gazebo/pull-request/572]
* Improve performance and fix uninitialized conditional jumps.[https://bitbucket.org/osrf/gazebo/pull-request/571]

### Gazebo 1.8.3 (2013-06-03)
* Fix for gzlog hanging when gzserver is not present or not responsive[https://bitbucket.org/osrf/gazebo/pull-request/577]
* Fix occasional segfault when generating log files[https://bitbucket.org/osrf/gazebo/pull-request/575]
* Performance improvement to ODE[https://bitbucket.org/osrf/gazebo/pull-request/556]
* Fix node initialization[https://bitbucket.org/osrf/gazebo/pull-request/570]
* Fix GPU laser Hz rate reduction when sensor moved away from world origin[https://bitbucket.org/osrf/gazebo/pull-request/566]
* Fix incorrect lighting in camera sensors when GPU laser is subscribe to[https://bitbucket.org/osrf/gazebo/pull-request/563]

### Gazebo 1.8.2 (2013-05-28)
* ODE performance improvements[https://bitbucket.org/osrf/gazebo/pull-request/535][https://bitbucket.org/osrf/gazebo/pull-request/537]
* Fixed tests[https://bitbucket.org/osrf/gazebo/pull-request/538][https://bitbucket.org/osrf/gazebo/pull-request/541][https://bitbucket.org/osrf/gazebo/pull-request/542]
* Fixed sinking vehicle bug[https://bitbucket.org/osrf/drcsim/issue/300] in pull-request[https://bitbucket.org/osrf/gazebo/pull-request/538]
* Fix GPU sensor throttling[https://bitbucket.org/osrf/gazebo/pull-request/536]
* Reduce string comparisons for better performance[https://bitbucket.org/osrf/gazebo/pull-request/546]
* Contact manager performance improvements[https://bitbucket.org/osrf/gazebo/pull-request/543]
* Transport performance improvements[https://bitbucket.org/osrf/gazebo/pull-request/548]
* Reduce friction noise[https://bitbucket.org/osrf/gazebo/pull-request/545]

### Gazebo 1.8.1 (2013-05-22)
* Please note that 1.8.1 contains a bug[https://bitbucket.org/osrf/drcsim/issue/300] that causes interpenetration between objects in resting contact to grow slowly.  Please update to 1.8.2 for the patch.
* Added warm starting[https://bitbucket.org/osrf/gazebo/pull-request/529]
* Reduced console output[https://bitbucket.org/osrf/gazebo/pull-request/533]
* Improved off screen rendering performance[https://bitbucket.org/osrf/gazebo/pull-request/530]
* Performance improvements [https://bitbucket.org/osrf/gazebo/pull-request/535] [https://bitbucket.org/osrf/gazebo/pull-request/537]

### Gazebo 1.8.0 (2013-05-17)
* Fixed slider axis [https://bitbucket.org/osrf/gazebo/pull-request/527]
* Fixed heightmap shadows [https://bitbucket.org/osrf/gazebo/pull-request/525]
* Fixed model and canonical link pose [https://bitbucket.org/osrf/gazebo/pull-request/519]
* Fixed OSX message header[https://bitbucket.org/osrf/gazebo/pull-request/524]
* Added zlib compression for logging [https://bitbucket.org/osrf/gazebo/pull-request/515]
* Allow clouds to be disabled in cameras [https://bitbucket.org/osrf/gazebo/pull-request/507]
* Camera rendering performance [https://bitbucket.org/osrf/gazebo/pull-request/528]


## Gazebo 1.7

### Gazebo 1.7.3 (2013-05-08)
* Fixed log cleanup (again) [https://bitbucket.org/osrf/gazebo/pull-request/511/fix-log-cleanup-logic]

### Gazebo 1.7.2 (2013-05-07)
* Fixed log cleanup [https://bitbucket.org/osrf/gazebo/pull-request/506/fix-gzlog-stop-command-line]
* Minor documentation fix [https://bitbucket.org/osrf/gazebo/pull-request/488/minor-documentation-fix]

### Gazebo 1.7.1 (2013-04-19)
* Fixed tests
* IMU sensor receives time stamped data from links
* Fix saving image frames [https://bitbucket.org/osrf/gazebo/pull-request/466/fix-saving-frames/diff]
* Wireframe rendering in GUI [https://bitbucket.org/osrf/gazebo/pull-request/414/allow-rendering-of-models-in-wireframe]
* Improved logging performance [https://bitbucket.org/osrf/gazebo/pull-request/457/improvements-to-gzlog-filter-and-logging]
* Viscous mud model [https://bitbucket.org/osrf/gazebo/pull-request/448/mud-plugin/diff]

## Gazebo 1.6

### Gazebo 1.6.3 (2013-04-15)
* Fixed a [critical SDF bug](https://bitbucket.org/osrf/gazebo/pull-request/451)
* Fixed a [laser offset bug](https://bitbucket.org/osrf/gazebo/pull-request/449)

### Gazebo 1.6.2 (2013-04-14)
* Fix for fdir1 physics property [https://bitbucket.org/osrf/gazebo/pull-request/429/fixes-to-treat-fdir1-better-1-rotate-into/diff]
* Fix for force torque sensor [https://bitbucket.org/osrf/gazebo/pull-request/447]
* SDF documentation fix [https://bitbucket.org/osrf/gazebo/issue/494/joint-axis-reference-frame-doesnt-match]

### Gazebo 1.6.1 (2013-04-05)
* Switch default build type to Release.

### Gazebo 1.6.0 (2013-04-05)
* Improvements to inertia in rubble pile
* Various Bullet integration advances.
* Noise models for ray, camera, and imu sensors.
* SDF 1.4, which accommodates more physics engine parameters and also some sensor noise models.
* Initial support for making movies from within Gazebo.
* Many performance improvements.
* Many bug fixes.
* Progress toward to building on OS X.

## Gazebo 1.5

### Gazebo 1.5.0 (2013-03-11)
* Partial integration of Bullet
  * Includes: cubes, spheres, cylinders, planes, meshes, revolute joints, ray sensors
* GUI Interface for log writing.
* Threaded sensors.
* Multi-camera sensor.

* Fixed the following issues:
 * [https://bitbucket.org/osrf/gazebo/issue/236 Issue #236]
 * [https://bitbucket.org/osrf/gazebo/issue/507 Issue #507]
 * [https://bitbucket.org/osrf/gazebo/issue/530 Issue #530]
 * [https://bitbucket.org/osrf/gazebo/issue/279 Issue #279]
 * [https://bitbucket.org/osrf/gazebo/issue/529 Issue #529]
 * [https://bitbucket.org/osrf/gazebo/issue/239 Issue #239]
 * [https://bitbucket.org/osrf/gazebo/issue/5 Issue #5]

## Gazebo 1.4

### Gazebo 1.4.0 (2013-02-01)
* New Features:
 * GUI elements to display messages from the server.
 * Multi-floor building editor and creator.
 * Improved sensor visualizations.
 * Improved mouse interactions

* Fixed the following issues:
 * [https://bitbucket.org/osrf/gazebo/issue/16 Issue #16]
 * [https://bitbucket.org/osrf/gazebo/issue/142 Issue #142]
 * [https://bitbucket.org/osrf/gazebo/issue/229 Issue #229]
 * [https://bitbucket.org/osrf/gazebo/issue/277 Issue #277]
 * [https://bitbucket.org/osrf/gazebo/issue/291 Issue #291]
 * [https://bitbucket.org/osrf/gazebo/issue/310 Issue #310]
 * [https://bitbucket.org/osrf/gazebo/issue/320 Issue #320]
 * [https://bitbucket.org/osrf/gazebo/issue/329 Issue #329]
 * [https://bitbucket.org/osrf/gazebo/issue/333 Issue #333]
 * [https://bitbucket.org/osrf/gazebo/issue/334 Issue #334]
 * [https://bitbucket.org/osrf/gazebo/issue/335 Issue #335]
 * [https://bitbucket.org/osrf/gazebo/issue/341 Issue #341]
 * [https://bitbucket.org/osrf/gazebo/issue/350 Issue #350]
 * [https://bitbucket.org/osrf/gazebo/issue/384 Issue #384]
 * [https://bitbucket.org/osrf/gazebo/issue/431 Issue #431]
 * [https://bitbucket.org/osrf/gazebo/issue/433 Issue #433]
 * [https://bitbucket.org/osrf/gazebo/issue/453 Issue #453]
 * [https://bitbucket.org/osrf/gazebo/issue/456 Issue #456]
 * [https://bitbucket.org/osrf/gazebo/issue/457 Issue #457]
 * [https://bitbucket.org/osrf/gazebo/issue/459 Issue #459]

## Gazebo 1.3

### Gazebo 1.3.1 (2012-12-14)
* Fixed the following issues:
 * [https://bitbucket.org/osrf/gazebo/issue/297 Issue #297]
* Other bugs fixed:
 * [https://bitbucket.org/osrf/gazebo/pull-request/164/ Fix light bounding box to disable properly when deselected]
 * [https://bitbucket.org/osrf/gazebo/pull-request/169/ Determine correct local IP address, to make remote clients work properly]
 * Various test fixes

### Gazebo 1.3.0 (2012-12-03)
* Fixed the following issues:
 * [https://bitbucket.org/osrf/gazebo/issue/233 Issue #233]
 * [https://bitbucket.org/osrf/gazebo/issue/238 Issue #238]
 * [https://bitbucket.org/osrf/gazebo/issue/2 Issue #2]
 * [https://bitbucket.org/osrf/gazebo/issue/95 Issue #95]
 * [https://bitbucket.org/osrf/gazebo/issue/97 Issue #97]
 * [https://bitbucket.org/osrf/gazebo/issue/90 Issue #90]
 * [https://bitbucket.org/osrf/gazebo/issue/253 Issue #253]
 * [https://bitbucket.org/osrf/gazebo/issue/163 Issue #163]
 * [https://bitbucket.org/osrf/gazebo/issue/91 Issue #91]
 * [https://bitbucket.org/osrf/gazebo/issue/245 Issue #245]
 * [https://bitbucket.org/osrf/gazebo/issue/242 Issue #242]
 * [https://bitbucket.org/osrf/gazebo/issue/156 Issue #156]
 * [https://bitbucket.org/osrf/gazebo/issue/78 Issue #78]
 * [https://bitbucket.org/osrf/gazebo/issue/36 Issue #36]
 * [https://bitbucket.org/osrf/gazebo/issue/104 Issue #104]
 * [https://bitbucket.org/osrf/gazebo/issue/249 Issue #249]
 * [https://bitbucket.org/osrf/gazebo/issue/244 Issue #244]
 * [https://bitbucket.org/osrf/gazebo/issue/36 Issue #36]

* New features:
 * Default camera view changed to look down at the origin from a height of 2 meters at location (5, -5, 2).
 * Record state data using the '-r' command line option, playback recorded state data using the '-p' command line option
 * Adjust placement of lights using the mouse.
 * Reduced the startup time.
 * Added visual reference for GUI mouse movements.
 * SDF version 1.3 released (changes from 1.2 listed below):
     - added `name` to `<camera name="cam_name"/>`
     - added `pose` to `<camera><pose>...</pose></camera>`
     - removed `filename` from `<mesh><filename>...</filename><mesh>`, use uri only.
     - recovered `provide_feedback` under `<joint>`, allowing calling `physics::Joint::GetForceTorque` in plugins.
     - added `imu` under `<sensor>`.

## Gazebo 1.2

### Gazebo 1.2.6 (2012-11-08)
* Fixed a transport issue with the GUI. Fixed saving the world via the GUI. Added more documentation. ([https://bitbucket.org/osrf/gazebo/pull-request/43/fixed-a-transport-issue-with-the-gui-fixed/diff pull request #43])
* Clean up mutex usage. ([https://bitbucket.org/osrf/gazebo/pull-request/54/fix-mutex-in-modellistwidget-using-boost/diff pull request #54])
* Fix OGRE path determination ([https://bitbucket.org/osrf/gazebo/pull-request/58/fix-ogre-paths-so-this-also-works-with/diff pull request #58], [https://bitbucket.org/osrf/gazebo/pull-request/68/fix-ogre-plugindir-determination/diff pull request #68])
* Fixed a couple of crashes and model selection/dragging problems ([https://bitbucket.org/osrf/gazebo/pull-request/59/fixed-a-couple-of-crashes-and-model/diff pull request #59])

### Gazebo 1.2.5 (2012-10-22)
* Step increment update while paused fixed ([https://bitbucket.org/osrf/gazebo/pull-request/45/fix-proper-world-stepinc-count-we-were/diff pull request #45])
* Actually call plugin destructors on shutdown ([https://bitbucket.org/osrf/gazebo/pull-request/51/fixed-a-bug-which-prevent-a-plugin/diff pull request #51])
* Don't crash on bad SDF input ([https://bitbucket.org/osrf/gazebo/pull-request/52/fixed-loading-of-bad-sdf-files/diff pull request #52])
* Fix cleanup of ray sensors on model deletion ([https://bitbucket.org/osrf/gazebo/pull-request/53/deleting-a-model-with-a-ray-sensor-did/diff pull request #53])
* Fix loading / deletion of improperly specified models ([https://bitbucket.org/osrf/gazebo/pull-request/56/catch-when-loading-bad-models-joint/diff pull request #56])

### Gazebo 1.2.4 (10-19-2012:08:00:52)
*  Style fixes ([https://bitbucket.org/osrf/gazebo/pull-request/30/style-fixes/diff pull request #30]).
*  Fix joint position control ([https://bitbucket.org/osrf/gazebo/pull-request/49/fixed-position-joint-control/diff pull request #49])

### Gazebo 1.2.3 (10-16-2012:18:39:54)
*  Disabled selection highlighting due to bug ([https://bitbucket.org/osrf/gazebo/pull-request/44/disabled-selection-highlighting-fixed/diff pull request #44]).
*  Fixed saving a world via the GUI.

### Gazebo 1.2.2 (10-16-2012:15:12:22)
*  Skip search for system install of libccd, use version inside gazebo ([https://bitbucket.org/osrf/gazebo/pull-request/39/skip-search-for-system-install-of-libccd/diff pull request #39]).
*  Fixed sensor initialization race condition ([https://bitbucket.org/osrf/gazebo/pull-request/42/fix-sensor-initializaiton-race-condition pull request #42]).

### Gazebo 1.2.1 (10-15-2012:21:32:55)
*  Properly removed projectors attached to deleted models ([https://bitbucket.org/osrf/gazebo/pull-request/37/remove-projectors-that-are-attached-to/diff pull request #37]).
*  Fix model plugin loading bug ([https://bitbucket.org/osrf/gazebo/pull-request/31/moving-bool-first-in-model-and-world pull request #31]).
*  Fix light insertion and visualization of models prior to insertion ([https://bitbucket.org/osrf/gazebo/pull-request/35/fixed-light-insertion-and-visualization-of/diff pull request #35]).
*  Fixed GUI manipulation of static objects ([https://bitbucket.org/osrf/gazebo/issue/63/moving-static-objects-does-not-move-the issue #63] [https://bitbucket.org/osrf/gazebo/pull-request/38/issue-63-bug-patch-moving-static-objects/diff pull request #38]).
*  Fixed GUI selection bug ([https://bitbucket.org/osrf/gazebo/pull-request/40/fixed-selection-of-multiple-objects-at/diff pull request #40])

### Gazebo 1.2.0 (10-04-2012:20:01:20)
*  Updated GUI: new style, improved mouse controls, and removal of non-functional items.
*  Model database: An online repository of models.
*  Numerous bug fixes
*  APT repository hosted at [http://osrfoundation.org OSRF]
*  Improved process control prevents zombie processes<|MERGE_RESOLUTION|>--- conflicted
+++ resolved
@@ -1,9 +1,5 @@
 ## Gazebo 7.0
 
-<<<<<<< HEAD
-1. Updating physics engine to use ignition math.
-    * [Pull request #2011](https://bitbucket.org/osrf/gazebo/pull-request/2011)
-=======
 1. Use more opaque pointers.
     * [Pull request #2025](https://bitbucket.org/osrf/gazebo/pull-request/2025)
 
@@ -20,13 +16,13 @@
     * [Pull request #2031](https://bitbucket.org/osrf/gazebo/pull-request/2031)
     * [Issue #1726](https://bitbucket.org/osrf/gazebo/issue/1726)
     * [Issue #1790](https://bitbucket.org/osrf/gazebo/issue/1790)
->>>>>>> 08da20a6
 
 1. Implemented private data pointer for the RTShaderSystem class. Minimized shader updates to once per render update.
     * [Pull request #2003](https://bitbucket.org/osrf/gazebo/pull-request/2003)
     
 1. Updating physics library to use ignition math.
     * [Pull request #2007](https://bitbucket.org/osrf/gazebo/pull-request/2007)
+    * [Pull request #2011](https://bitbucket.org/osrf/gazebo/pull-request/2011)
 
 1. Switching to ignition math for the rendering library.
     * [Pull request #1993](https://bitbucket.org/osrf/gazebo/pull-request/1993)
