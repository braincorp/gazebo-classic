## Gazebo 7.0

<<<<<<< HEAD
1. Use more opaque pointers.
    * [Pull request #2026](https://bitbucket.org/osrf/gazebo/pull-request/2026)
=======
1. Updating physics library to use ignition math.
    * [Pull request #2007](https://bitbucket.org/osrf/gazebo/pull-request/2007)
>>>>>>> 5bddd7ab

1. Switching to ignition math for the rendering library.
    * [Pull request #1993](https://bitbucket.org/osrf/gazebo/pull-request/1993)
    * [Pull request #1994](https://bitbucket.org/osrf/gazebo/pull-request/1994)

1. Removed deprecations
    * [Pull request #1992]((https://bitbucket.org/osrf/gazebo/pull-request/1992)

1. Add ability to set the pose of a visual from a link.
    * [Pull request #1963](https://bitbucket.org/osrf/gazebo/pull-request/1963)

1. Copy visual visibility flags on clone
    * [Pull request #2008](https://bitbucket.org/osrf/gazebo/pull-request/2008)

1. Publish camera sensor image size when rendering is not enabled
    * [Pull request #1969](https://bitbucket.org/osrf/gazebo/pull-request/1969)

1. Added Poissons Ratio and Elastic Modulus for ODE.
    * [Pull request #1974](https://bitbucket.org/osrf/gazebo/pull-request/1974)

1. Update rest web plugin to publish response messages and display login user name in toolbar.
    * [Pull request #1956](https://bitbucket.org/osrf/gazebo/pull-request/1956)

1. Improve overall speed of log playback. Added new functions to LogPlay.
   Use tinyxml2 for playback.
    * [Pull request #1931](https://bitbucket.org/osrf/gazebo/pull-request/1931)

1 Added Ignition Transport dependency.
  * [Pull request #1930](https://bitbucket.org/osrf/gazebo/pull-request/1930)

1. KeyEvent constructor should be in a source file. Removed a few visibility
flags from c functions. Windows did not like `CPPTYPE_*` in
`gazebo/gui/ConfigWidget.cc`, so I replaced it with `TYPE_*`.
    * [Pull request #1943](https://bitbucket.org/osrf/gazebo/pull-request/1943)

1. Added wide angle camera sensor.
    * [Pull request #1866](https://bitbucket.org/osrf/gazebo/pull-request/1866)

1. Change the `near` and `far` members of `gazebo/msgs/logical_camera_sensors.proto` to `near_clip` and `far_clip`
    + [Pull request #1942](https://bitbucket.org/osrf/gazebo/pull-request/1942)

1. Resolve issue #1702
    * [Issue #1702](https://bitbucket.org/osrf/gazebo/issue/1702)
    * [Pull request #1905](https://bitbucket.org/osrf/gazebo/pull-request/1905)
    * [Pull request #1913](https://bitbucket.org/osrf/gazebo/pull-request/1913)
    * [Pull request #1914](https://bitbucket.org/osrf/gazebo/pull-request/1914)

1. Update physics when the world is reset
    * [Pull request #1903](https://bitbucket.org/osrf/gazebo/pull-request/1903)

1. Light and light state for the server side
    * [Pull request #1920](https://bitbucket.org/osrf/gazebo/pull-request/1920)

1. Added tests for WorldState
    * [Pull request #1968](https://bitbucket.org/osrf/gazebo/pull-request/1968)

1. Rename Reset to Reset Time in time widget
    * [Pull request #1892](https://bitbucket.org/osrf/gazebo/pull-request/1892)
    * [Issue #1730](https://bitbucket.org/osrf/gazebo/issue/1730)

1. Set QTestfFxture to verbose
    * [Pull request #1944](https://bitbucket.org/osrf/gazebo/pull-request/1944)
    * [Issue #1756](https://bitbucket.org/osrf/gazebo/issue/1756)

1. Added torsional friction
    * [Pull request #1831](https://bitbucket.org/osrf/gazebo/pull-request/1831)

1. Support loading and spawning nested models
    * [Pull request #1868](https://bitbucket.org/osrf/gazebo/pull-request/1868)
    * [Pull request #1895](https://bitbucket.org/osrf/gazebo/pull-request/1895)

1. Undo user motion commands during simulation, added physics::UserCmdManager and gui::UserCmdHistory.
    * [Pull request #1934](https://bitbucket.org/osrf/gazebo/pull-request/1934)

1. Undo reset commands during simulation, forwarding commands
    * [Pull request #1986](https://bitbucket.org/osrf/gazebo/pull-request/1986)

1. Add function to get the derived scale of a Visual
    * [Pull request #1881](https://bitbucket.org/osrf/gazebo/pull-request/1881)

1. Added EnumIface, which supports iterators over enums.
    * [Pull request #1847](https://bitbucket.org/osrf/gazebo/pull-request/1847)

1. Added RegionEventBoxPlugin - fires events when models enter / exit the region
    * [Pull request #1856](https://bitbucket.org/osrf/gazebo/pull-request/1856)

1. Added tests for checking the playback control via messages.
    * [Pull request #1885](https://bitbucket.org/osrf/gazebo/pull-request/1885)

1. Added LoadArgs() function to ServerFixture for being able to load a server
using the same arguments used in the command line.
    * [Pull request #1874](https://bitbucket.org/osrf/gazebo/pull-request/1874)

1. Added battery class, plugins and test world.
    * [Pull request #1872](https://bitbucket.org/osrf/gazebo/pull-request/1872)

1. Display gearbox and screw joint properties in property tree
    * [Pull request #1838](https://bitbucket.org/osrf/gazebo/pull-request/1838)

1. Set window flags for dialogs and file dialogs
    * [Pull request #1816](https://bitbucket.org/osrf/gazebo/pull-request/1816)

1. Fix minimum window height
   * [Pull request #1977](https://bitbucket.org/osrf/gazebo/pull-request/1977)
   * [Issue #1706](https://bitbucket.org/osrf/gazebo/issue/1706)

1. Log playback GUI for multistep, rewind, forward and seek
    * [Pull request #1791](https://bitbucket.org/osrf/gazebo/pull-request/1791)

1. Added Apply Force/Torque movable text
    * [Pull request #1789](https://bitbucket.org/osrf/gazebo/pull-request/1789)

1. Added cascade parameter (apply to children) for Visual SetMaterial, SetAmbient, SetEmissive, SetSpecular, SetDiffuse, SetTransparency
    * [Pull request #1851](https://bitbucket.org/osrf/gazebo/pull-request/1851)

1. Tweaks to Data Logger, such as multiline text edit for path
    * [Pull request #1800](https://bitbucket.org/osrf/gazebo/pull-request/1800)

1. Added TopToolbar and hide / disable several widgets according to WindowMode
    * [Pull request #1869](https://bitbucket.org/osrf/gazebo/pull-request/1869)

1. Added Visual::IsAncestorOf and Visual::IsDescendantOf
    * [Pull request #1850](https://bitbucket.org/osrf/gazebo/pull-request/1850)

1. Added msgs::PluginFromSDF and tests
    * [Pull request #1858](https://bitbucket.org/osrf/gazebo/pull-request/1858)

1. Added msgs::CollisionFromSDF msgs::SurfaceFromSDF and msgs::FrictionFromSDF
    * [Pull request #1900](https://bitbucket.org/osrf/gazebo/pull-request/1900)

1. Added hotkeys chart dialog
    * [Pull request #1835](https://bitbucket.org/osrf/gazebo/pull-request/1835)

1. Make it possible to create custom ConfigWidgets
    * [Pull request #1861](https://bitbucket.org/osrf/gazebo/pull-request/1861)

1. AddItem / RemoveItem / Clear enum config widgets
    * [Pull request #1878](https://bitbucket.org/osrf/gazebo/pull-request/1878)

1. Make all child ConfigWidgets emit signals.
    * [Pull request #1884](https://bitbucket.org/osrf/gazebo/pull-request/1884)

1. Refactored makers
    * [Pull request #1828](https://bitbucket.org/osrf/gazebo/pull-request/1828)

1. Model editor updates

    1. Make non-editable background models white in model editor
        * [Pull request #1950](https://bitbucket.org/osrf/gazebo/pull-request/1950)

    1. Choose / swap parent and child links in joint inspector
        * [Pull request #1887](https://bitbucket.org/osrf/gazebo/pull-request/1887)
        * [Issue #1500](https://bitbucket.org/osrf/gazebo/issue/1500)

    1. Presets combo box for Vector3 config widget
        * [Pull request #1954](https://bitbucket.org/osrf/gazebo/pull-request/1954)

    1. Added support for more joint types (gearbox and fixed joints).
        * [Pull request #1794](https://bitbucket.org/osrf/gazebo/pull-request/1794)

    1. Added support for selecting links and joints, opening context menu and inspectors in Schematic View.
        * [Pull request #1787](https://bitbucket.org/osrf/gazebo/pull-request/1787)

    1. Color-coded edges in Schematic View to match joint color.
        * [Pull request #1781](https://bitbucket.org/osrf/gazebo/pull-request/1781)

    1. Scale link mass and inertia when a link is scaled
        * [Pull request #1836](https://bitbucket.org/osrf/gazebo/pull-request/1836)

    1. Added icons for child and parent link in joint inspector
        * [Pull request #1953](https://bitbucket.org/osrf/gazebo/pull-request/1953)

    1. Load and save nested models
        * [Pull request #1894](https://bitbucket.org/osrf/gazebo/pull-request/1894)

    1. Display model plugins on the left panel and added model plugin inspector
        * [Pull request #1863](https://bitbucket.org/osrf/gazebo/pull-request/1863)

    1. Context menu and deletion for model plugins
        * [Pull request #1890](https://bitbucket.org/osrf/gazebo/pull-request/1890)

    1. Delete self from inspector
        * [Pull request #1904](https://bitbucket.org/osrf/gazebo/pull-request/1904)
        * [Issue #1543](https://bitbucket.org/osrf/gazebo/issue/1543)

    1. Apply inspector changes in real time and add reset button
        * [Pull request #1945](https://bitbucket.org/osrf/gazebo/pull-request/1945)
        * [Issue #1472](https://bitbucket.org/osrf/gazebo/issue/1472)

    1. Set physics to be paused when exiting model editor mode
        * [Pull request #1893](https://bitbucket.org/osrf/gazebo/pull-request/1893)
        * [Issue #1734](https://bitbucket.org/osrf/gazebo/issue/1734)

    1. Add Insert tab to model editor
        * [Pull request #1924](https://bitbucket.org/osrf/gazebo/pull-request/1924)

    1. Support inserting nested models from model maker
        * [Pull request #1982](https://bitbucket.org/osrf/gazebo/pull-request/1982)

## Gazebo 6.0

### Gazebo 6.5.0 (2015-10-22)

1. Added ability to convert from spherical coordinates to local coordinates.
    * [Pull request #1955](https://bitbucket.org/osrf/gazebo/pull-request/1955)

### Gazebo 6.4.0 (2015-10-14)

1. Fix ABI problem. Make `Sensor::SetPose` function non virtual.
    * [Pull request #1947](https://bitbucket.org/osrf/gazebo/pull-request/1947)

1. Update inertia properties during simulation
    * [Pull request #1909](https://bitbucket.org/osrf/gazebo/pull-requests/1909)
    * [Design document](https://bitbucket.org/osrf/gazebo_design/src/default/inertia_resize/inertia_resize.md)

1. Fix transparency correction for opaque materials
    * [Pull request #1946](https://bitbucket.org/osrf/gazebo/pull-requests/1946/fix-transparency-correction-for-opaque/diff)

### Gazebo 6.3.0 (2015-10-06)

1. Added `Sensor::SetPose` function
    * [Pull request #1935](https://bitbucket.org/osrf/gazebo/pull-request/1935)

### Gazebo 6.2.0 (2015-10-02)

1. Update physics when the world is reset
    * Backport of [pull request #1903](https://bitbucket.org/osrf/gazebo/pull-request/1903)
    * [Pull request #1916](https://bitbucket.org/osrf/gazebo/pull-request/1916)
    * [Issue #101](https://bitbucket.org/osrf/gazebo/issue/101)

1. Added Copy constructor and assignment operator to MouseEvent
    * [Pull request #1855](https://bitbucket.org/osrf/gazebo/pull-request/1855)

### Gazebo 6.1.0 (2015-08-02)

1. Added logical_camera sensor.
    * [Pull request #1845](https://bitbucket.org/osrf/gazebo/pull-request/1845)

1. Added RandomVelocityPlugin, which applies a random velocity to a model's link.
    * [Pull request #1839](https://bitbucket.org/osrf/gazebo/pull-request/1839)

1. Sim events for joint position, velocity and applied force
    * [Pull request #1849](https://bitbucket.org/osrf/gazebo/pull-request/1849)

### Gazebo 6.0.0 (2015-07-27)

1. Added magnetometer sensor. A contribution from Andrew Symington.
    * [Pull request #1788](https://bitbucket.org/osrf/gazebo/pull-request/1788)

1. Added altimeter sensor. A contribution from Andrew Symington.
    * [Pull request #1792](https://bitbucket.org/osrf/gazebo/pull-request/1792)

1. Implement more control options for log playback:
  1. Rewind: The simulation starts from the beginning.
  1. Forward: The simulation jumps to the end of the log file.
  1. Seek: The simulation jumps to a specific point specified by its simulation
  time.
      * [Pull request #1737](https://bitbucket.org/osrf/gazebo/pull-request/1737)

1. Added Gazebo splash screen
    * [Pull request #1745](https://bitbucket.org/osrf/gazebo/pull-request/1745)

1. Added a transporter plugin which allows models to move from one location
   to another based on their location and the location of transporter pads.
    * [Pull request #1738](https://bitbucket.org/osrf/gazebo/pull-request/1738)

1. Implement forward/backwards multi-step for log playback. Now, the semantics
of a multi-step while playing back a log session are different from a multi-step
during a live simulation. While playback, a multi-step simulates all the
intermediate steps as before, but the client only perceives a single step.
E.g: You have a log file containing a 1 hour simulation session. You want to
jump to the minute 00H::30M::00S to check a specific aspect of the simulation.
You should not see continuous updates until minute 00H:30M:00S. Instead, you
should visualize a single jump to the specific instant of the simulation that
you are interested.
    * [Pull request #1623](https://bitbucket.org/osrf/gazebo/pull-request/1623)

1. Added browse button to log record dialog.
    * [Pull request #1719](https://bitbucket.org/osrf/gazebo/pull-request/1719)

1. Improved SVG support: arcs in paths, and contours made of multiple paths.
    * [Pull request #1608](https://bitbucket.org/osrf/gazebo/pull-request/1608)

1. Added simulation iterations to the world state.
    * [Pull request #1722](https://bitbucket.org/osrf/gazebo/pull-request/1722)

1. Added multiple LiftDrag plugins to the cessna_demo.world to allow the Cessna
C-172 model to fly.
    * [Pull request #1715](https://bitbucket.org/osrf/gazebo/pull-request/1715)

1. Added a plugin to control a Cessna C-172 via messages (CessnaPlugin), and a
GUI plugin to test this functionality with the keyboard (CessnaGUIPlugin). Added
world with the Cessna model and the two previous plugins loaded
(cessna_demo.world).
    * [Pull request #1712](https://bitbucket.org/osrf/gazebo/pull-request/1712)

1. Added world with OSRF building and an elevator
    * [Pull request #1697](https://bitbucket.org/osrf/gazebo/pull-request/1697)

1. Fixed collide bitmask by changing default value from 0x1 to 0xffff.
    * [Pull request #1696](https://bitbucket.org/osrf/gazebo/pull-request/1696)

1. Added a plugin to control an elevator (ElevatorPlugin), and an OccupiedEvent plugin that sends a message when a model is within a specified region.
    * [Pull request #1694](https://bitbucket.org/osrf/gazebo/pull-request/1694)
    * [Pull request #1775](https://bitbucket.org/osrf/gazebo/pull-request/1775)

1. Added Layers tab and meta information for visuals.
    * [Pull request #1674](https://bitbucket.org/osrf/gazebo/pull-request/1674)

1. Added countdown behavior for common::Timer and exposed the feature in TimerGUIPlugin.
    * [Pull request #1690](https://bitbucket.org/osrf/gazebo/pull-request/1690)

1. Added BuoyancyPlugin for simulating the buoyancy of an object in a column of fluid.
    * [Pull request #1622](https://bitbucket.org/osrf/gazebo/pull-request/1622)

1. Added ComputeVolume function for simple shape subclasses of Shape.hh.
    * [Pull request #1605](https://bitbucket.org/osrf/gazebo/pull-request/1605)

1. Add option to parallelize the ODE quickstep constraint solver,
which solves an LCP twice with different parameters in order
to corrected for position projection errors.
    * [Pull request #1561](https://bitbucket.org/osrf/gazebo/pull-request/1561)

1. Get/Set user camera pose in GUI.
    * [Pull request #1649](https://bitbucket.org/osrf/gazebo/pull-request/1649)
    * [Issue #1595](https://bitbucket.org/osrf/gazebo/issue/1595)

1. Added ViewAngleWidget, removed hard-coded reset view and removed MainWindow::Reset(). Also added GLWidget::GetSelectedVisuals().
    * [Pull request #1768](https://bitbucket.org/osrf/gazebo/pull-request/1768)
    * [Issue #1507](https://bitbucket.org/osrf/gazebo/issue/1507)

1. Windows support. This consists mostly of numerous small changes to support
compilation on Windows.
    * [Pull request #1616](https://bitbucket.org/osrf/gazebo/pull-request/1616)
    * [Pull request #1618](https://bitbucket.org/osrf/gazebo/pull-request/1618)
    * [Pull request #1620](https://bitbucket.org/osrf/gazebo/pull-request/1620)
    * [Pull request #1625](https://bitbucket.org/osrf/gazebo/pull-request/1625)
    * [Pull request #1626](https://bitbucket.org/osrf/gazebo/pull-request/1626)
    * [Pull request #1627](https://bitbucket.org/osrf/gazebo/pull-request/1627)
    * [Pull request #1628](https://bitbucket.org/osrf/gazebo/pull-request/1628)
    * [Pull request #1629](https://bitbucket.org/osrf/gazebo/pull-request/1629)
    * [Pull request #1630](https://bitbucket.org/osrf/gazebo/pull-request/1630)
    * [Pull request #1631](https://bitbucket.org/osrf/gazebo/pull-request/1631)
    * [Pull request #1632](https://bitbucket.org/osrf/gazebo/pull-request/1632)
    * [Pull request #1633](https://bitbucket.org/osrf/gazebo/pull-request/1633)
    * [Pull request #1635](https://bitbucket.org/osrf/gazebo/pull-request/1635)
    * [Pull request #1637](https://bitbucket.org/osrf/gazebo/pull-request/1637)
    * [Pull request #1639](https://bitbucket.org/osrf/gazebo/pull-request/1639)
    * [Pull request #1647](https://bitbucket.org/osrf/gazebo/pull-request/1647)
    * [Pull request #1650](https://bitbucket.org/osrf/gazebo/pull-request/1650)
    * [Pull request #1651](https://bitbucket.org/osrf/gazebo/pull-request/1651)
    * [Pull request #1653](https://bitbucket.org/osrf/gazebo/pull-request/1653)
    * [Pull request #1654](https://bitbucket.org/osrf/gazebo/pull-request/1654)
    * [Pull request #1657](https://bitbucket.org/osrf/gazebo/pull-request/1657)
    * [Pull request #1658](https://bitbucket.org/osrf/gazebo/pull-request/1658)
    * [Pull request #1659](https://bitbucket.org/osrf/gazebo/pull-request/1659)
    * [Pull request #1660](https://bitbucket.org/osrf/gazebo/pull-request/1660)
    * [Pull request #1661](https://bitbucket.org/osrf/gazebo/pull-request/1661)
    * [Pull request #1669](https://bitbucket.org/osrf/gazebo/pull-request/1669)
    * [Pull request #1670](https://bitbucket.org/osrf/gazebo/pull-request/1670)
    * [Pull request #1672](https://bitbucket.org/osrf/gazebo/pull-request/1672)
    * [Pull request #1682](https://bitbucket.org/osrf/gazebo/pull-request/1682)
    * [Pull request #1683](https://bitbucket.org/osrf/gazebo/pull-request/1683)

1. Install `libgazebo_server_fixture`. This will facilitate tests external to the main gazebo repository. See `examples/stand_alone/test_fixture`.
    * [Pull request #1606](https://bitbucket.org/osrf/gazebo/pull-request/1606)

1. Laser visualization renders light blue for rays that do not hit obstacles, and dark blue for other rays.
    * [Pull request #1607](https://bitbucket.org/osrf/gazebo/pull-request/1607)
    * [Issue #1576](https://bitbucket.org/osrf/gazebo/issue/1576)

1. Add VisualType enum to Visual and clean up visuals when entity is deleted.
    * [Pull request #1614](https://bitbucket.org/osrf/gazebo/pull-request/1614)

1. Alert user of connection problems when using the REST service plugin
    * [Pull request #1655](https://bitbucket.org/osrf/gazebo/pull-request/1655)
    * [Issue #1574](https://bitbucket.org/osrf/gazebo/issue/1574)

1. ignition-math is now a dependency.
    + [http://ignitionrobotics.org/libraries/math](http://ignitionrobotics.org/libraries/math)
    + [Gazebo::math migration](https://bitbucket.org/osrf/gazebo/src/583edbeb90759d43d994cc57c0797119dd6d2794/ign-math-migration.md)

1. Detect uuid library during compilation.
    * [Pull request #1655](https://bitbucket.org/osrf/gazebo/pull-request/1655)
    * [Issue #1572](https://bitbucket.org/osrf/gazebo/issue/1572)

1. New accessors in LogPlay class.
    * [Pull request #1577](https://bitbucket.org/osrf/gazebo/pull-request/1577)

1. Added a plugin to send messages to an existing website.
   Added gui::MainWindow::AddMenu and msgs/rest_error, msgs/rest_login, msgs rest/post
    * [Pull request #1524](https://bitbucket.org/osrf/gazebo/pull-request/1524)

1. Fix deprecation warnings when using SDFormat 3.0.2, 3.0.3 prereleases
    * [Pull request #1568](https://bitbucket.org/osrf/gazebo/pull-request/1568)

1. Use GAZEBO_CFLAGS or GAZEBO_CXX_FLAGS in CMakeLists.txt for example plugins
    * [Pull request #1573](https://bitbucket.org/osrf/gazebo/pull-request/1573)

1. Added Link::OnWrenchMsg subscriber with test
    * [Pull request #1582](https://bitbucket.org/osrf/gazebo/pull-request/1582)

1. Show/hide GUI overlays using the menu bar.
    * [Pull request #1555](https://bitbucket.org/osrf/gazebo/pull-request/1555)

1. Added world origin indicator rendering::OriginVisual.
    * [Pull request #1700](https://bitbucket.org/osrf/gazebo/pull-request/1700)

1. Show/hide toolbars using the menu bars and shortcut.
   Added MainWindow::CloneAction.
   Added Window menu to Model Editor.
    * [Pull request #1584](https://bitbucket.org/osrf/gazebo/pull-request/1584)

1. Added event to show/hide toolbars.
    * [Pull request #1707](https://bitbucket.org/osrf/gazebo/pull-request/1707)

1. Added optional start/stop/reset buttons to timer GUI plugin.
    * [Pull request #1576](https://bitbucket.org/osrf/gazebo/pull-request/1576)

1. Timer GUI Plugin: Treat negative positions as positions from the ends
    * [Pull request #1703](https://bitbucket.org/osrf/gazebo/pull-request/1703)

1. Added Visual::GetDepth() and Visual::GetNthAncestor()
    * [Pull request #1613](https://bitbucket.org/osrf/gazebo/pull-request/1613)

1. Added a context menu for links
    * [Pull request #1589](https://bitbucket.org/osrf/gazebo/pull-request/1589)

1. Separate TimePanel's display into TimeWidget and LogPlayWidget.
    * [Pull request #1564](https://bitbucket.org/osrf/gazebo/pull-request/1564)

1. Display confirmation message after log is saved
    * [Pull request #1646](https://bitbucket.org/osrf/gazebo/pull-request/1646)

1. Added LogPlayView to display timeline and LogPlaybackStatistics message type.
    * [Pull request #1724](https://bitbucket.org/osrf/gazebo/pull-request/1724)

1. Added Time::FormattedString and removed all other FormatTime functions.
    * [Pull request #1710](https://bitbucket.org/osrf/gazebo/pull-request/1710)

1. Added support for Oculus DK2
    * [Pull request #1526](https://bitbucket.org/osrf/gazebo/pull-request/1526)

1. Use collide_bitmask from SDF to perform collision filtering
    * [Pull request #1470](https://bitbucket.org/osrf/gazebo/pull-request/1470)

1. Pass Coulomb surface friction parameters to DART.
    * [Pull request #1420](https://bitbucket.org/osrf/gazebo/pull-request/1420)

1. Added ModelAlign::SetHighlighted
    * [Pull request #1598](https://bitbucket.org/osrf/gazebo/pull-request/1598)

1. Added various Get functions to Visual. Also added a ConvertGeometryType function to msgs.
    * [Pull request #1402](https://bitbucket.org/osrf/gazebo/pull-request/1402)

1. Get and Set visibility of SelectionObj's handles, with unit test.
    * [Pull request #1417](https://bitbucket.org/osrf/gazebo/pull-request/1417)

1. Set material of SelectionObj's handles.
    * [Pull request #1472](https://bitbucket.org/osrf/gazebo/pull-request/1472)

1. Add SelectionObj::Fini with tests and make Visual::Fini virtual
    * [Pull request #1685](https://bitbucket.org/osrf/gazebo/pull-request/1685)

1. Allow link selection with the mouse if parent model already selected.
    * [Pull request #1409](https://bitbucket.org/osrf/gazebo/pull-request/1409)

1. Added ModelRightMenu::EntityTypes.
    * [Pull request #1414](https://bitbucket.org/osrf/gazebo/pull-request/1414)

1. Scale joint visuals according to link size.
    * [Pull request #1591](https://bitbucket.org/osrf/gazebo/pull-request/1591)
    * [Issue #1563](https://bitbucket.org/osrf/gazebo/issue/1563)

1. Added Gazebo/CoM material.
    * [Pull request #1439](https://bitbucket.org/osrf/gazebo/pull-request/1439)

1. Added arc parameter to MeshManager::CreateTube
    * [Pull request #1436](https://bitbucket.org/osrf/gazebo/pull-request/1436)

1. Added View Inertia and InertiaVisual, changed COMVisual to sphere proportional to mass.
    * [Pull request #1445](https://bitbucket.org/osrf/gazebo/pull-request/1445)

1. Added View Link Frame and LinkFrameVisual. Visual::SetTransparency goes into texture_unit.
    * [Pull request #1762](https://bitbucket.org/osrf/gazebo/pull-request/1762)
    * [Issue #853](https://bitbucket.org/osrf/gazebo/issue/853)

1. Changed the position of Save and Cancel buttons on editor dialogs
    * [Pull request #1442](https://bitbucket.org/osrf/gazebo/pull-request/1442)
    * [Issue #1377](https://bitbucket.org/osrf/gazebo/issue/1377)

1. Fixed Visual material updates
    * [Pull request #1454](https://bitbucket.org/osrf/gazebo/pull-request/1454)
    * [Issue #1455](https://bitbucket.org/osrf/gazebo/issue/1455)

1. Added Matrix3::Inverse() and tests
    * [Pull request #1481](https://bitbucket.org/osrf/gazebo/pull-request/1481)

1. Implemented AddLinkForce for ODE.
    * [Pull request #1456](https://bitbucket.org/osrf/gazebo/pull-request/1456)

1. Updated ConfigWidget class to parse enum values.
    * [Pull request #1518](https://bitbucket.org/osrf/gazebo/pull-request/1518)

1. Added PresetManager to physics libraries and corresponding integration test.
    * [Pull request #1471](https://bitbucket.org/osrf/gazebo/pull-request/1471)

1. Sync name and location on SaveDialog.
    * [Pull request #1563](https://bitbucket.org/osrf/gazebo/pull-request/1563)

1. Added Apply Force/Torque dialog
    * [Pull request #1600](https://bitbucket.org/osrf/gazebo/pull-request/1600)

1. Added Apply Force/Torque visuals
    * [Pull request #1619](https://bitbucket.org/osrf/gazebo/pull-request/1619)

1. Added Apply Force/Torque OnMouseRelease and ActivateWindow
    * [Pull request #1699](https://bitbucket.org/osrf/gazebo/pull-request/1699)

1. Added Apply Force/Torque mouse interactions, modes, activation
    * [Pull request #1731](https://bitbucket.org/osrf/gazebo/pull-request/1731)

1. Added inertia pose getter for COMVisual and COMVisual_TEST
    * [Pull request #1581](https://bitbucket.org/osrf/gazebo/pull-request/1581)

1. Model editor updates
    1. Joint preview using JointVisuals.
        * [Pull request #1369](https://bitbucket.org/osrf/gazebo/pull-request/1369)

    1. Added inspector for configuring link, visual, and collision properties.
        * [Pull request #1408](https://bitbucket.org/osrf/gazebo/pull-request/1408)

    1. Saving, exiting, generalizing SaveDialog.
        * [Pull request #1401](https://bitbucket.org/osrf/gazebo/pull-request/1401)

    1. Inspectors redesign
        * [Pull request #1586](https://bitbucket.org/osrf/gazebo/pull-request/1586)

    1. Edit existing model.
        * [Pull request #1425](https://bitbucket.org/osrf/gazebo/pull-request/1425)

    1. Add joint inspector to link's context menu.
        * [Pull request #1449](https://bitbucket.org/osrf/gazebo/pull-request/1449)
        * [Issue #1443](https://bitbucket.org/osrf/gazebo/issue/1443)

    1. Added button to select mesh file on inspector.
        * [Pull request #1460](https://bitbucket.org/osrf/gazebo/pull-request/1460)
        * [Issue #1450](https://bitbucket.org/osrf/gazebo/issue/1450)

    1. Renamed Part to Link.
        * [Pull request #1478](https://bitbucket.org/osrf/gazebo/pull-request/1478)

    1. Fix snapping inside editor.
        * [Pull request #1489](https://bitbucket.org/osrf/gazebo/pull-request/1489)
        * [Issue #1457](https://bitbucket.org/osrf/gazebo/issue/1457)

    1. Moved DataLogger from Window menu to the toolbar and moved screenshot button to the right.
        * [Pull request #1665](https://bitbucket.org/osrf/gazebo/pull-request/1665)

    1. Keep loaded model's name.
        * [Pull request #1516](https://bitbucket.org/osrf/gazebo/pull-request/1516)
        * [Issue #1504](https://bitbucket.org/osrf/gazebo/issue/1504)

    1. Added ExtrudeDialog.
        * [Pull request #1483](https://bitbucket.org/osrf/gazebo/pull-request/1483)

    1. Hide time panel inside editor and keep main window's paused state.
        * [Pull request #1500](https://bitbucket.org/osrf/gazebo/pull-request/1500)

    1. Fixed pose issues and added ModelCreator_TEST.
        * [Pull request #1509](https://bitbucket.org/osrf/gazebo/pull-request/1509)
        * [Issue #1497](https://bitbucket.org/osrf/gazebo/issue/1497)
        * [Issue #1509](https://bitbucket.org/osrf/gazebo/issue/1509)

    1. Added list of links and joints.
        * [Pull request #1515](https://bitbucket.org/osrf/gazebo/pull-request/1515)
        * [Issue #1418](https://bitbucket.org/osrf/gazebo/issue/1418)

    1. Expose API to support adding items to the palette.
        * [Pull request #1565](https://bitbucket.org/osrf/gazebo/pull-request/1565)

    1. Added menu for toggling joint visualization
        * [Pull request #1551](https://bitbucket.org/osrf/gazebo/pull-request/1551)
        * [Issue #1483](https://bitbucket.org/osrf/gazebo/issue/1483)

    1. Add schematic view to model editor
        * [Pull request #1562](https://bitbucket.org/osrf/gazebo/pull-request/1562)

1. Building editor updates
    1. Make palette tips tooltip clickable to open.
        * [Pull request #1519](https://bitbucket.org/osrf/gazebo/pull-request/1519)
        * [Issue #1370](https://bitbucket.org/osrf/gazebo/issue/1370)

    1. Add measurement unit to building inspectors.
        * [Pull request #1741](https://bitbucket.org/osrf/gazebo/pull-request/1741)
        * [Issue #1363](https://bitbucket.org/osrf/gazebo/issue/1363)

    1. Add `BaseInspectorDialog` as a base class for inspectors.
        * [Pull request #1749](https://bitbucket.org/osrf/gazebo/pull-request/1749)

## Gazebo 5.0

### Gazebo 5.x.x

### Gazebo 5.2.0 (2015-10-02)

1. Initialize sigact struct fields that valgrind said were being used uninitialized
    * [Pull request #1809](https://bitbucket.org/osrf/gazebo/pull-request/1809)

1. Add missing ogre includes to ensure macros are properly defined
    * [Pull request #1813](https://bitbucket.org/osrf/gazebo/pull-request/1813)

1. Use ToSDF functions to simplify physics_friction test
    * [Pull request #1808](https://bitbucket.org/osrf/gazebo/pull-request/1808)

1. Added lines to laser sensor visualization
    * [Pull request #1742](https://bitbucket.org/osrf/gazebo/pull-request/1742)
    * [Issue #935](https://bitbucket.org/osrf/gazebo/issue/935)

1. Fix BulletSliderJoint friction for bullet 2.83
    * [Pull request #1686](https://bitbucket.org/osrf/gazebo/pull-request/1686)

1. Fix heightmap model texture loading.
    * [Pull request #1592](https://bitbucket.org/osrf/gazebo/pull-request/1592)

1. Disable failing pr2 test for dart
    * [Pull request #1540](https://bitbucket.org/osrf/gazebo/pull-request/1540)
    * [Issue #1435](https://bitbucket.org/osrf/gazebo/issue/1435)

### Gazebo 5.1.0 (2015-03-20)
1. Backport pull request #1527 (FindOGRE.cmake for non-Debian systems)
  * [Pull request #1532](https://bitbucket.org/osrf/gazebo/pull-request/1532)

1. Respect system cflags when not using USE_UPSTREAM_CFLAGS
  * [Pull request #1531](https://bitbucket.org/osrf/gazebo/pull-request/1531)

1. Allow light manipulation
  * [Pull request #1529](https://bitbucket.org/osrf/gazebo/pull-request/1529)

1. Allow sdformat 2.3.1+ or 3+ and fix tests
  * [Pull request #1484](https://bitbucket.org/osrf/gazebo/pull-request/1484)

1. Add Link::GetWorldAngularMomentum function and test.
  * [Pull request #1482](https://bitbucket.org/osrf/gazebo/pull-request/1482)

1. Preserve previous GAZEBO_MODEL_PATH values when sourcing setup.sh
  * [Pull request #1430](https://bitbucket.org/osrf/gazebo/pull-request/1430)

1. Implement Coulomb joint friction for DART
  * [Pull request #1427](https://bitbucket.org/osrf/gazebo/pull-request/1427)
  * [Issue #1281](https://bitbucket.org/osrf/gazebo/issue/1281)

1. Fix simple shape normals.
    * [Pull request #1477](https://bitbucket.org/osrf/gazebo/pull-request/1477)
    * [Issue #1369](https://bitbucket.org/osrf/gazebo/issue/1369)

1. Use Msg-to-SDF conversion functions in tests, add ServerFixture::SpawnModel(msgs::Model).
    * [Pull request #1466](https://bitbucket.org/osrf/gazebo/pull-request/1466)

1. Added Model Msg-to-SDF conversion functions and test.
    * [Pull request #1429](https://bitbucket.org/osrf/gazebo/pull-request/1429)

1. Added Joint Msg-to-SDF conversion functions and test.
    * [Pull request #1419](https://bitbucket.org/osrf/gazebo/pull-request/1419)

1. Added Visual, Material Msg-to-SDF conversion functions and ShaderType to string conversion functions.
    * [Pull request #1415](https://bitbucket.org/osrf/gazebo/pull-request/1415)

1. Implement Coulomb joint friction for BulletSliderJoint
  * [Pull request #1452](https://bitbucket.org/osrf/gazebo/pull-request/1452)
  * [Issue #1348](https://bitbucket.org/osrf/gazebo/issue/1348)

### Gazebo 5.0.0 (2015-01-27)
1. Support for using [digital elevation maps](http://gazebosim.org/tutorials?tut=dem) has been added to debian packages.

1. C++11 support (C++11 compatible compiler is now required)
    * [Pull request #1340](https://bitbucket.org/osrf/gazebo/pull-request/1340)

1. Implemented private data pointer for the World class.
    * [Pull request #1383](https://bitbucket.org/osrf/gazebo/pull-request/1383)

1. Implemented private data pointer for the Scene class.
    * [Pull request #1385](https://bitbucket.org/osrf/gazebo/pull-request/1385)

1. Added a events::Event::resetWorld event that is triggered when World::Reset is called.
    * [Pull request #1332](https://bitbucket.org/osrf/gazebo/pull-request/1332)
    * [Issue #1375](https://bitbucket.org/osrf/gazebo/issue/1375)

1. Fixed `math::Box::GetCenter` functionality.
    * [Pull request #1278](https://bitbucket.org/osrf/gazebo/pull-request/1278)
    * [Issue #1327](https://bitbucket.org/osrf/gazebo/issue/1327)

1. Added a GUI timer plugin that facilitates the display and control a timer inside the Gazebo UI.
    * [Pull request #1270](https://bitbucket.org/osrf/gazebo/pull-request/1270)

1. Added ability to load plugins via SDF.
    * [Pull request #1261](https://bitbucket.org/osrf/gazebo/pull-request/1261)

1. Added GUIEvent to hide/show the left GUI pane.
    * [Pull request #1269](https://bitbucket.org/osrf/gazebo/pull-request/1269)

1. Modified KeyEventHandler and GLWidget so that hotkeys can be suppressed by custom KeyEvents set up by developers
    * [Pull request #1251](https://bitbucket.org/osrf/gazebo/pull-request/1251)

1. Added ability to read the directory where the log files are stored.
    * [Pull request #1277](https://bitbucket.org/osrf/gazebo/pull-request/1277)

1. Implemented a simulation cloner
    * [Pull request #1180](https://bitbucket.org/osrf/gazebo/pull-request/1180/clone-a-simulation)

1. Added GUI overlay plugins. Users can now write a Gazebo + QT plugin that displays widgets over the render window.
  * [Pull request #1181](https://bitbucket.org/osrf/gazebo/pull-request/1181)

1. Change behavior of Joint::SetVelocity, add Joint::SetVelocityLimit(unsigned int, double)
  * [Pull request #1218](https://bitbucket.org/osrf/gazebo/pull-request/1218)
  * [Issue #964](https://bitbucket.org/osrf/gazebo/issue/964)

1. Implement Coulomb joint friction for ODE
  * [Pull request #1221](https://bitbucket.org/osrf/gazebo/pull-request/1221)
  * [Issue #381](https://bitbucket.org/osrf/gazebo/issue/381)

1. Implement Coulomb joint friction for BulletHingeJoint
  * [Pull request #1317](https://bitbucket.org/osrf/gazebo/pull-request/1317)
  * [Issue #1348](https://bitbucket.org/osrf/gazebo/issue/1348)

1. Implemented camera lens distortion.
  * [Pull request #1213](https://bitbucket.org/osrf/gazebo/pull-request/1213)

1. Kill rogue gzservers left over from failed INTEGRATION_world_clone tests
   and improve robustness of `UNIT_gz_TEST`
  * [Pull request #1232](https://bitbucket.org/osrf/gazebo/pull-request/1232)
  * [Issue #1299](https://bitbucket.org/osrf/gazebo/issue/1299)

1. Added RenderWidget::ShowToolbar to toggle visibility of top toolbar.
  * [Pull request #1248](https://bitbucket.org/osrf/gazebo/pull-request/1248)

1. Fix joint axis visualization.
  * [Pull request #1258](https://bitbucket.org/osrf/gazebo/pull-request/1258)

1. Change UserCamera view control via joysticks. Clean up rate control vs. pose control.
   see UserCamera::OnJoyPose and UserCamera::OnJoyTwist. Added view twist control toggle
   with joystick button 1.
  * [Pull request #1249](https://bitbucket.org/osrf/gazebo/pull-request/1249)

1. Added RenderWidget::GetToolbar to get the top toolbar and change its actions on ModelEditor.
    * [Pull request #1263](https://bitbucket.org/osrf/gazebo/pull-request/1263)

1. Added accessor for MainWindow graphical widget to GuiIface.
    * [Pull request #1250](https://bitbucket.org/osrf/gazebo/pull-request/1250)

1. Added a ConfigWidget class that takes in a google protobuf message and generates widgets for configuring the fields in the message
    * [Pull request #1285](https://bitbucket.org/osrf/gazebo/pull-request/1285)

1. Added GLWidget::OnModelEditor when model editor is triggered, and MainWindow::OnEditorGroup to manually uncheck editor actions.
    * [Pull request #1283](https://bitbucket.org/osrf/gazebo/pull-request/1283)

1. Added Collision, Geometry, Inertial, Surface Msg-to-SDF conversion functions.
    * [Pull request #1315](https://bitbucket.org/osrf/gazebo/pull-request/1315)

1. Added "button modifier" fields (control, shift, and alt) to common::KeyEvent.
    * [Pull request #1325](https://bitbucket.org/osrf/gazebo/pull-request/1325)

1. Added inputs for environment variable GAZEBO_GUI_INI_FILE for reading a custom .ini file.
    * [Pull request #1252](https://bitbucket.org/osrf/gazebo/pull-request/1252)

1. Fixed crash on "permission denied" bug, added insert_model integration test.
    * [Pull request #1329](https://bitbucket.org/osrf/gazebo/pull-request/1329/)

1. Enable simbody joint tests, implement `SimbodyJoint::GetParam`, create
   `Joint::GetParam`, fix bug in `BulletHingeJoint::SetParam`.
    * [Pull request #1404](https://bitbucket.org/osrf/gazebo/pull-request/1404/)

1. Building editor updates
    1. Fixed inspector resizing.
        * [Pull request #1230](https://bitbucket.org/osrf/gazebo/pull-request/1230)
        * [Issue #395](https://bitbucket.org/osrf/gazebo/issue/395)

    1. Doors and windows move proportionally with wall.
        * [Pull request #1231](https://bitbucket.org/osrf/gazebo/pull-request/1231)
        * [Issue #368](https://bitbucket.org/osrf/gazebo/issue/368)

    1. Inspector dialogs stay on top.
        * [Pull request #1229](https://bitbucket.org/osrf/gazebo/pull-request/1229)
        * [Issue #417](https://bitbucket.org/osrf/gazebo/issue/417)

    1. Make model name editable on palette.
        * [Pull request #1239](https://bitbucket.org/osrf/gazebo/pull-request/1239)

    1. Import background image and improve add/delete levels.
        * [Pull request #1214](https://bitbucket.org/osrf/gazebo/pull-request/1214)
        * [Issue #422](https://bitbucket.org/osrf/gazebo/issue/422)
        * [Issue #361](https://bitbucket.org/osrf/gazebo/issue/361)

    1. Fix changing draw mode.
        * [Pull request #1233](https://bitbucket.org/osrf/gazebo/pull-request/1233)
        * [Issue #405](https://bitbucket.org/osrf/gazebo/issue/405)

    1. Tips on palette's top-right corner.
        * [Pull request #1241](https://bitbucket.org/osrf/gazebo/pull-request/1241)

    1. New buttons and layout for the palette.
        * [Pull request #1242](https://bitbucket.org/osrf/gazebo/pull-request/1242)

    1. Individual wall segments instead of polylines.
        * [Pull request #1246](https://bitbucket.org/osrf/gazebo/pull-request/1246)
        * [Issue #389](https://bitbucket.org/osrf/gazebo/issue/389)
        * [Issue #415](https://bitbucket.org/osrf/gazebo/issue/415)

    1. Fix exiting and saving, exiting when there's nothing drawn, fix text on popups.
        * [Pull request #1296](https://bitbucket.org/osrf/gazebo/pull-request/1296)

    1. Display measure for selected wall segment.
        * [Pull request #1291](https://bitbucket.org/osrf/gazebo/pull-request/1291)
        * [Issue #366](https://bitbucket.org/osrf/gazebo/issue/366)

    1. Highlight selected item's 3D visual.
        * [Pull request #1292](https://bitbucket.org/osrf/gazebo/pull-request/1292)

    1. Added color picker to inspector dialogs.
        * [Pull request #1298](https://bitbucket.org/osrf/gazebo/pull-request/1298)

    1. Snapping on by default, off holding Shift. Improved snapping.
        * [Pull request #1304](https://bitbucket.org/osrf/gazebo/pull-request/1304)

    1. Snap walls to length increments, moved scale to SegmentItem and added Get/SetScale, added SegmentItem::SnapAngle and SegmentItem::SnapLength.
        * [Pull request #1311](https://bitbucket.org/osrf/gazebo/pull-request/1311)

    1. Make buildings available in "Insert Models" tab, improve save flow.
        * [Pull request #1312](https://bitbucket.org/osrf/gazebo/pull-request/1312)

    1. Added EditorItem::SetHighlighted.
        * [Pull request #1308](https://bitbucket.org/osrf/gazebo/pull-request/1308)

    1. Current level is transparent, lower levels opaque, higher levels invisible.
        * [Pull request #1303](https://bitbucket.org/osrf/gazebo/pull-request/1303)

    1. Detach all child manips when item is deleted, added BuildingMaker::DetachAllChildren.
        * [Pull request #1316](https://bitbucket.org/osrf/gazebo/pull-request/1316)

    1. Added texture picker to inspector dialogs.
        * [Pull request #1306](https://bitbucket.org/osrf/gazebo/pull-request/1306)

    1. Measures for doors and windows. Added RectItem::angleOnWall and related Get/Set.
        * [Pull request #1322](https://bitbucket.org/osrf/gazebo/pull-request/1322)
        * [Issue #370](https://bitbucket.org/osrf/gazebo/issue/370)

    1. Added Gazebo/BuildingFrame material to display holes for doors and windows on walls.
        * [Pull request #1338](https://bitbucket.org/osrf/gazebo/pull-request/1338)

    1. Added Gazebo/Bricks material to be used as texture on the building editor.
        * [Pull request #1333](https://bitbucket.org/osrf/gazebo/pull-request/1333)

    1. Pick colors from the palette and assign on 3D view. Added mouse and key event handlers to BuildingMaker, and events to communicate from BuildingModelManip to EditorItem.
        * [Pull request #1336](https://bitbucket.org/osrf/gazebo/pull-request/1336)

    1. Pick textures from the palette and assign in 3D view.
        * [Pull request #1368](https://bitbucket.org/osrf/gazebo/pull-request/1368)

1. Model editor updates
    1. Fix adding/removing event filters .
        * [Pull request #1279](https://bitbucket.org/osrf/gazebo/pull-request/1279)

    1. Enabled multi-selection and align tool inside model editor.
        * [Pull request #1302](https://bitbucket.org/osrf/gazebo/pull-request/1302)
        * [Issue #1323](https://bitbucket.org/osrf/gazebo/issue/1323)

    1. Enabled snap mode inside model editor.
        * [Pull request #1331](https://bitbucket.org/osrf/gazebo/pull-request/1331)
        * [Issue #1318](https://bitbucket.org/osrf/gazebo/issue/1318)

    1. Implemented copy/pasting of links.
        * [Pull request #1330](https://bitbucket.org/osrf/gazebo/pull-request/1330)

1. GUI publishes model selection information on ~/selection topic.
    * [Pull request #1318](https://bitbucket.org/osrf/gazebo/pull-request/1318)

## Gazebo 4.0

### Gazebo 4.x.x (2015-xx-xx)

1. Fix build for Bullet 2.83, enable angle wrapping for BulletHingeJoint
    * [Pull request #1664](https://bitbucket.org/osrf/gazebo/pull-request/1664)

### Gazebo 4.1.3 (2015-05-07)

1. Fix saving visual geom SDF values
    * [Pull request #1597](https://bitbucket.org/osrf/gazebo/pull-request/1597)
1. Fix heightmap model texture loading.
    * [Pull request #1595](https://bitbucket.org/osrf/gazebo/pull-request/1595)
1. Fix visual collision scale on separate client
    * [Pull request #1585](https://bitbucket.org/osrf/gazebo/pull-request/1585)
1. Fix several clang compiler warnings
    * [Pull request #1594](https://bitbucket.org/osrf/gazebo/pull-request/1594)
1. Fix blank save / browse dialogs
    * [Pull request #1544](https://bitbucket.org/osrf/gazebo/pull-request/1544)

### Gazebo 4.1.2 (2015-03-20)

1. Fix quaternion documentation: target Gazebo_4.1
    * [Pull request #1525](https://bitbucket.org/osrf/gazebo/pull-request/1525)
1. Speed up World::Step in loops
    * [Pull request #1492](https://bitbucket.org/osrf/gazebo/pull-request/1492)
1. Reduce selection buffer updates -> 4.1
    * [Pull request #1494](https://bitbucket.org/osrf/gazebo/pull-request/1494)
1. Fix QT rendering, and rendering update rate
    * [Pull request #1487](https://bitbucket.org/osrf/gazebo/pull-request/1487)
1. Fix loading of SimbodyPhysics parameters
    * [Pull request #1474](https://bitbucket.org/osrf/gazebo/pull-request/1474)
1. Fix heightmap on OSX -> 4.1
    * [Pull request #1455](https://bitbucket.org/osrf/gazebo/pull-request/1455)
1. Remove extra pose tag in a world file that should not be there
    * [Pull request #1458](https://bitbucket.org/osrf/gazebo/pull-request/1458)
1. Better fix for #236 for IMU that doesn't require ABI changes
    * [Pull request #1448](https://bitbucket.org/osrf/gazebo/pull-request/1448)
1. Fix regression of #236 for ImuSensor in 4.1
    * [Pull request #1446](https://bitbucket.org/osrf/gazebo/pull-request/1446)
1. Preserve previous GAZEBO_MODEL_PATH values when sourcing setup.sh
    * [Pull request #1430](https://bitbucket.org/osrf/gazebo/pull-request/1430)
1. issue #857: fix segfault for simbody screw joint when setting limits due to uninitialized limitForce.
    * [Pull request #1423](https://bitbucket.org/osrf/gazebo/pull-request/1423)
1. Allow multiple contact sensors per link (#960)
    * [Pull request #1413](https://bitbucket.org/osrf/gazebo/pull-request/1413)
1. Fix for issue #351, ODE World Step
    * [Pull request #1406](https://bitbucket.org/osrf/gazebo/pull-request/1406)
1. Disable failing InelasticCollision/0 test (#1394)
    * [Pull request #1405](https://bitbucket.org/osrf/gazebo/pull-request/1405)
1. Prevent out of bounds array access in SkidSteerDrivePlugin (found by cppcheck 1.68)
    * [Pull request #1379](https://bitbucket.org/osrf/gazebo/pull-request/1379)

### Gazebo 4.1.1 (2015-01-15)

1. Fix BulletPlaneShape bounding box (#1265)
    * [Pull request #1367](https://bitbucket.org/osrf/gazebo/pull-request/1367)
1. Fix dart linking errors on osx
    * [Pull request #1372](https://bitbucket.org/osrf/gazebo/pull-request/1372)
1. Update to player interfaces
    * [Pull request #1324](https://bitbucket.org/osrf/gazebo/pull-request/1324)
1. Handle GpuLaser name collisions (#1403)
    * [Pull request #1360](https://bitbucket.org/osrf/gazebo/pull-request/1360)
1. Add checks for handling array's with counts of zero, and read specular values
    * [Pull request #1339](https://bitbucket.org/osrf/gazebo/pull-request/1339)
1. Fix model list widget test
    * [Pull request #1327](https://bitbucket.org/osrf/gazebo/pull-request/1327)
1. Fix ogre includes
    * [Pull request #1323](https://bitbucket.org/osrf/gazebo/pull-request/1323)

### Gazebo 4.1.0 (2014-11-20)

1. Modified GUI rendering to improve the rendering update rate.
    * [Pull request #1487](https://bitbucket.org/osrf/gazebo/pull-request/1487)

### Gazebo 4.1.0 (2014-11-20)

1. Add ArrangePlugin for arranging groups of models.
   Also add Model::ResetPhysicsStates to call Link::ResetPhysicsStates
   recursively on all links in model.
    * [Pull request #1208](https://bitbucket.org/osrf/gazebo/pull-request/1208)
1. The `gz model` command line tool will output model info using either `-i` for complete info, or `-p` for just the model pose.
    * [Pull request #1212](https://bitbucket.org/osrf/gazebo/pull-request/1212)
    * [DRCSim Issue #389](https://bitbucket.org/osrf/drcsim/issue/389)
1. Added SignalStats class for computing incremental signal statistics.
    * [Pull request #1198](https://bitbucket.org/osrf/gazebo/pull-request/1198)
1. Add InitialVelocityPlugin to setting the initial state of links
    * [Pull request #1237](https://bitbucket.org/osrf/gazebo/pull-request/1237)
1. Added Quaternion::Integrate function.
    * [Pull request #1255](https://bitbucket.org/osrf/gazebo/pull-request/1255)
1. Added ConvertJointType functions, display more joint info on model list.
    * [Pull request #1259](https://bitbucket.org/osrf/gazebo/pull-request/1259)
1. Added ModelListWidget::AddProperty, removed unnecessary checks on ModelListWidget.
    * [Pull request #1271](https://bitbucket.org/osrf/gazebo/pull-request/1271)
1. Fix loading collada meshes with unsupported input semantics.
    * [Pull request #1319](https://bitbucket.org/osrf/gazebo/pull-request/1319)

### Gazebo 4.0.2 (2014-09-23)

1. Fix and improve mechanism to generate pkgconfig libs
    * [Pull request #1027](https://bitbucket.org/osrf/gazebo/pull-request/1027)
    * [Issue #1284](https://bitbucket.org/osrf/gazebo/issue/1284)
1. Added arat.world
    * [Pull request #1205](https://bitbucket.org/osrf/gazebo/pull-request/1205)
1. Update gzprop to output zip files.
    * [Pull request #1197](https://bitbucket.org/osrf/gazebo/pull-request/1197)
1. Make Collision::GetShape a const function
    * [Pull requset #1189](https://bitbucket.org/osrf/gazebo/pull-request/1189)
1. Install missing physics headers
    * [Pull requset #1183](https://bitbucket.org/osrf/gazebo/pull-request/1183)
1. Remove SimbodyLink::AddTorque console message
    * [Pull requset #1185](https://bitbucket.org/osrf/gazebo/pull-request/1185)
1. Fix log xml
    * [Pull requset #1188](https://bitbucket.org/osrf/gazebo/pull-request/1188)

### Gazebo 4.0.0 (2014-08-08)

1. Added lcov support to cmake
    * [Pull request #1047](https://bitbucket.org/osrf/gazebo/pull-request/1047)
1. Fixed memory leak in image conversion
    * [Pull request #1057](https://bitbucket.org/osrf/gazebo/pull-request/1057)
1. Removed deprecated function
    * [Pull request #1067](https://bitbucket.org/osrf/gazebo/pull-request/1067)
1. Improved collada loading performance
    * [Pull request #1066](https://bitbucket.org/osrf/gazebo/pull-request/1066)
    * [Pull request #1082](https://bitbucket.org/osrf/gazebo/pull-request/1082)
    * [Issue #1134](https://bitbucket.org/osrf/gazebo/issue/1134)
1. Implemented a collada exporter
    * [Pull request #1064](https://bitbucket.org/osrf/gazebo/pull-request/1064)
1. Force torque sensor now makes use of sensor's pose.
    * [Pull request #1076](https://bitbucket.org/osrf/gazebo/pull-request/1076)
    * [Issue #940](https://bitbucket.org/osrf/gazebo/issue/940)
1. Fix Model::GetLinks segfault
    * [Pull request #1093](https://bitbucket.org/osrf/gazebo/pull-request/1093)
1. Fix deleting and saving lights in gzserver
    * [Pull request #1094](https://bitbucket.org/osrf/gazebo/pull-request/1094)
    * [Issue #1182](https://bitbucket.org/osrf/gazebo/issue/1182)
    * [Issue #346](https://bitbucket.org/osrf/gazebo/issue/346)
1. Fix Collision::GetWorldPose. The pose of a collision would not update properly.
    * [Pull request #1049](https://bitbucket.org/osrf/gazebo/pull-request/1049)
    * [Issue #1124](https://bitbucket.org/osrf/gazebo/issue/1124)
1. Fixed the animate_box and animate_joints examples
    * [Pull request #1086](https://bitbucket.org/osrf/gazebo/pull-request/1086)
1. Integrated Oculus Rift functionality
    * [Pull request #1074](https://bitbucket.org/osrf/gazebo/pull-request/1074)
    * [Pull request #1136](https://bitbucket.org/osrf/gazebo/pull-request/1136)
    * [Pull request #1139](https://bitbucket.org/osrf/gazebo/pull-request/1139)
1. Updated Base::GetScopedName
    * [Pull request #1104](https://bitbucket.org/osrf/gazebo/pull-request/1104)
1. Fix collada loader from adding duplicate materials into a Mesh
    * [Pull request #1105](https://bitbucket.org/osrf/gazebo/pull-request/1105)
    * [Issue #1180](https://bitbucket.org/osrf/gazebo/issue/1180)
1. Integrated Razer Hydra functionality
    * [Pull request #1083](https://bitbucket.org/osrf/gazebo/pull-request/1083)
    * [Pull request #1109](https://bitbucket.org/osrf/gazebo/pull-request/1109)
1. Added ability to copy and paste models in the GUI
    * [Pull request #1103](https://bitbucket.org/osrf/gazebo/pull-request/1103)
1. Removed unnecessary inclusion of gazebo.hh and common.hh in plugins
    * [Pull request #1111](https://bitbucket.org/osrf/gazebo/pull-request/1111)
1. Added ability to specify custom road textures
    * [Pull request #1027](https://bitbucket.org/osrf/gazebo/pull-request/1027)
1. Added support for DART 4.1
    * [Pull request #1113](https://bitbucket.org/osrf/gazebo/pull-request/1113)
    * [Pull request #1132](https://bitbucket.org/osrf/gazebo/pull-request/1132)
    * [Pull request #1134](https://bitbucket.org/osrf/gazebo/pull-request/1134)
    * [Pull request #1154](https://bitbucket.org/osrf/gazebo/pull-request/1154)
1. Allow position of joints to be directly set.
    * [Pull request #1097](https://bitbucket.org/osrf/gazebo/pull-request/1097)
    * [Issue #1138](https://bitbucket.org/osrf/gazebo/issue/1138)
1. Added extruded polyline geometry
    * [Pull request #1026](https://bitbucket.org/osrf/gazebo/pull-request/1026)
1. Fixed actor animation
    * [Pull request #1133](https://bitbucket.org/osrf/gazebo/pull-request/1133)
    * [Pull request #1141](https://bitbucket.org/osrf/gazebo/pull-request/1141)
1. Generate a versioned cmake config file
    * [Pull request #1153](https://bitbucket.org/osrf/gazebo/pull-request/1153)
    * [Issue #1226](https://bitbucket.org/osrf/gazebo/issue/1226)
1. Added KMeans class
    * [Pull request #1147](https://bitbucket.org/osrf/gazebo/pull-request/1147)
1. Added --summary-range feature to bitbucket pullrequest tool
    * [Pull request #1156](https://bitbucket.org/osrf/gazebo/pull-request/1156)
1. Updated web links
    * [Pull request #1159](https://bitbucket.org/osrf/gazebo/pull-request/1159)
1. Update tests
    * [Pull request #1155](https://bitbucket.org/osrf/gazebo/pull-request/1155)
    * [Pull request #1143](https://bitbucket.org/osrf/gazebo/pull-request/1143)
    * [Pull request #1138](https://bitbucket.org/osrf/gazebo/pull-request/1138)
    * [Pull request #1140](https://bitbucket.org/osrf/gazebo/pull-request/1140)
    * [Pull request #1127](https://bitbucket.org/osrf/gazebo/pull-request/1127)
    * [Pull request #1115](https://bitbucket.org/osrf/gazebo/pull-request/1115)
    * [Pull request #1102](https://bitbucket.org/osrf/gazebo/pull-request/1102)
    * [Pull request #1087](https://bitbucket.org/osrf/gazebo/pull-request/1087)
    * [Pull request #1084](https://bitbucket.org/osrf/gazebo/pull-request/1084)

## Gazebo 3.0

### Gazebo 3.x.x (yyyy-mm-dd)

1. Fixed sonar and wireless sensor visualization
    * [Pull request #1254](https://bitbucket.org/osrf/gazebo/pull-request/1254)
1. Update visual bounding box when model is selected
    * [Pull request #1280](https://bitbucket.org/osrf/gazebo/pull-request/1280)

### Gazebo 3.1.0 (2014-08-08)

1. Implemented Simbody::Link::Set*Vel
    * [Pull request #1160](https://bitbucket.org/osrf/gazebo/pull-request/1160)
    * [Issue #1012](https://bitbucket.org/osrf/gazebo/issue/1012)
1. Added World::RemoveModel function
    * [Pull request #1106](https://bitbucket.org/osrf/gazebo/pull-request/1106)
    * [Issue #1177](https://bitbucket.org/osrf/gazebo/issue/1177)
1. Fix exit from camera follow mode using the escape key
    * [Pull request #1137](https://bitbucket.org/osrf/gazebo/pull-request/1137)
    * [Issue #1220](https://bitbucket.org/osrf/gazebo/issue/1220)
1. Added support for SDF joint spring stiffness and reference positions
    * [Pull request #1117](https://bitbucket.org/osrf/gazebo/pull-request/1117)
1. Removed the gzmodel_create script
    * [Pull request #1130](https://bitbucket.org/osrf/gazebo/pull-request/1130)
1. Added Vector2 dot product
    * [Pull request #1101](https://bitbucket.org/osrf/gazebo/pull-request/1101)
1. Added SetPositionPID and SetVelocityPID to JointController
    * [Pull request #1091](https://bitbucket.org/osrf/gazebo/pull-request/1091)
1. Fix gzclient startup crash with ogre 1.9
    * [Pull request #1098](https://bitbucket.org/osrf/gazebo/pull-request/1098)
    * [Issue #996](https://bitbucket.org/osrf/gazebo/issue/996)
1. Update the bitbucket_pullrequests tool
    * [Pull request #1108](https://bitbucket.org/osrf/gazebo/pull-request/1108)
1. Light properties now remain in place after move by the user via the GUI.
    * [Pull request #1110](https://bitbucket.org/osrf/gazebo/pull-request/1110)
    * [Issue #1211](https://bitbucket.org/osrf/gazebo/issue/1211)
1. Allow position of joints to be directly set.
    * [Pull request #1096](https://bitbucket.org/osrf/gazebo/pull-request/1096)
    * [Issue #1138](https://bitbucket.org/osrf/gazebo/issue/1138)

### Gazebo 3.0.0 (2014-04-11)

1. Fix bug when deleting the sun light
    * [Pull request #1088](https://bitbucket.org/osrf/gazebo/pull-request/1088)
    * [Issue #1133](https://bitbucket.org/osrf/gazebo/issue/1133)
1. Fix ODE screw joint
    * [Pull request #1078](https://bitbucket.org/osrf/gazebo/pull-request/1078)
    * [Issue #1167](https://bitbucket.org/osrf/gazebo/issue/1167)
1. Update joint integration tests
    * [Pull request #1081](https://bitbucket.org/osrf/gazebo/pull-request/1081)
1. Fixed false positives in cppcheck.
    * [Pull request #1061](https://bitbucket.org/osrf/gazebo/pull-request/1061)
1. Made joint axis reference frame relative to child, and updated simbody and dart accordingly.
    * [Pull request #1069](https://bitbucket.org/osrf/gazebo/pull-request/1069)
    * [Issue #494](https://bitbucket.org/osrf/gazebo/issue/494)
    * [Issue #1143](https://bitbucket.org/osrf/gazebo/issue/1143)
1. Added ability to pass vector of strings to SetupClient and SetupServer
    * [Pull request #1068](https://bitbucket.org/osrf/gazebo/pull-request/1068)
    * [Issue #1132](https://bitbucket.org/osrf/gazebo/issue/1132)
1. Fix error correction in screw constraints for ODE
    * [Pull request #1159](https://bitbucket.org/osrf/gazebo/pull-request/1159)
    * [Issue #1159](https://bitbucket.org/osrf/gazebo/issue/1159)
1. Improved pkgconfig with SDF
    * [Pull request #1062](https://bitbucket.org/osrf/gazebo/pull-request/1062)
1. Added a plugin to simulate aero dynamics
    * [Pull request #905](https://bitbucket.org/osrf/gazebo/pull-request/905)
1. Updated bullet support
    * [Issue #1069](https://bitbucket.org/osrf/gazebo/issue/1069)
    * [Pull request #1011](https://bitbucket.org/osrf/gazebo/pull-request/1011)
    * [Pull request #996](https://bitbucket.org/osrf/gazebo/pull-request/966)
    * [Pull request #1024](https://bitbucket.org/osrf/gazebo/pull-request/1024)
1. Updated simbody support
    * [Pull request #995](https://bitbucket.org/osrf/gazebo/pull-request/995)
1. Updated worlds to SDF 1.5
    * [Pull request #1021](https://bitbucket.org/osrf/gazebo/pull-request/1021)
1. Improvements to ODE
    * [Pull request #1001](https://bitbucket.org/osrf/gazebo/pull-request/1001)
    * [Pull request #1014](https://bitbucket.org/osrf/gazebo/pull-request/1014)
    * [Pull request #1015](https://bitbucket.org/osrf/gazebo/pull-request/1015)
    * [Pull request #1016](https://bitbucket.org/osrf/gazebo/pull-request/1016)
1. New command line tool
    * [Pull request #972](https://bitbucket.org/osrf/gazebo/pull-request/972)
1. Graphical user interface improvements
    * [Pull request #971](https://bitbucket.org/osrf/gazebo/pull-request/971)
    * [Pull request #1013](https://bitbucket.org/osrf/gazebo/pull-request/1013)
    * [Pull request #989](https://bitbucket.org/osrf/gazebo/pull-request/989)
1. Created a friction pyramid class
    * [Pull request #935](https://bitbucket.org/osrf/gazebo/pull-request/935)
1. Added GetWorldEnergy functions to Model, Joint, and Link
    * [Pull request #1017](https://bitbucket.org/osrf/gazebo/pull-request/1017)
1. Preparing Gazebo for admission into Ubuntu
    * [Pull request #969](https://bitbucket.org/osrf/gazebo/pull-request/969)
    * [Pull request #998](https://bitbucket.org/osrf/gazebo/pull-request/998)
    * [Pull request #1002](https://bitbucket.org/osrf/gazebo/pull-request/1002)
1. Add method for querying if useImplicitStiffnessDamping flag is set for a given joint
    * [Issue #629](https://bitbucket.org/osrf/gazebo/issue/629)
    * [Pull request #1006](https://bitbucket.org/osrf/gazebo/pull-request/1006)
1. Fix joint axis frames
    * [Issue #494](https://bitbucket.org/osrf/gazebo/issue/494)
    * [Pull request #963](https://bitbucket.org/osrf/gazebo/pull-request/963)
1. Compute joint anchor pose relative to parent
    * [Issue #1029](https://bitbucket.org/osrf/gazebo/issue/1029)
    * [Pull request #982](https://bitbucket.org/osrf/gazebo/pull-request/982)
1. Cleanup the installed worlds
    * [Issue #1036](https://bitbucket.org/osrf/gazebo/issue/1036)
    * [Pull request #984](https://bitbucket.org/osrf/gazebo/pull-request/984)
1. Update to the GPS sensor
    * [Issue #1059](https://bitbucket.org/osrf/gazebo/issue/1059)
    * [Pull request #984](https://bitbucket.org/osrf/gazebo/pull-request/984)
1. Removed libtool from plugin loading
    * [Pull request #981](https://bitbucket.org/osrf/gazebo/pull-request/981)
1. Added functions to get inertial information for a link in the world frame.
    * [Pull request #1005](https://bitbucket.org/osrf/gazebo/pull-request/1005)

## Gazebo 2.0

### Gazebo 2.2.6 (2015-09-28)

1. Backport fixes to setup.sh from pull request #1430 to 2.2 branch
    * [Pull request 1889](https://bitbucket.org/osrf/gazebo/pull-request/1889)
1. Fix heightmap texture loading (2.2)
    * [Pull request 1596](https://bitbucket.org/osrf/gazebo/pull-request/1596)
1. Prevent out of bounds array access in SkidSteerDrivePlugin (found by cppcheck 1.68)
    * [Pull request 1379](https://bitbucket.org/osrf/gazebo/pull-request/1379)
1. Fix build with boost 1.57 for 2.2 branch (#1399)
    * [Pull request 1358](https://bitbucket.org/osrf/gazebo/pull-request/1358)
1. Fix manpage test failures by incrementing year to 2015
    * [Pull request 1361](https://bitbucket.org/osrf/gazebo/pull-request/1361)
1. Fix build for OS X 10.10 (#1304, #1289)
    * [Pull request 1346](https://bitbucket.org/osrf/gazebo/pull-request/1346)
1. Restore ODELink ABI, use Link variables instead (#1354)
    * [Pull request 1347](https://bitbucket.org/osrf/gazebo/pull-request/1347)
1. Fix inertia_ratio test
    * [Pull request 1344](https://bitbucket.org/osrf/gazebo/pull-request/1344)
1. backport collision visual fix -> 2.2
    * [Pull request 1343](https://bitbucket.org/osrf/gazebo/pull-request/1343)
1. Fix two code_check errors on 2.2
    * [Pull request 1314](https://bitbucket.org/osrf/gazebo/pull-request/1314)
1. issue #243 fix Link::GetWorldLinearAccel and Link::GetWorldAngularAccel for ODE
    * [Pull request 1284](https://bitbucket.org/osrf/gazebo/pull-request/1284)

### Gazebo 2.2.3 (2014-04-29)

1. Removed redundant call to World::Init
    * [Pull request #1107](https://bitbucket.org/osrf/gazebo/pull-request/1107)
    * [Issue #1208](https://bitbucket.org/osrf/gazebo/issue/1208)
1. Return proper error codes when gazebo exits
    * [Pull request #1085](https://bitbucket.org/osrf/gazebo/pull-request/1085)
    * [Issue #1178](https://bitbucket.org/osrf/gazebo/issue/1178)
1. Fixed Camera::GetWorldRotation().
    * [Pull request #1071](https://bitbucket.org/osrf/gazebo/pull-request/1071)
    * [Issue #1087](https://bitbucket.org/osrf/gazebo/issue/1087)
1. Fixed memory leak in image conversion
    * [Pull request #1073](https://bitbucket.org/osrf/gazebo/pull-request/1073)

### Gazebo 2.2.1 (xxxx-xx-xx)

1. Fix heightmap model texture loading.
    * [Pull request #1596](https://bitbucket.org/osrf/gazebo/pull-request/1596)

### Gazebo 2.2.0 (2014-01-10)

1. Fix compilation when using OGRE-1.9 (full support is being worked on)
    * [Issue #994](https://bitbucket.org/osrf/gazebo/issue/994)
    * [Issue #995](https://bitbucket.org/osrf/gazebo/issue/995)
    * [Issue #996](https://bitbucket.org/osrf/gazebo/issue/996)
    * [Pull request #883](https://bitbucket.org/osrf/gazebo/pull-request/883)
1. Added unit test for issue 624.
    * [Issue #624](https://bitbucket.org/osrf/gazebo/issue/624).
    * [Pull request #889](https://bitbucket.org/osrf/gazebo/pull-request/889)
1. Use 3x3 PCF shadows for smoother shadows.
    * [Pull request #887](https://bitbucket.org/osrf/gazebo/pull-request/887)
1. Update manpage copyright to 2014.
    * [Pull request #893](https://bitbucket.org/osrf/gazebo/pull-request/893)
1. Added friction integration test .
    * [Pull request #885](https://bitbucket.org/osrf/gazebo/pull-request/885)
1. Fix joint anchor when link pose is not specified.
    * [Issue #978](https://bitbucket.org/osrf/gazebo/issue/978)
    * [Pull request #862](https://bitbucket.org/osrf/gazebo/pull-request/862)
1. Added (ESC) tooltip for GUI Selection Mode icon.
    * [Issue #993](https://bitbucket.org/osrf/gazebo/issue/993)
    * [Pull request #888](https://bitbucket.org/osrf/gazebo/pull-request/888)
1. Removed old comment about resolved issue.
    * [Issue #837](https://bitbucket.org/osrf/gazebo/issue/837)
    * [Pull request #880](https://bitbucket.org/osrf/gazebo/pull-request/880)
1. Made SimbodyLink::Get* function thread-safe
    * [Issue #918](https://bitbucket.org/osrf/gazebo/issue/918)
    * [Pull request #872](https://bitbucket.org/osrf/gazebo/pull-request/872)
1. Suppressed spurious gzlog messages in ODE::Body
    * [Issue #983](https://bitbucket.org/osrf/gazebo/issue/983)
    * [Pull request #875](https://bitbucket.org/osrf/gazebo/pull-request/875)
1. Fixed Force Torque Sensor Test by properly initializing some values.
    * [Issue #982](https://bitbucket.org/osrf/gazebo/issue/982)
    * [Pull request #869](https://bitbucket.org/osrf/gazebo/pull-request/869)
1. Added breakable joint plugin to support breakable walls.
    * [Pull request #865](https://bitbucket.org/osrf/gazebo/pull-request/865)
1. Used different tuple syntax to fix compilation on OSX mavericks.
    * [Issue #947](https://bitbucket.org/osrf/gazebo/issue/947)
    * [Pull request #858](https://bitbucket.org/osrf/gazebo/pull-request/858)
1. Fixed sonar test and deprecation warning.
    * [Pull request #856](https://bitbucket.org/osrf/gazebo/pull-request/856)
1. Speed up test compilation.
    * Part of [Issue #955](https://bitbucket.org/osrf/gazebo/issue/955)
    * [Pull request #846](https://bitbucket.org/osrf/gazebo/pull-request/846)
1. Added Joint::SetEffortLimit API
    * [Issue #923](https://bitbucket.org/osrf/gazebo/issue/923)
    * [Pull request #808](https://bitbucket.org/osrf/gazebo/pull-request/808)
1. Made bullet output less verbose.
    * [Pull request #839](https://bitbucket.org/osrf/gazebo/pull-request/839)
1. Convergence acceleration and stability tweak to make atlas_v3 stable
    * [Issue #895](https://bitbucket.org/osrf/gazebo/issue/895)
    * [Pull request #772](https://bitbucket.org/osrf/gazebo/pull-request/772)
1. Added colors, textures and world files for the SPL RoboCup environment
    * [Pull request #838](https://bitbucket.org/osrf/gazebo/pull-request/838)
1. Fixed bitbucket_pullrequests tool to work with latest BitBucket API.
    * [Issue #933](https://bitbucket.org/osrf/gazebo/issue/933)
    * [Pull request #841](https://bitbucket.org/osrf/gazebo/pull-request/841)
1. Fixed cppcheck warnings.
    * [Pull request #842](https://bitbucket.org/osrf/gazebo/pull-request/842)

### Gazebo 2.1.0 (2013-11-08)
1. Fix mainwindow unit test
    * [Pull request #752](https://bitbucket.org/osrf/gazebo/pull-request/752)
1. Visualize moment of inertia
    * Pull request [#745](https://bitbucket.org/osrf/gazebo/pull-request/745), [#769](https://bitbucket.org/osrf/gazebo/pull-request/769), [#787](https://bitbucket.org/osrf/gazebo/pull-request/787)
    * [Issue #203](https://bitbucket.org/osrf/gazebo/issue/203)
1. Update tool to count lines of code
    * [Pull request #758](https://bitbucket.org/osrf/gazebo/pull-request/758)
1. Implement World::Clear
    * Pull request [#785](https://bitbucket.org/osrf/gazebo/pull-request/785), [#804](https://bitbucket.org/osrf/gazebo/pull-request/804)
1. Improve Bullet support
    * [Pull request #805](https://bitbucket.org/osrf/gazebo/pull-request/805)
1. Fix doxygen spacing
    * [Pull request #740](https://bitbucket.org/osrf/gazebo/pull-request/740)
1. Add tool to generate model images for thepropshop.org
    * [Pull request #734](https://bitbucket.org/osrf/gazebo/pull-request/734)
1. Added paging support for terrains
    * [Pull request #707](https://bitbucket.org/osrf/gazebo/pull-request/707)
1. Added plugin path to LID_LIBRARY_PATH in setup.sh
    * [Pull request #750](https://bitbucket.org/osrf/gazebo/pull-request/750)
1. Fix for OSX
    * [Pull request #766](https://bitbucket.org/osrf/gazebo/pull-request/766)
    * [Pull request #786](https://bitbucket.org/osrf/gazebo/pull-request/786)
    * [Issue #906](https://bitbucket.org/osrf/gazebo/issue/906)
1. Update copyright information
    * [Pull request #771](https://bitbucket.org/osrf/gazebo/pull-request/771)
1. Enable screen dependent tests
    * [Pull request #764](https://bitbucket.org/osrf/gazebo/pull-request/764)
    * [Issue #811](https://bitbucket.org/osrf/gazebo/issue/811)
1. Fix gazebo command line help message
    * [Pull request #775](https://bitbucket.org/osrf/gazebo/pull-request/775)
    * [Issue #898](https://bitbucket.org/osrf/gazebo/issue/898)
1. Fix man page test
    * [Pull request #774](https://bitbucket.org/osrf/gazebo/pull-request/774)
1. Improve load time by reducing calls to RTShader::Update
    * [Pull request #773](https://bitbucket.org/osrf/gazebo/pull-request/773)
    * [Issue #877](https://bitbucket.org/osrf/gazebo/issue/877)
1. Fix joint visualization
    * [Pull request #776](https://bitbucket.org/osrf/gazebo/pull-request/776)
    * [Pull request #802](https://bitbucket.org/osrf/gazebo/pull-request/802)
    * [Issue #464](https://bitbucket.org/osrf/gazebo/issue/464)
1. Add helpers to fix NaN
    * [Pull request #742](https://bitbucket.org/osrf/gazebo/pull-request/742)
1. Fix model resizing via the GUI
    * [Pull request #763](https://bitbucket.org/osrf/gazebo/pull-request/763)
    * [Issue #885](https://bitbucket.org/osrf/gazebo/issue/885)
1. Simplify gzlog test by using sha1
    * [Pull request #781](https://bitbucket.org/osrf/gazebo/pull-request/781)
    * [Issue #837](https://bitbucket.org/osrf/gazebo/issue/837)
1. Enable cppcheck for header files
    * [Pull request #782](https://bitbucket.org/osrf/gazebo/pull-request/782)
    * [Issue #907](https://bitbucket.org/osrf/gazebo/issue/907)
1. Fix broken regression test
    * [Pull request #784](https://bitbucket.org/osrf/gazebo/pull-request/784)
    * [Issue #884](https://bitbucket.org/osrf/gazebo/issue/884)
1. All simbody and dart to pass tests
    * [Pull request #790](https://bitbucket.org/osrf/gazebo/pull-request/790)
    * [Issue #873](https://bitbucket.org/osrf/gazebo/issue/873)
1. Fix camera rotation from SDF
    * [Pull request #789](https://bitbucket.org/osrf/gazebo/pull-request/789)
    * [Issue #920](https://bitbucket.org/osrf/gazebo/issue/920)
1. Fix bitbucket pullrequest command line tool to match new API
    * [Pull request #803](https://bitbucket.org/osrf/gazebo/pull-request/803)
1. Fix transceiver spawn errors in tests
    * [Pull request #811](https://bitbucket.org/osrf/gazebo/pull-request/811)
    * [Pull request #814](https://bitbucket.org/osrf/gazebo/pull-request/814)

### Gazebo 2.0.0 (2013-10-08)
1. Refactor code check tool.
    * [Pull Request #669](https://bitbucket.org/osrf/gazebo/pull-request/669)
1. Added pull request tool for Bitbucket.
    * [Pull Request #670](https://bitbucket.org/osrf/gazebo/pull-request/670)
    * [Pull Request #691](https://bitbucket.org/osrf/gazebo/pull-request/671)
1. New wireless receiver and transmitter sensor models.
    * [Pull Request #644](https://bitbucket.org/osrf/gazebo/pull-request/644)
    * [Pull Request #675](https://bitbucket.org/osrf/gazebo/pull-request/675)
    * [Pull Request #727](https://bitbucket.org/osrf/gazebo/pull-request/727)
1. Audio support using OpenAL.
    * [Pull Request #648](https://bitbucket.org/osrf/gazebo/pull-request/648)
    * [Pull Request #704](https://bitbucket.org/osrf/gazebo/pull-request/704)
1. Simplify command-line parsing of gztopic echo output.
    * [Pull Request #674](https://bitbucket.org/osrf/gazebo/pull-request/674)
    * Resolves: [Issue #795](https://bitbucket.org/osrf/gazebo/issue/795)
1. Use UNIX directories through the user of GNUInstallDirs cmake module.
    * [Pull Request #676](https://bitbucket.org/osrf/gazebo/pull-request/676)
    * [Pull Request #681](https://bitbucket.org/osrf/gazebo/pull-request/681)
1. New GUI interactions for object manipulation.
    * [Pull Request #634](https://bitbucket.org/osrf/gazebo/pull-request/634)
1. Fix for OSX menubar.
    * [Pull Request #677](https://bitbucket.org/osrf/gazebo/pull-request/677)
1. Remove internal SDF directories and dependencies.
    * [Pull Request #680](https://bitbucket.org/osrf/gazebo/pull-request/680)
1. Add minimum version for sdformat.
    * [Pull Request #682](https://bitbucket.org/osrf/gazebo/pull-request/682)
    * Resolves: [Issue #818](https://bitbucket.org/osrf/gazebo/issue/818)
1. Allow different gtest parameter types with ServerFixture
    * [Pull Request #686](https://bitbucket.org/osrf/gazebo/pull-request/686)
    * Resolves: [Issue #820](https://bitbucket.org/osrf/gazebo/issue/820)
1. GUI model scaling when using Bullet.
    * [Pull Request #683](https://bitbucket.org/osrf/gazebo/pull-request/683)
1. Fix typo in cmake config.
    * [Pull Request #694](https://bitbucket.org/osrf/gazebo/pull-request/694)
    * Resolves: [Issue #824](https://bitbucket.org/osrf/gazebo/issue/824)
1. Remove gazebo include subdir from pkgconfig and cmake config.
    * [Pull Request #691](https://bitbucket.org/osrf/gazebo/pull-request/691)
1. Torsional spring demo
    * [Pull Request #693](https://bitbucket.org/osrf/gazebo/pull-request/693)
1. Remove repeated call to SetAxis in Joint.cc
    * [Pull Request #695](https://bitbucket.org/osrf/gazebo/pull-request/695)
    * Resolves: [Issue #823](https://bitbucket.org/osrf/gazebo/issue/823)
1. Add test for rotational joints.
    * [Pull Request #697](https://bitbucket.org/osrf/gazebo/pull-request/697)
    * Resolves: [Issue #820](https://bitbucket.org/osrf/gazebo/issue/820)
1. Fix compilation of tests using Joint base class
    * [Pull Request #701](https://bitbucket.org/osrf/gazebo/pull-request/701)
1. Terrain paging implemented.
    * [Pull Request #687](https://bitbucket.org/osrf/gazebo/pull-request/687)
1. Improve timeout error reporting in ServerFixture
    * [Pull Request #705](https://bitbucket.org/osrf/gazebo/pull-request/705)
1. Fix mouse picking for cases where visuals overlap with the laser
    * [Pull Request #709](https://bitbucket.org/osrf/gazebo/pull-request/709)
1. Fix string literals for OSX
    * [Pull Request #712](https://bitbucket.org/osrf/gazebo/pull-request/712)
    * Resolves: [Issue #803](https://bitbucket.org/osrf/gazebo/issue/803)
1. Support for ENABLE_TESTS_COMPILATION cmake parameter
    * [Pull Request #708](https://bitbucket.org/osrf/gazebo/pull-request/708)
1. Updated system gui plugin
    * [Pull Request #702](https://bitbucket.org/osrf/gazebo/pull-request/702)
1. Fix force torque unit test issue
    * [Pull Request #673](https://bitbucket.org/osrf/gazebo/pull-request/673)
    * Resolves: [Issue #813](https://bitbucket.org/osrf/gazebo/issue/813)
1. Use variables to control auto generation of CFlags
    * [Pull Request #699](https://bitbucket.org/osrf/gazebo/pull-request/699)
1. Remove deprecated functions.
    * [Pull Request #715](https://bitbucket.org/osrf/gazebo/pull-request/715)
1. Fix typo in `Camera.cc`
    * [Pull Request #719](https://bitbucket.org/osrf/gazebo/pull-request/719)
    * Resolves: [Issue #846](https://bitbucket.org/osrf/gazebo/issue/846)
1. Performance improvements
    * [Pull Request #561](https://bitbucket.org/osrf/gazebo/pull-request/561)
1. Fix gripper model.
    * [Pull Request #713](https://bitbucket.org/osrf/gazebo/pull-request/713)
    * Resolves: [Issue #314](https://bitbucket.org/osrf/gazebo/issue/314)
1. First part of Simbody integration
    * [Pull Request #716](https://bitbucket.org/osrf/gazebo/pull-request/716)

## Gazebo 1.9

### Gazebo 1.9.6 (2014-04-29)

1. Refactored inertia ratio reduction for ODE
    * [Pull request #1114](https://bitbucket.org/osrf/gazebo/pull-request/1114)
1. Improved collada loading performance
    * [Pull request #1075](https://bitbucket.org/osrf/gazebo/pull-request/1075)

### Gazebo 1.9.3 (2014-01-10)

1. Add thickness to plane to remove shadow flickering.
    * [Pull request #886](https://bitbucket.org/osrf/gazebo/pull-request/886)
1. Temporary GUI shadow toggle fix.
    * [Issue #925](https://bitbucket.org/osrf/gazebo/issue/925)
    * [Pull request #868](https://bitbucket.org/osrf/gazebo/pull-request/868)
1. Fix memory access bugs with libc++ on mavericks.
    * [Issue #965](https://bitbucket.org/osrf/gazebo/issue/965)
    * [Pull request #857](https://bitbucket.org/osrf/gazebo/pull-request/857)
    * [Pull request #881](https://bitbucket.org/osrf/gazebo/pull-request/881)
1. Replaced printf with cout in gztopic hz.
    * [Issue #969](https://bitbucket.org/osrf/gazebo/issue/969)
    * [Pull request #854](https://bitbucket.org/osrf/gazebo/pull-request/854)
1. Add Dark grey material and fix indentation.
    * [Pull request #851](https://bitbucket.org/osrf/gazebo/pull-request/851)
1. Fixed sonar sensor unit test.
    * [Pull request #848](https://bitbucket.org/osrf/gazebo/pull-request/848)
1. Convergence acceleration and stability tweak to make atlas_v3 stable.
    * [Pull request #845](https://bitbucket.org/osrf/gazebo/pull-request/845)
1. Update gtest to 1.7.0 to resolve problems with libc++.
    * [Issue #947](https://bitbucket.org/osrf/gazebo/issue/947)
    * [Pull request #827](https://bitbucket.org/osrf/gazebo/pull-request/827)
1. Fixed LD_LIBRARY_PATH for plugins.
    * [Issue #957](https://bitbucket.org/osrf/gazebo/issue/957)
    * [Pull request #844](https://bitbucket.org/osrf/gazebo/pull-request/844)
1. Fix transceiver sporadic errors.
    * Backport of [pull request #811](https://bitbucket.org/osrf/gazebo/pull-request/811)
    * [Pull request #836](https://bitbucket.org/osrf/gazebo/pull-request/836)
1. Modified the MsgTest to be deterministic with time checks.
    * [Pull request #843](https://bitbucket.org/osrf/gazebo/pull-request/843)
1. Fixed seg fault in LaserVisual.
    * [Issue #950](https://bitbucket.org/osrf/gazebo/issue/950)
    * [Pull request #832](https://bitbucket.org/osrf/gazebo/pull-request/832)
1. Implemented the option to disable tests that need a working screen to run properly.
    * Backport of [Pull request #764](https://bitbucket.org/osrf/gazebo/pull-request/764)
    * [Pull request #837](https://bitbucket.org/osrf/gazebo/pull-request/837)
1. Cleaned up gazebo shutdown.
    * [Pull request #829](https://bitbucket.org/osrf/gazebo/pull-request/829)
1. Fixed bug associated with loading joint child links.
    * [Issue #943](https://bitbucket.org/osrf/gazebo/issue/943)
    * [Pull request #820](https://bitbucket.org/osrf/gazebo/pull-request/820)

### Gazebo 1.9.2 (2013-11-08)
1. Fix enable/disable sky and clouds from SDF
    * [Pull request #809](https://bitbucket.org/osrf/gazebo/pull-request/809])
1. Fix occasional blank GUI screen on startup
    * [Pull request #815](https://bitbucket.org/osrf/gazebo/pull-request/815])
1. Fix GPU laser when interacting with heightmaps
    * [Pull request #796](https://bitbucket.org/osrf/gazebo/pull-request/796])
1. Added API/ABI checker command line tool
    * [Pull request #765](https://bitbucket.org/osrf/gazebo/pull-request/765])
1. Added gtest version information
    * [Pull request #801](https://bitbucket.org/osrf/gazebo/pull-request/801])
1. Fix GUI world saving
    * [Pull request #806](https://bitbucket.org/osrf/gazebo/pull-request/806])
1. Enable anti-aliasing for camera sensor
    * [Pull request #800](https://bitbucket.org/osrf/gazebo/pull-request/800])
1. Make sensor noise deterministic
    * [Pull request #788](https://bitbucket.org/osrf/gazebo/pull-request/788])
1. Fix build problem
    * [Issue #901](https://bitbucket.org/osrf/gazebo/issue/901)
    * [Pull request #778](https://bitbucket.org/osrf/gazebo/pull-request/778])
1. Fix a typo in Camera.cc
    * [Pull request #720](https://bitbucket.org/osrf/gazebo/pull-request/720])
    * [Issue #846](https://bitbucket.org/osrf/gazebo/issue/846)
1. Fix OSX menu bar
    * [Pull request #688](https://bitbucket.org/osrf/gazebo/pull-request/688])
1. Fix gazebo::init by calling sdf::setFindCallback() before loading the sdf in gzfactory.
    * [Pull request #678](https://bitbucket.org/osrf/gazebo/pull-request/678])
    * [Issue #817](https://bitbucket.org/osrf/gazebo/issue/817)

### Gazebo 1.9.1 (2013-08-20)
* Deprecate header files that require case-sensitive filesystem (e.g. Common.hh, Physics.hh) [https://bitbucket.org/osrf/gazebo/pull-request/638/fix-for-775-deprecate-headers-that-require]
* Initial support for building on Mac OS X [https://bitbucket.org/osrf/gazebo/pull-request/660/osx-support-for-gazebo-19] [https://bitbucket.org/osrf/gazebo/pull-request/657/cmake-fixes-for-osx]
* Fixes for various issues [https://bitbucket.org/osrf/gazebo/pull-request/635/fix-for-issue-792/diff] [https://bitbucket.org/osrf/gazebo/pull-request/628/allow-scoped-and-non-scoped-joint-names-to/diff] [https://bitbucket.org/osrf/gazebo/pull-request/636/fix-build-dependency-in-message-generation/diff] [https://bitbucket.org/osrf/gazebo/pull-request/639/make-the-unversioned-setupsh-a-copy-of-the/diff] [https://bitbucket.org/osrf/gazebo/pull-request/650/added-missing-lib-to-player-client-library/diff] [https://bitbucket.org/osrf/gazebo/pull-request/656/install-gzmode_create-without-sh-suffix/diff]

### Gazebo 1.9.0 (2013-07-23)
* Use external package [sdformat](https://bitbucket.org/osrf/sdformat) for sdf parsing, refactor the `Element::GetValue*` function calls, and deprecate Gazebo's internal sdf parser [https://bitbucket.org/osrf/gazebo/pull-request/627]
* Improved ROS support ([[Tutorials#ROS_Integration |documentation here]]) [https://bitbucket.org/osrf/gazebo/pull-request/559]
* Added Sonar, Force-Torque, and Tactile Pressure sensors [https://bitbucket.org/osrf/gazebo/pull-request/557], [https://bitbucket.org/osrf/gazebo/pull-request/567]
* Add compile-time defaults for environment variables so that sourcing setup.sh is unnecessary in most cases [https://bitbucket.org/osrf/gazebo/pull-request/620]
* Enable user camera to follow objects in client window [https://bitbucket.org/osrf/gazebo/pull-request/603]
* Install protobuf message files for use in custom messages [https://bitbucket.org/osrf/gazebo/pull-request/614]
* Change default compilation flags to improve debugging [https://bitbucket.org/osrf/gazebo/pull-request/617]
* Change to supported relative include paths [https://bitbucket.org/osrf/gazebo/pull-request/594]
* Fix display of laser scans when sensor is rotated [https://bitbucket.org/osrf/gazebo/pull-request/599]

## Gazebo 1.8

### Gazebo 1.8.7 (2013-07-16)
* Fix bug in URDF parsing of Vector3 elements [https://bitbucket.org/osrf/gazebo/pull-request/613]
* Fix compilation errors with newest libraries [https://bitbucket.org/osrf/gazebo/pull-request/615]

### Gazebo 1.8.6 (2013-06-07)
* Fix inertia lumping in the URDF parser[https://bitbucket.org/osrf/gazebo/pull-request/554]
* Fix for ODEJoint CFM damping sign error [https://bitbucket.org/osrf/gazebo/pull-request/586]
* Fix transport memory growth[https://bitbucket.org/osrf/gazebo/pull-request/584]
* Reduce log file data in order to reduce buffer growth that results in out of memory kernel errors[https://bitbucket.org/osrf/gazebo/pull-request/587]

### Gazebo 1.8.5 (2013-06-04)
* Fix Gazebo build for machines without a valid display.[https://bitbucket.org/osrf/gazebo/commits/37f00422eea03365b839a632c1850431ee6a1d67]

### Gazebo 1.8.4 (2013-06-03)
* Fix UDRF to SDF converter so that URDF gazebo extensions are applied to all collisions in a link.[https://bitbucket.org/osrf/gazebo/pull-request/579]
* Prevent transport layer from locking when a gzclient connects to a gzserver over a connection with high latency.[https://bitbucket.org/osrf/gazebo/pull-request/572]
* Improve performance and fix uninitialized conditional jumps.[https://bitbucket.org/osrf/gazebo/pull-request/571]

### Gazebo 1.8.3 (2013-06-03)
* Fix for gzlog hanging when gzserver is not present or not responsive[https://bitbucket.org/osrf/gazebo/pull-request/577]
* Fix occasional segfault when generating log files[https://bitbucket.org/osrf/gazebo/pull-request/575]
* Performance improvement to ODE[https://bitbucket.org/osrf/gazebo/pull-request/556]
* Fix node initialization[https://bitbucket.org/osrf/gazebo/pull-request/570]
* Fix GPU laser Hz rate reduction when sensor moved away from world origin[https://bitbucket.org/osrf/gazebo/pull-request/566]
* Fix incorrect lighting in camera sensors when GPU laser is subscribe to[https://bitbucket.org/osrf/gazebo/pull-request/563]

### Gazebo 1.8.2 (2013-05-28)
* ODE performance improvements[https://bitbucket.org/osrf/gazebo/pull-request/535][https://bitbucket.org/osrf/gazebo/pull-request/537]
* Fixed tests[https://bitbucket.org/osrf/gazebo/pull-request/538][https://bitbucket.org/osrf/gazebo/pull-request/541][https://bitbucket.org/osrf/gazebo/pull-request/542]
* Fixed sinking vehicle bug[https://bitbucket.org/osrf/drcsim/issue/300] in pull-request[https://bitbucket.org/osrf/gazebo/pull-request/538]
* Fix GPU sensor throttling[https://bitbucket.org/osrf/gazebo/pull-request/536]
* Reduce string comparisons for better performance[https://bitbucket.org/osrf/gazebo/pull-request/546]
* Contact manager performance improvements[https://bitbucket.org/osrf/gazebo/pull-request/543]
* Transport performance improvements[https://bitbucket.org/osrf/gazebo/pull-request/548]
* Reduce friction noise[https://bitbucket.org/osrf/gazebo/pull-request/545]

### Gazebo 1.8.1 (2013-05-22)
* Please note that 1.8.1 contains a bug[https://bitbucket.org/osrf/drcsim/issue/300] that causes interpenetration between objects in resting contact to grow slowly.  Please update to 1.8.2 for the patch.
* Added warm starting[https://bitbucket.org/osrf/gazebo/pull-request/529]
* Reduced console output[https://bitbucket.org/osrf/gazebo/pull-request/533]
* Improved off screen rendering performance[https://bitbucket.org/osrf/gazebo/pull-request/530]
* Performance improvements [https://bitbucket.org/osrf/gazebo/pull-request/535] [https://bitbucket.org/osrf/gazebo/pull-request/537]

### Gazebo 1.8.0 (2013-05-17)
* Fixed slider axis [https://bitbucket.org/osrf/gazebo/pull-request/527]
* Fixed heightmap shadows [https://bitbucket.org/osrf/gazebo/pull-request/525]
* Fixed model and canonical link pose [https://bitbucket.org/osrf/gazebo/pull-request/519]
* Fixed OSX message header[https://bitbucket.org/osrf/gazebo/pull-request/524]
* Added zlib compression for logging [https://bitbucket.org/osrf/gazebo/pull-request/515]
* Allow clouds to be disabled in cameras [https://bitbucket.org/osrf/gazebo/pull-request/507]
* Camera rendering performance [https://bitbucket.org/osrf/gazebo/pull-request/528]


## Gazebo 1.7

### Gazebo 1.7.3 (2013-05-08)
* Fixed log cleanup (again) [https://bitbucket.org/osrf/gazebo/pull-request/511/fix-log-cleanup-logic]

### Gazebo 1.7.2 (2013-05-07)
* Fixed log cleanup [https://bitbucket.org/osrf/gazebo/pull-request/506/fix-gzlog-stop-command-line]
* Minor documentation fix [https://bitbucket.org/osrf/gazebo/pull-request/488/minor-documentation-fix]

### Gazebo 1.7.1 (2013-04-19)
* Fixed tests
* IMU sensor receives time stamped data from links
* Fix saving image frames [https://bitbucket.org/osrf/gazebo/pull-request/466/fix-saving-frames/diff]
* Wireframe rendering in GUI [https://bitbucket.org/osrf/gazebo/pull-request/414/allow-rendering-of-models-in-wireframe]
* Improved logging performance [https://bitbucket.org/osrf/gazebo/pull-request/457/improvements-to-gzlog-filter-and-logging]
* Viscous mud model [https://bitbucket.org/osrf/gazebo/pull-request/448/mud-plugin/diff]

## Gazebo 1.6

### Gazebo 1.6.3 (2013-04-15)
* Fixed a [critical SDF bug](https://bitbucket.org/osrf/gazebo/pull-request/451)
* Fixed a [laser offset bug](https://bitbucket.org/osrf/gazebo/pull-request/449)

### Gazebo 1.6.2 (2013-04-14)
* Fix for fdir1 physics property [https://bitbucket.org/osrf/gazebo/pull-request/429/fixes-to-treat-fdir1-better-1-rotate-into/diff]
* Fix for force torque sensor [https://bitbucket.org/osrf/gazebo/pull-request/447]
* SDF documentation fix [https://bitbucket.org/osrf/gazebo/issue/494/joint-axis-reference-frame-doesnt-match]

### Gazebo 1.6.1 (2013-04-05)
* Switch default build type to Release.

### Gazebo 1.6.0 (2013-04-05)
* Improvements to inertia in rubble pile
* Various Bullet integration advances.
* Noise models for ray, camera, and imu sensors.
* SDF 1.4, which accommodates more physics engine parameters and also some sensor noise models.
* Initial support for making movies from within Gazebo.
* Many performance improvements.
* Many bug fixes.
* Progress toward to building on OS X.

## Gazebo 1.5

### Gazebo 1.5.0 (2013-03-11)
* Partial integration of Bullet
  * Includes: cubes, spheres, cylinders, planes, meshes, revolute joints, ray sensors
* GUI Interface for log writing.
* Threaded sensors.
* Multi-camera sensor.

* Fixed the following issues:
 * [https://bitbucket.org/osrf/gazebo/issue/236 Issue #236]
 * [https://bitbucket.org/osrf/gazebo/issue/507 Issue #507]
 * [https://bitbucket.org/osrf/gazebo/issue/530 Issue #530]
 * [https://bitbucket.org/osrf/gazebo/issue/279 Issue #279]
 * [https://bitbucket.org/osrf/gazebo/issue/529 Issue #529]
 * [https://bitbucket.org/osrf/gazebo/issue/239 Issue #239]
 * [https://bitbucket.org/osrf/gazebo/issue/5 Issue #5]

## Gazebo 1.4

### Gazebo 1.4.0 (2013-02-01)
* New Features:
 * GUI elements to display messages from the server.
 * Multi-floor building editor and creator.
 * Improved sensor visualizations.
 * Improved mouse interactions

* Fixed the following issues:
 * [https://bitbucket.org/osrf/gazebo/issue/16 Issue #16]
 * [https://bitbucket.org/osrf/gazebo/issue/142 Issue #142]
 * [https://bitbucket.org/osrf/gazebo/issue/229 Issue #229]
 * [https://bitbucket.org/osrf/gazebo/issue/277 Issue #277]
 * [https://bitbucket.org/osrf/gazebo/issue/291 Issue #291]
 * [https://bitbucket.org/osrf/gazebo/issue/310 Issue #310]
 * [https://bitbucket.org/osrf/gazebo/issue/320 Issue #320]
 * [https://bitbucket.org/osrf/gazebo/issue/329 Issue #329]
 * [https://bitbucket.org/osrf/gazebo/issue/333 Issue #333]
 * [https://bitbucket.org/osrf/gazebo/issue/334 Issue #334]
 * [https://bitbucket.org/osrf/gazebo/issue/335 Issue #335]
 * [https://bitbucket.org/osrf/gazebo/issue/341 Issue #341]
 * [https://bitbucket.org/osrf/gazebo/issue/350 Issue #350]
 * [https://bitbucket.org/osrf/gazebo/issue/384 Issue #384]
 * [https://bitbucket.org/osrf/gazebo/issue/431 Issue #431]
 * [https://bitbucket.org/osrf/gazebo/issue/433 Issue #433]
 * [https://bitbucket.org/osrf/gazebo/issue/453 Issue #453]
 * [https://bitbucket.org/osrf/gazebo/issue/456 Issue #456]
 * [https://bitbucket.org/osrf/gazebo/issue/457 Issue #457]
 * [https://bitbucket.org/osrf/gazebo/issue/459 Issue #459]

## Gazebo 1.3

### Gazebo 1.3.1 (2012-12-14)
* Fixed the following issues:
 * [https://bitbucket.org/osrf/gazebo/issue/297 Issue #297]
* Other bugs fixed:
 * [https://bitbucket.org/osrf/gazebo/pull-request/164/ Fix light bounding box to disable properly when deselected]
 * [https://bitbucket.org/osrf/gazebo/pull-request/169/ Determine correct local IP address, to make remote clients work properly]
 * Various test fixes

### Gazebo 1.3.0 (2012-12-03)
* Fixed the following issues:
 * [https://bitbucket.org/osrf/gazebo/issue/233 Issue #233]
 * [https://bitbucket.org/osrf/gazebo/issue/238 Issue #238]
 * [https://bitbucket.org/osrf/gazebo/issue/2 Issue #2]
 * [https://bitbucket.org/osrf/gazebo/issue/95 Issue #95]
 * [https://bitbucket.org/osrf/gazebo/issue/97 Issue #97]
 * [https://bitbucket.org/osrf/gazebo/issue/90 Issue #90]
 * [https://bitbucket.org/osrf/gazebo/issue/253 Issue #253]
 * [https://bitbucket.org/osrf/gazebo/issue/163 Issue #163]
 * [https://bitbucket.org/osrf/gazebo/issue/91 Issue #91]
 * [https://bitbucket.org/osrf/gazebo/issue/245 Issue #245]
 * [https://bitbucket.org/osrf/gazebo/issue/242 Issue #242]
 * [https://bitbucket.org/osrf/gazebo/issue/156 Issue #156]
 * [https://bitbucket.org/osrf/gazebo/issue/78 Issue #78]
 * [https://bitbucket.org/osrf/gazebo/issue/36 Issue #36]
 * [https://bitbucket.org/osrf/gazebo/issue/104 Issue #104]
 * [https://bitbucket.org/osrf/gazebo/issue/249 Issue #249]
 * [https://bitbucket.org/osrf/gazebo/issue/244 Issue #244]
 * [https://bitbucket.org/osrf/gazebo/issue/36 Issue #36]

* New features:
 * Default camera view changed to look down at the origin from a height of 2 meters at location (5, -5, 2).
 * Record state data using the '-r' command line option, playback recorded state data using the '-p' command line option
 * Adjust placement of lights using the mouse.
 * Reduced the startup time.
 * Added visual reference for GUI mouse movements.
 * SDF version 1.3 released (changes from 1.2 listed below):
     - added `name` to `<camera name="cam_name"/>`
     - added `pose` to `<camera><pose>...</pose></camera>`
     - removed `filename` from `<mesh><filename>...</filename><mesh>`, use uri only.
     - recovered `provide_feedback` under `<joint>`, allowing calling `physics::Joint::GetForceTorque` in plugins.
     - added `imu` under `<sensor>`.

## Gazebo 1.2

### Gazebo 1.2.6 (2012-11-08)
* Fixed a transport issue with the GUI. Fixed saving the world via the GUI. Added more documentation. ([https://bitbucket.org/osrf/gazebo/pull-request/43/fixed-a-transport-issue-with-the-gui-fixed/diff pull request #43])
* Clean up mutex usage. ([https://bitbucket.org/osrf/gazebo/pull-request/54/fix-mutex-in-modellistwidget-using-boost/diff pull request #54])
* Fix OGRE path determination ([https://bitbucket.org/osrf/gazebo/pull-request/58/fix-ogre-paths-so-this-also-works-with/diff pull request #58], [https://bitbucket.org/osrf/gazebo/pull-request/68/fix-ogre-plugindir-determination/diff pull request #68])
* Fixed a couple of crashes and model selection/dragging problems ([https://bitbucket.org/osrf/gazebo/pull-request/59/fixed-a-couple-of-crashes-and-model/diff pull request #59])

### Gazebo 1.2.5 (2012-10-22)
* Step increment update while paused fixed ([https://bitbucket.org/osrf/gazebo/pull-request/45/fix-proper-world-stepinc-count-we-were/diff pull request #45])
* Actually call plugin destructors on shutdown ([https://bitbucket.org/osrf/gazebo/pull-request/51/fixed-a-bug-which-prevent-a-plugin/diff pull request #51])
* Don't crash on bad SDF input ([https://bitbucket.org/osrf/gazebo/pull-request/52/fixed-loading-of-bad-sdf-files/diff pull request #52])
* Fix cleanup of ray sensors on model deletion ([https://bitbucket.org/osrf/gazebo/pull-request/53/deleting-a-model-with-a-ray-sensor-did/diff pull request #53])
* Fix loading / deletion of improperly specified models ([https://bitbucket.org/osrf/gazebo/pull-request/56/catch-when-loading-bad-models-joint/diff pull request #56])

### Gazebo 1.2.4 (10-19-2012:08:00:52)
*  Style fixes ([https://bitbucket.org/osrf/gazebo/pull-request/30/style-fixes/diff pull request #30]).
*  Fix joint position control ([https://bitbucket.org/osrf/gazebo/pull-request/49/fixed-position-joint-control/diff pull request #49])

### Gazebo 1.2.3 (10-16-2012:18:39:54)
*  Disabled selection highlighting due to bug ([https://bitbucket.org/osrf/gazebo/pull-request/44/disabled-selection-highlighting-fixed/diff pull request #44]).
*  Fixed saving a world via the GUI.

### Gazebo 1.2.2 (10-16-2012:15:12:22)
*  Skip search for system install of libccd, use version inside gazebo ([https://bitbucket.org/osrf/gazebo/pull-request/39/skip-search-for-system-install-of-libccd/diff pull request #39]).
*  Fixed sensor initialization race condition ([https://bitbucket.org/osrf/gazebo/pull-request/42/fix-sensor-initializaiton-race-condition pull request #42]).

### Gazebo 1.2.1 (10-15-2012:21:32:55)
*  Properly removed projectors attached to deleted models ([https://bitbucket.org/osrf/gazebo/pull-request/37/remove-projectors-that-are-attached-to/diff pull request #37]).
*  Fix model plugin loading bug ([https://bitbucket.org/osrf/gazebo/pull-request/31/moving-bool-first-in-model-and-world pull request #31]).
*  Fix light insertion and visualization of models prior to insertion ([https://bitbucket.org/osrf/gazebo/pull-request/35/fixed-light-insertion-and-visualization-of/diff pull request #35]).
*  Fixed GUI manipulation of static objects ([https://bitbucket.org/osrf/gazebo/issue/63/moving-static-objects-does-not-move-the issue #63] [https://bitbucket.org/osrf/gazebo/pull-request/38/issue-63-bug-patch-moving-static-objects/diff pull request #38]).
*  Fixed GUI selection bug ([https://bitbucket.org/osrf/gazebo/pull-request/40/fixed-selection-of-multiple-objects-at/diff pull request #40])

### Gazebo 1.2.0 (10-04-2012:20:01:20)
*  Updated GUI: new style, improved mouse controls, and removal of non-functional items.
*  Model database: An online repository of models.
*  Numerous bug fixes
*  APT repository hosted at [http://osrfoundation.org OSRF]
*  Improved process control prevents zombie processes<|MERGE_RESOLUTION|>--- conflicted
+++ resolved
@@ -1,12 +1,10 @@
 ## Gazebo 7.0
 
-<<<<<<< HEAD
 1. Use more opaque pointers.
     * [Pull request #2026](https://bitbucket.org/osrf/gazebo/pull-request/2026)
-=======
+
 1. Updating physics library to use ignition math.
     * [Pull request #2007](https://bitbucket.org/osrf/gazebo/pull-request/2007)
->>>>>>> 5bddd7ab
 
 1. Switching to ignition math for the rendering library.
     * [Pull request #1993](https://bitbucket.org/osrf/gazebo/pull-request/1993)
