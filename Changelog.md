--- conflicted
+++ resolved
@@ -136,11 +136,8 @@
     * [Pull request #2525](https://bitbucket.org/osrf/gazebo/pull-request/2525)
     * [Pull request #2533](https://bitbucket.org/osrf/gazebo/pull-request/2533)
     * [Pull request #2549](https://bitbucket.org/osrf/gazebo/pull-request/2549)
-<<<<<<< HEAD
     * [Pull request #2543](https://bitbucket.org/osrf/gazebo/pull-request/2543)
-=======
     * [Pull request #2554](https://bitbucket.org/osrf/gazebo/pull-request/2554)
->>>>>>> b030f8b4
 
 1. Add Wind support
     * [Pull request #1985](https://bitbucket.org/osrf/gazebo/pull-request/1985)
