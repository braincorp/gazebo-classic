--- conflicted
+++ resolved
@@ -1,9 +1,8 @@
 ## Gazebo 7.0
 
-<<<<<<< HEAD
 1. Update depth camera sensor to publish depth values over a topic.
     * [Pull request #](https://bitbucket.org/osrf/gazebo/pull-request/)
-=======
+    
 1. Use opaque pointers in the gui/JointControlWidget class.
     * [Pull request #2052](https://bitbucket.org/osrf/gazebo/pull-request/2052)
 
@@ -32,7 +31,6 @@
     * [Pull request #2031](https://bitbucket.org/osrf/gazebo/pull-request/2031)
     * [Issue #1726](https://bitbucket.org/osrf/gazebo/issue/1726)
     * [Issue #1790](https://bitbucket.org/osrf/gazebo/issue/1790)
->>>>>>> 00fd5f12
 
 1. Implemented private data pointer for the RTShaderSystem class. Minimized shader updates to once per render update.
     * [Pull request #2003](https://bitbucket.org/osrf/gazebo/pull-request/2003)
