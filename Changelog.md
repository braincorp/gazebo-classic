## Gazebo 7

## Gazebo 7.X.X

<<<<<<< HEAD
1. Atmosphere model
    * [Pull request #1989](https://bitbucket.org/osrf/gazebo/pull-request/1989)
=======
1. Added static camera when following a model.
    * [Pull request #1980](https://bitbucket.org/osrf/gazebo/pull-request/1980)
>>>>>>> 76b56f33

## Gazebo 7.0.0 (2016-01-25)

1. Add FollowerPlugin
    * [Pull request #2085](https://bitbucket.org/osrf/gazebo/pull-request/2085)

1. Fix circular dependency so that physics does not call the sensors API.
    * [Pull request #2089](https://bitbucket.org/osrf/gazebo/pull-request/2089)
    * [Issue #1516](https://bitbucket.org/osrf/gazebo/issues/1516)

1. Add Gravity and MagneticField API to World class to match sdformat change.
    * [SDFormat pull request 247](https://bitbucket.org/osrf/sdformat/pull-requests/247)
    * [Issue #1823](https://bitbucket.org/osrf/gazebo/issues/1823)
    * [Pull request #2090](https://bitbucket.org/osrf/gazebo/pull-request/2090)

1. Use opaque pointers and deprecate functions in the rendering library
    * [Pull request #2069](https://bitbucket.org/osrf/gazebo/pull-request/2069)
    * [Pull request #2064](https://bitbucket.org/osrf/gazebo/pull-request/2064)
    * [Pull request #2066](https://bitbucket.org/osrf/gazebo/pull-request/2066)
    * [Pull request #2069](https://bitbucket.org/osrf/gazebo/pull-request/2069)
    * [Pull request #2074](https://bitbucket.org/osrf/gazebo/pull-request/2074)
    * [Pull request #2076](https://bitbucket.org/osrf/gazebo/pull-request/2076)
    * [Pull request #2070](https://bitbucket.org/osrf/gazebo/pull-request/2070)
    * [Pull request #2071](https://bitbucket.org/osrf/gazebo/pull-request/2071)
    * [Pull request #2084](https://bitbucket.org/osrf/gazebo/pull-request/2084)
    * [Pull request #2073](https://bitbucket.org/osrf/gazebo/pull-request/2073)

1. Use opaque pointers for the Master class.
    * [Pull request #2036](https://bitbucket.org/osrf/gazebo/pull-request/2036)

1. Use opaque pointers in the gui library
    * [Pull request #2057](https://bitbucket.org/osrf/gazebo/pull-request/2057)
    * [Pull request #2037](https://bitbucket.org/osrf/gazebo/pull-request/2037)
    * [Pull request #2052](https://bitbucket.org/osrf/gazebo/pull-request/2052)
    * [Pull request #2053](https://bitbucket.org/osrf/gazebo/pull-request/2053)
    * [Pull request #2028](https://bitbucket.org/osrf/gazebo/pull-request/2028)
    * [Pull request #2051](https://bitbucket.org/osrf/gazebo/pull-request/2051)
    * [Pull request #2027](https://bitbucket.org/osrf/gazebo/pull-request/2027)
    * [Pull request #2026](https://bitbucket.org/osrf/gazebo/pull-request/2026)
    * [Pull request #2029](https://bitbucket.org/osrf/gazebo/pull-request/2029)
    * [Pull request #2042](https://bitbucket.org/osrf/gazebo/pull-request/2042)

1. Use more opaque pointers.
    * [Pull request #2022](https://bitbucket.org/osrf/gazebo/pull-request/2022)
    * [Pull request #2025](https://bitbucket.org/osrf/gazebo/pull-request/2025)
    * [Pull request #2043](https://bitbucket.org/osrf/gazebo/pull-request/2043)
    * [Pull request #2044](https://bitbucket.org/osrf/gazebo/pull-request/2044)
    * [Pull request #2065](https://bitbucket.org/osrf/gazebo/pull-request/2065)
    * [Pull request #2067](https://bitbucket.org/osrf/gazebo/pull-request/2067)
    * [Pull request #2079](https://bitbucket.org/osrf/gazebo/pull-request/2079)

1. Fix visual transparency issues
    * [Pull request #2031](https://bitbucket.org/osrf/gazebo/pull-request/2031)
    * [Issue #1726](https://bitbucket.org/osrf/gazebo/issue/1726)
    * [Issue #1790](https://bitbucket.org/osrf/gazebo/issue/1790)

1. Implemented private data pointer for the RTShaderSystem class. Minimized shader updates to once per render update.
    * [Pull request #2003](https://bitbucket.org/osrf/gazebo/pull-request/2003)

1. Updating physics library to use ignition math.
    * [Pull request #2007](https://bitbucket.org/osrf/gazebo/pull-request/2007)

1. Switching to ignition math for the rendering library.
    * [Pull request #1993](https://bitbucket.org/osrf/gazebo/pull-request/1993)
    * [Pull request #1994](https://bitbucket.org/osrf/gazebo/pull-request/1994)
    * [Pull request #1995](https://bitbucket.org/osrf/gazebo/pull-request/1995)
    * [Pull request #1996](https://bitbucket.org/osrf/gazebo/pull-request/1996)

1. Removed deprecations
    * [Pull request #1992]((https://bitbucket.org/osrf/gazebo/pull-request/1992)

1. Add ability to set the pose of a visual from a link.
    * [Pull request #1963](https://bitbucket.org/osrf/gazebo/pull-request/1963)

1. Copy visual visibility flags on clone
    * [Pull request #2008](https://bitbucket.org/osrf/gazebo/pull-request/2008)

1. Publish camera sensor image size when rendering is not enabled
    * [Pull request #1969](https://bitbucket.org/osrf/gazebo/pull-request/1969)

1. Added Poissons Ratio and Elastic Modulus for ODE.
    * [Pull request #1974](https://bitbucket.org/osrf/gazebo/pull-request/1974)

1. Update rest web plugin to publish response messages and display login user name in toolbar.
    * [Pull request #1956](https://bitbucket.org/osrf/gazebo/pull-request/1956)

1. Improve overall speed of log playback. Added new functions to LogPlay.
   Use tinyxml2 for playback.
    * [Pull request #1931](https://bitbucket.org/osrf/gazebo/pull-request/1931)

1. Improve SVG import. Added support for transforms in paths.
    * [Pull request #1981](https://bitbucket.org/osrf/gazebo/pull-request/1981)

1. Enter time during log playback
    * [Pull request #2000](https://bitbucket.org/osrf/gazebo/pull-request/2000)

1 Added Ignition Transport dependency.
    * [Pull request #1930](https://bitbucket.org/osrf/gazebo/pull-request/1930)

1 Make latched subscribers receive the message only once
    * [Issue #1789](https://bitbucket.org/osrf/gazebo/issue/1789)
    * [Pull request #2019](https://bitbucket.org/osrf/gazebo/pull-request/2019)

1 Implemented transport clear buffers
  * [Pull request #2017](https://bitbucket.org/osrf/gazebo/pull-request/2017)

1. KeyEvent constructor should be in a source file. Removed a few visibility
flags from c functions. Windows did not like `CPPTYPE_*` in
`gazebo/gui/ConfigWidget.cc`, so I replaced it with `TYPE_*`.
    * [Pull request #1943](https://bitbucket.org/osrf/gazebo/pull-request/1943)

1. Added wide angle camera sensor.
    * [Pull request #1866](https://bitbucket.org/osrf/gazebo/pull-request/1866)

1. Change the `near` and `far` members of `gazebo/msgs/logical_camera_sensors.proto` to `near_clip` and `far_clip`
    + [Pull request #1942](https://bitbucket.org/osrf/gazebo/pull-request/1942)

1. Resolve issue #1702
    * [Issue #1702](https://bitbucket.org/osrf/gazebo/issue/1702)
    * [Pull request #1905](https://bitbucket.org/osrf/gazebo/pull-request/1905)
    * [Pull request #1913](https://bitbucket.org/osrf/gazebo/pull-request/1913)
    * [Pull request #1914](https://bitbucket.org/osrf/gazebo/pull-request/1914)

1. Update physics when the world is reset
    * [Pull request #1903](https://bitbucket.org/osrf/gazebo/pull-request/1903)

1. Light and light state for the server side
    * [Pull request #1920](https://bitbucket.org/osrf/gazebo/pull-request/1920)

1. Add scale to model state so scaling works on log/playback.
    * [Pull request #2020](https://bitbucket.org/osrf/gazebo/pull-request/2020)

1. Added tests for WorldState
    * [Pull request #1968](https://bitbucket.org/osrf/gazebo/pull-request/1968)

1. Rename Reset to Reset Time in time widget
    * [Pull request #1892](https://bitbucket.org/osrf/gazebo/pull-request/1892)
    * [Issue #1730](https://bitbucket.org/osrf/gazebo/issue/1730)

1. Set QTestfFxture to verbose
    * [Pull request #1944](https://bitbucket.org/osrf/gazebo/pull-request/1944)
    * [Issue #1756](https://bitbucket.org/osrf/gazebo/issue/1756)

1. Added torsional friction
    * [Pull request #1831](https://bitbucket.org/osrf/gazebo/pull-request/1831)

1. Support loading and spawning nested models
    * [Pull request #1868](https://bitbucket.org/osrf/gazebo/pull-request/1868)
    * [Pull request #1895](https://bitbucket.org/osrf/gazebo/pull-request/1895)

1. Undo user motion commands during simulation, added physics::UserCmdManager and gui::UserCmdHistory.
    * [Pull request #1934](https://bitbucket.org/osrf/gazebo/pull-request/1934)

1. Forward user command messages for undo.
    * [Pull request #2009](https://bitbucket.org/osrf/gazebo/pull-request/2009)

1. Undo reset commands during simulation, forwarding commands
    * [Pull request #1986](https://bitbucket.org/osrf/gazebo/pull-request/1986)

1. Undo apply force / torque during simulation
    * [Pull request #2030](https://bitbucket.org/osrf/gazebo/pull-request/2030)

1. Add function to get the derived scale of a Visual
    * [Pull request #1881](https://bitbucket.org/osrf/gazebo/pull-request/1881)

1. Added EnumIface, which supports iterators over enums.
    * [Pull request #1847](https://bitbucket.org/osrf/gazebo/pull-request/1847)

1. Added RegionEventBoxPlugin - fires events when models enter / exit the region
    * [Pull request #1856](https://bitbucket.org/osrf/gazebo/pull-request/1856)

1. Added tests for checking the playback control via messages.
    * [Pull request #1885](https://bitbucket.org/osrf/gazebo/pull-request/1885)

1. Added LoadArgs() function to ServerFixture for being able to load a server
using the same arguments used in the command line.
    * [Pull request #1874](https://bitbucket.org/osrf/gazebo/pull-request/1874)

1. Added battery class, plugins and test world.
    * [Pull request #1872](https://bitbucket.org/osrf/gazebo/pull-request/1872)

1. Display gearbox and screw joint properties in property tree
    * [Pull request #1838](https://bitbucket.org/osrf/gazebo/pull-request/1838)

1. Set window flags for dialogs and file dialogs
    * [Pull request #1816](https://bitbucket.org/osrf/gazebo/pull-request/1816)

1. Fix minimum window height
   * [Pull request #1977](https://bitbucket.org/osrf/gazebo/pull-request/1977)
   * [Issue #1706](https://bitbucket.org/osrf/gazebo/issue/1706)

1. Add option to reverse alignment direction
   * [Pull request #2040](https://bitbucket.org/osrf/gazebo/pull-request/2040)
   * [Issue #1242](https://bitbucket.org/osrf/gazebo/issue/1242)

1. Fix unadvertising a publisher - only unadvertise topic if it is the last publisher.
   * [Pull request #2005](https://bitbucket.org/osrf/gazebo/pull-request/2005)
   * [Issue #1782](https://bitbucket.org/osrf/gazebo/issue/1782)

1. Log playback GUI for multistep, rewind, forward and seek
    * [Pull request #1791](https://bitbucket.org/osrf/gazebo/pull-request/1791)

1. Added Apply Force/Torque movable text
    * [Pull request #1789](https://bitbucket.org/osrf/gazebo/pull-request/1789)

1. Added cascade parameter (apply to children) for Visual SetMaterial, SetAmbient, SetEmissive, SetSpecular, SetDiffuse, SetTransparency
    * [Pull request #1851](https://bitbucket.org/osrf/gazebo/pull-request/1851)

1. Tweaks to Data Logger, such as multiline text edit for path
    * [Pull request #1800](https://bitbucket.org/osrf/gazebo/pull-request/1800)

1. Added TopToolbar and hide / disable several widgets according to WindowMode
    * [Pull request #1869](https://bitbucket.org/osrf/gazebo/pull-request/1869)

1. Added Visual::IsAncestorOf and Visual::IsDescendantOf
    * [Pull request #1850](https://bitbucket.org/osrf/gazebo/pull-request/1850)

1. Added msgs::PluginFromSDF and tests
    * [Pull request #1858](https://bitbucket.org/osrf/gazebo/pull-request/1858)

1. Added msgs::CollisionFromSDF msgs::SurfaceFromSDF and msgs::FrictionFromSDF
    * [Pull request #1900](https://bitbucket.org/osrf/gazebo/pull-request/1900)

1. Added hotkeys chart dialog
    * [Pull request #1835](https://bitbucket.org/osrf/gazebo/pull-request/1835)

1. Space bar to play / pause
   * [Pull request #2023](https://bitbucket.org/osrf/gazebo/pull-request/2023)
   * [Issue #1798](https://bitbucket.org/osrf/gazebo/issue/1798)

1. Make it possible to create custom ConfigWidgets
    * [Pull request #1861](https://bitbucket.org/osrf/gazebo/pull-request/1861)

1. AddItem / RemoveItem / Clear enum config widgets
    * [Pull request #1878](https://bitbucket.org/osrf/gazebo/pull-request/1878)

1. Make all child ConfigWidgets emit signals.
    * [Pull request #1884](https://bitbucket.org/osrf/gazebo/pull-request/1884)

1. Refactored makers
    * [Pull request #1828](https://bitbucket.org/osrf/gazebo/pull-request/1828)

1. Added gui::Conversions to convert between Gazebo and Qt
    * [Pull request #2034](https://bitbucket.org/osrf/gazebo/pull-request/2034)

1. Model editor updates
    1. Support adding model plugins in model editor
        * [Pull request #2060](https://bitbucket.org/osrf/gazebo/pull-request/2060)

    1. Added support for copying and pasting top level nested models
        * [Pull request #2006](https://bitbucket.org/osrf/gazebo/pull-request/2006)

    1. Make non-editable background models white in model editor
        * [Pull request #1950](https://bitbucket.org/osrf/gazebo/pull-request/1950)

    1. Choose / swap parent and child links in joint inspector
        * [Pull request #1887](https://bitbucket.org/osrf/gazebo/pull-request/1887)
        * [Issue #1500](https://bitbucket.org/osrf/gazebo/issue/1500)

    1. Presets combo box for Vector3 config widget
        * [Pull request #1954](https://bitbucket.org/osrf/gazebo/pull-request/1954)

    1. Added support for more joint types (gearbox and fixed joints).
        * [Pull request #1794](https://bitbucket.org/osrf/gazebo/pull-request/1794)

    1. Added support for selecting links and joints, opening context menu and inspectors in Schematic View.
        * [Pull request #1787](https://bitbucket.org/osrf/gazebo/pull-request/1787)

    1. Color-coded edges in Schematic View to match joint color.
        * [Pull request #1781](https://bitbucket.org/osrf/gazebo/pull-request/1781)

    1. Scale link mass and inertia when a link is scaled
        * [Pull request #1836](https://bitbucket.org/osrf/gazebo/pull-request/1836)

    1. Add density widget to config widget and link inspector
        * [Pull request #1978](https://bitbucket.org/osrf/gazebo/pull-request/1978)

    1. Added icons for child and parent link in joint inspector
        * [Pull request #1953](https://bitbucket.org/osrf/gazebo/pull-request/1953)

    1. Load and save nested models
        * [Pull request #1894](https://bitbucket.org/osrf/gazebo/pull-request/1894)

    1. Display model plugins on the left panel and added model plugin inspector
        * [Pull request #1863](https://bitbucket.org/osrf/gazebo/pull-request/1863)

    1. Context menu and deletion for model plugins
        * [Pull request #1890](https://bitbucket.org/osrf/gazebo/pull-request/1890)

    1. Delete self from inspector
        * [Pull request #1904](https://bitbucket.org/osrf/gazebo/pull-request/1904)
        * [Issue #1543](https://bitbucket.org/osrf/gazebo/issue/1543)

    1. Apply inspector changes in real time and add reset button
        * [Pull request #1945](https://bitbucket.org/osrf/gazebo/pull-request/1945)
        * [Issue #1472](https://bitbucket.org/osrf/gazebo/issue/1472)

    1. Set physics to be paused when exiting model editor mode
        * [Pull request #1893](https://bitbucket.org/osrf/gazebo/pull-request/1893)
        * [Issue #1734](https://bitbucket.org/osrf/gazebo/issue/1734)

    1. Add Insert tab to model editor
        * [Pull request #1924](https://bitbucket.org/osrf/gazebo/pull-request/1924)

    1. Support inserting nested models from model maker
        * [Pull request #1982](https://bitbucket.org/osrf/gazebo/pull-request/1982)

    1. Added joint creation dialog
        * [Pull request #2021](https://bitbucket.org/osrf/gazebo/pull-request/2021)

    1. Added reverse checkboxes to joint creation dialog
        * [Pull request #2086](https://bitbucket.org/osrf/gazebo/pull-request/2086)

    1. Use opaque pointers in the model editor
        * [Pull request #2056](https://bitbucket.org/osrf/gazebo/pull-request/2056)
        * [Pull request #2059](https://bitbucket.org/osrf/gazebo/pull-request/2059)
        * [Pull request #2087](https://bitbucket.org/osrf/gazebo/pull-request/2087)

    1. Support joint creation between links in nested model.
        * [Pull request #2080](https://bitbucket.org/osrf/gazebo/pull-request/2080)

1. Building editor updates

    1. Use opaque pointers in the building editor
        * [Pull request #2041](https://bitbucket.org/osrf/gazebo/pull-request/2041)
        * [Pull request #2039](https://bitbucket.org/osrf/gazebo/pull-request/2039)
        * [Pull request #2055](https://bitbucket.org/osrf/gazebo/pull-request/2055)
        * [Pull request #2032](https://bitbucket.org/osrf/gazebo/pull-request/2032)
        * [Pull request #2082](https://bitbucket.org/osrf/gazebo/pull-request/2082)
        * [Pull request #2038](https://bitbucket.org/osrf/gazebo/pull-request/2038)
        * [Pull request #2033](https://bitbucket.org/osrf/gazebo/pull-request/2033)

    1. Use opaque pointers for GrabberHandle, add *LinkedGrabbers functions
        * [Pull request #2034](https://bitbucket.org/osrf/gazebo/pull-request/2034)

    1. Removed unused class: BuildingItem
        * [Pull request #2045](https://bitbucket.org/osrf/gazebo/pull-request/2045)

    1. Use opaque pointers for BuildingModelManip, move attachment logic to BuildingMaker
        * [Pull request #2046](https://bitbucket.org/osrf/gazebo/pull-request/2046)

    1. Use opaque pointers for all Dialog classes, add conversion from QPointF, move common logic to BaseInspectorDialog.
        * [Pull request #2083](https://bitbucket.org/osrf/gazebo/pull-request/2083)

## Gazebo 6.0

### Gazebo 6.X.X (201X-XX-XX)

1. Fix removing multiple camera sensors that have the same camera name.
    * [Pull request #2081](https://bitbucket.org/osrf/gazebo/pull-request/2081)
    * [Issue #1811](https://bitbucket.org/osrf/gazebo/issues/1811)

1. Backport model editor toolbar fixed joint option from [pull request #1794](https://bitbucket.org/osrf/gazebo/pull-request/1794)
    * [Pull request #1957](https://bitbucket.org/osrf/gazebo/pull-request/1957)

1. Fix minimum window height
    * Backport of [pull request #1977](https://bitbucket.org/osrf/gazebo/pull-request/1977)
    * [Pull request #1998](https://bitbucket.org/osrf/gazebo/pull-request/1998)
    * [Issue #1706](https://bitbucket.org/osrf/gazebo/issue/1706)

1. Fix visual transparency issues
    * [Pull request #1967](https://bitbucket.org/osrf/gazebo/pull-request/1967)
    * [Issue #1726](https://bitbucket.org/osrf/gazebo/issue/1726)

### Gazebo 6.5.0 (2015-10-22)

1. Added ability to convert from spherical coordinates to local coordinates.
    * [Pull request #1955](https://bitbucket.org/osrf/gazebo/pull-request/1955)

### Gazebo 6.4.0 (2015-10-14)

1. Fix ABI problem. Make `Sensor::SetPose` function non virtual.
    * [Pull request #1947](https://bitbucket.org/osrf/gazebo/pull-request/1947)

1. Update inertia properties during simulation
    * [Pull request #1909](https://bitbucket.org/osrf/gazebo/pull-requests/1909)
    * [Design document](https://bitbucket.org/osrf/gazebo_design/src/default/inertia_resize/inertia_resize.md)

1. Fix transparency correction for opaque materials
    * [Pull request #1946](https://bitbucket.org/osrf/gazebo/pull-requests/1946/fix-transparency-correction-for-opaque/diff)

### Gazebo 6.3.0 (2015-10-06)

1. Added `Sensor::SetPose` function
    * [Pull request #1935](https://bitbucket.org/osrf/gazebo/pull-request/1935)

### Gazebo 6.2.0 (2015-10-02)

1. Update physics when the world is reset
    * Backport of [pull request #1903](https://bitbucket.org/osrf/gazebo/pull-request/1903)
    * [Pull request #1916](https://bitbucket.org/osrf/gazebo/pull-request/1916)
    * [Issue #101](https://bitbucket.org/osrf/gazebo/issue/101)

1. Added Copy constructor and assignment operator to MouseEvent
    * [Pull request #1855](https://bitbucket.org/osrf/gazebo/pull-request/1855)

### Gazebo 6.1.0 (2015-08-02)

1. Added logical_camera sensor.
    * [Pull request #1845](https://bitbucket.org/osrf/gazebo/pull-request/1845)

1. Added RandomVelocityPlugin, which applies a random velocity to a model's link.
    * [Pull request #1839](https://bitbucket.org/osrf/gazebo/pull-request/1839)

1. Sim events for joint position, velocity and applied force
    * [Pull request #1849](https://bitbucket.org/osrf/gazebo/pull-request/1849)

### Gazebo 6.0.0 (2015-07-27)

1. Added magnetometer sensor. A contribution from Andrew Symington.
    * [Pull request #1788](https://bitbucket.org/osrf/gazebo/pull-request/1788)

1. Added altimeter sensor. A contribution from Andrew Symington.
    * [Pull request #1792](https://bitbucket.org/osrf/gazebo/pull-request/1792)

1. Implement more control options for log playback:
  1. Rewind: The simulation starts from the beginning.
  1. Forward: The simulation jumps to the end of the log file.
  1. Seek: The simulation jumps to a specific point specified by its simulation
  time.
      * [Pull request #1737](https://bitbucket.org/osrf/gazebo/pull-request/1737)

1. Added Gazebo splash screen
    * [Pull request #1745](https://bitbucket.org/osrf/gazebo/pull-request/1745)

1. Added a transporter plugin which allows models to move from one location
   to another based on their location and the location of transporter pads.
    * [Pull request #1738](https://bitbucket.org/osrf/gazebo/pull-request/1738)

1. Implement forward/backwards multi-step for log playback. Now, the semantics
of a multi-step while playing back a log session are different from a multi-step
during a live simulation. While playback, a multi-step simulates all the
intermediate steps as before, but the client only perceives a single step.
E.g: You have a log file containing a 1 hour simulation session. You want to
jump to the minute 00H::30M::00S to check a specific aspect of the simulation.
You should not see continuous updates until minute 00H:30M:00S. Instead, you
should visualize a single jump to the specific instant of the simulation that
you are interested.
    * [Pull request #1623](https://bitbucket.org/osrf/gazebo/pull-request/1623)

1. Added browse button to log record dialog.
    * [Pull request #1719](https://bitbucket.org/osrf/gazebo/pull-request/1719)

1. Improved SVG support: arcs in paths, and contours made of multiple paths.
    * [Pull request #1608](https://bitbucket.org/osrf/gazebo/pull-request/1608)

1. Added simulation iterations to the world state.
    * [Pull request #1722](https://bitbucket.org/osrf/gazebo/pull-request/1722)

1. Added multiple LiftDrag plugins to the cessna_demo.world to allow the Cessna
C-172 model to fly.
    * [Pull request #1715](https://bitbucket.org/osrf/gazebo/pull-request/1715)

1. Added a plugin to control a Cessna C-172 via messages (CessnaPlugin), and a
GUI plugin to test this functionality with the keyboard (CessnaGUIPlugin). Added
world with the Cessna model and the two previous plugins loaded
(cessna_demo.world).
    * [Pull request #1712](https://bitbucket.org/osrf/gazebo/pull-request/1712)

1. Added world with OSRF building and an elevator
    * [Pull request #1697](https://bitbucket.org/osrf/gazebo/pull-request/1697)

1. Fixed collide bitmask by changing default value from 0x1 to 0xffff.
    * [Pull request #1696](https://bitbucket.org/osrf/gazebo/pull-request/1696)

1. Added a plugin to control an elevator (ElevatorPlugin), and an OccupiedEvent plugin that sends a message when a model is within a specified region.
    * [Pull request #1694](https://bitbucket.org/osrf/gazebo/pull-request/1694)
    * [Pull request #1775](https://bitbucket.org/osrf/gazebo/pull-request/1775)

1. Added Layers tab and meta information for visuals.
    * [Pull request #1674](https://bitbucket.org/osrf/gazebo/pull-request/1674)

1. Added countdown behavior for common::Timer and exposed the feature in TimerGUIPlugin.
    * [Pull request #1690](https://bitbucket.org/osrf/gazebo/pull-request/1690)

1. Added BuoyancyPlugin for simulating the buoyancy of an object in a column of fluid.
    * [Pull request #1622](https://bitbucket.org/osrf/gazebo/pull-request/1622)

1. Added ComputeVolume function for simple shape subclasses of Shape.hh.
    * [Pull request #1605](https://bitbucket.org/osrf/gazebo/pull-request/1605)

1. Add option to parallelize the ODE quickstep constraint solver,
which solves an LCP twice with different parameters in order
to corrected for position projection errors.
    * [Pull request #1561](https://bitbucket.org/osrf/gazebo/pull-request/1561)

1. Get/Set user camera pose in GUI.
    * [Pull request #1649](https://bitbucket.org/osrf/gazebo/pull-request/1649)
    * [Issue #1595](https://bitbucket.org/osrf/gazebo/issue/1595)

1. Added ViewAngleWidget, removed hard-coded reset view and removed MainWindow::Reset(). Also added GLWidget::GetSelectedVisuals().
    * [Pull request #1768](https://bitbucket.org/osrf/gazebo/pull-request/1768)
    * [Issue #1507](https://bitbucket.org/osrf/gazebo/issue/1507)

1. Windows support. This consists mostly of numerous small changes to support
compilation on Windows.
    * [Pull request #1616](https://bitbucket.org/osrf/gazebo/pull-request/1616)
    * [Pull request #1618](https://bitbucket.org/osrf/gazebo/pull-request/1618)
    * [Pull request #1620](https://bitbucket.org/osrf/gazebo/pull-request/1620)
    * [Pull request #1625](https://bitbucket.org/osrf/gazebo/pull-request/1625)
    * [Pull request #1626](https://bitbucket.org/osrf/gazebo/pull-request/1626)
    * [Pull request #1627](https://bitbucket.org/osrf/gazebo/pull-request/1627)
    * [Pull request #1628](https://bitbucket.org/osrf/gazebo/pull-request/1628)
    * [Pull request #1629](https://bitbucket.org/osrf/gazebo/pull-request/1629)
    * [Pull request #1630](https://bitbucket.org/osrf/gazebo/pull-request/1630)
    * [Pull request #1631](https://bitbucket.org/osrf/gazebo/pull-request/1631)
    * [Pull request #1632](https://bitbucket.org/osrf/gazebo/pull-request/1632)
    * [Pull request #1633](https://bitbucket.org/osrf/gazebo/pull-request/1633)
    * [Pull request #1635](https://bitbucket.org/osrf/gazebo/pull-request/1635)
    * [Pull request #1637](https://bitbucket.org/osrf/gazebo/pull-request/1637)
    * [Pull request #1639](https://bitbucket.org/osrf/gazebo/pull-request/1639)
    * [Pull request #1647](https://bitbucket.org/osrf/gazebo/pull-request/1647)
    * [Pull request #1650](https://bitbucket.org/osrf/gazebo/pull-request/1650)
    * [Pull request #1651](https://bitbucket.org/osrf/gazebo/pull-request/1651)
    * [Pull request #1653](https://bitbucket.org/osrf/gazebo/pull-request/1653)
    * [Pull request #1654](https://bitbucket.org/osrf/gazebo/pull-request/1654)
    * [Pull request #1657](https://bitbucket.org/osrf/gazebo/pull-request/1657)
    * [Pull request #1658](https://bitbucket.org/osrf/gazebo/pull-request/1658)
    * [Pull request #1659](https://bitbucket.org/osrf/gazebo/pull-request/1659)
    * [Pull request #1660](https://bitbucket.org/osrf/gazebo/pull-request/1660)
    * [Pull request #1661](https://bitbucket.org/osrf/gazebo/pull-request/1661)
    * [Pull request #1669](https://bitbucket.org/osrf/gazebo/pull-request/1669)
    * [Pull request #1670](https://bitbucket.org/osrf/gazebo/pull-request/1670)
    * [Pull request #1672](https://bitbucket.org/osrf/gazebo/pull-request/1672)
    * [Pull request #1682](https://bitbucket.org/osrf/gazebo/pull-request/1682)
    * [Pull request #1683](https://bitbucket.org/osrf/gazebo/pull-request/1683)

1. Install `libgazebo_server_fixture`. This will facilitate tests external to the main gazebo repository. See `examples/stand_alone/test_fixture`.
    * [Pull request #1606](https://bitbucket.org/osrf/gazebo/pull-request/1606)

1. Laser visualization renders light blue for rays that do not hit obstacles, and dark blue for other rays.
    * [Pull request #1607](https://bitbucket.org/osrf/gazebo/pull-request/1607)
    * [Issue #1576](https://bitbucket.org/osrf/gazebo/issue/1576)

1. Add VisualType enum to Visual and clean up visuals when entity is deleted.
    * [Pull request #1614](https://bitbucket.org/osrf/gazebo/pull-request/1614)

1. Alert user of connection problems when using the REST service plugin
    * [Pull request #1655](https://bitbucket.org/osrf/gazebo/pull-request/1655)
    * [Issue #1574](https://bitbucket.org/osrf/gazebo/issue/1574)

1. ignition-math is now a dependency.
    + [http://ignitionrobotics.org/libraries/math](http://ignitionrobotics.org/libraries/math)
    + [Gazebo::math migration](https://bitbucket.org/osrf/gazebo/src/583edbeb90759d43d994cc57c0797119dd6d2794/ign-math-migration.md)

1. Detect uuid library during compilation.
    * [Pull request #1655](https://bitbucket.org/osrf/gazebo/pull-request/1655)
    * [Issue #1572](https://bitbucket.org/osrf/gazebo/issue/1572)

1. New accessors in LogPlay class.
    * [Pull request #1577](https://bitbucket.org/osrf/gazebo/pull-request/1577)

1. Added a plugin to send messages to an existing website.
   Added gui::MainWindow::AddMenu and msgs/rest_error, msgs/rest_login, msgs rest/post
    * [Pull request #1524](https://bitbucket.org/osrf/gazebo/pull-request/1524)

1. Fix deprecation warnings when using SDFormat 3.0.2, 3.0.3 prereleases
    * [Pull request #1568](https://bitbucket.org/osrf/gazebo/pull-request/1568)

1. Use GAZEBO_CFLAGS or GAZEBO_CXX_FLAGS in CMakeLists.txt for example plugins
    * [Pull request #1573](https://bitbucket.org/osrf/gazebo/pull-request/1573)

1. Added Link::OnWrenchMsg subscriber with test
    * [Pull request #1582](https://bitbucket.org/osrf/gazebo/pull-request/1582)

1. Show/hide GUI overlays using the menu bar.
    * [Pull request #1555](https://bitbucket.org/osrf/gazebo/pull-request/1555)

1. Added world origin indicator rendering::OriginVisual.
    * [Pull request #1700](https://bitbucket.org/osrf/gazebo/pull-request/1700)

1. Show/hide toolbars using the menu bars and shortcut.
   Added MainWindow::CloneAction.
   Added Window menu to Model Editor.
    * [Pull request #1584](https://bitbucket.org/osrf/gazebo/pull-request/1584)

1. Added event to show/hide toolbars.
    * [Pull request #1707](https://bitbucket.org/osrf/gazebo/pull-request/1707)

1. Added optional start/stop/reset buttons to timer GUI plugin.
    * [Pull request #1576](https://bitbucket.org/osrf/gazebo/pull-request/1576)

1. Timer GUI Plugin: Treat negative positions as positions from the ends
    * [Pull request #1703](https://bitbucket.org/osrf/gazebo/pull-request/1703)

1. Added Visual::GetDepth() and Visual::GetNthAncestor()
    * [Pull request #1613](https://bitbucket.org/osrf/gazebo/pull-request/1613)

1. Added a context menu for links
    * [Pull request #1589](https://bitbucket.org/osrf/gazebo/pull-request/1589)

1. Separate TimePanel's display into TimeWidget and LogPlayWidget.
    * [Pull request #1564](https://bitbucket.org/osrf/gazebo/pull-request/1564)

1. Display confirmation message after log is saved
    * [Pull request #1646](https://bitbucket.org/osrf/gazebo/pull-request/1646)

1. Added LogPlayView to display timeline and LogPlaybackStatistics message type.
    * [Pull request #1724](https://bitbucket.org/osrf/gazebo/pull-request/1724)

1. Added Time::FormattedString and removed all other FormatTime functions.
    * [Pull request #1710](https://bitbucket.org/osrf/gazebo/pull-request/1710)

1. Added support for Oculus DK2
    * [Pull request #1526](https://bitbucket.org/osrf/gazebo/pull-request/1526)

1. Use collide_bitmask from SDF to perform collision filtering
    * [Pull request #1470](https://bitbucket.org/osrf/gazebo/pull-request/1470)

1. Pass Coulomb surface friction parameters to DART.
    * [Pull request #1420](https://bitbucket.org/osrf/gazebo/pull-request/1420)

1. Added ModelAlign::SetHighlighted
    * [Pull request #1598](https://bitbucket.org/osrf/gazebo/pull-request/1598)

1. Added various Get functions to Visual. Also added a ConvertGeometryType function to msgs.
    * [Pull request #1402](https://bitbucket.org/osrf/gazebo/pull-request/1402)

1. Get and Set visibility of SelectionObj's handles, with unit test.
    * [Pull request #1417](https://bitbucket.org/osrf/gazebo/pull-request/1417)

1. Set material of SelectionObj's handles.
    * [Pull request #1472](https://bitbucket.org/osrf/gazebo/pull-request/1472)

1. Add SelectionObj::Fini with tests and make Visual::Fini virtual
    * [Pull request #1685](https://bitbucket.org/osrf/gazebo/pull-request/1685)

1. Allow link selection with the mouse if parent model already selected.
    * [Pull request #1409](https://bitbucket.org/osrf/gazebo/pull-request/1409)

1. Added ModelRightMenu::EntityTypes.
    * [Pull request #1414](https://bitbucket.org/osrf/gazebo/pull-request/1414)

1. Scale joint visuals according to link size.
    * [Pull request #1591](https://bitbucket.org/osrf/gazebo/pull-request/1591)
    * [Issue #1563](https://bitbucket.org/osrf/gazebo/issue/1563)

1. Added Gazebo/CoM material.
    * [Pull request #1439](https://bitbucket.org/osrf/gazebo/pull-request/1439)

1. Added arc parameter to MeshManager::CreateTube
    * [Pull request #1436](https://bitbucket.org/osrf/gazebo/pull-request/1436)

1. Added View Inertia and InertiaVisual, changed COMVisual to sphere proportional to mass.
    * [Pull request #1445](https://bitbucket.org/osrf/gazebo/pull-request/1445)

1. Added View Link Frame and LinkFrameVisual. Visual::SetTransparency goes into texture_unit.
    * [Pull request #1762](https://bitbucket.org/osrf/gazebo/pull-request/1762)
    * [Issue #853](https://bitbucket.org/osrf/gazebo/issue/853)

1. Changed the position of Save and Cancel buttons on editor dialogs
    * [Pull request #1442](https://bitbucket.org/osrf/gazebo/pull-request/1442)
    * [Issue #1377](https://bitbucket.org/osrf/gazebo/issue/1377)

1. Fixed Visual material updates
    * [Pull request #1454](https://bitbucket.org/osrf/gazebo/pull-request/1454)
    * [Issue #1455](https://bitbucket.org/osrf/gazebo/issue/1455)

1. Added Matrix3::Inverse() and tests
    * [Pull request #1481](https://bitbucket.org/osrf/gazebo/pull-request/1481)

1. Implemented AddLinkForce for ODE.
    * [Pull request #1456](https://bitbucket.org/osrf/gazebo/pull-request/1456)

1. Updated ConfigWidget class to parse enum values.
    * [Pull request #1518](https://bitbucket.org/osrf/gazebo/pull-request/1518)

1. Added PresetManager to physics libraries and corresponding integration test.
    * [Pull request #1471](https://bitbucket.org/osrf/gazebo/pull-request/1471)

1. Sync name and location on SaveDialog.
    * [Pull request #1563](https://bitbucket.org/osrf/gazebo/pull-request/1563)

1. Added Apply Force/Torque dialog
    * [Pull request #1600](https://bitbucket.org/osrf/gazebo/pull-request/1600)

1. Added Apply Force/Torque visuals
    * [Pull request #1619](https://bitbucket.org/osrf/gazebo/pull-request/1619)

1. Added Apply Force/Torque OnMouseRelease and ActivateWindow
    * [Pull request #1699](https://bitbucket.org/osrf/gazebo/pull-request/1699)

1. Added Apply Force/Torque mouse interactions, modes, activation
    * [Pull request #1731](https://bitbucket.org/osrf/gazebo/pull-request/1731)

1. Added inertia pose getter for COMVisual and COMVisual_TEST
    * [Pull request #1581](https://bitbucket.org/osrf/gazebo/pull-request/1581)

1. Model editor updates
    1. Joint preview using JointVisuals.
        * [Pull request #1369](https://bitbucket.org/osrf/gazebo/pull-request/1369)

    1. Added inspector for configuring link, visual, and collision properties.
        * [Pull request #1408](https://bitbucket.org/osrf/gazebo/pull-request/1408)

    1. Saving, exiting, generalizing SaveDialog.
        * [Pull request #1401](https://bitbucket.org/osrf/gazebo/pull-request/1401)

    1. Inspectors redesign
        * [Pull request #1586](https://bitbucket.org/osrf/gazebo/pull-request/1586)

    1. Edit existing model.
        * [Pull request #1425](https://bitbucket.org/osrf/gazebo/pull-request/1425)

    1. Add joint inspector to link's context menu.
        * [Pull request #1449](https://bitbucket.org/osrf/gazebo/pull-request/1449)
        * [Issue #1443](https://bitbucket.org/osrf/gazebo/issue/1443)

    1. Added button to select mesh file on inspector.
        * [Pull request #1460](https://bitbucket.org/osrf/gazebo/pull-request/1460)
        * [Issue #1450](https://bitbucket.org/osrf/gazebo/issue/1450)

    1. Renamed Part to Link.
        * [Pull request #1478](https://bitbucket.org/osrf/gazebo/pull-request/1478)

    1. Fix snapping inside editor.
        * [Pull request #1489](https://bitbucket.org/osrf/gazebo/pull-request/1489)
        * [Issue #1457](https://bitbucket.org/osrf/gazebo/issue/1457)

    1. Moved DataLogger from Window menu to the toolbar and moved screenshot button to the right.
        * [Pull request #1665](https://bitbucket.org/osrf/gazebo/pull-request/1665)

    1. Keep loaded model's name.
        * [Pull request #1516](https://bitbucket.org/osrf/gazebo/pull-request/1516)
        * [Issue #1504](https://bitbucket.org/osrf/gazebo/issue/1504)

    1. Added ExtrudeDialog.
        * [Pull request #1483](https://bitbucket.org/osrf/gazebo/pull-request/1483)

    1. Hide time panel inside editor and keep main window's paused state.
        * [Pull request #1500](https://bitbucket.org/osrf/gazebo/pull-request/1500)

    1. Fixed pose issues and added ModelCreator_TEST.
        * [Pull request #1509](https://bitbucket.org/osrf/gazebo/pull-request/1509)
        * [Issue #1497](https://bitbucket.org/osrf/gazebo/issue/1497)
        * [Issue #1509](https://bitbucket.org/osrf/gazebo/issue/1509)

    1. Added list of links and joints.
        * [Pull request #1515](https://bitbucket.org/osrf/gazebo/pull-request/1515)
        * [Issue #1418](https://bitbucket.org/osrf/gazebo/issue/1418)

    1. Expose API to support adding items to the palette.
        * [Pull request #1565](https://bitbucket.org/osrf/gazebo/pull-request/1565)

    1. Added menu for toggling joint visualization
        * [Pull request #1551](https://bitbucket.org/osrf/gazebo/pull-request/1551)
        * [Issue #1483](https://bitbucket.org/osrf/gazebo/issue/1483)

    1. Add schematic view to model editor
        * [Pull request #1562](https://bitbucket.org/osrf/gazebo/pull-request/1562)

1. Building editor updates
    1. Make palette tips tooltip clickable to open.
        * [Pull request #1519](https://bitbucket.org/osrf/gazebo/pull-request/1519)
        * [Issue #1370](https://bitbucket.org/osrf/gazebo/issue/1370)

    1. Add measurement unit to building inspectors.
        * [Pull request #1741](https://bitbucket.org/osrf/gazebo/pull-request/1741)
        * [Issue #1363](https://bitbucket.org/osrf/gazebo/issue/1363)

    1. Add `BaseInspectorDialog` as a base class for inspectors.
        * [Pull request #1749](https://bitbucket.org/osrf/gazebo/pull-request/1749)

## Gazebo 5.0

### Gazebo 5.x.x

1. Fix minimum window height
    * Backport of [pull request #1977](https://bitbucket.org/osrf/gazebo/pull-request/1977)
    * [Pull request #2002](https://bitbucket.org/osrf/gazebo/pull-request/2002)
    * [Issue #1706](https://bitbucket.org/osrf/gazebo/issue/1706)

### Gazebo 5.2.0 (2015-10-02)

1. Initialize sigact struct fields that valgrind said were being used uninitialized
    * [Pull request #1809](https://bitbucket.org/osrf/gazebo/pull-request/1809)

1. Add missing ogre includes to ensure macros are properly defined
    * [Pull request #1813](https://bitbucket.org/osrf/gazebo/pull-request/1813)

1. Use ToSDF functions to simplify physics_friction test
    * [Pull request #1808](https://bitbucket.org/osrf/gazebo/pull-request/1808)

1. Added lines to laser sensor visualization
    * [Pull request #1742](https://bitbucket.org/osrf/gazebo/pull-request/1742)
    * [Issue #935](https://bitbucket.org/osrf/gazebo/issue/935)

1. Fix BulletSliderJoint friction for bullet 2.83
    * [Pull request #1686](https://bitbucket.org/osrf/gazebo/pull-request/1686)

1. Fix heightmap model texture loading.
    * [Pull request #1592](https://bitbucket.org/osrf/gazebo/pull-request/1592)

1. Disable failing pr2 test for dart
    * [Pull request #1540](https://bitbucket.org/osrf/gazebo/pull-request/1540)
    * [Issue #1435](https://bitbucket.org/osrf/gazebo/issue/1435)

### Gazebo 5.1.0 (2015-03-20)
1. Backport pull request #1527 (FindOGRE.cmake for non-Debian systems)
  * [Pull request #1532](https://bitbucket.org/osrf/gazebo/pull-request/1532)

1. Respect system cflags when not using USE_UPSTREAM_CFLAGS
  * [Pull request #1531](https://bitbucket.org/osrf/gazebo/pull-request/1531)

1. Allow light manipulation
  * [Pull request #1529](https://bitbucket.org/osrf/gazebo/pull-request/1529)

1. Allow sdformat 2.3.1+ or 3+ and fix tests
  * [Pull request #1484](https://bitbucket.org/osrf/gazebo/pull-request/1484)

1. Add Link::GetWorldAngularMomentum function and test.
  * [Pull request #1482](https://bitbucket.org/osrf/gazebo/pull-request/1482)

1. Preserve previous GAZEBO_MODEL_PATH values when sourcing setup.sh
  * [Pull request #1430](https://bitbucket.org/osrf/gazebo/pull-request/1430)

1. Implement Coulomb joint friction for DART
  * [Pull request #1427](https://bitbucket.org/osrf/gazebo/pull-request/1427)
  * [Issue #1281](https://bitbucket.org/osrf/gazebo/issue/1281)

1. Fix simple shape normals.
    * [Pull request #1477](https://bitbucket.org/osrf/gazebo/pull-request/1477)
    * [Issue #1369](https://bitbucket.org/osrf/gazebo/issue/1369)

1. Use Msg-to-SDF conversion functions in tests, add ServerFixture::SpawnModel(msgs::Model).
    * [Pull request #1466](https://bitbucket.org/osrf/gazebo/pull-request/1466)

1. Added Model Msg-to-SDF conversion functions and test.
    * [Pull request #1429](https://bitbucket.org/osrf/gazebo/pull-request/1429)

1. Added Joint Msg-to-SDF conversion functions and test.
    * [Pull request #1419](https://bitbucket.org/osrf/gazebo/pull-request/1419)

1. Added Visual, Material Msg-to-SDF conversion functions and ShaderType to string conversion functions.
    * [Pull request #1415](https://bitbucket.org/osrf/gazebo/pull-request/1415)

1. Implement Coulomb joint friction for BulletSliderJoint
  * [Pull request #1452](https://bitbucket.org/osrf/gazebo/pull-request/1452)
  * [Issue #1348](https://bitbucket.org/osrf/gazebo/issue/1348)

### Gazebo 5.0.0 (2015-01-27)
1. Support for using [digital elevation maps](http://gazebosim.org/tutorials?tut=dem) has been added to debian packages.

1. C++11 support (C++11 compatible compiler is now required)
    * [Pull request #1340](https://bitbucket.org/osrf/gazebo/pull-request/1340)

1. Implemented private data pointer for the World class.
    * [Pull request #1383](https://bitbucket.org/osrf/gazebo/pull-request/1383)

1. Implemented private data pointer for the Scene class.
    * [Pull request #1385](https://bitbucket.org/osrf/gazebo/pull-request/1385)

1. Added a events::Event::resetWorld event that is triggered when World::Reset is called.
    * [Pull request #1332](https://bitbucket.org/osrf/gazebo/pull-request/1332)
    * [Issue #1375](https://bitbucket.org/osrf/gazebo/issue/1375)

1. Fixed `math::Box::GetCenter` functionality.
    * [Pull request #1278](https://bitbucket.org/osrf/gazebo/pull-request/1278)
    * [Issue #1327](https://bitbucket.org/osrf/gazebo/issue/1327)

1. Added a GUI timer plugin that facilitates the display and control a timer inside the Gazebo UI.
    * [Pull request #1270](https://bitbucket.org/osrf/gazebo/pull-request/1270)

1. Added ability to load plugins via SDF.
    * [Pull request #1261](https://bitbucket.org/osrf/gazebo/pull-request/1261)

1. Added GUIEvent to hide/show the left GUI pane.
    * [Pull request #1269](https://bitbucket.org/osrf/gazebo/pull-request/1269)

1. Modified KeyEventHandler and GLWidget so that hotkeys can be suppressed by custom KeyEvents set up by developers
    * [Pull request #1251](https://bitbucket.org/osrf/gazebo/pull-request/1251)

1. Added ability to read the directory where the log files are stored.
    * [Pull request #1277](https://bitbucket.org/osrf/gazebo/pull-request/1277)

1. Implemented a simulation cloner
    * [Pull request #1180](https://bitbucket.org/osrf/gazebo/pull-request/1180/clone-a-simulation)

1. Added GUI overlay plugins. Users can now write a Gazebo + QT plugin that displays widgets over the render window.
  * [Pull request #1181](https://bitbucket.org/osrf/gazebo/pull-request/1181)

1. Change behavior of Joint::SetVelocity, add Joint::SetVelocityLimit(unsigned int, double)
  * [Pull request #1218](https://bitbucket.org/osrf/gazebo/pull-request/1218)
  * [Issue #964](https://bitbucket.org/osrf/gazebo/issue/964)

1. Implement Coulomb joint friction for ODE
  * [Pull request #1221](https://bitbucket.org/osrf/gazebo/pull-request/1221)
  * [Issue #381](https://bitbucket.org/osrf/gazebo/issue/381)

1. Implement Coulomb joint friction for BulletHingeJoint
  * [Pull request #1317](https://bitbucket.org/osrf/gazebo/pull-request/1317)
  * [Issue #1348](https://bitbucket.org/osrf/gazebo/issue/1348)

1. Implemented camera lens distortion.
  * [Pull request #1213](https://bitbucket.org/osrf/gazebo/pull-request/1213)

1. Kill rogue gzservers left over from failed INTEGRATION_world_clone tests
   and improve robustness of `UNIT_gz_TEST`
  * [Pull request #1232](https://bitbucket.org/osrf/gazebo/pull-request/1232)
  * [Issue #1299](https://bitbucket.org/osrf/gazebo/issue/1299)

1. Added RenderWidget::ShowToolbar to toggle visibility of top toolbar.
  * [Pull request #1248](https://bitbucket.org/osrf/gazebo/pull-request/1248)

1. Fix joint axis visualization.
  * [Pull request #1258](https://bitbucket.org/osrf/gazebo/pull-request/1258)

1. Change UserCamera view control via joysticks. Clean up rate control vs. pose control.
   see UserCamera::OnJoyPose and UserCamera::OnJoyTwist. Added view twist control toggle
   with joystick button 1.
  * [Pull request #1249](https://bitbucket.org/osrf/gazebo/pull-request/1249)

1. Added RenderWidget::GetToolbar to get the top toolbar and change its actions on ModelEditor.
    * [Pull request #1263](https://bitbucket.org/osrf/gazebo/pull-request/1263)

1. Added accessor for MainWindow graphical widget to GuiIface.
    * [Pull request #1250](https://bitbucket.org/osrf/gazebo/pull-request/1250)

1. Added a ConfigWidget class that takes in a google protobuf message and generates widgets for configuring the fields in the message
    * [Pull request #1285](https://bitbucket.org/osrf/gazebo/pull-request/1285)

1. Added GLWidget::OnModelEditor when model editor is triggered, and MainWindow::OnEditorGroup to manually uncheck editor actions.
    * [Pull request #1283](https://bitbucket.org/osrf/gazebo/pull-request/1283)

1. Added Collision, Geometry, Inertial, Surface Msg-to-SDF conversion functions.
    * [Pull request #1315](https://bitbucket.org/osrf/gazebo/pull-request/1315)

1. Added "button modifier" fields (control, shift, and alt) to common::KeyEvent.
    * [Pull request #1325](https://bitbucket.org/osrf/gazebo/pull-request/1325)

1. Added inputs for environment variable GAZEBO_GUI_INI_FILE for reading a custom .ini file.
    * [Pull request #1252](https://bitbucket.org/osrf/gazebo/pull-request/1252)

1. Fixed crash on "permission denied" bug, added insert_model integration test.
    * [Pull request #1329](https://bitbucket.org/osrf/gazebo/pull-request/1329/)

1. Enable simbody joint tests, implement `SimbodyJoint::GetParam`, create
   `Joint::GetParam`, fix bug in `BulletHingeJoint::SetParam`.
    * [Pull request #1404](https://bitbucket.org/osrf/gazebo/pull-request/1404/)

1. Building editor updates
    1. Fixed inspector resizing.
        * [Pull request #1230](https://bitbucket.org/osrf/gazebo/pull-request/1230)
        * [Issue #395](https://bitbucket.org/osrf/gazebo/issue/395)

    1. Doors and windows move proportionally with wall.
        * [Pull request #1231](https://bitbucket.org/osrf/gazebo/pull-request/1231)
        * [Issue #368](https://bitbucket.org/osrf/gazebo/issue/368)

    1. Inspector dialogs stay on top.
        * [Pull request #1229](https://bitbucket.org/osrf/gazebo/pull-request/1229)
        * [Issue #417](https://bitbucket.org/osrf/gazebo/issue/417)

    1. Make model name editable on palette.
        * [Pull request #1239](https://bitbucket.org/osrf/gazebo/pull-request/1239)

    1. Import background image and improve add/delete levels.
        * [Pull request #1214](https://bitbucket.org/osrf/gazebo/pull-request/1214)
        * [Issue #422](https://bitbucket.org/osrf/gazebo/issue/422)
        * [Issue #361](https://bitbucket.org/osrf/gazebo/issue/361)

    1. Fix changing draw mode.
        * [Pull request #1233](https://bitbucket.org/osrf/gazebo/pull-request/1233)
        * [Issue #405](https://bitbucket.org/osrf/gazebo/issue/405)

    1. Tips on palette's top-right corner.
        * [Pull request #1241](https://bitbucket.org/osrf/gazebo/pull-request/1241)

    1. New buttons and layout for the palette.
        * [Pull request #1242](https://bitbucket.org/osrf/gazebo/pull-request/1242)

    1. Individual wall segments instead of polylines.
        * [Pull request #1246](https://bitbucket.org/osrf/gazebo/pull-request/1246)
        * [Issue #389](https://bitbucket.org/osrf/gazebo/issue/389)
        * [Issue #415](https://bitbucket.org/osrf/gazebo/issue/415)

    1. Fix exiting and saving, exiting when there's nothing drawn, fix text on popups.
        * [Pull request #1296](https://bitbucket.org/osrf/gazebo/pull-request/1296)

    1. Display measure for selected wall segment.
        * [Pull request #1291](https://bitbucket.org/osrf/gazebo/pull-request/1291)
        * [Issue #366](https://bitbucket.org/osrf/gazebo/issue/366)

    1. Highlight selected item's 3D visual.
        * [Pull request #1292](https://bitbucket.org/osrf/gazebo/pull-request/1292)

    1. Added color picker to inspector dialogs.
        * [Pull request #1298](https://bitbucket.org/osrf/gazebo/pull-request/1298)

    1. Snapping on by default, off holding Shift. Improved snapping.
        * [Pull request #1304](https://bitbucket.org/osrf/gazebo/pull-request/1304)

    1. Snap walls to length increments, moved scale to SegmentItem and added Get/SetScale, added SegmentItem::SnapAngle and SegmentItem::SnapLength.
        * [Pull request #1311](https://bitbucket.org/osrf/gazebo/pull-request/1311)

    1. Make buildings available in "Insert Models" tab, improve save flow.
        * [Pull request #1312](https://bitbucket.org/osrf/gazebo/pull-request/1312)

    1. Added EditorItem::SetHighlighted.
        * [Pull request #1308](https://bitbucket.org/osrf/gazebo/pull-request/1308)

    1. Current level is transparent, lower levels opaque, higher levels invisible.
        * [Pull request #1303](https://bitbucket.org/osrf/gazebo/pull-request/1303)

    1. Detach all child manips when item is deleted, added BuildingMaker::DetachAllChildren.
        * [Pull request #1316](https://bitbucket.org/osrf/gazebo/pull-request/1316)

    1. Added texture picker to inspector dialogs.
        * [Pull request #1306](https://bitbucket.org/osrf/gazebo/pull-request/1306)

    1. Measures for doors and windows. Added RectItem::angleOnWall and related Get/Set.
        * [Pull request #1322](https://bitbucket.org/osrf/gazebo/pull-request/1322)
        * [Issue #370](https://bitbucket.org/osrf/gazebo/issue/370)

    1. Added Gazebo/BuildingFrame material to display holes for doors and windows on walls.
        * [Pull request #1338](https://bitbucket.org/osrf/gazebo/pull-request/1338)

    1. Added Gazebo/Bricks material to be used as texture on the building editor.
        * [Pull request #1333](https://bitbucket.org/osrf/gazebo/pull-request/1333)

    1. Pick colors from the palette and assign on 3D view. Added mouse and key event handlers to BuildingMaker, and events to communicate from BuildingModelManip to EditorItem.
        * [Pull request #1336](https://bitbucket.org/osrf/gazebo/pull-request/1336)

    1. Pick textures from the palette and assign in 3D view.
        * [Pull request #1368](https://bitbucket.org/osrf/gazebo/pull-request/1368)

1. Model editor updates
    1. Fix adding/removing event filters .
        * [Pull request #1279](https://bitbucket.org/osrf/gazebo/pull-request/1279)

    1. Enabled multi-selection and align tool inside model editor.
        * [Pull request #1302](https://bitbucket.org/osrf/gazebo/pull-request/1302)
        * [Issue #1323](https://bitbucket.org/osrf/gazebo/issue/1323)

    1. Enabled snap mode inside model editor.
        * [Pull request #1331](https://bitbucket.org/osrf/gazebo/pull-request/1331)
        * [Issue #1318](https://bitbucket.org/osrf/gazebo/issue/1318)

    1. Implemented copy/pasting of links.
        * [Pull request #1330](https://bitbucket.org/osrf/gazebo/pull-request/1330)

1. GUI publishes model selection information on ~/selection topic.
    * [Pull request #1318](https://bitbucket.org/osrf/gazebo/pull-request/1318)

## Gazebo 4.0

### Gazebo 4.x.x (2015-xx-xx)

1. Fix build for Bullet 2.83, enable angle wrapping for BulletHingeJoint
    * [Pull request #1664](https://bitbucket.org/osrf/gazebo/pull-request/1664)

### Gazebo 4.1.3 (2015-05-07)

1. Fix saving visual geom SDF values
    * [Pull request #1597](https://bitbucket.org/osrf/gazebo/pull-request/1597)
1. Fix heightmap model texture loading.
    * [Pull request #1595](https://bitbucket.org/osrf/gazebo/pull-request/1595)
1. Fix visual collision scale on separate client
    * [Pull request #1585](https://bitbucket.org/osrf/gazebo/pull-request/1585)
1. Fix several clang compiler warnings
    * [Pull request #1594](https://bitbucket.org/osrf/gazebo/pull-request/1594)
1. Fix blank save / browse dialogs
    * [Pull request #1544](https://bitbucket.org/osrf/gazebo/pull-request/1544)

### Gazebo 4.1.2 (2015-03-20)

1. Fix quaternion documentation: target Gazebo_4.1
    * [Pull request #1525](https://bitbucket.org/osrf/gazebo/pull-request/1525)
1. Speed up World::Step in loops
    * [Pull request #1492](https://bitbucket.org/osrf/gazebo/pull-request/1492)
1. Reduce selection buffer updates -> 4.1
    * [Pull request #1494](https://bitbucket.org/osrf/gazebo/pull-request/1494)
1. Fix QT rendering, and rendering update rate
    * [Pull request #1487](https://bitbucket.org/osrf/gazebo/pull-request/1487)
1. Fix loading of SimbodyPhysics parameters
    * [Pull request #1474](https://bitbucket.org/osrf/gazebo/pull-request/1474)
1. Fix heightmap on OSX -> 4.1
    * [Pull request #1455](https://bitbucket.org/osrf/gazebo/pull-request/1455)
1. Remove extra pose tag in a world file that should not be there
    * [Pull request #1458](https://bitbucket.org/osrf/gazebo/pull-request/1458)
1. Better fix for #236 for IMU that doesn't require ABI changes
    * [Pull request #1448](https://bitbucket.org/osrf/gazebo/pull-request/1448)
1. Fix regression of #236 for ImuSensor in 4.1
    * [Pull request #1446](https://bitbucket.org/osrf/gazebo/pull-request/1446)
1. Preserve previous GAZEBO_MODEL_PATH values when sourcing setup.sh
    * [Pull request #1430](https://bitbucket.org/osrf/gazebo/pull-request/1430)
1. issue #857: fix segfault for simbody screw joint when setting limits due to uninitialized limitForce.
    * [Pull request #1423](https://bitbucket.org/osrf/gazebo/pull-request/1423)
1. Allow multiple contact sensors per link (#960)
    * [Pull request #1413](https://bitbucket.org/osrf/gazebo/pull-request/1413)
1. Fix for issue #351, ODE World Step
    * [Pull request #1406](https://bitbucket.org/osrf/gazebo/pull-request/1406)
1. Disable failing InelasticCollision/0 test (#1394)
    * [Pull request #1405](https://bitbucket.org/osrf/gazebo/pull-request/1405)
1. Prevent out of bounds array access in SkidSteerDrivePlugin (found by cppcheck 1.68)
    * [Pull request #1379](https://bitbucket.org/osrf/gazebo/pull-request/1379)

### Gazebo 4.1.1 (2015-01-15)

1. Fix BulletPlaneShape bounding box (#1265)
    * [Pull request #1367](https://bitbucket.org/osrf/gazebo/pull-request/1367)
1. Fix dart linking errors on osx
    * [Pull request #1372](https://bitbucket.org/osrf/gazebo/pull-request/1372)
1. Update to player interfaces
    * [Pull request #1324](https://bitbucket.org/osrf/gazebo/pull-request/1324)
1. Handle GpuLaser name collisions (#1403)
    * [Pull request #1360](https://bitbucket.org/osrf/gazebo/pull-request/1360)
1. Add checks for handling array's with counts of zero, and read specular values
    * [Pull request #1339](https://bitbucket.org/osrf/gazebo/pull-request/1339)
1. Fix model list widget test
    * [Pull request #1327](https://bitbucket.org/osrf/gazebo/pull-request/1327)
1. Fix ogre includes
    * [Pull request #1323](https://bitbucket.org/osrf/gazebo/pull-request/1323)

### Gazebo 4.1.0 (2014-11-20)

1. Modified GUI rendering to improve the rendering update rate.
    * [Pull request #1487](https://bitbucket.org/osrf/gazebo/pull-request/1487)

### Gazebo 4.1.0 (2014-11-20)

1. Add ArrangePlugin for arranging groups of models.
   Also add Model::ResetPhysicsStates to call Link::ResetPhysicsStates
   recursively on all links in model.
    * [Pull request #1208](https://bitbucket.org/osrf/gazebo/pull-request/1208)
1. The `gz model` command line tool will output model info using either `-i` for complete info, or `-p` for just the model pose.
    * [Pull request #1212](https://bitbucket.org/osrf/gazebo/pull-request/1212)
    * [DRCSim Issue #389](https://bitbucket.org/osrf/drcsim/issue/389)
1. Added SignalStats class for computing incremental signal statistics.
    * [Pull request #1198](https://bitbucket.org/osrf/gazebo/pull-request/1198)
1. Add InitialVelocityPlugin to setting the initial state of links
    * [Pull request #1237](https://bitbucket.org/osrf/gazebo/pull-request/1237)
1. Added Quaternion::Integrate function.
    * [Pull request #1255](https://bitbucket.org/osrf/gazebo/pull-request/1255)
1. Added ConvertJointType functions, display more joint info on model list.
    * [Pull request #1259](https://bitbucket.org/osrf/gazebo/pull-request/1259)
1. Added ModelListWidget::AddProperty, removed unnecessary checks on ModelListWidget.
    * [Pull request #1271](https://bitbucket.org/osrf/gazebo/pull-request/1271)
1. Fix loading collada meshes with unsupported input semantics.
    * [Pull request #1319](https://bitbucket.org/osrf/gazebo/pull-request/1319)

### Gazebo 4.0.2 (2014-09-23)

1. Fix and improve mechanism to generate pkgconfig libs
    * [Pull request #1027](https://bitbucket.org/osrf/gazebo/pull-request/1027)
    * [Issue #1284](https://bitbucket.org/osrf/gazebo/issue/1284)
1. Added arat.world
    * [Pull request #1205](https://bitbucket.org/osrf/gazebo/pull-request/1205)
1. Update gzprop to output zip files.
    * [Pull request #1197](https://bitbucket.org/osrf/gazebo/pull-request/1197)
1. Make Collision::GetShape a const function
    * [Pull requset #1189](https://bitbucket.org/osrf/gazebo/pull-request/1189)
1. Install missing physics headers
    * [Pull requset #1183](https://bitbucket.org/osrf/gazebo/pull-request/1183)
1. Remove SimbodyLink::AddTorque console message
    * [Pull requset #1185](https://bitbucket.org/osrf/gazebo/pull-request/1185)
1. Fix log xml
    * [Pull requset #1188](https://bitbucket.org/osrf/gazebo/pull-request/1188)

### Gazebo 4.0.0 (2014-08-08)

1. Added lcov support to cmake
    * [Pull request #1047](https://bitbucket.org/osrf/gazebo/pull-request/1047)
1. Fixed memory leak in image conversion
    * [Pull request #1057](https://bitbucket.org/osrf/gazebo/pull-request/1057)
1. Removed deprecated function
    * [Pull request #1067](https://bitbucket.org/osrf/gazebo/pull-request/1067)
1. Improved collada loading performance
    * [Pull request #1066](https://bitbucket.org/osrf/gazebo/pull-request/1066)
    * [Pull request #1082](https://bitbucket.org/osrf/gazebo/pull-request/1082)
    * [Issue #1134](https://bitbucket.org/osrf/gazebo/issue/1134)
1. Implemented a collada exporter
    * [Pull request #1064](https://bitbucket.org/osrf/gazebo/pull-request/1064)
1. Force torque sensor now makes use of sensor's pose.
    * [Pull request #1076](https://bitbucket.org/osrf/gazebo/pull-request/1076)
    * [Issue #940](https://bitbucket.org/osrf/gazebo/issue/940)
1. Fix Model::GetLinks segfault
    * [Pull request #1093](https://bitbucket.org/osrf/gazebo/pull-request/1093)
1. Fix deleting and saving lights in gzserver
    * [Pull request #1094](https://bitbucket.org/osrf/gazebo/pull-request/1094)
    * [Issue #1182](https://bitbucket.org/osrf/gazebo/issue/1182)
    * [Issue #346](https://bitbucket.org/osrf/gazebo/issue/346)
1. Fix Collision::GetWorldPose. The pose of a collision would not update properly.
    * [Pull request #1049](https://bitbucket.org/osrf/gazebo/pull-request/1049)
    * [Issue #1124](https://bitbucket.org/osrf/gazebo/issue/1124)
1. Fixed the animate_box and animate_joints examples
    * [Pull request #1086](https://bitbucket.org/osrf/gazebo/pull-request/1086)
1. Integrated Oculus Rift functionality
    * [Pull request #1074](https://bitbucket.org/osrf/gazebo/pull-request/1074)
    * [Pull request #1136](https://bitbucket.org/osrf/gazebo/pull-request/1136)
    * [Pull request #1139](https://bitbucket.org/osrf/gazebo/pull-request/1139)
1. Updated Base::GetScopedName
    * [Pull request #1104](https://bitbucket.org/osrf/gazebo/pull-request/1104)
1. Fix collada loader from adding duplicate materials into a Mesh
    * [Pull request #1105](https://bitbucket.org/osrf/gazebo/pull-request/1105)
    * [Issue #1180](https://bitbucket.org/osrf/gazebo/issue/1180)
1. Integrated Razer Hydra functionality
    * [Pull request #1083](https://bitbucket.org/osrf/gazebo/pull-request/1083)
    * [Pull request #1109](https://bitbucket.org/osrf/gazebo/pull-request/1109)
1. Added ability to copy and paste models in the GUI
    * [Pull request #1103](https://bitbucket.org/osrf/gazebo/pull-request/1103)
1. Removed unnecessary inclusion of gazebo.hh and common.hh in plugins
    * [Pull request #1111](https://bitbucket.org/osrf/gazebo/pull-request/1111)
1. Added ability to specify custom road textures
    * [Pull request #1027](https://bitbucket.org/osrf/gazebo/pull-request/1027)
1. Added support for DART 4.1
    * [Pull request #1113](https://bitbucket.org/osrf/gazebo/pull-request/1113)
    * [Pull request #1132](https://bitbucket.org/osrf/gazebo/pull-request/1132)
    * [Pull request #1134](https://bitbucket.org/osrf/gazebo/pull-request/1134)
    * [Pull request #1154](https://bitbucket.org/osrf/gazebo/pull-request/1154)
1. Allow position of joints to be directly set.
    * [Pull request #1097](https://bitbucket.org/osrf/gazebo/pull-request/1097)
    * [Issue #1138](https://bitbucket.org/osrf/gazebo/issue/1138)
1. Added extruded polyline geometry
    * [Pull request #1026](https://bitbucket.org/osrf/gazebo/pull-request/1026)
1. Fixed actor animation
    * [Pull request #1133](https://bitbucket.org/osrf/gazebo/pull-request/1133)
    * [Pull request #1141](https://bitbucket.org/osrf/gazebo/pull-request/1141)
1. Generate a versioned cmake config file
    * [Pull request #1153](https://bitbucket.org/osrf/gazebo/pull-request/1153)
    * [Issue #1226](https://bitbucket.org/osrf/gazebo/issue/1226)
1. Added KMeans class
    * [Pull request #1147](https://bitbucket.org/osrf/gazebo/pull-request/1147)
1. Added --summary-range feature to bitbucket pullrequest tool
    * [Pull request #1156](https://bitbucket.org/osrf/gazebo/pull-request/1156)
1. Updated web links
    * [Pull request #1159](https://bitbucket.org/osrf/gazebo/pull-request/1159)
1. Update tests
    * [Pull request #1155](https://bitbucket.org/osrf/gazebo/pull-request/1155)
    * [Pull request #1143](https://bitbucket.org/osrf/gazebo/pull-request/1143)
    * [Pull request #1138](https://bitbucket.org/osrf/gazebo/pull-request/1138)
    * [Pull request #1140](https://bitbucket.org/osrf/gazebo/pull-request/1140)
    * [Pull request #1127](https://bitbucket.org/osrf/gazebo/pull-request/1127)
    * [Pull request #1115](https://bitbucket.org/osrf/gazebo/pull-request/1115)
    * [Pull request #1102](https://bitbucket.org/osrf/gazebo/pull-request/1102)
    * [Pull request #1087](https://bitbucket.org/osrf/gazebo/pull-request/1087)
    * [Pull request #1084](https://bitbucket.org/osrf/gazebo/pull-request/1084)

## Gazebo 3.0

### Gazebo 3.x.x (yyyy-mm-dd)

1. Fixed sonar and wireless sensor visualization
    * [Pull request #1254](https://bitbucket.org/osrf/gazebo/pull-request/1254)
1. Update visual bounding box when model is selected
    * [Pull request #1280](https://bitbucket.org/osrf/gazebo/pull-request/1280)

### Gazebo 3.1.0 (2014-08-08)

1. Implemented Simbody::Link::Set*Vel
    * [Pull request #1160](https://bitbucket.org/osrf/gazebo/pull-request/1160)
    * [Issue #1012](https://bitbucket.org/osrf/gazebo/issue/1012)
1. Added World::RemoveModel function
    * [Pull request #1106](https://bitbucket.org/osrf/gazebo/pull-request/1106)
    * [Issue #1177](https://bitbucket.org/osrf/gazebo/issue/1177)
1. Fix exit from camera follow mode using the escape key
    * [Pull request #1137](https://bitbucket.org/osrf/gazebo/pull-request/1137)
    * [Issue #1220](https://bitbucket.org/osrf/gazebo/issue/1220)
1. Added support for SDF joint spring stiffness and reference positions
    * [Pull request #1117](https://bitbucket.org/osrf/gazebo/pull-request/1117)
1. Removed the gzmodel_create script
    * [Pull request #1130](https://bitbucket.org/osrf/gazebo/pull-request/1130)
1. Added Vector2 dot product
    * [Pull request #1101](https://bitbucket.org/osrf/gazebo/pull-request/1101)
1. Added SetPositionPID and SetVelocityPID to JointController
    * [Pull request #1091](https://bitbucket.org/osrf/gazebo/pull-request/1091)
1. Fix gzclient startup crash with ogre 1.9
    * [Pull request #1098](https://bitbucket.org/osrf/gazebo/pull-request/1098)
    * [Issue #996](https://bitbucket.org/osrf/gazebo/issue/996)
1. Update the bitbucket_pullrequests tool
    * [Pull request #1108](https://bitbucket.org/osrf/gazebo/pull-request/1108)
1. Light properties now remain in place after move by the user via the GUI.
    * [Pull request #1110](https://bitbucket.org/osrf/gazebo/pull-request/1110)
    * [Issue #1211](https://bitbucket.org/osrf/gazebo/issue/1211)
1. Allow position of joints to be directly set.
    * [Pull request #1096](https://bitbucket.org/osrf/gazebo/pull-request/1096)
    * [Issue #1138](https://bitbucket.org/osrf/gazebo/issue/1138)

### Gazebo 3.0.0 (2014-04-11)

1. Fix bug when deleting the sun light
    * [Pull request #1088](https://bitbucket.org/osrf/gazebo/pull-request/1088)
    * [Issue #1133](https://bitbucket.org/osrf/gazebo/issue/1133)
1. Fix ODE screw joint
    * [Pull request #1078](https://bitbucket.org/osrf/gazebo/pull-request/1078)
    * [Issue #1167](https://bitbucket.org/osrf/gazebo/issue/1167)
1. Update joint integration tests
    * [Pull request #1081](https://bitbucket.org/osrf/gazebo/pull-request/1081)
1. Fixed false positives in cppcheck.
    * [Pull request #1061](https://bitbucket.org/osrf/gazebo/pull-request/1061)
1. Made joint axis reference frame relative to child, and updated simbody and dart accordingly.
    * [Pull request #1069](https://bitbucket.org/osrf/gazebo/pull-request/1069)
    * [Issue #494](https://bitbucket.org/osrf/gazebo/issue/494)
    * [Issue #1143](https://bitbucket.org/osrf/gazebo/issue/1143)
1. Added ability to pass vector of strings to SetupClient and SetupServer
    * [Pull request #1068](https://bitbucket.org/osrf/gazebo/pull-request/1068)
    * [Issue #1132](https://bitbucket.org/osrf/gazebo/issue/1132)
1. Fix error correction in screw constraints for ODE
    * [Pull request #1159](https://bitbucket.org/osrf/gazebo/pull-request/1159)
    * [Issue #1159](https://bitbucket.org/osrf/gazebo/issue/1159)
1. Improved pkgconfig with SDF
    * [Pull request #1062](https://bitbucket.org/osrf/gazebo/pull-request/1062)
1. Added a plugin to simulate aero dynamics
    * [Pull request #905](https://bitbucket.org/osrf/gazebo/pull-request/905)
1. Updated bullet support
    * [Issue #1069](https://bitbucket.org/osrf/gazebo/issue/1069)
    * [Pull request #1011](https://bitbucket.org/osrf/gazebo/pull-request/1011)
    * [Pull request #996](https://bitbucket.org/osrf/gazebo/pull-request/966)
    * [Pull request #1024](https://bitbucket.org/osrf/gazebo/pull-request/1024)
1. Updated simbody support
    * [Pull request #995](https://bitbucket.org/osrf/gazebo/pull-request/995)
1. Updated worlds to SDF 1.5
    * [Pull request #1021](https://bitbucket.org/osrf/gazebo/pull-request/1021)
1. Improvements to ODE
    * [Pull request #1001](https://bitbucket.org/osrf/gazebo/pull-request/1001)
    * [Pull request #1014](https://bitbucket.org/osrf/gazebo/pull-request/1014)
    * [Pull request #1015](https://bitbucket.org/osrf/gazebo/pull-request/1015)
    * [Pull request #1016](https://bitbucket.org/osrf/gazebo/pull-request/1016)
1. New command line tool
    * [Pull request #972](https://bitbucket.org/osrf/gazebo/pull-request/972)
1. Graphical user interface improvements
    * [Pull request #971](https://bitbucket.org/osrf/gazebo/pull-request/971)
    * [Pull request #1013](https://bitbucket.org/osrf/gazebo/pull-request/1013)
    * [Pull request #989](https://bitbucket.org/osrf/gazebo/pull-request/989)
1. Created a friction pyramid class
    * [Pull request #935](https://bitbucket.org/osrf/gazebo/pull-request/935)
1. Added GetWorldEnergy functions to Model, Joint, and Link
    * [Pull request #1017](https://bitbucket.org/osrf/gazebo/pull-request/1017)
1. Preparing Gazebo for admission into Ubuntu
    * [Pull request #969](https://bitbucket.org/osrf/gazebo/pull-request/969)
    * [Pull request #998](https://bitbucket.org/osrf/gazebo/pull-request/998)
    * [Pull request #1002](https://bitbucket.org/osrf/gazebo/pull-request/1002)
1. Add method for querying if useImplicitStiffnessDamping flag is set for a given joint
    * [Issue #629](https://bitbucket.org/osrf/gazebo/issue/629)
    * [Pull request #1006](https://bitbucket.org/osrf/gazebo/pull-request/1006)
1. Fix joint axis frames
    * [Issue #494](https://bitbucket.org/osrf/gazebo/issue/494)
    * [Pull request #963](https://bitbucket.org/osrf/gazebo/pull-request/963)
1. Compute joint anchor pose relative to parent
    * [Issue #1029](https://bitbucket.org/osrf/gazebo/issue/1029)
    * [Pull request #982](https://bitbucket.org/osrf/gazebo/pull-request/982)
1. Cleanup the installed worlds
    * [Issue #1036](https://bitbucket.org/osrf/gazebo/issue/1036)
    * [Pull request #984](https://bitbucket.org/osrf/gazebo/pull-request/984)
1. Update to the GPS sensor
    * [Issue #1059](https://bitbucket.org/osrf/gazebo/issue/1059)
    * [Pull request #984](https://bitbucket.org/osrf/gazebo/pull-request/984)
1. Removed libtool from plugin loading
    * [Pull request #981](https://bitbucket.org/osrf/gazebo/pull-request/981)
1. Added functions to get inertial information for a link in the world frame.
    * [Pull request #1005](https://bitbucket.org/osrf/gazebo/pull-request/1005)

## Gazebo 2.0

### Gazebo 2.2.6 (2015-09-28)

1. Backport fixes to setup.sh from pull request #1430 to 2.2 branch
    * [Pull request 1889](https://bitbucket.org/osrf/gazebo/pull-request/1889)
1. Fix heightmap texture loading (2.2)
    * [Pull request 1596](https://bitbucket.org/osrf/gazebo/pull-request/1596)
1. Prevent out of bounds array access in SkidSteerDrivePlugin (found by cppcheck 1.68)
    * [Pull request 1379](https://bitbucket.org/osrf/gazebo/pull-request/1379)
1. Fix build with boost 1.57 for 2.2 branch (#1399)
    * [Pull request 1358](https://bitbucket.org/osrf/gazebo/pull-request/1358)
1. Fix manpage test failures by incrementing year to 2015
    * [Pull request 1361](https://bitbucket.org/osrf/gazebo/pull-request/1361)
1. Fix build for OS X 10.10 (#1304, #1289)
    * [Pull request 1346](https://bitbucket.org/osrf/gazebo/pull-request/1346)
1. Restore ODELink ABI, use Link variables instead (#1354)
    * [Pull request 1347](https://bitbucket.org/osrf/gazebo/pull-request/1347)
1. Fix inertia_ratio test
    * [Pull request 1344](https://bitbucket.org/osrf/gazebo/pull-request/1344)
1. backport collision visual fix -> 2.2
    * [Pull request 1343](https://bitbucket.org/osrf/gazebo/pull-request/1343)
1. Fix two code_check errors on 2.2
    * [Pull request 1314](https://bitbucket.org/osrf/gazebo/pull-request/1314)
1. issue #243 fix Link::GetWorldLinearAccel and Link::GetWorldAngularAccel for ODE
    * [Pull request 1284](https://bitbucket.org/osrf/gazebo/pull-request/1284)

### Gazebo 2.2.3 (2014-04-29)

1. Removed redundant call to World::Init
    * [Pull request #1107](https://bitbucket.org/osrf/gazebo/pull-request/1107)
    * [Issue #1208](https://bitbucket.org/osrf/gazebo/issue/1208)
1. Return proper error codes when gazebo exits
    * [Pull request #1085](https://bitbucket.org/osrf/gazebo/pull-request/1085)
    * [Issue #1178](https://bitbucket.org/osrf/gazebo/issue/1178)
1. Fixed Camera::GetWorldRotation().
    * [Pull request #1071](https://bitbucket.org/osrf/gazebo/pull-request/1071)
    * [Issue #1087](https://bitbucket.org/osrf/gazebo/issue/1087)
1. Fixed memory leak in image conversion
    * [Pull request #1073](https://bitbucket.org/osrf/gazebo/pull-request/1073)

### Gazebo 2.2.1 (xxxx-xx-xx)

1. Fix heightmap model texture loading.
    * [Pull request #1596](https://bitbucket.org/osrf/gazebo/pull-request/1596)

### Gazebo 2.2.0 (2014-01-10)

1. Fix compilation when using OGRE-1.9 (full support is being worked on)
    * [Issue #994](https://bitbucket.org/osrf/gazebo/issue/994)
    * [Issue #995](https://bitbucket.org/osrf/gazebo/issue/995)
    * [Issue #996](https://bitbucket.org/osrf/gazebo/issue/996)
    * [Pull request #883](https://bitbucket.org/osrf/gazebo/pull-request/883)
1. Added unit test for issue 624.
    * [Issue #624](https://bitbucket.org/osrf/gazebo/issue/624).
    * [Pull request #889](https://bitbucket.org/osrf/gazebo/pull-request/889)
1. Use 3x3 PCF shadows for smoother shadows.
    * [Pull request #887](https://bitbucket.org/osrf/gazebo/pull-request/887)
1. Update manpage copyright to 2014.
    * [Pull request #893](https://bitbucket.org/osrf/gazebo/pull-request/893)
1. Added friction integration test .
    * [Pull request #885](https://bitbucket.org/osrf/gazebo/pull-request/885)
1. Fix joint anchor when link pose is not specified.
    * [Issue #978](https://bitbucket.org/osrf/gazebo/issue/978)
    * [Pull request #862](https://bitbucket.org/osrf/gazebo/pull-request/862)
1. Added (ESC) tooltip for GUI Selection Mode icon.
    * [Issue #993](https://bitbucket.org/osrf/gazebo/issue/993)
    * [Pull request #888](https://bitbucket.org/osrf/gazebo/pull-request/888)
1. Removed old comment about resolved issue.
    * [Issue #837](https://bitbucket.org/osrf/gazebo/issue/837)
    * [Pull request #880](https://bitbucket.org/osrf/gazebo/pull-request/880)
1. Made SimbodyLink::Get* function thread-safe
    * [Issue #918](https://bitbucket.org/osrf/gazebo/issue/918)
    * [Pull request #872](https://bitbucket.org/osrf/gazebo/pull-request/872)
1. Suppressed spurious gzlog messages in ODE::Body
    * [Issue #983](https://bitbucket.org/osrf/gazebo/issue/983)
    * [Pull request #875](https://bitbucket.org/osrf/gazebo/pull-request/875)
1. Fixed Force Torque Sensor Test by properly initializing some values.
    * [Issue #982](https://bitbucket.org/osrf/gazebo/issue/982)
    * [Pull request #869](https://bitbucket.org/osrf/gazebo/pull-request/869)
1. Added breakable joint plugin to support breakable walls.
    * [Pull request #865](https://bitbucket.org/osrf/gazebo/pull-request/865)
1. Used different tuple syntax to fix compilation on OSX mavericks.
    * [Issue #947](https://bitbucket.org/osrf/gazebo/issue/947)
    * [Pull request #858](https://bitbucket.org/osrf/gazebo/pull-request/858)
1. Fixed sonar test and deprecation warning.
    * [Pull request #856](https://bitbucket.org/osrf/gazebo/pull-request/856)
1. Speed up test compilation.
    * Part of [Issue #955](https://bitbucket.org/osrf/gazebo/issue/955)
    * [Pull request #846](https://bitbucket.org/osrf/gazebo/pull-request/846)
1. Added Joint::SetEffortLimit API
    * [Issue #923](https://bitbucket.org/osrf/gazebo/issue/923)
    * [Pull request #808](https://bitbucket.org/osrf/gazebo/pull-request/808)
1. Made bullet output less verbose.
    * [Pull request #839](https://bitbucket.org/osrf/gazebo/pull-request/839)
1. Convergence acceleration and stability tweak to make atlas_v3 stable
    * [Issue #895](https://bitbucket.org/osrf/gazebo/issue/895)
    * [Pull request #772](https://bitbucket.org/osrf/gazebo/pull-request/772)
1. Added colors, textures and world files for the SPL RoboCup environment
    * [Pull request #838](https://bitbucket.org/osrf/gazebo/pull-request/838)
1. Fixed bitbucket_pullrequests tool to work with latest BitBucket API.
    * [Issue #933](https://bitbucket.org/osrf/gazebo/issue/933)
    * [Pull request #841](https://bitbucket.org/osrf/gazebo/pull-request/841)
1. Fixed cppcheck warnings.
    * [Pull request #842](https://bitbucket.org/osrf/gazebo/pull-request/842)

### Gazebo 2.1.0 (2013-11-08)
1. Fix mainwindow unit test
    * [Pull request #752](https://bitbucket.org/osrf/gazebo/pull-request/752)
1. Visualize moment of inertia
    * Pull request [#745](https://bitbucket.org/osrf/gazebo/pull-request/745), [#769](https://bitbucket.org/osrf/gazebo/pull-request/769), [#787](https://bitbucket.org/osrf/gazebo/pull-request/787)
    * [Issue #203](https://bitbucket.org/osrf/gazebo/issue/203)
1. Update tool to count lines of code
    * [Pull request #758](https://bitbucket.org/osrf/gazebo/pull-request/758)
1. Implement World::Clear
    * Pull request [#785](https://bitbucket.org/osrf/gazebo/pull-request/785), [#804](https://bitbucket.org/osrf/gazebo/pull-request/804)
1. Improve Bullet support
    * [Pull request #805](https://bitbucket.org/osrf/gazebo/pull-request/805)
1. Fix doxygen spacing
    * [Pull request #740](https://bitbucket.org/osrf/gazebo/pull-request/740)
1. Add tool to generate model images for thepropshop.org
    * [Pull request #734](https://bitbucket.org/osrf/gazebo/pull-request/734)
1. Added paging support for terrains
    * [Pull request #707](https://bitbucket.org/osrf/gazebo/pull-request/707)
1. Added plugin path to LID_LIBRARY_PATH in setup.sh
    * [Pull request #750](https://bitbucket.org/osrf/gazebo/pull-request/750)
1. Fix for OSX
    * [Pull request #766](https://bitbucket.org/osrf/gazebo/pull-request/766)
    * [Pull request #786](https://bitbucket.org/osrf/gazebo/pull-request/786)
    * [Issue #906](https://bitbucket.org/osrf/gazebo/issue/906)
1. Update copyright information
    * [Pull request #771](https://bitbucket.org/osrf/gazebo/pull-request/771)
1. Enable screen dependent tests
    * [Pull request #764](https://bitbucket.org/osrf/gazebo/pull-request/764)
    * [Issue #811](https://bitbucket.org/osrf/gazebo/issue/811)
1. Fix gazebo command line help message
    * [Pull request #775](https://bitbucket.org/osrf/gazebo/pull-request/775)
    * [Issue #898](https://bitbucket.org/osrf/gazebo/issue/898)
1. Fix man page test
    * [Pull request #774](https://bitbucket.org/osrf/gazebo/pull-request/774)
1. Improve load time by reducing calls to RTShader::Update
    * [Pull request #773](https://bitbucket.org/osrf/gazebo/pull-request/773)
    * [Issue #877](https://bitbucket.org/osrf/gazebo/issue/877)
1. Fix joint visualization
    * [Pull request #776](https://bitbucket.org/osrf/gazebo/pull-request/776)
    * [Pull request #802](https://bitbucket.org/osrf/gazebo/pull-request/802)
    * [Issue #464](https://bitbucket.org/osrf/gazebo/issue/464)
1. Add helpers to fix NaN
    * [Pull request #742](https://bitbucket.org/osrf/gazebo/pull-request/742)
1. Fix model resizing via the GUI
    * [Pull request #763](https://bitbucket.org/osrf/gazebo/pull-request/763)
    * [Issue #885](https://bitbucket.org/osrf/gazebo/issue/885)
1. Simplify gzlog test by using sha1
    * [Pull request #781](https://bitbucket.org/osrf/gazebo/pull-request/781)
    * [Issue #837](https://bitbucket.org/osrf/gazebo/issue/837)
1. Enable cppcheck for header files
    * [Pull request #782](https://bitbucket.org/osrf/gazebo/pull-request/782)
    * [Issue #907](https://bitbucket.org/osrf/gazebo/issue/907)
1. Fix broken regression test
    * [Pull request #784](https://bitbucket.org/osrf/gazebo/pull-request/784)
    * [Issue #884](https://bitbucket.org/osrf/gazebo/issue/884)
1. All simbody and dart to pass tests
    * [Pull request #790](https://bitbucket.org/osrf/gazebo/pull-request/790)
    * [Issue #873](https://bitbucket.org/osrf/gazebo/issue/873)
1. Fix camera rotation from SDF
    * [Pull request #789](https://bitbucket.org/osrf/gazebo/pull-request/789)
    * [Issue #920](https://bitbucket.org/osrf/gazebo/issue/920)
1. Fix bitbucket pullrequest command line tool to match new API
    * [Pull request #803](https://bitbucket.org/osrf/gazebo/pull-request/803)
1. Fix transceiver spawn errors in tests
    * [Pull request #811](https://bitbucket.org/osrf/gazebo/pull-request/811)
    * [Pull request #814](https://bitbucket.org/osrf/gazebo/pull-request/814)

### Gazebo 2.0.0 (2013-10-08)
1. Refactor code check tool.
    * [Pull Request #669](https://bitbucket.org/osrf/gazebo/pull-request/669)
1. Added pull request tool for Bitbucket.
    * [Pull Request #670](https://bitbucket.org/osrf/gazebo/pull-request/670)
    * [Pull Request #691](https://bitbucket.org/osrf/gazebo/pull-request/671)
1. New wireless receiver and transmitter sensor models.
    * [Pull Request #644](https://bitbucket.org/osrf/gazebo/pull-request/644)
    * [Pull Request #675](https://bitbucket.org/osrf/gazebo/pull-request/675)
    * [Pull Request #727](https://bitbucket.org/osrf/gazebo/pull-request/727)
1. Audio support using OpenAL.
    * [Pull Request #648](https://bitbucket.org/osrf/gazebo/pull-request/648)
    * [Pull Request #704](https://bitbucket.org/osrf/gazebo/pull-request/704)
1. Simplify command-line parsing of gztopic echo output.
    * [Pull Request #674](https://bitbucket.org/osrf/gazebo/pull-request/674)
    * Resolves: [Issue #795](https://bitbucket.org/osrf/gazebo/issue/795)
1. Use UNIX directories through the user of GNUInstallDirs cmake module.
    * [Pull Request #676](https://bitbucket.org/osrf/gazebo/pull-request/676)
    * [Pull Request #681](https://bitbucket.org/osrf/gazebo/pull-request/681)
1. New GUI interactions for object manipulation.
    * [Pull Request #634](https://bitbucket.org/osrf/gazebo/pull-request/634)
1. Fix for OSX menubar.
    * [Pull Request #677](https://bitbucket.org/osrf/gazebo/pull-request/677)
1. Remove internal SDF directories and dependencies.
    * [Pull Request #680](https://bitbucket.org/osrf/gazebo/pull-request/680)
1. Add minimum version for sdformat.
    * [Pull Request #682](https://bitbucket.org/osrf/gazebo/pull-request/682)
    * Resolves: [Issue #818](https://bitbucket.org/osrf/gazebo/issue/818)
1. Allow different gtest parameter types with ServerFixture
    * [Pull Request #686](https://bitbucket.org/osrf/gazebo/pull-request/686)
    * Resolves: [Issue #820](https://bitbucket.org/osrf/gazebo/issue/820)
1. GUI model scaling when using Bullet.
    * [Pull Request #683](https://bitbucket.org/osrf/gazebo/pull-request/683)
1. Fix typo in cmake config.
    * [Pull Request #694](https://bitbucket.org/osrf/gazebo/pull-request/694)
    * Resolves: [Issue #824](https://bitbucket.org/osrf/gazebo/issue/824)
1. Remove gazebo include subdir from pkgconfig and cmake config.
    * [Pull Request #691](https://bitbucket.org/osrf/gazebo/pull-request/691)
1. Torsional spring demo
    * [Pull Request #693](https://bitbucket.org/osrf/gazebo/pull-request/693)
1. Remove repeated call to SetAxis in Joint.cc
    * [Pull Request #695](https://bitbucket.org/osrf/gazebo/pull-request/695)
    * Resolves: [Issue #823](https://bitbucket.org/osrf/gazebo/issue/823)
1. Add test for rotational joints.
    * [Pull Request #697](https://bitbucket.org/osrf/gazebo/pull-request/697)
    * Resolves: [Issue #820](https://bitbucket.org/osrf/gazebo/issue/820)
1. Fix compilation of tests using Joint base class
    * [Pull Request #701](https://bitbucket.org/osrf/gazebo/pull-request/701)
1. Terrain paging implemented.
    * [Pull Request #687](https://bitbucket.org/osrf/gazebo/pull-request/687)
1. Improve timeout error reporting in ServerFixture
    * [Pull Request #705](https://bitbucket.org/osrf/gazebo/pull-request/705)
1. Fix mouse picking for cases where visuals overlap with the laser
    * [Pull Request #709](https://bitbucket.org/osrf/gazebo/pull-request/709)
1. Fix string literals for OSX
    * [Pull Request #712](https://bitbucket.org/osrf/gazebo/pull-request/712)
    * Resolves: [Issue #803](https://bitbucket.org/osrf/gazebo/issue/803)
1. Support for ENABLE_TESTS_COMPILATION cmake parameter
    * [Pull Request #708](https://bitbucket.org/osrf/gazebo/pull-request/708)
1. Updated system gui plugin
    * [Pull Request #702](https://bitbucket.org/osrf/gazebo/pull-request/702)
1. Fix force torque unit test issue
    * [Pull Request #673](https://bitbucket.org/osrf/gazebo/pull-request/673)
    * Resolves: [Issue #813](https://bitbucket.org/osrf/gazebo/issue/813)
1. Use variables to control auto generation of CFlags
    * [Pull Request #699](https://bitbucket.org/osrf/gazebo/pull-request/699)
1. Remove deprecated functions.
    * [Pull Request #715](https://bitbucket.org/osrf/gazebo/pull-request/715)
1. Fix typo in `Camera.cc`
    * [Pull Request #719](https://bitbucket.org/osrf/gazebo/pull-request/719)
    * Resolves: [Issue #846](https://bitbucket.org/osrf/gazebo/issue/846)
1. Performance improvements
    * [Pull Request #561](https://bitbucket.org/osrf/gazebo/pull-request/561)
1. Fix gripper model.
    * [Pull Request #713](https://bitbucket.org/osrf/gazebo/pull-request/713)
    * Resolves: [Issue #314](https://bitbucket.org/osrf/gazebo/issue/314)
1. First part of Simbody integration
    * [Pull Request #716](https://bitbucket.org/osrf/gazebo/pull-request/716)

## Gazebo 1.9

### Gazebo 1.9.6 (2014-04-29)

1. Refactored inertia ratio reduction for ODE
    * [Pull request #1114](https://bitbucket.org/osrf/gazebo/pull-request/1114)
1. Improved collada loading performance
    * [Pull request #1075](https://bitbucket.org/osrf/gazebo/pull-request/1075)

### Gazebo 1.9.3 (2014-01-10)

1. Add thickness to plane to remove shadow flickering.
    * [Pull request #886](https://bitbucket.org/osrf/gazebo/pull-request/886)
1. Temporary GUI shadow toggle fix.
    * [Issue #925](https://bitbucket.org/osrf/gazebo/issue/925)
    * [Pull request #868](https://bitbucket.org/osrf/gazebo/pull-request/868)
1. Fix memory access bugs with libc++ on mavericks.
    * [Issue #965](https://bitbucket.org/osrf/gazebo/issue/965)
    * [Pull request #857](https://bitbucket.org/osrf/gazebo/pull-request/857)
    * [Pull request #881](https://bitbucket.org/osrf/gazebo/pull-request/881)
1. Replaced printf with cout in gztopic hz.
    * [Issue #969](https://bitbucket.org/osrf/gazebo/issue/969)
    * [Pull request #854](https://bitbucket.org/osrf/gazebo/pull-request/854)
1. Add Dark grey material and fix indentation.
    * [Pull request #851](https://bitbucket.org/osrf/gazebo/pull-request/851)
1. Fixed sonar sensor unit test.
    * [Pull request #848](https://bitbucket.org/osrf/gazebo/pull-request/848)
1. Convergence acceleration and stability tweak to make atlas_v3 stable.
    * [Pull request #845](https://bitbucket.org/osrf/gazebo/pull-request/845)
1. Update gtest to 1.7.0 to resolve problems with libc++.
    * [Issue #947](https://bitbucket.org/osrf/gazebo/issue/947)
    * [Pull request #827](https://bitbucket.org/osrf/gazebo/pull-request/827)
1. Fixed LD_LIBRARY_PATH for plugins.
    * [Issue #957](https://bitbucket.org/osrf/gazebo/issue/957)
    * [Pull request #844](https://bitbucket.org/osrf/gazebo/pull-request/844)
1. Fix transceiver sporadic errors.
    * Backport of [pull request #811](https://bitbucket.org/osrf/gazebo/pull-request/811)
    * [Pull request #836](https://bitbucket.org/osrf/gazebo/pull-request/836)
1. Modified the MsgTest to be deterministic with time checks.
    * [Pull request #843](https://bitbucket.org/osrf/gazebo/pull-request/843)
1. Fixed seg fault in LaserVisual.
    * [Issue #950](https://bitbucket.org/osrf/gazebo/issue/950)
    * [Pull request #832](https://bitbucket.org/osrf/gazebo/pull-request/832)
1. Implemented the option to disable tests that need a working screen to run properly.
    * Backport of [Pull request #764](https://bitbucket.org/osrf/gazebo/pull-request/764)
    * [Pull request #837](https://bitbucket.org/osrf/gazebo/pull-request/837)
1. Cleaned up gazebo shutdown.
    * [Pull request #829](https://bitbucket.org/osrf/gazebo/pull-request/829)
1. Fixed bug associated with loading joint child links.
    * [Issue #943](https://bitbucket.org/osrf/gazebo/issue/943)
    * [Pull request #820](https://bitbucket.org/osrf/gazebo/pull-request/820)

### Gazebo 1.9.2 (2013-11-08)
1. Fix enable/disable sky and clouds from SDF
    * [Pull request #809](https://bitbucket.org/osrf/gazebo/pull-request/809])
1. Fix occasional blank GUI screen on startup
    * [Pull request #815](https://bitbucket.org/osrf/gazebo/pull-request/815])
1. Fix GPU laser when interacting with heightmaps
    * [Pull request #796](https://bitbucket.org/osrf/gazebo/pull-request/796])
1. Added API/ABI checker command line tool
    * [Pull request #765](https://bitbucket.org/osrf/gazebo/pull-request/765])
1. Added gtest version information
    * [Pull request #801](https://bitbucket.org/osrf/gazebo/pull-request/801])
1. Fix GUI world saving
    * [Pull request #806](https://bitbucket.org/osrf/gazebo/pull-request/806])
1. Enable anti-aliasing for camera sensor
    * [Pull request #800](https://bitbucket.org/osrf/gazebo/pull-request/800])
1. Make sensor noise deterministic
    * [Pull request #788](https://bitbucket.org/osrf/gazebo/pull-request/788])
1. Fix build problem
    * [Issue #901](https://bitbucket.org/osrf/gazebo/issue/901)
    * [Pull request #778](https://bitbucket.org/osrf/gazebo/pull-request/778])
1. Fix a typo in Camera.cc
    * [Pull request #720](https://bitbucket.org/osrf/gazebo/pull-request/720])
    * [Issue #846](https://bitbucket.org/osrf/gazebo/issue/846)
1. Fix OSX menu bar
    * [Pull request #688](https://bitbucket.org/osrf/gazebo/pull-request/688])
1. Fix gazebo::init by calling sdf::setFindCallback() before loading the sdf in gzfactory.
    * [Pull request #678](https://bitbucket.org/osrf/gazebo/pull-request/678])
    * [Issue #817](https://bitbucket.org/osrf/gazebo/issue/817)

### Gazebo 1.9.1 (2013-08-20)
* Deprecate header files that require case-sensitive filesystem (e.g. Common.hh, Physics.hh) [https://bitbucket.org/osrf/gazebo/pull-request/638/fix-for-775-deprecate-headers-that-require]
* Initial support for building on Mac OS X [https://bitbucket.org/osrf/gazebo/pull-request/660/osx-support-for-gazebo-19] [https://bitbucket.org/osrf/gazebo/pull-request/657/cmake-fixes-for-osx]
* Fixes for various issues [https://bitbucket.org/osrf/gazebo/pull-request/635/fix-for-issue-792/diff] [https://bitbucket.org/osrf/gazebo/pull-request/628/allow-scoped-and-non-scoped-joint-names-to/diff] [https://bitbucket.org/osrf/gazebo/pull-request/636/fix-build-dependency-in-message-generation/diff] [https://bitbucket.org/osrf/gazebo/pull-request/639/make-the-unversioned-setupsh-a-copy-of-the/diff] [https://bitbucket.org/osrf/gazebo/pull-request/650/added-missing-lib-to-player-client-library/diff] [https://bitbucket.org/osrf/gazebo/pull-request/656/install-gzmode_create-without-sh-suffix/diff]

### Gazebo 1.9.0 (2013-07-23)
* Use external package [sdformat](https://bitbucket.org/osrf/sdformat) for sdf parsing, refactor the `Element::GetValue*` function calls, and deprecate Gazebo's internal sdf parser [https://bitbucket.org/osrf/gazebo/pull-request/627]
* Improved ROS support ([[Tutorials#ROS_Integration |documentation here]]) [https://bitbucket.org/osrf/gazebo/pull-request/559]
* Added Sonar, Force-Torque, and Tactile Pressure sensors [https://bitbucket.org/osrf/gazebo/pull-request/557], [https://bitbucket.org/osrf/gazebo/pull-request/567]
* Add compile-time defaults for environment variables so that sourcing setup.sh is unnecessary in most cases [https://bitbucket.org/osrf/gazebo/pull-request/620]
* Enable user camera to follow objects in client window [https://bitbucket.org/osrf/gazebo/pull-request/603]
* Install protobuf message files for use in custom messages [https://bitbucket.org/osrf/gazebo/pull-request/614]
* Change default compilation flags to improve debugging [https://bitbucket.org/osrf/gazebo/pull-request/617]
* Change to supported relative include paths [https://bitbucket.org/osrf/gazebo/pull-request/594]
* Fix display of laser scans when sensor is rotated [https://bitbucket.org/osrf/gazebo/pull-request/599]

## Gazebo 1.8

### Gazebo 1.8.7 (2013-07-16)
* Fix bug in URDF parsing of Vector3 elements [https://bitbucket.org/osrf/gazebo/pull-request/613]
* Fix compilation errors with newest libraries [https://bitbucket.org/osrf/gazebo/pull-request/615]

### Gazebo 1.8.6 (2013-06-07)
* Fix inertia lumping in the URDF parser[https://bitbucket.org/osrf/gazebo/pull-request/554]
* Fix for ODEJoint CFM damping sign error [https://bitbucket.org/osrf/gazebo/pull-request/586]
* Fix transport memory growth[https://bitbucket.org/osrf/gazebo/pull-request/584]
* Reduce log file data in order to reduce buffer growth that results in out of memory kernel errors[https://bitbucket.org/osrf/gazebo/pull-request/587]

### Gazebo 1.8.5 (2013-06-04)
* Fix Gazebo build for machines without a valid display.[https://bitbucket.org/osrf/gazebo/commits/37f00422eea03365b839a632c1850431ee6a1d67]

### Gazebo 1.8.4 (2013-06-03)
* Fix UDRF to SDF converter so that URDF gazebo extensions are applied to all collisions in a link.[https://bitbucket.org/osrf/gazebo/pull-request/579]
* Prevent transport layer from locking when a gzclient connects to a gzserver over a connection with high latency.[https://bitbucket.org/osrf/gazebo/pull-request/572]
* Improve performance and fix uninitialized conditional jumps.[https://bitbucket.org/osrf/gazebo/pull-request/571]

### Gazebo 1.8.3 (2013-06-03)
* Fix for gzlog hanging when gzserver is not present or not responsive[https://bitbucket.org/osrf/gazebo/pull-request/577]
* Fix occasional segfault when generating log files[https://bitbucket.org/osrf/gazebo/pull-request/575]
* Performance improvement to ODE[https://bitbucket.org/osrf/gazebo/pull-request/556]
* Fix node initialization[https://bitbucket.org/osrf/gazebo/pull-request/570]
* Fix GPU laser Hz rate reduction when sensor moved away from world origin[https://bitbucket.org/osrf/gazebo/pull-request/566]
* Fix incorrect lighting in camera sensors when GPU laser is subscribe to[https://bitbucket.org/osrf/gazebo/pull-request/563]

### Gazebo 1.8.2 (2013-05-28)
* ODE performance improvements[https://bitbucket.org/osrf/gazebo/pull-request/535][https://bitbucket.org/osrf/gazebo/pull-request/537]
* Fixed tests[https://bitbucket.org/osrf/gazebo/pull-request/538][https://bitbucket.org/osrf/gazebo/pull-request/541][https://bitbucket.org/osrf/gazebo/pull-request/542]
* Fixed sinking vehicle bug[https://bitbucket.org/osrf/drcsim/issue/300] in pull-request[https://bitbucket.org/osrf/gazebo/pull-request/538]
* Fix GPU sensor throttling[https://bitbucket.org/osrf/gazebo/pull-request/536]
* Reduce string comparisons for better performance[https://bitbucket.org/osrf/gazebo/pull-request/546]
* Contact manager performance improvements[https://bitbucket.org/osrf/gazebo/pull-request/543]
* Transport performance improvements[https://bitbucket.org/osrf/gazebo/pull-request/548]
* Reduce friction noise[https://bitbucket.org/osrf/gazebo/pull-request/545]

### Gazebo 1.8.1 (2013-05-22)
* Please note that 1.8.1 contains a bug[https://bitbucket.org/osrf/drcsim/issue/300] that causes interpenetration between objects in resting contact to grow slowly.  Please update to 1.8.2 for the patch.
* Added warm starting[https://bitbucket.org/osrf/gazebo/pull-request/529]
* Reduced console output[https://bitbucket.org/osrf/gazebo/pull-request/533]
* Improved off screen rendering performance[https://bitbucket.org/osrf/gazebo/pull-request/530]
* Performance improvements [https://bitbucket.org/osrf/gazebo/pull-request/535] [https://bitbucket.org/osrf/gazebo/pull-request/537]

### Gazebo 1.8.0 (2013-05-17)
* Fixed slider axis [https://bitbucket.org/osrf/gazebo/pull-request/527]
* Fixed heightmap shadows [https://bitbucket.org/osrf/gazebo/pull-request/525]
* Fixed model and canonical link pose [https://bitbucket.org/osrf/gazebo/pull-request/519]
* Fixed OSX message header[https://bitbucket.org/osrf/gazebo/pull-request/524]
* Added zlib compression for logging [https://bitbucket.org/osrf/gazebo/pull-request/515]
* Allow clouds to be disabled in cameras [https://bitbucket.org/osrf/gazebo/pull-request/507]
* Camera rendering performance [https://bitbucket.org/osrf/gazebo/pull-request/528]


## Gazebo 1.7

### Gazebo 1.7.3 (2013-05-08)
* Fixed log cleanup (again) [https://bitbucket.org/osrf/gazebo/pull-request/511/fix-log-cleanup-logic]

### Gazebo 1.7.2 (2013-05-07)
* Fixed log cleanup [https://bitbucket.org/osrf/gazebo/pull-request/506/fix-gzlog-stop-command-line]
* Minor documentation fix [https://bitbucket.org/osrf/gazebo/pull-request/488/minor-documentation-fix]

### Gazebo 1.7.1 (2013-04-19)
* Fixed tests
* IMU sensor receives time stamped data from links
* Fix saving image frames [https://bitbucket.org/osrf/gazebo/pull-request/466/fix-saving-frames/diff]
* Wireframe rendering in GUI [https://bitbucket.org/osrf/gazebo/pull-request/414/allow-rendering-of-models-in-wireframe]
* Improved logging performance [https://bitbucket.org/osrf/gazebo/pull-request/457/improvements-to-gzlog-filter-and-logging]
* Viscous mud model [https://bitbucket.org/osrf/gazebo/pull-request/448/mud-plugin/diff]

## Gazebo 1.6

### Gazebo 1.6.3 (2013-04-15)
* Fixed a [critical SDF bug](https://bitbucket.org/osrf/gazebo/pull-request/451)
* Fixed a [laser offset bug](https://bitbucket.org/osrf/gazebo/pull-request/449)

### Gazebo 1.6.2 (2013-04-14)
* Fix for fdir1 physics property [https://bitbucket.org/osrf/gazebo/pull-request/429/fixes-to-treat-fdir1-better-1-rotate-into/diff]
* Fix for force torque sensor [https://bitbucket.org/osrf/gazebo/pull-request/447]
* SDF documentation fix [https://bitbucket.org/osrf/gazebo/issue/494/joint-axis-reference-frame-doesnt-match]

### Gazebo 1.6.1 (2013-04-05)
* Switch default build type to Release.

### Gazebo 1.6.0 (2013-04-05)
* Improvements to inertia in rubble pile
* Various Bullet integration advances.
* Noise models for ray, camera, and imu sensors.
* SDF 1.4, which accommodates more physics engine parameters and also some sensor noise models.
* Initial support for making movies from within Gazebo.
* Many performance improvements.
* Many bug fixes.
* Progress toward to building on OS X.

## Gazebo 1.5

### Gazebo 1.5.0 (2013-03-11)
* Partial integration of Bullet
  * Includes: cubes, spheres, cylinders, planes, meshes, revolute joints, ray sensors
* GUI Interface for log writing.
* Threaded sensors.
* Multi-camera sensor.

* Fixed the following issues:
 * [https://bitbucket.org/osrf/gazebo/issue/236 Issue #236]
 * [https://bitbucket.org/osrf/gazebo/issue/507 Issue #507]
 * [https://bitbucket.org/osrf/gazebo/issue/530 Issue #530]
 * [https://bitbucket.org/osrf/gazebo/issue/279 Issue #279]
 * [https://bitbucket.org/osrf/gazebo/issue/529 Issue #529]
 * [https://bitbucket.org/osrf/gazebo/issue/239 Issue #239]
 * [https://bitbucket.org/osrf/gazebo/issue/5 Issue #5]

## Gazebo 1.4

### Gazebo 1.4.0 (2013-02-01)
* New Features:
 * GUI elements to display messages from the server.
 * Multi-floor building editor and creator.
 * Improved sensor visualizations.
 * Improved mouse interactions

* Fixed the following issues:
 * [https://bitbucket.org/osrf/gazebo/issue/16 Issue #16]
 * [https://bitbucket.org/osrf/gazebo/issue/142 Issue #142]
 * [https://bitbucket.org/osrf/gazebo/issue/229 Issue #229]
 * [https://bitbucket.org/osrf/gazebo/issue/277 Issue #277]
 * [https://bitbucket.org/osrf/gazebo/issue/291 Issue #291]
 * [https://bitbucket.org/osrf/gazebo/issue/310 Issue #310]
 * [https://bitbucket.org/osrf/gazebo/issue/320 Issue #320]
 * [https://bitbucket.org/osrf/gazebo/issue/329 Issue #329]
 * [https://bitbucket.org/osrf/gazebo/issue/333 Issue #333]
 * [https://bitbucket.org/osrf/gazebo/issue/334 Issue #334]
 * [https://bitbucket.org/osrf/gazebo/issue/335 Issue #335]
 * [https://bitbucket.org/osrf/gazebo/issue/341 Issue #341]
 * [https://bitbucket.org/osrf/gazebo/issue/350 Issue #350]
 * [https://bitbucket.org/osrf/gazebo/issue/384 Issue #384]
 * [https://bitbucket.org/osrf/gazebo/issue/431 Issue #431]
 * [https://bitbucket.org/osrf/gazebo/issue/433 Issue #433]
 * [https://bitbucket.org/osrf/gazebo/issue/453 Issue #453]
 * [https://bitbucket.org/osrf/gazebo/issue/456 Issue #456]
 * [https://bitbucket.org/osrf/gazebo/issue/457 Issue #457]
 * [https://bitbucket.org/osrf/gazebo/issue/459 Issue #459]

## Gazebo 1.3

### Gazebo 1.3.1 (2012-12-14)
* Fixed the following issues:
 * [https://bitbucket.org/osrf/gazebo/issue/297 Issue #297]
* Other bugs fixed:
 * [https://bitbucket.org/osrf/gazebo/pull-request/164/ Fix light bounding box to disable properly when deselected]
 * [https://bitbucket.org/osrf/gazebo/pull-request/169/ Determine correct local IP address, to make remote clients work properly]
 * Various test fixes

### Gazebo 1.3.0 (2012-12-03)
* Fixed the following issues:
 * [https://bitbucket.org/osrf/gazebo/issue/233 Issue #233]
 * [https://bitbucket.org/osrf/gazebo/issue/238 Issue #238]
 * [https://bitbucket.org/osrf/gazebo/issue/2 Issue #2]
 * [https://bitbucket.org/osrf/gazebo/issue/95 Issue #95]
 * [https://bitbucket.org/osrf/gazebo/issue/97 Issue #97]
 * [https://bitbucket.org/osrf/gazebo/issue/90 Issue #90]
 * [https://bitbucket.org/osrf/gazebo/issue/253 Issue #253]
 * [https://bitbucket.org/osrf/gazebo/issue/163 Issue #163]
 * [https://bitbucket.org/osrf/gazebo/issue/91 Issue #91]
 * [https://bitbucket.org/osrf/gazebo/issue/245 Issue #245]
 * [https://bitbucket.org/osrf/gazebo/issue/242 Issue #242]
 * [https://bitbucket.org/osrf/gazebo/issue/156 Issue #156]
 * [https://bitbucket.org/osrf/gazebo/issue/78 Issue #78]
 * [https://bitbucket.org/osrf/gazebo/issue/36 Issue #36]
 * [https://bitbucket.org/osrf/gazebo/issue/104 Issue #104]
 * [https://bitbucket.org/osrf/gazebo/issue/249 Issue #249]
 * [https://bitbucket.org/osrf/gazebo/issue/244 Issue #244]
 * [https://bitbucket.org/osrf/gazebo/issue/36 Issue #36]

* New features:
 * Default camera view changed to look down at the origin from a height of 2 meters at location (5, -5, 2).
 * Record state data using the '-r' command line option, playback recorded state data using the '-p' command line option
 * Adjust placement of lights using the mouse.
 * Reduced the startup time.
 * Added visual reference for GUI mouse movements.
 * SDF version 1.3 released (changes from 1.2 listed below):
     - added `name` to `<camera name="cam_name"/>`
     - added `pose` to `<camera><pose>...</pose></camera>`
     - removed `filename` from `<mesh><filename>...</filename><mesh>`, use uri only.
     - recovered `provide_feedback` under `<joint>`, allowing calling `physics::Joint::GetForceTorque` in plugins.
     - added `imu` under `<sensor>`.

## Gazebo 1.2

### Gazebo 1.2.6 (2012-11-08)
* Fixed a transport issue with the GUI. Fixed saving the world via the GUI. Added more documentation. ([https://bitbucket.org/osrf/gazebo/pull-request/43/fixed-a-transport-issue-with-the-gui-fixed/diff pull request #43])
* Clean up mutex usage. ([https://bitbucket.org/osrf/gazebo/pull-request/54/fix-mutex-in-modellistwidget-using-boost/diff pull request #54])
* Fix OGRE path determination ([https://bitbucket.org/osrf/gazebo/pull-request/58/fix-ogre-paths-so-this-also-works-with/diff pull request #58], [https://bitbucket.org/osrf/gazebo/pull-request/68/fix-ogre-plugindir-determination/diff pull request #68])
* Fixed a couple of crashes and model selection/dragging problems ([https://bitbucket.org/osrf/gazebo/pull-request/59/fixed-a-couple-of-crashes-and-model/diff pull request #59])

### Gazebo 1.2.5 (2012-10-22)
* Step increment update while paused fixed ([https://bitbucket.org/osrf/gazebo/pull-request/45/fix-proper-world-stepinc-count-we-were/diff pull request #45])
* Actually call plugin destructors on shutdown ([https://bitbucket.org/osrf/gazebo/pull-request/51/fixed-a-bug-which-prevent-a-plugin/diff pull request #51])
* Don't crash on bad SDF input ([https://bitbucket.org/osrf/gazebo/pull-request/52/fixed-loading-of-bad-sdf-files/diff pull request #52])
* Fix cleanup of ray sensors on model deletion ([https://bitbucket.org/osrf/gazebo/pull-request/53/deleting-a-model-with-a-ray-sensor-did/diff pull request #53])
* Fix loading / deletion of improperly specified models ([https://bitbucket.org/osrf/gazebo/pull-request/56/catch-when-loading-bad-models-joint/diff pull request #56])

### Gazebo 1.2.4 (10-19-2012:08:00:52)
*  Style fixes ([https://bitbucket.org/osrf/gazebo/pull-request/30/style-fixes/diff pull request #30]).
*  Fix joint position control ([https://bitbucket.org/osrf/gazebo/pull-request/49/fixed-position-joint-control/diff pull request #49])

### Gazebo 1.2.3 (10-16-2012:18:39:54)
*  Disabled selection highlighting due to bug ([https://bitbucket.org/osrf/gazebo/pull-request/44/disabled-selection-highlighting-fixed/diff pull request #44]).
*  Fixed saving a world via the GUI.

### Gazebo 1.2.2 (10-16-2012:15:12:22)
*  Skip search for system install of libccd, use version inside gazebo ([https://bitbucket.org/osrf/gazebo/pull-request/39/skip-search-for-system-install-of-libccd/diff pull request #39]).
*  Fixed sensor initialization race condition ([https://bitbucket.org/osrf/gazebo/pull-request/42/fix-sensor-initializaiton-race-condition pull request #42]).

### Gazebo 1.2.1 (10-15-2012:21:32:55)
*  Properly removed projectors attached to deleted models ([https://bitbucket.org/osrf/gazebo/pull-request/37/remove-projectors-that-are-attached-to/diff pull request #37]).
*  Fix model plugin loading bug ([https://bitbucket.org/osrf/gazebo/pull-request/31/moving-bool-first-in-model-and-world pull request #31]).
*  Fix light insertion and visualization of models prior to insertion ([https://bitbucket.org/osrf/gazebo/pull-request/35/fixed-light-insertion-and-visualization-of/diff pull request #35]).
*  Fixed GUI manipulation of static objects ([https://bitbucket.org/osrf/gazebo/issue/63/moving-static-objects-does-not-move-the issue #63] [https://bitbucket.org/osrf/gazebo/pull-request/38/issue-63-bug-patch-moving-static-objects/diff pull request #38]).
*  Fixed GUI selection bug ([https://bitbucket.org/osrf/gazebo/pull-request/40/fixed-selection-of-multiple-objects-at/diff pull request #40])

### Gazebo 1.2.0 (10-04-2012:20:01:20)
*  Updated GUI: new style, improved mouse controls, and removal of non-functional items.
*  Model database: An online repository of models.
*  Numerous bug fixes
*  APT repository hosted at [http://osrfoundation.org OSRF]
*  Improved process control prevents zombie processes<|MERGE_RESOLUTION|>--- conflicted
+++ resolved
@@ -2,13 +2,11 @@
 
 ## Gazebo 7.X.X
 
-<<<<<<< HEAD
 1. Atmosphere model
     * [Pull request #1989](https://bitbucket.org/osrf/gazebo/pull-request/1989)
-=======
+
 1. Added static camera when following a model.
     * [Pull request #1980](https://bitbucket.org/osrf/gazebo/pull-request/1980)
->>>>>>> 76b56f33
 
 ## Gazebo 7.0.0 (2016-01-25)
 
@@ -282,9 +280,6 @@
 
     1. Scale link mass and inertia when a link is scaled
         * [Pull request #1836](https://bitbucket.org/osrf/gazebo/pull-request/1836)
-
-    1. Add density widget to config widget and link inspector
-        * [Pull request #1978](https://bitbucket.org/osrf/gazebo/pull-request/1978)
 
     1. Added icons for child and parent link in joint inspector
         * [Pull request #1953](https://bitbucket.org/osrf/gazebo/pull-request/1953)
