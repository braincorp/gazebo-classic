## Gazebo 7.0

1. Resolve issue #1702
    * [Issue #1702](https://bitbucket.org/osrf/gazebo/issue/1702)
    * [Pull request #1905](https://bitbucket.org/osrf/gazebo/pull-request/1905)
<<<<<<< HEAD
    * [Pull request #1915](https://bitbucket.org/osrf/gazebo/pull-request/1915)
=======
    * [Pull request #1914](https://bitbucket.org/osrf/gazebo/pull-request/1914)
>>>>>>> 3a3929f4

1. Update physics when the world is reset
    * [Pull request #1903](https://bitbucket.org/osrf/gazebo/pull-request/1903)

1. Rename Reset to Reset Time in time widget
    * [Pull request #1892](https://bitbucket.org/osrf/gazebo/pull-request/1892)
    * [Issue #1730](https://bitbucket.org/osrf/gazebo/issue/1730)

1. Added torsional friction
    * [Pull request #1831](https://bitbucket.org/osrf/gazebo/pull-request/1831)

1. Support loading and spawning nested models
    * [Pull request #1868](https://bitbucket.org/osrf/gazebo/pull-request/1868)

1. Add function to get the derived scale of a Visual
    * [Pull request #1881](https://bitbucket.org/osrf/gazebo/pull-request/1881)
    
1. Added EnumIface, which supports iterators over enums.
    * [Pull request #1847](https://bitbucket.org/osrf/gazebo/pull-request/1847)

1. Added RegionEventBoxPlugin - fires events when models enter / exit the region
    * [Pull request #1856](https://bitbucket.org/osrf/gazebo/pull-request/1856)

1. Added tests for checking the playback control via messages.
    * [Pull request #1885](https://bitbucket.org/osrf/gazebo/pull-request/1885)

1. Added LoadArgs() function to ServerFixture for being able to load a server
using the same arguments used in the command line.
    * [Pull request #1874](https://bitbucket.org/osrf/gazebo/pull-request/1874)

1. Added battery class, plugins and test world.
    * [Pull request #1872](https://bitbucket.org/osrf/gazebo/pull-request/1872)

1. Display gearbox and screw joint properties in property tree
    * [Pull request #1838](https://bitbucket.org/osrf/gazebo/pull-request/1838)

1. Set window flags for dialogs and file dialogs
    * [Pull request #1816](https://bitbucket.org/osrf/gazebo/pull-request/1816)

1. Log playback GUI for multistep, rewind, forward and seek
    * [Pull request #1791](https://bitbucket.org/osrf/gazebo/pull-request/1791)

1. Added Apply Force/Torque movable text
    * [Pull request #1789](https://bitbucket.org/osrf/gazebo/pull-request/1789)

1. Added cascade parameter (apply to children) for Visual SetMaterial, SetAmbient, SetEmissive, SetSpecular, SetDiffuse, SetTransparency
    * [Pull request #1851](https://bitbucket.org/osrf/gazebo/pull-request/1851)

1. Tweaks to Data Logger, such as multiline text edit for path
    * [Pull request #1800](https://bitbucket.org/osrf/gazebo/pull-request/1800)

1. Added TopToolbar and hide / disable several widgets according to WindowMode
    * [Pull request #1869](https://bitbucket.org/osrf/gazebo/pull-request/1869)

1. Added Visual::IsAncestorOf and Visual::IsDescendantOf
    * [Pull request #1850](https://bitbucket.org/osrf/gazebo/pull-request/1850)

1. Added msgs::PluginFromSDF and tests
    * [Pull request #1858](https://bitbucket.org/osrf/gazebo/pull-request/1858)

1. Added msgs::CollisionFromSDF msgs::SurfaceFromSDF and msgs::FrictionFromSDF
    * [Pull request #1900](https://bitbucket.org/osrf/gazebo/pull-request/1900)

1. Added hotkeys chart dialog
    * [Pull request #1835](https://bitbucket.org/osrf/gazebo/pull-request/1835)

1. Make it possible to create custom ConfigWidgets
    * [Pull request #1861](https://bitbucket.org/osrf/gazebo/pull-request/1861)

1. AddItem / RemoveItem / Clear enum config widgets
    * [Pull request #1878](https://bitbucket.org/osrf/gazebo/pull-request/1878)

1. Make all child ConfigWidgets emit signals.
    * [Pull request #1884](https://bitbucket.org/osrf/gazebo/pull-request/1884)

1. Refactored makers
    * [Pull request #1828](https://bitbucket.org/osrf/gazebo/pull-request/1828)

1. Model editor updates
    1. Choose / swap parent and child links in joint inspector
        * [Pull request #1887](https://bitbucket.org/osrf/gazebo/pull-request/1887)
        * [Issue #1500](https://bitbucket.org/osrf/gazebo/issue/1500)

    1. Added support for more joint types (gearbox and fixed joints).
        * [Pull request #1794](https://bitbucket.org/osrf/gazebo/pull-request/1794)

    1. Added support for selecting links and joints, opening context menu and inspectors in Schematic View.
        * [Pull request #1787](https://bitbucket.org/osrf/gazebo/pull-request/1787)

    1. Color-coded edges in Schematic View to match joint color.
        * [Pull request #1781](https://bitbucket.org/osrf/gazebo/pull-request/1781)

    1. Scale link mass and inertia when a link is scaled
        * [Pull request #1836](https://bitbucket.org/osrf/gazebo/pull-request/1836)

    1. Load and save nested models
        * [Pull request #1894](https://bitbucket.org/osrf/gazebo/pull-request/1894)

    1. Display model plugins on the left panel and added model plugin inspector
        * [Pull request #1863](https://bitbucket.org/osrf/gazebo/pull-request/1863)

    1. Context menu and deletion for model plugins
        * [Pull request #1890](https://bitbucket.org/osrf/gazebo/pull-request/1890)

    1. Set physics to be paused when exiting model editor mode
        * [Pull request #1893](https://bitbucket.org/osrf/gazebo/pull-request/1893)
        * [Issue #1734](https://bitbucket.org/osrf/gazebo/issue/1734)

## Gazebo 6.0

1. Added Copy constructor and assignment operator to MouseEvent
    * [Pull request #1855](https://bitbucket.org/osrf/gazebo/pull-request/1855)

1. Added logical_camera sensor.
    * [Pull request #1845](https://bitbucket.org/osrf/gazebo/pull-request/1845)

1. Added RandomVelocityPlugin, which applies a random velocity to a model's link.
    * [Pull request #1839](https://bitbucket.org/osrf/gazebo/pull-request/1839)

1. Sim events for joint position, velocity and applied force
    * [Pull request #1849](https://bitbucket.org/osrf/gazebo/pull-request/1849)

1. Added magnetometer sensor. A contribution from Andrew Symington.
    * [Pull request #1788](https://bitbucket.org/osrf/gazebo/pull-request/1788)

1. Added altimeter sensor. A contribution from Andrew Symington.
    * [Pull request #1792](https://bitbucket.org/osrf/gazebo/pull-request/1792)

1. Implement more control options for log playback:
  1. Rewind: The simulation starts from the beginning.
  1. Forward: The simulation jumps to the end of the log file.
  1. Seek: The simulation jumps to a specific point specified by its simulation
  time.
      * [Pull request #1737](https://bitbucket.org/osrf/gazebo/pull-request/1737)

1. Added Gazebo splash screen
    * [Pull request #1745](https://bitbucket.org/osrf/gazebo/pull-request/1745)

1. Added a transporter plugin which allows models to move from one location
   to another based on their location and the location of transporter pads.
    * [Pull request #1738](https://bitbucket.org/osrf/gazebo/pull-request/1738)

1. Implement forward/backwards multi-step for log playback. Now, the semantics
of a multi-step while playing back a log session are different from a multi-step
during a live simulation. While playback, a multi-step simulates all the
intermediate steps as before, but the client only perceives a single step.
E.g: You have a log file containing a 1 hour simulation session. You want to
jump to the minute 00H::30M::00S to check a specific aspect of the simulation.
You should not see continuous updates until minute 00H:30M:00S. Instead, you
should visualize a single jump to the specific instant of the simulation that
you are interested.
    * [Pull request #1623](https://bitbucket.org/osrf/gazebo/pull-request/1623)

1. Added browse button to log record dialog.
    * [Pull request #1719](https://bitbucket.org/osrf/gazebo/pull-request/1719)

1. Improved SVG support: arcs in paths, and contours made of multiple paths.
    * [Pull request #1608](https://bitbucket.org/osrf/gazebo/pull-request/1608)

1. Added simulation iterations to the world state.
    * [Pull request #1722](https://bitbucket.org/osrf/gazebo/pull-request/1722)

1. Added multiple LiftDrag plugins to the cessna_demo.world to allow the Cessna
C-172 model to fly.
    * [Pull request #1715](https://bitbucket.org/osrf/gazebo/pull-request/1715)

1. Added a plugin to control a Cessna C-172 via messages (CessnaPlugin), and a
GUI plugin to test this functionality with the keyboard (CessnaGUIPlugin). Added
world with the Cessna model and the two previous plugins loaded
(cessna_demo.world).
    * [Pull request #1712](https://bitbucket.org/osrf/gazebo/pull-request/1712)

1. Added world with OSRF building and an elevator
    * [Pull request #1697](https://bitbucket.org/osrf/gazebo/pull-request/1697)

1. Fixed collide bitmask by changing default value from 0x1 to 0xffff.
    * [Pull request #1696](https://bitbucket.org/osrf/gazebo/pull-request/1696)

1. Added a plugin to control an elevator (ElevatorPlugin), and an OccupiedEvent plugin that sends a message when a model is within a specified region.
    * [Pull request #1694](https://bitbucket.org/osrf/gazebo/pull-request/1694)
    * [Pull request #1775](https://bitbucket.org/osrf/gazebo/pull-request/1775)

1. Added Layers tab and meta information for visuals.
    * [Pull request #1674](https://bitbucket.org/osrf/gazebo/pull-request/1674)

1. Added countdown behavior for common::Timer and exposed the feature in TimerGUIPlugin.
    * [Pull request #1690](https://bitbucket.org/osrf/gazebo/pull-request/1690)

1. Added BuoyancyPlugin for simulating the buoyancy of an object in a column of fluid.
    * [Pull request #1622](https://bitbucket.org/osrf/gazebo/pull-request/1622)

1. Added ComputeVolume function for simple shape subclasses of Shape.hh.
    * [Pull request #1605](https://bitbucket.org/osrf/gazebo/pull-request/1605)

1. Add option to parallelize the ODE quickstep constraint solver,
which solves an LCP twice with different parameters in order
to corrected for position projection errors.
    * [Pull request #1561](https://bitbucket.org/osrf/gazebo/pull-request/1561)

1. Get/Set user camera pose in GUI.
    * [Pull request #1649](https://bitbucket.org/osrf/gazebo/pull-request/1649)
    * [Issue #1595](https://bitbucket.org/osrf/gazebo/issue/1595)

1. Added ViewAngleWidget, removed hard-coded reset view and removed MainWindow::Reset(). Also added GLWidget::GetSelectedVisuals().
    * [Pull request #1768](https://bitbucket.org/osrf/gazebo/pull-request/1768)
    * [Issue #1507](https://bitbucket.org/osrf/gazebo/issue/1507)

1. Windows support. This consists mostly of numerous small changes to support
compilation on Windows.
    * [Pull request #1616](https://bitbucket.org/osrf/gazebo/pull-request/1616)
    * [Pull request #1618](https://bitbucket.org/osrf/gazebo/pull-request/1618)
    * [Pull request #1620](https://bitbucket.org/osrf/gazebo/pull-request/1620)
    * [Pull request #1625](https://bitbucket.org/osrf/gazebo/pull-request/1625)
    * [Pull request #1626](https://bitbucket.org/osrf/gazebo/pull-request/1626)
    * [Pull request #1627](https://bitbucket.org/osrf/gazebo/pull-request/1627)
    * [Pull request #1628](https://bitbucket.org/osrf/gazebo/pull-request/1628)
    * [Pull request #1629](https://bitbucket.org/osrf/gazebo/pull-request/1629)
    * [Pull request #1630](https://bitbucket.org/osrf/gazebo/pull-request/1630)
    * [Pull request #1631](https://bitbucket.org/osrf/gazebo/pull-request/1631)
    * [Pull request #1632](https://bitbucket.org/osrf/gazebo/pull-request/1632)
    * [Pull request #1633](https://bitbucket.org/osrf/gazebo/pull-request/1633)
    * [Pull request #1635](https://bitbucket.org/osrf/gazebo/pull-request/1635)
    * [Pull request #1637](https://bitbucket.org/osrf/gazebo/pull-request/1637)
    * [Pull request #1639](https://bitbucket.org/osrf/gazebo/pull-request/1639)
    * [Pull request #1647](https://bitbucket.org/osrf/gazebo/pull-request/1647)
    * [Pull request #1650](https://bitbucket.org/osrf/gazebo/pull-request/1650)
    * [Pull request #1651](https://bitbucket.org/osrf/gazebo/pull-request/1651)
    * [Pull request #1653](https://bitbucket.org/osrf/gazebo/pull-request/1653)
    * [Pull request #1654](https://bitbucket.org/osrf/gazebo/pull-request/1654)
    * [Pull request #1657](https://bitbucket.org/osrf/gazebo/pull-request/1657)
    * [Pull request #1658](https://bitbucket.org/osrf/gazebo/pull-request/1658)
    * [Pull request #1659](https://bitbucket.org/osrf/gazebo/pull-request/1659)
    * [Pull request #1660](https://bitbucket.org/osrf/gazebo/pull-request/1660)
    * [Pull request #1661](https://bitbucket.org/osrf/gazebo/pull-request/1661)
    * [Pull request #1669](https://bitbucket.org/osrf/gazebo/pull-request/1669)
    * [Pull request #1670](https://bitbucket.org/osrf/gazebo/pull-request/1670)
    * [Pull request #1672](https://bitbucket.org/osrf/gazebo/pull-request/1672)
    * [Pull request #1682](https://bitbucket.org/osrf/gazebo/pull-request/1682)
    * [Pull request #1683](https://bitbucket.org/osrf/gazebo/pull-request/1683)

1. Install `libgazebo_server_fixture`. This will facilitate tests external to the main gazebo repository. See `examples/stand_alone/test_fixture`.
    * [Pull request #1606](https://bitbucket.org/osrf/gazebo/pull-request/1606)

1. Laser visualization renders light blue for rays that do not hit obstacles, and dark blue for other rays.
    * [Pull request #1607](https://bitbucket.org/osrf/gazebo/pull-request/1607)
    * [Issue #1576](https://bitbucket.org/osrf/gazebo/issue/1576)

1. Add VisualType enum to Visual and clean up visuals when entity is deleted.
    * [Pull request #1614](https://bitbucket.org/osrf/gazebo/pull-request/1614)

1. Alert user of connection problems when using the REST service plugin
    * [Pull request #1655](https://bitbucket.org/osrf/gazebo/pull-request/1655)
    * [Issue #1574](https://bitbucket.org/osrf/gazebo/issue/1574)

1. ignition-math is now a dependency.
    + [http://ignitionrobotics.org/libraries/math](http://ignitionrobotics.org/libraries/math)
    + [Gazebo::math migration](https://bitbucket.org/osrf/gazebo/src/583edbeb90759d43d994cc57c0797119dd6d2794/ign-math-migration.md)

1. Detect uuid library during compilation.
    * [Pull request #1655](https://bitbucket.org/osrf/gazebo/pull-request/1655)
    * [Issue #1572](https://bitbucket.org/osrf/gazebo/issue/1572)

1. New accessors in LogPlay class.
    * [Pull request #1577](https://bitbucket.org/osrf/gazebo/pull-request/1577)

1. Added a plugin to send messages to an existing website.
   Added gui::MainWindow::AddMenu and msgs/rest_error, msgs/rest_login, msgs rest/post
    * [Pull request #1524](https://bitbucket.org/osrf/gazebo/pull-request/1524)

1. Fix deprecation warnings when using SDFormat 3.0.2, 3.0.3 prereleases
    * [Pull request #1568](https://bitbucket.org/osrf/gazebo/pull-request/1568)

1. Use GAZEBO_CFLAGS or GAZEBO_CXX_FLAGS in CMakeLists.txt for example plugins
    * [Pull request #1573](https://bitbucket.org/osrf/gazebo/pull-request/1573)

1. Added Link::OnWrenchMsg subscriber with test
    * [Pull request #1582](https://bitbucket.org/osrf/gazebo/pull-request/1582)

1. Show/hide GUI overlays using the menu bar.
    * [Pull request #1555](https://bitbucket.org/osrf/gazebo/pull-request/1555)

1. Added world origin indicator rendering::OriginVisual.
    * [Pull request #1700](https://bitbucket.org/osrf/gazebo/pull-request/1700)

1. Show/hide toolbars using the menu bars and shortcut.
   Added MainWindow::CloneAction.
   Added Window menu to Model Editor.
    * [Pull request #1584](https://bitbucket.org/osrf/gazebo/pull-request/1584)

1. Added event to show/hide toolbars.
    * [Pull request #1707](https://bitbucket.org/osrf/gazebo/pull-request/1707)

1. Added optional start/stop/reset buttons to timer GUI plugin.
    * [Pull request #1576](https://bitbucket.org/osrf/gazebo/pull-request/1576)

1. Timer GUI Plugin: Treat negative positions as positions from the ends
    * [Pull request #1703](https://bitbucket.org/osrf/gazebo/pull-request/1703)

1. Added Visual::GetDepth() and Visual::GetNthAncestor()
    * [Pull request #1613](https://bitbucket.org/osrf/gazebo/pull-request/1613)

1. Added a context menu for links
    * [Pull request #1589](https://bitbucket.org/osrf/gazebo/pull-request/1589)

1. Separate TimePanel's display into TimeWidget and LogPlayWidget.
    * [Pull request #1564](https://bitbucket.org/osrf/gazebo/pull-request/1564)

1. Display confirmation message after log is saved
    * [Pull request #1646](https://bitbucket.org/osrf/gazebo/pull-request/1646)

1. Added LogPlayView to display timeline and LogPlaybackStatistics message type.
    * [Pull request #1724](https://bitbucket.org/osrf/gazebo/pull-request/1724)

1. Added Time::FormattedString and removed all other FormatTime functions.
    * [Pull request #1710](https://bitbucket.org/osrf/gazebo/pull-request/1710)

1. Added support for Oculus DK2
    * [Pull request #1526](https://bitbucket.org/osrf/gazebo/pull-request/1526)

1. Use collide_bitmask from SDF to perform collision filtering
    * [Pull request #1470](https://bitbucket.org/osrf/gazebo/pull-request/1470)

1. Pass Coulomb surface friction parameters to DART.
    * [Pull request #1420](https://bitbucket.org/osrf/gazebo/pull-request/1420)

1. Added ModelAlign::SetHighlighted
    * [Pull request #1598](https://bitbucket.org/osrf/gazebo/pull-request/1598)

1. Added various Get functions to Visual. Also added a ConvertGeometryType function to msgs.
    * [Pull request #1402](https://bitbucket.org/osrf/gazebo/pull-request/1402)

1. Get and Set visibility of SelectionObj's handles, with unit test.
    * [Pull request #1417](https://bitbucket.org/osrf/gazebo/pull-request/1417)

1. Set material of SelectionObj's handles.
    * [Pull request #1472](https://bitbucket.org/osrf/gazebo/pull-request/1472)

1. Add SelectionObj::Fini with tests and make Visual::Fini virtual
    * [Pull request #1685](https://bitbucket.org/osrf/gazebo/pull-request/1685)

1. Allow link selection with the mouse if parent model already selected.
    * [Pull request #1409](https://bitbucket.org/osrf/gazebo/pull-request/1409)

1. Added ModelRightMenu::EntityTypes.
    * [Pull request #1414](https://bitbucket.org/osrf/gazebo/pull-request/1414)

1. Scale joint visuals according to link size.
    * [Pull request #1591](https://bitbucket.org/osrf/gazebo/pull-request/1591)
    * [Issue #1563](https://bitbucket.org/osrf/gazebo/issue/1563)

1. Added Gazebo/CoM material.
    * [Pull request #1439](https://bitbucket.org/osrf/gazebo/pull-request/1439)

1. Added arc parameter to MeshManager::CreateTube
    * [Pull request #1436](https://bitbucket.org/osrf/gazebo/pull-request/1436)

1. Added View Inertia and InertiaVisual, changed COMVisual to sphere proportional to mass.
    * [Pull request #1445](https://bitbucket.org/osrf/gazebo/pull-request/1445)

1. Added View Link Frame and LinkFrameVisual. Visual::SetTransparency goes into texture_unit.
    * [Pull request #1762](https://bitbucket.org/osrf/gazebo/pull-request/1762)
    * [Issue #853](https://bitbucket.org/osrf/gazebo/issue/853)

1. Changed the position of Save and Cancel buttons on editor dialogs
    * [Pull request #1442](https://bitbucket.org/osrf/gazebo/pull-request/1442)
    * [Issue #1377](https://bitbucket.org/osrf/gazebo/issue/1377)

1. Fixed Visual material updates
    * [Pull request #1454](https://bitbucket.org/osrf/gazebo/pull-request/1454)
    * [Issue #1455](https://bitbucket.org/osrf/gazebo/issue/1455)

1. Added Matrix3::Inverse() and tests
    * [Pull request #1481](https://bitbucket.org/osrf/gazebo/pull-request/1481)

1. Implemented AddLinkForce for ODE.
    * [Pull request #1456](https://bitbucket.org/osrf/gazebo/pull-request/1456)

1. Updated ConfigWidget class to parse enum values.
    * [Pull request #1518](https://bitbucket.org/osrf/gazebo/pull-request/1518)

1. Added PresetManager to physics libraries and corresponding integration test.
    * [Pull request #1471](https://bitbucket.org/osrf/gazebo/pull-request/1471)

1. Sync name and location on SaveDialog.
    * [Pull request #1563](https://bitbucket.org/osrf/gazebo/pull-request/1563)

1. Added Apply Force/Torque dialog
    * [Pull request #1600](https://bitbucket.org/osrf/gazebo/pull-request/1600)

1. Added Apply Force/Torque visuals
    * [Pull request #1619](https://bitbucket.org/osrf/gazebo/pull-request/1619)

1. Added Apply Force/Torque OnMouseRelease and ActivateWindow
    * [Pull request #1699](https://bitbucket.org/osrf/gazebo/pull-request/1699)

1. Added Apply Force/Torque mouse interactions, modes, activation
    * [Pull request #1731](https://bitbucket.org/osrf/gazebo/pull-request/1731)

1. Added inertia pose getter for COMVisual and COMVisual_TEST
    * [Pull request #1581](https://bitbucket.org/osrf/gazebo/pull-request/1581)

1. Model editor updates
    1. Joint preview using JointVisuals.
        * [Pull request #1369](https://bitbucket.org/osrf/gazebo/pull-request/1369)

    1. Added inspector for configuring link, visual, and collision properties.
        * [Pull request #1408](https://bitbucket.org/osrf/gazebo/pull-request/1408)

    1. Saving, exiting, generalizing SaveDialog.
        * [Pull request #1401](https://bitbucket.org/osrf/gazebo/pull-request/1401)

    1. Inspectors redesign
        * [Pull request #1586](https://bitbucket.org/osrf/gazebo/pull-request/1586)

    1. Edit existing model.
        * [Pull request #1425](https://bitbucket.org/osrf/gazebo/pull-request/1425)

    1. Add joint inspector to link's context menu.
        * [Pull request #1449](https://bitbucket.org/osrf/gazebo/pull-request/1449)
        * [Issue #1443](https://bitbucket.org/osrf/gazebo/issue/1443)

    1. Added button to select mesh file on inspector.
        * [Pull request #1460](https://bitbucket.org/osrf/gazebo/pull-request/1460)
        * [Issue #1450](https://bitbucket.org/osrf/gazebo/issue/1450)

    1. Renamed Part to Link.
        * [Pull request #1478](https://bitbucket.org/osrf/gazebo/pull-request/1478)

    1. Fix snapping inside editor.
        * [Pull request #1489](https://bitbucket.org/osrf/gazebo/pull-request/1489)
        * [Issue #1457](https://bitbucket.org/osrf/gazebo/issue/1457)

    1. Moved DataLogger from Window menu to the toolbar and moved screenshot button to the right.
        * [Pull request #1665](https://bitbucket.org/osrf/gazebo/pull-request/1665)

    1. Keep loaded model's name.
        * [Pull request #1516](https://bitbucket.org/osrf/gazebo/pull-request/1516)
        * [Issue #1504](https://bitbucket.org/osrf/gazebo/issue/1504)

    1. Added ExtrudeDialog.
        * [Pull request #1483](https://bitbucket.org/osrf/gazebo/pull-request/1483)

    1. Hide time panel inside editor and keep main window's paused state.
        * [Pull request #1500](https://bitbucket.org/osrf/gazebo/pull-request/1500)

    1. Fixed pose issues and added ModelCreator_TEST.
        * [Pull request #1509](https://bitbucket.org/osrf/gazebo/pull-request/1509)
        * [Issue #1497](https://bitbucket.org/osrf/gazebo/issue/1497)
        * [Issue #1509](https://bitbucket.org/osrf/gazebo/issue/1509)

    1. Added list of links and joints.
        * [Pull request #1515](https://bitbucket.org/osrf/gazebo/pull-request/1515)
        * [Issue #1418](https://bitbucket.org/osrf/gazebo/issue/1418)

    1. Expose API to support adding items to the palette.
        * [Pull request #1565](https://bitbucket.org/osrf/gazebo/pull-request/1565)

    1. Added menu for toggling joint visualization
        * [Pull request #1551](https://bitbucket.org/osrf/gazebo/pull-request/1551)
        * [Issue #1483](https://bitbucket.org/osrf/gazebo/issue/1483)

    1. Add schematic view to model editor
        * [Pull request #1562](https://bitbucket.org/osrf/gazebo/pull-request/1562)

1. Building editor updates
    1. Make palette tips tooltip clickable to open.
        * [Pull request #1519](https://bitbucket.org/osrf/gazebo/pull-request/1519)
        * [Issue #1370](https://bitbucket.org/osrf/gazebo/issue/1370)

    1. Add measurement unit to building inspectors.
        * [Pull request #1741](https://bitbucket.org/osrf/gazebo/pull-request/1741)
        * [Issue #1363](https://bitbucket.org/osrf/gazebo/issue/1363)

    1. Add `BaseInspectorDialog` as a base class for inspectors.
        * [Pull request #1749](https://bitbucket.org/osrf/gazebo/pull-request/1749)

## Gazebo 5.0

### Gazebo 5.x.x

1. Initialize sigact struct fields that valgrind said were being used uninitialized
    * [Pull request #1809](https://bitbucket.org/osrf/gazebo/pull-request/1809)

1. Add missing ogre includes to ensure macros are properly defined
    * [Pull request #1813](https://bitbucket.org/osrf/gazebo/pull-request/1813)

1. Use ToSDF functions to simplify physics_friction test
    * [Pull request #1808](https://bitbucket.org/osrf/gazebo/pull-request/1808)

1. Added lines to laser sensor visualization
    * [Pull request #1742](https://bitbucket.org/osrf/gazebo/pull-request/1742)
    * [Issue #935](https://bitbucket.org/osrf/gazebo/issue/935)

1. Fix BulletSliderJoint friction for bullet 2.83
    * [Pull request #1686](https://bitbucket.org/osrf/gazebo/pull-request/1686)

1. Fix heightmap model texture loading.
    * [Pull request #1592](https://bitbucket.org/osrf/gazebo/pull-request/1592)

1. Disable failing pr2 test for dart
    * [Pull request #1540](https://bitbucket.org/osrf/gazebo/pull-request/1540)
    * [Issue #1435](https://bitbucket.org/osrf/gazebo/issue/1435)

### Gazebo 5.1.0 (2015-03-20)
1. Backport pull request #1527 (FindOGRE.cmake for non-Debian systems)
  * [Pull request #1532](https://bitbucket.org/osrf/gazebo/pull-request/1532)

1. Respect system cflags when not using USE_UPSTREAM_CFLAGS
  * [Pull request #1531](https://bitbucket.org/osrf/gazebo/pull-request/1531)

1. Allow light manipulation
  * [Pull request #1529](https://bitbucket.org/osrf/gazebo/pull-request/1529)

1. Allow sdformat 2.3.1+ or 3+ and fix tests
  * [Pull request #1484](https://bitbucket.org/osrf/gazebo/pull-request/1484)

1. Add Link::GetWorldAngularMomentum function and test.
  * [Pull request #1482](https://bitbucket.org/osrf/gazebo/pull-request/1482)

1. Preserve previous GAZEBO_MODEL_PATH values when sourcing setup.sh
  * [Pull request #1430](https://bitbucket.org/osrf/gazebo/pull-request/1430)

1. Implement Coulomb joint friction for DART
  * [Pull request #1427](https://bitbucket.org/osrf/gazebo/pull-request/1427)
  * [Issue #1281](https://bitbucket.org/osrf/gazebo/issue/1281)

1. Fix simple shape normals.
    * [Pull request #1477](https://bitbucket.org/osrf/gazebo/pull-request/1477)
    * [Issue #1369](https://bitbucket.org/osrf/gazebo/issue/1369)

1. Use Msg-to-SDF conversion functions in tests, add ServerFixture::SpawnModel(msgs::Model).
    * [Pull request #1466](https://bitbucket.org/osrf/gazebo/pull-request/1466)

1. Added Model Msg-to-SDF conversion functions and test.
    * [Pull request #1429](https://bitbucket.org/osrf/gazebo/pull-request/1429)

1. Added Joint Msg-to-SDF conversion functions and test.
    * [Pull request #1419](https://bitbucket.org/osrf/gazebo/pull-request/1419)

1. Added Visual, Material Msg-to-SDF conversion functions and ShaderType to string conversion functions.
    * [Pull request #1415](https://bitbucket.org/osrf/gazebo/pull-request/1415)

1. Implement Coulomb joint friction for BulletSliderJoint
  * [Pull request #1452](https://bitbucket.org/osrf/gazebo/pull-request/1452)
  * [Issue #1348](https://bitbucket.org/osrf/gazebo/issue/1348)

### Gazebo 5.0.0 (2015-01-27)
1. Support for using [digital elevation maps](http://gazebosim.org/tutorials?tut=dem) has been added to debian packages.

1. C++11 support (C++11 compatible compiler is now required)
    * [Pull request #1340](https://bitbucket.org/osrf/gazebo/pull-request/1340)

1. Implemented private data pointer for the World class.
    * [Pull request #1383](https://bitbucket.org/osrf/gazebo/pull-request/1383)

1. Implemented private data pointer for the Scene class.
    * [Pull request #1385](https://bitbucket.org/osrf/gazebo/pull-request/1385)

1. Added a events::Event::resetWorld event that is triggered when World::Reset is called.
    * [Pull request #1332](https://bitbucket.org/osrf/gazebo/pull-request/1332)
    * [Issue #1375](https://bitbucket.org/osrf/gazebo/issue/1375)

1. Fixed `math::Box::GetCenter` functionality.
    * [Pull request #1278](https://bitbucket.org/osrf/gazebo/pull-request/1278)
    * [Issue #1327](https://bitbucket.org/osrf/gazebo/issue/1327)

1. Added a GUI timer plugin that facilitates the display and control a timer inside the Gazebo UI.
    * [Pull request #1270](https://bitbucket.org/osrf/gazebo/pull-request/1270)

1. Added ability to load plugins via SDF.
    * [Pull request #1261](https://bitbucket.org/osrf/gazebo/pull-request/1261)

1. Added GUIEvent to hide/show the left GUI pane.
    * [Pull request #1269](https://bitbucket.org/osrf/gazebo/pull-request/1269)

1. Modified KeyEventHandler and GLWidget so that hotkeys can be suppressed by custom KeyEvents set up by developers
    * [Pull request #1251](https://bitbucket.org/osrf/gazebo/pull-request/1251)

1. Added ability to read the directory where the log files are stored.
    * [Pull request #1277](https://bitbucket.org/osrf/gazebo/pull-request/1277)

1. Implemented a simulation cloner
    * [Pull request #1180](https://bitbucket.org/osrf/gazebo/pull-request/1180/clone-a-simulation)

1. Added GUI overlay plugins. Users can now write a Gazebo + QT plugin that displays widgets over the render window.
  * [Pull request #1181](https://bitbucket.org/osrf/gazebo/pull-request/1181)

1. Change behavior of Joint::SetVelocity, add Joint::SetVelocityLimit(unsigned int, double)
  * [Pull request #1218](https://bitbucket.org/osrf/gazebo/pull-request/1218)
  * [Issue #964](https://bitbucket.org/osrf/gazebo/issue/964)

1. Implement Coulomb joint friction for ODE
  * [Pull request #1221](https://bitbucket.org/osrf/gazebo/pull-request/1221)
  * [Issue #381](https://bitbucket.org/osrf/gazebo/issue/381)

1. Implement Coulomb joint friction for BulletHingeJoint
  * [Pull request #1317](https://bitbucket.org/osrf/gazebo/pull-request/1317)
  * [Issue #1348](https://bitbucket.org/osrf/gazebo/issue/1348)

1. Implemented camera lens distortion.
  * [Pull request #1213](https://bitbucket.org/osrf/gazebo/pull-request/1213)

1. Kill rogue gzservers left over from failed INTEGRATION_world_clone tests
   and improve robustness of `UNIT_gz_TEST`
  * [Pull request #1232](https://bitbucket.org/osrf/gazebo/pull-request/1232)
  * [Issue #1299](https://bitbucket.org/osrf/gazebo/issue/1299)

1. Added RenderWidget::ShowToolbar to toggle visibility of top toolbar.
  * [Pull request #1248](https://bitbucket.org/osrf/gazebo/pull-request/1248)

1. Fix joint axis visualization.
  * [Pull request #1258](https://bitbucket.org/osrf/gazebo/pull-request/1258)

1. Change UserCamera view control via joysticks. Clean up rate control vs. pose control.
   see UserCamera::OnJoyPose and UserCamera::OnJoyTwist. Added view twist control toggle
   with joystick button 1.
  * [Pull request #1249](https://bitbucket.org/osrf/gazebo/pull-request/1249)

1. Added RenderWidget::GetToolbar to get the top toolbar and change its actions on ModelEditor.
    * [Pull request #1263](https://bitbucket.org/osrf/gazebo/pull-request/1263)

1. Added accessor for MainWindow graphical widget to GuiIface.
    * [Pull request #1250](https://bitbucket.org/osrf/gazebo/pull-request/1250)

1. Added a ConfigWidget class that takes in a google protobuf message and generates widgets for configuring the fields in the message
    * [Pull request #1285](https://bitbucket.org/osrf/gazebo/pull-request/1285)

1. Added GLWidget::OnModelEditor when model editor is triggered, and MainWindow::OnEditorGroup to manually uncheck editor actions.
    * [Pull request #1283](https://bitbucket.org/osrf/gazebo/pull-request/1283)

1. Added Collision, Geometry, Inertial, Surface Msg-to-SDF conversion functions.
    * [Pull request #1315](https://bitbucket.org/osrf/gazebo/pull-request/1315)

1. Added "button modifier" fields (control, shift, and alt) to common::KeyEvent.
    * [Pull request #1325](https://bitbucket.org/osrf/gazebo/pull-request/1325)

1. Added inputs for environment variable GAZEBO_GUI_INI_FILE for reading a custom .ini file.
    * [Pull request #1252](https://bitbucket.org/osrf/gazebo/pull-request/1252)

1. Fixed crash on "permission denied" bug, added insert_model integration test.
    * [Pull request #1329](https://bitbucket.org/osrf/gazebo/pull-request/1329/)

1. Enable simbody joint tests, implement `SimbodyJoint::GetParam`, create
   `Joint::GetParam`, fix bug in `BulletHingeJoint::SetParam`.
    * [Pull request #1404](https://bitbucket.org/osrf/gazebo/pull-request/1404/)

1. Building editor updates
    1. Fixed inspector resizing.
        * [Pull request #1230](https://bitbucket.org/osrf/gazebo/pull-request/1230)
        * [Issue #395](https://bitbucket.org/osrf/gazebo/issue/395)

    1. Doors and windows move proportionally with wall.
        * [Pull request #1231](https://bitbucket.org/osrf/gazebo/pull-request/1231)
        * [Issue #368](https://bitbucket.org/osrf/gazebo/issue/368)

    1. Inspector dialogs stay on top.
        * [Pull request #1229](https://bitbucket.org/osrf/gazebo/pull-request/1229)
        * [Issue #417](https://bitbucket.org/osrf/gazebo/issue/417)

    1. Make model name editable on palette.
        * [Pull request #1239](https://bitbucket.org/osrf/gazebo/pull-request/1239)

    1. Import background image and improve add/delete levels.
        * [Pull request #1214](https://bitbucket.org/osrf/gazebo/pull-request/1214)
        * [Issue #422](https://bitbucket.org/osrf/gazebo/issue/422)
        * [Issue #361](https://bitbucket.org/osrf/gazebo/issue/361)

    1. Fix changing draw mode.
        * [Pull request #1233](https://bitbucket.org/osrf/gazebo/pull-request/1233)
        * [Issue #405](https://bitbucket.org/osrf/gazebo/issue/405)

    1. Tips on palette's top-right corner.
        * [Pull request #1241](https://bitbucket.org/osrf/gazebo/pull-request/1241)

    1. New buttons and layout for the palette.
        * [Pull request #1242](https://bitbucket.org/osrf/gazebo/pull-request/1242)

    1. Individual wall segments instead of polylines.
        * [Pull request #1246](https://bitbucket.org/osrf/gazebo/pull-request/1246)
        * [Issue #389](https://bitbucket.org/osrf/gazebo/issue/389)
        * [Issue #415](https://bitbucket.org/osrf/gazebo/issue/415)

    1. Fix exiting and saving, exiting when there's nothing drawn, fix text on popups.
        * [Pull request #1296](https://bitbucket.org/osrf/gazebo/pull-request/1296)

    1. Display measure for selected wall segment.
        * [Pull request #1291](https://bitbucket.org/osrf/gazebo/pull-request/1291)
        * [Issue #366](https://bitbucket.org/osrf/gazebo/issue/366)

    1. Highlight selected item's 3D visual.
        * [Pull request #1292](https://bitbucket.org/osrf/gazebo/pull-request/1292)

    1. Added color picker to inspector dialogs.
        * [Pull request #1298](https://bitbucket.org/osrf/gazebo/pull-request/1298)

    1. Snapping on by default, off holding Shift. Improved snapping.
        * [Pull request #1304](https://bitbucket.org/osrf/gazebo/pull-request/1304)

    1. Snap walls to length increments, moved scale to SegmentItem and added Get/SetScale, added SegmentItem::SnapAngle and SegmentItem::SnapLength.
        * [Pull request #1311](https://bitbucket.org/osrf/gazebo/pull-request/1311)

    1. Make buildings available in "Insert Models" tab, improve save flow.
        * [Pull request #1312](https://bitbucket.org/osrf/gazebo/pull-request/1312)

    1. Added EditorItem::SetHighlighted.
        * [Pull request #1308](https://bitbucket.org/osrf/gazebo/pull-request/1308)

    1. Current level is transparent, lower levels opaque, higher levels invisible.
        * [Pull request #1303](https://bitbucket.org/osrf/gazebo/pull-request/1303)

    1. Detach all child manips when item is deleted, added BuildingMaker::DetachAllChildren.
        * [Pull request #1316](https://bitbucket.org/osrf/gazebo/pull-request/1316)

    1. Added texture picker to inspector dialogs.
        * [Pull request #1306](https://bitbucket.org/osrf/gazebo/pull-request/1306)

    1. Measures for doors and windows. Added RectItem::angleOnWall and related Get/Set.
        * [Pull request #1322](https://bitbucket.org/osrf/gazebo/pull-request/1322)
        * [Issue #370](https://bitbucket.org/osrf/gazebo/issue/370)

    1. Added Gazebo/BuildingFrame material to display holes for doors and windows on walls.
        * [Pull request #1338](https://bitbucket.org/osrf/gazebo/pull-request/1338)

    1. Added Gazebo/Bricks material to be used as texture on the building editor.
        * [Pull request #1333](https://bitbucket.org/osrf/gazebo/pull-request/1333)

    1. Pick colors from the palette and assign on 3D view. Added mouse and key event handlers to BuildingMaker, and events to communicate from BuildingModelManip to EditorItem.
        * [Pull request #1336](https://bitbucket.org/osrf/gazebo/pull-request/1336)

    1. Pick textures from the palette and assign in 3D view.
        * [Pull request #1368](https://bitbucket.org/osrf/gazebo/pull-request/1368)

1. Model editor updates
    1. Fix adding/removing event filters .
        * [Pull request #1279](https://bitbucket.org/osrf/gazebo/pull-request/1279)

    1. Enabled multi-selection and align tool inside model editor.
        * [Pull request #1302](https://bitbucket.org/osrf/gazebo/pull-request/1302)
        * [Issue #1323](https://bitbucket.org/osrf/gazebo/issue/1323)

    1. Enabled snap mode inside model editor.
        * [Pull request #1331](https://bitbucket.org/osrf/gazebo/pull-request/1331)
        * [Issue #1318](https://bitbucket.org/osrf/gazebo/issue/1318)

    1. Implemented copy/pasting of links.
        * [Pull request #1330](https://bitbucket.org/osrf/gazebo/pull-request/1330)

1. GUI publishes model selection information on ~/selection topic.
    * [Pull request #1318](https://bitbucket.org/osrf/gazebo/pull-request/1318)

## Gazebo 4.0

### Gazebo 4.x.x (2015-xx-xx)

1. Fix build for Bullet 2.83, enable angle wrapping for BulletHingeJoint
    * [Pull request #1664](https://bitbucket.org/osrf/gazebo/pull-request/1664)

### Gazebo 4.1.3 (2015-05-07)

1. Fix saving visual geom SDF values
    * [Pull request #1597](https://bitbucket.org/osrf/gazebo/pull-request/1597)
1. Fix heightmap model texture loading.
    * [Pull request #1595](https://bitbucket.org/osrf/gazebo/pull-request/1595)
1. Fix visual collision scale on separate client
    * [Pull request #1585](https://bitbucket.org/osrf/gazebo/pull-request/1585)
1. Fix several clang compiler warnings
    * [Pull request #1594](https://bitbucket.org/osrf/gazebo/pull-request/1594)
1. Fix blank save / browse dialogs
    * [Pull request #1544](https://bitbucket.org/osrf/gazebo/pull-request/1544)

### Gazebo 4.1.2 (2015-03-20)

1. Fix quaternion documentation: target Gazebo_4.1
    * [Pull request #1525](https://bitbucket.org/osrf/gazebo/pull-request/1525)
1. Speed up World::Step in loops
    * [Pull request #1492](https://bitbucket.org/osrf/gazebo/pull-request/1492)
1. Reduce selection buffer updates -> 4.1
    * [Pull request #1494](https://bitbucket.org/osrf/gazebo/pull-request/1494)
1. Fix QT rendering, and rendering update rate
    * [Pull request #1487](https://bitbucket.org/osrf/gazebo/pull-request/1487)
1. Fix loading of SimbodyPhysics parameters
    * [Pull request #1474](https://bitbucket.org/osrf/gazebo/pull-request/1474)
1. Fix heightmap on OSX -> 4.1
    * [Pull request #1455](https://bitbucket.org/osrf/gazebo/pull-request/1455)
1. Remove extra pose tag in a world file that should not be there
    * [Pull request #1458](https://bitbucket.org/osrf/gazebo/pull-request/1458)
1. Better fix for #236 for IMU that doesn't require ABI changes
    * [Pull request #1448](https://bitbucket.org/osrf/gazebo/pull-request/1448)
1. Fix regression of #236 for ImuSensor in 4.1
    * [Pull request #1446](https://bitbucket.org/osrf/gazebo/pull-request/1446)
1. Preserve previous GAZEBO_MODEL_PATH values when sourcing setup.sh
    * [Pull request #1430](https://bitbucket.org/osrf/gazebo/pull-request/1430)
1. issue #857: fix segfault for simbody screw joint when setting limits due to uninitialized limitForce.
    * [Pull request #1423](https://bitbucket.org/osrf/gazebo/pull-request/1423)
1. Allow multiple contact sensors per link (#960)
    * [Pull request #1413](https://bitbucket.org/osrf/gazebo/pull-request/1413)
1. Fix for issue #351, ODE World Step
    * [Pull request #1406](https://bitbucket.org/osrf/gazebo/pull-request/1406)
1. Disable failing InelasticCollision/0 test (#1394)
    * [Pull request #1405](https://bitbucket.org/osrf/gazebo/pull-request/1405)
1. Prevent out of bounds array access in SkidSteerDrivePlugin (found by cppcheck 1.68)
    * [Pull request #1379](https://bitbucket.org/osrf/gazebo/pull-request/1379)

### Gazebo 4.1.1 (2015-01-15)

1. Fix BulletPlaneShape bounding box (#1265)
    * [Pull request #1367](https://bitbucket.org/osrf/gazebo/pull-request/1367)
1. Fix dart linking errors on osx
    * [Pull request #1372](https://bitbucket.org/osrf/gazebo/pull-request/1372)
1. Update to player interfaces
    * [Pull request #1324](https://bitbucket.org/osrf/gazebo/pull-request/1324)
1. Handle GpuLaser name collisions (#1403)
    * [Pull request #1360](https://bitbucket.org/osrf/gazebo/pull-request/1360)
1. Add checks for handling array's with counts of zero, and read specular values
    * [Pull request #1339](https://bitbucket.org/osrf/gazebo/pull-request/1339)
1. Fix model list widget test
    * [Pull request #1327](https://bitbucket.org/osrf/gazebo/pull-request/1327)
1. Fix ogre includes
    * [Pull request #1323](https://bitbucket.org/osrf/gazebo/pull-request/1323)

### Gazebo 4.1.0 (2014-11-20)

1. Modified GUI rendering to improve the rendering update rate.
    * [Pull request #1487](https://bitbucket.org/osrf/gazebo/pull-request/1487)

### Gazebo 4.1.0 (2014-11-20)

1. Add ArrangePlugin for arranging groups of models.
   Also add Model::ResetPhysicsStates to call Link::ResetPhysicsStates
   recursively on all links in model.
    * [Pull request #1208](https://bitbucket.org/osrf/gazebo/pull-request/1208)
1. The `gz model` command line tool will output model info using either `-i` for complete info, or `-p` for just the model pose.
    * [Pull request #1212](https://bitbucket.org/osrf/gazebo/pull-request/1212)
    * [DRCSim Issue #389](https://bitbucket.org/osrf/drcsim/issue/389)
1. Added SignalStats class for computing incremental signal statistics.
    * [Pull request #1198](https://bitbucket.org/osrf/gazebo/pull-request/1198)
1. Add InitialVelocityPlugin to setting the initial state of links
    * [Pull request #1237](https://bitbucket.org/osrf/gazebo/pull-request/1237)
1. Added Quaternion::Integrate function.
    * [Pull request #1255](https://bitbucket.org/osrf/gazebo/pull-request/1255)
1. Added ConvertJointType functions, display more joint info on model list.
    * [Pull request #1259](https://bitbucket.org/osrf/gazebo/pull-request/1259)
1. Added ModelListWidget::AddProperty, removed unnecessary checks on ModelListWidget.
    * [Pull request #1271](https://bitbucket.org/osrf/gazebo/pull-request/1271)
1. Fix loading collada meshes with unsupported input semantics.
    * [Pull request #1319](https://bitbucket.org/osrf/gazebo/pull-request/1319)

### Gazebo 4.0.2 (2014-09-23)

1. Fix and improve mechanism to generate pkgconfig libs
    * [Pull request #1027](https://bitbucket.org/osrf/gazebo/pull-request/1027)
    * [Issue #1284](https://bitbucket.org/osrf/gazebo/issue/1284)
1. Added arat.world
    * [Pull request #1205](https://bitbucket.org/osrf/gazebo/pull-request/1205)
1. Update gzprop to output zip files.
    * [Pull request #1197](https://bitbucket.org/osrf/gazebo/pull-request/1197)
1. Make Collision::GetShape a const function
    * [Pull requset #1189](https://bitbucket.org/osrf/gazebo/pull-request/1189)
1. Install missing physics headers
    * [Pull requset #1183](https://bitbucket.org/osrf/gazebo/pull-request/1183)
1. Remove SimbodyLink::AddTorque console message
    * [Pull requset #1185](https://bitbucket.org/osrf/gazebo/pull-request/1185)
1. Fix log xml
    * [Pull requset #1188](https://bitbucket.org/osrf/gazebo/pull-request/1188)

### Gazebo 4.0.0 (2014-08-08)

1. Added lcov support to cmake
    * [Pull request #1047](https://bitbucket.org/osrf/gazebo/pull-request/1047)
1. Fixed memory leak in image conversion
    * [Pull request #1057](https://bitbucket.org/osrf/gazebo/pull-request/1057)
1. Removed deprecated function
    * [Pull request #1067](https://bitbucket.org/osrf/gazebo/pull-request/1067)
1. Improved collada loading performance
    * [Pull request #1066](https://bitbucket.org/osrf/gazebo/pull-request/1066)
    * [Pull request #1082](https://bitbucket.org/osrf/gazebo/pull-request/1082)
    * [Issue #1134](https://bitbucket.org/osrf/gazebo/issue/1134)
1. Implemented a collada exporter
    * [Pull request #1064](https://bitbucket.org/osrf/gazebo/pull-request/1064)
1. Force torque sensor now makes use of sensor's pose.
    * [Pull request #1076](https://bitbucket.org/osrf/gazebo/pull-request/1076)
    * [Issue #940](https://bitbucket.org/osrf/gazebo/issue/940)
1. Fix Model::GetLinks segfault
    * [Pull request #1093](https://bitbucket.org/osrf/gazebo/pull-request/1093)
1. Fix deleting and saving lights in gzserver
    * [Pull request #1094](https://bitbucket.org/osrf/gazebo/pull-request/1094)
    * [Issue #1182](https://bitbucket.org/osrf/gazebo/issue/1182)
    * [Issue #346](https://bitbucket.org/osrf/gazebo/issue/346)
1. Fix Collision::GetWorldPose. The pose of a collision would not update properly.
    * [Pull request #1049](https://bitbucket.org/osrf/gazebo/pull-request/1049)
    * [Issue #1124](https://bitbucket.org/osrf/gazebo/issue/1124)
1. Fixed the animate_box and animate_joints examples
    * [Pull request #1086](https://bitbucket.org/osrf/gazebo/pull-request/1086)
1. Integrated Oculus Rift functionality
    * [Pull request #1074](https://bitbucket.org/osrf/gazebo/pull-request/1074)
    * [Pull request #1136](https://bitbucket.org/osrf/gazebo/pull-request/1136)
    * [Pull request #1139](https://bitbucket.org/osrf/gazebo/pull-request/1139)
1. Updated Base::GetScopedName
    * [Pull request #1104](https://bitbucket.org/osrf/gazebo/pull-request/1104)
1. Fix collada loader from adding duplicate materials into a Mesh
    * [Pull request #1105](https://bitbucket.org/osrf/gazebo/pull-request/1105)
    * [Issue #1180](https://bitbucket.org/osrf/gazebo/issue/1180)
1. Integrated Razer Hydra functionality
    * [Pull request #1083](https://bitbucket.org/osrf/gazebo/pull-request/1083)
    * [Pull request #1109](https://bitbucket.org/osrf/gazebo/pull-request/1109)
1. Added ability to copy and paste models in the GUI
    * [Pull request #1103](https://bitbucket.org/osrf/gazebo/pull-request/1103)
1. Removed unnecessary inclusion of gazebo.hh and common.hh in plugins
    * [Pull request #1111](https://bitbucket.org/osrf/gazebo/pull-request/1111)
1. Added ability to specify custom road textures
    * [Pull request #1027](https://bitbucket.org/osrf/gazebo/pull-request/1027)
1. Added support for DART 4.1
    * [Pull request #1113](https://bitbucket.org/osrf/gazebo/pull-request/1113)
    * [Pull request #1132](https://bitbucket.org/osrf/gazebo/pull-request/1132)
    * [Pull request #1134](https://bitbucket.org/osrf/gazebo/pull-request/1134)
    * [Pull request #1154](https://bitbucket.org/osrf/gazebo/pull-request/1154)
1. Allow position of joints to be directly set.
    * [Pull request #1097](https://bitbucket.org/osrf/gazebo/pull-request/1097)
    * [Issue #1138](https://bitbucket.org/osrf/gazebo/issue/1138)
1. Added extruded polyline geometry
    * [Pull request #1026](https://bitbucket.org/osrf/gazebo/pull-request/1026)
1. Fixed actor animation
    * [Pull request #1133](https://bitbucket.org/osrf/gazebo/pull-request/1133)
    * [Pull request #1141](https://bitbucket.org/osrf/gazebo/pull-request/1141)
1. Generate a versioned cmake config file
    * [Pull request #1153](https://bitbucket.org/osrf/gazebo/pull-request/1153)
    * [Issue #1226](https://bitbucket.org/osrf/gazebo/issue/1226)
1. Added KMeans class
    * [Pull request #1147](https://bitbucket.org/osrf/gazebo/pull-request/1147)
1. Added --summary-range feature to bitbucket pullrequest tool
    * [Pull request #1156](https://bitbucket.org/osrf/gazebo/pull-request/1156)
1. Updated web links
    * [Pull request #1159](https://bitbucket.org/osrf/gazebo/pull-request/1159)
1. Update tests
    * [Pull request #1155](https://bitbucket.org/osrf/gazebo/pull-request/1155)
    * [Pull request #1143](https://bitbucket.org/osrf/gazebo/pull-request/1143)
    * [Pull request #1138](https://bitbucket.org/osrf/gazebo/pull-request/1138)
    * [Pull request #1140](https://bitbucket.org/osrf/gazebo/pull-request/1140)
    * [Pull request #1127](https://bitbucket.org/osrf/gazebo/pull-request/1127)
    * [Pull request #1115](https://bitbucket.org/osrf/gazebo/pull-request/1115)
    * [Pull request #1102](https://bitbucket.org/osrf/gazebo/pull-request/1102)
    * [Pull request #1087](https://bitbucket.org/osrf/gazebo/pull-request/1087)
    * [Pull request #1084](https://bitbucket.org/osrf/gazebo/pull-request/1084)

## Gazebo 3.0

### Gazebo 3.x.x (yyyy-mm-dd)

1. Fixed sonar and wireless sensor visualization
    * [Pull request #1254](https://bitbucket.org/osrf/gazebo/pull-request/1254)
1. Update visual bounding box when model is selected
    * [Pull request #1280](https://bitbucket.org/osrf/gazebo/pull-request/1280)

### Gazebo 3.1.0 (2014-08-08)

1. Implemented Simbody::Link::Set*Vel
    * [Pull request #1160](https://bitbucket.org/osrf/gazebo/pull-request/1160)
    * [Issue #1012](https://bitbucket.org/osrf/gazebo/issue/1012)
1. Added World::RemoveModel function
    * [Pull request #1106](https://bitbucket.org/osrf/gazebo/pull-request/1106)
    * [Issue #1177](https://bitbucket.org/osrf/gazebo/issue/1177)
1. Fix exit from camera follow mode using the escape key
    * [Pull request #1137](https://bitbucket.org/osrf/gazebo/pull-request/1137)
    * [Issue #1220](https://bitbucket.org/osrf/gazebo/issue/1220)
1. Added support for SDF joint spring stiffness and reference positions
    * [Pull request #1117](https://bitbucket.org/osrf/gazebo/pull-request/1117)
1. Removed the gzmodel_create script
    * [Pull request #1130](https://bitbucket.org/osrf/gazebo/pull-request/1130)
1. Added Vector2 dot product
    * [Pull request #1101](https://bitbucket.org/osrf/gazebo/pull-request/1101)
1. Added SetPositionPID and SetVelocityPID to JointController
    * [Pull request #1091](https://bitbucket.org/osrf/gazebo/pull-request/1091)
1. Fix gzclient startup crash with ogre 1.9
    * [Pull request #1098](https://bitbucket.org/osrf/gazebo/pull-request/1098)
    * [Issue #996](https://bitbucket.org/osrf/gazebo/issue/996)
1. Update the bitbucket_pullrequests tool
    * [Pull request #1108](https://bitbucket.org/osrf/gazebo/pull-request/1108)
1. Light properties now remain in place after move by the user via the GUI.
    * [Pull request #1110](https://bitbucket.org/osrf/gazebo/pull-request/1110)
    * [Issue #1211](https://bitbucket.org/osrf/gazebo/issue/1211)
1. Allow position of joints to be directly set.
    * [Pull request #1096](https://bitbucket.org/osrf/gazebo/pull-request/1096)
    * [Issue #1138](https://bitbucket.org/osrf/gazebo/issue/1138)

### Gazebo 3.0.0 (2014-04-11)

1. Fix bug when deleting the sun light
    * [Pull request #1088](https://bitbucket.org/osrf/gazebo/pull-request/1088)
    * [Issue #1133](https://bitbucket.org/osrf/gazebo/issue/1133)
1. Fix ODE screw joint
    * [Pull request #1078](https://bitbucket.org/osrf/gazebo/pull-request/1078)
    * [Issue #1167](https://bitbucket.org/osrf/gazebo/issue/1167)
1. Update joint integration tests
    * [Pull request #1081](https://bitbucket.org/osrf/gazebo/pull-request/1081)
1. Fixed false positives in cppcheck.
    * [Pull request #1061](https://bitbucket.org/osrf/gazebo/pull-request/1061)
1. Made joint axis reference frame relative to child, and updated simbody and dart accordingly.
    * [Pull request #1069](https://bitbucket.org/osrf/gazebo/pull-request/1069)
    * [Issue #494](https://bitbucket.org/osrf/gazebo/issue/494)
    * [Issue #1143](https://bitbucket.org/osrf/gazebo/issue/1143)
1. Added ability to pass vector of strings to SetupClient and SetupServer
    * [Pull request #1068](https://bitbucket.org/osrf/gazebo/pull-request/1068)
    * [Issue #1132](https://bitbucket.org/osrf/gazebo/issue/1132)
1. Fix error correction in screw constraints for ODE
    * [Pull request #1159](https://bitbucket.org/osrf/gazebo/pull-request/1159)
    * [Issue #1159](https://bitbucket.org/osrf/gazebo/issue/1159)
1. Improved pkgconfig with SDF
    * [Pull request #1062](https://bitbucket.org/osrf/gazebo/pull-request/1062)
1. Added a plugin to simulate aero dynamics
    * [Pull request #905](https://bitbucket.org/osrf/gazebo/pull-request/905)
1. Updated bullet support
    * [Issue #1069](https://bitbucket.org/osrf/gazebo/issue/1069)
    * [Pull request #1011](https://bitbucket.org/osrf/gazebo/pull-request/1011)
    * [Pull request #996](https://bitbucket.org/osrf/gazebo/pull-request/966)
    * [Pull request #1024](https://bitbucket.org/osrf/gazebo/pull-request/1024)
1. Updated simbody support
    * [Pull request #995](https://bitbucket.org/osrf/gazebo/pull-request/995)
1. Updated worlds to SDF 1.5
    * [Pull request #1021](https://bitbucket.org/osrf/gazebo/pull-request/1021)
1. Improvements to ODE
    * [Pull request #1001](https://bitbucket.org/osrf/gazebo/pull-request/1001)
    * [Pull request #1014](https://bitbucket.org/osrf/gazebo/pull-request/1014)
    * [Pull request #1015](https://bitbucket.org/osrf/gazebo/pull-request/1015)
    * [Pull request #1016](https://bitbucket.org/osrf/gazebo/pull-request/1016)
1. New command line tool
    * [Pull request #972](https://bitbucket.org/osrf/gazebo/pull-request/972)
1. Graphical user interface improvements
    * [Pull request #971](https://bitbucket.org/osrf/gazebo/pull-request/971)
    * [Pull request #1013](https://bitbucket.org/osrf/gazebo/pull-request/1013)
    * [Pull request #989](https://bitbucket.org/osrf/gazebo/pull-request/989)
1. Created a friction pyramid class
    * [Pull request #935](https://bitbucket.org/osrf/gazebo/pull-request/935)
1. Added GetWorldEnergy functions to Model, Joint, and Link
    * [Pull request #1017](https://bitbucket.org/osrf/gazebo/pull-request/1017)
1. Preparing Gazebo for admission into Ubuntu
    * [Pull request #969](https://bitbucket.org/osrf/gazebo/pull-request/969)
    * [Pull request #998](https://bitbucket.org/osrf/gazebo/pull-request/998)
    * [Pull request #1002](https://bitbucket.org/osrf/gazebo/pull-request/1002)
1. Add method for querying if useImplicitStiffnessDamping flag is set for a given joint
    * [Issue #629](https://bitbucket.org/osrf/gazebo/issue/629)
    * [Pull request #1006](https://bitbucket.org/osrf/gazebo/pull-request/1006)
1. Fix joint axis frames
    * [Issue #494](https://bitbucket.org/osrf/gazebo/issue/494)
    * [Pull request #963](https://bitbucket.org/osrf/gazebo/pull-request/963)
1. Compute joint anchor pose relative to parent
    * [Issue #1029](https://bitbucket.org/osrf/gazebo/issue/1029)
    * [Pull request #982](https://bitbucket.org/osrf/gazebo/pull-request/982)
1. Cleanup the installed worlds
    * [Issue #1036](https://bitbucket.org/osrf/gazebo/issue/1036)
    * [Pull request #984](https://bitbucket.org/osrf/gazebo/pull-request/984)
1. Update to the GPS sensor
    * [Issue #1059](https://bitbucket.org/osrf/gazebo/issue/1059)
    * [Pull request #984](https://bitbucket.org/osrf/gazebo/pull-request/984)
1. Removed libtool from plugin loading
    * [Pull request #981](https://bitbucket.org/osrf/gazebo/pull-request/981)
1. Added functions to get inertial information for a link in the world frame.
    * [Pull request #1005](https://bitbucket.org/osrf/gazebo/pull-request/1005)

## Gazebo 2.0

### Gazebo 2.2.6 (2015-09-28)

1. Backport fixes to setup.sh from pull request #1430 to 2.2 branch
    * [Pull request 1889](https://bitbucket.org/osrf/gazebo/pull-request/1889)
1. Fix heightmap texture loading (2.2)
    * [Pull request 1596](https://bitbucket.org/osrf/gazebo/pull-request/1596)
1. Prevent out of bounds array access in SkidSteerDrivePlugin (found by cppcheck 1.68)
    * [Pull request 1379](https://bitbucket.org/osrf/gazebo/pull-request/1379)
1. Fix build with boost 1.57 for 2.2 branch (#1399)
    * [Pull request 1358](https://bitbucket.org/osrf/gazebo/pull-request/1358)
1. Fix manpage test failures by incrementing year to 2015
    * [Pull request 1361](https://bitbucket.org/osrf/gazebo/pull-request/1361)
1. Fix build for OS X 10.10 (#1304, #1289)
    * [Pull request 1346](https://bitbucket.org/osrf/gazebo/pull-request/1346)
1. Restore ODELink ABI, use Link variables instead (#1354)
    * [Pull request 1347](https://bitbucket.org/osrf/gazebo/pull-request/1347)
1. Fix inertia_ratio test
    * [Pull request 1344](https://bitbucket.org/osrf/gazebo/pull-request/1344)
1. backport collision visual fix -> 2.2
    * [Pull request 1343](https://bitbucket.org/osrf/gazebo/pull-request/1343)
1. Fix two code_check errors on 2.2
    * [Pull request 1314](https://bitbucket.org/osrf/gazebo/pull-request/1314)
1. issue #243 fix Link::GetWorldLinearAccel and Link::GetWorldAngularAccel for ODE
    * [Pull request 1284](https://bitbucket.org/osrf/gazebo/pull-request/1284)

### Gazebo 2.2.3 (2014-04-29)

1. Removed redundant call to World::Init
    * [Pull request #1107](https://bitbucket.org/osrf/gazebo/pull-request/1107)
    * [Issue #1208](https://bitbucket.org/osrf/gazebo/issue/1208)
1. Return proper error codes when gazebo exits
    * [Pull request #1085](https://bitbucket.org/osrf/gazebo/pull-request/1085)
    * [Issue #1178](https://bitbucket.org/osrf/gazebo/issue/1178)
1. Fixed Camera::GetWorldRotation().
    * [Pull request #1071](https://bitbucket.org/osrf/gazebo/pull-request/1071)
    * [Issue #1087](https://bitbucket.org/osrf/gazebo/issue/1087)
1. Fixed memory leak in image conversion
    * [Pull request #1073](https://bitbucket.org/osrf/gazebo/pull-request/1073)

### Gazebo 2.2.1 (xxxx-xx-xx)

1. Fix heightmap model texture loading.
    * [Pull request #1596](https://bitbucket.org/osrf/gazebo/pull-request/1596)

### Gazebo 2.2.0 (2014-01-10)

1. Fix compilation when using OGRE-1.9 (full support is being worked on)
    * [Issue #994](https://bitbucket.org/osrf/gazebo/issue/994)
    * [Issue #995](https://bitbucket.org/osrf/gazebo/issue/995)
    * [Issue #996](https://bitbucket.org/osrf/gazebo/issue/996)
    * [Pull request #883](https://bitbucket.org/osrf/gazebo/pull-request/883)
1. Added unit test for issue 624.
    * [Issue #624](https://bitbucket.org/osrf/gazebo/issue/624).
    * [Pull request #889](https://bitbucket.org/osrf/gazebo/pull-request/889)
1. Use 3x3 PCF shadows for smoother shadows.
    * [Pull request #887](https://bitbucket.org/osrf/gazebo/pull-request/887)
1. Update manpage copyright to 2014.
    * [Pull request #893](https://bitbucket.org/osrf/gazebo/pull-request/893)
1. Added friction integration test .
    * [Pull request #885](https://bitbucket.org/osrf/gazebo/pull-request/885)
1. Fix joint anchor when link pose is not specified.
    * [Issue #978](https://bitbucket.org/osrf/gazebo/issue/978)
    * [Pull request #862](https://bitbucket.org/osrf/gazebo/pull-request/862)
1. Added (ESC) tooltip for GUI Selection Mode icon.
    * [Issue #993](https://bitbucket.org/osrf/gazebo/issue/993)
    * [Pull request #888](https://bitbucket.org/osrf/gazebo/pull-request/888)
1. Removed old comment about resolved issue.
    * [Issue #837](https://bitbucket.org/osrf/gazebo/issue/837)
    * [Pull request #880](https://bitbucket.org/osrf/gazebo/pull-request/880)
1. Made SimbodyLink::Get* function thread-safe
    * [Issue #918](https://bitbucket.org/osrf/gazebo/issue/918)
    * [Pull request #872](https://bitbucket.org/osrf/gazebo/pull-request/872)
1. Suppressed spurious gzlog messages in ODE::Body
    * [Issue #983](https://bitbucket.org/osrf/gazebo/issue/983)
    * [Pull request #875](https://bitbucket.org/osrf/gazebo/pull-request/875)
1. Fixed Force Torque Sensor Test by properly initializing some values.
    * [Issue #982](https://bitbucket.org/osrf/gazebo/issue/982)
    * [Pull request #869](https://bitbucket.org/osrf/gazebo/pull-request/869)
1. Added breakable joint plugin to support breakable walls.
    * [Pull request #865](https://bitbucket.org/osrf/gazebo/pull-request/865)
1. Used different tuple syntax to fix compilation on OSX mavericks.
    * [Issue #947](https://bitbucket.org/osrf/gazebo/issue/947)
    * [Pull request #858](https://bitbucket.org/osrf/gazebo/pull-request/858)
1. Fixed sonar test and deprecation warning.
    * [Pull request #856](https://bitbucket.org/osrf/gazebo/pull-request/856)
1. Speed up test compilation.
    * Part of [Issue #955](https://bitbucket.org/osrf/gazebo/issue/955)
    * [Pull request #846](https://bitbucket.org/osrf/gazebo/pull-request/846)
1. Added Joint::SetEffortLimit API
    * [Issue #923](https://bitbucket.org/osrf/gazebo/issue/923)
    * [Pull request #808](https://bitbucket.org/osrf/gazebo/pull-request/808)
1. Made bullet output less verbose.
    * [Pull request #839](https://bitbucket.org/osrf/gazebo/pull-request/839)
1. Convergence acceleration and stability tweak to make atlas_v3 stable
    * [Issue #895](https://bitbucket.org/osrf/gazebo/issue/895)
    * [Pull request #772](https://bitbucket.org/osrf/gazebo/pull-request/772)
1. Added colors, textures and world files for the SPL RoboCup environment
    * [Pull request #838](https://bitbucket.org/osrf/gazebo/pull-request/838)
1. Fixed bitbucket_pullrequests tool to work with latest BitBucket API.
    * [Issue #933](https://bitbucket.org/osrf/gazebo/issue/933)
    * [Pull request #841](https://bitbucket.org/osrf/gazebo/pull-request/841)
1. Fixed cppcheck warnings.
    * [Pull request #842](https://bitbucket.org/osrf/gazebo/pull-request/842)

### Gazebo 2.1.0 (2013-11-08)
1. Fix mainwindow unit test
    * [Pull request #752](https://bitbucket.org/osrf/gazebo/pull-request/752)
1. Visualize moment of inertia
    * Pull request [#745](https://bitbucket.org/osrf/gazebo/pull-request/745), [#769](https://bitbucket.org/osrf/gazebo/pull-request/769), [#787](https://bitbucket.org/osrf/gazebo/pull-request/787)
    * [Issue #203](https://bitbucket.org/osrf/gazebo/issue/203)
1. Update tool to count lines of code
    * [Pull request #758](https://bitbucket.org/osrf/gazebo/pull-request/758)
1. Implement World::Clear
    * Pull request [#785](https://bitbucket.org/osrf/gazebo/pull-request/785), [#804](https://bitbucket.org/osrf/gazebo/pull-request/804)
1. Improve Bullet support
    * [Pull request #805](https://bitbucket.org/osrf/gazebo/pull-request/805)
1. Fix doxygen spacing
    * [Pull request #740](https://bitbucket.org/osrf/gazebo/pull-request/740)
1. Add tool to generate model images for thepropshop.org
    * [Pull request #734](https://bitbucket.org/osrf/gazebo/pull-request/734)
1. Added paging support for terrains
    * [Pull request #707](https://bitbucket.org/osrf/gazebo/pull-request/707)
1. Added plugin path to LID_LIBRARY_PATH in setup.sh
    * [Pull request #750](https://bitbucket.org/osrf/gazebo/pull-request/750)
1. Fix for OSX
    * [Pull request #766](https://bitbucket.org/osrf/gazebo/pull-request/766)
    * [Pull request #786](https://bitbucket.org/osrf/gazebo/pull-request/786)
    * [Issue #906](https://bitbucket.org/osrf/gazebo/issue/906)
1. Update copyright information
    * [Pull request #771](https://bitbucket.org/osrf/gazebo/pull-request/771)
1. Enable screen dependent tests
    * [Pull request #764](https://bitbucket.org/osrf/gazebo/pull-request/764)
    * [Issue #811](https://bitbucket.org/osrf/gazebo/issue/811)
1. Fix gazebo command line help message
    * [Pull request #775](https://bitbucket.org/osrf/gazebo/pull-request/775)
    * [Issue #898](https://bitbucket.org/osrf/gazebo/issue/898)
1. Fix man page test
    * [Pull request #774](https://bitbucket.org/osrf/gazebo/pull-request/774)
1. Improve load time by reducing calls to RTShader::Update
    * [Pull request #773](https://bitbucket.org/osrf/gazebo/pull-request/773)
    * [Issue #877](https://bitbucket.org/osrf/gazebo/issue/877)
1. Fix joint visualization
    * [Pull request #776](https://bitbucket.org/osrf/gazebo/pull-request/776)
    * [Pull request #802](https://bitbucket.org/osrf/gazebo/pull-request/802)
    * [Issue #464](https://bitbucket.org/osrf/gazebo/issue/464)
1. Add helpers to fix NaN
    * [Pull request #742](https://bitbucket.org/osrf/gazebo/pull-request/742)
1. Fix model resizing via the GUI
    * [Pull request #763](https://bitbucket.org/osrf/gazebo/pull-request/763)
    * [Issue #885](https://bitbucket.org/osrf/gazebo/issue/885)
1. Simplify gzlog test by using sha1
    * [Pull request #781](https://bitbucket.org/osrf/gazebo/pull-request/781)
    * [Issue #837](https://bitbucket.org/osrf/gazebo/issue/837)
1. Enable cppcheck for header files
    * [Pull request #782](https://bitbucket.org/osrf/gazebo/pull-request/782)
    * [Issue #907](https://bitbucket.org/osrf/gazebo/issue/907)
1. Fix broken regression test
    * [Pull request #784](https://bitbucket.org/osrf/gazebo/pull-request/784)
    * [Issue #884](https://bitbucket.org/osrf/gazebo/issue/884)
1. All simbody and dart to pass tests
    * [Pull request #790](https://bitbucket.org/osrf/gazebo/pull-request/790)
    * [Issue #873](https://bitbucket.org/osrf/gazebo/issue/873)
1. Fix camera rotation from SDF
    * [Pull request #789](https://bitbucket.org/osrf/gazebo/pull-request/789)
    * [Issue #920](https://bitbucket.org/osrf/gazebo/issue/920)
1. Fix bitbucket pullrequest command line tool to match new API
    * [Pull request #803](https://bitbucket.org/osrf/gazebo/pull-request/803)
1. Fix transceiver spawn errors in tests
    * [Pull request #811](https://bitbucket.org/osrf/gazebo/pull-request/811)
    * [Pull request #814](https://bitbucket.org/osrf/gazebo/pull-request/814)

### Gazebo 2.0.0 (2013-10-08)
1. Refactor code check tool.
    * [Pull Request #669](https://bitbucket.org/osrf/gazebo/pull-request/669)
1. Added pull request tool for Bitbucket.
    * [Pull Request #670](https://bitbucket.org/osrf/gazebo/pull-request/670)
    * [Pull Request #691](https://bitbucket.org/osrf/gazebo/pull-request/671)
1. New wireless receiver and transmitter sensor models.
    * [Pull Request #644](https://bitbucket.org/osrf/gazebo/pull-request/644)
    * [Pull Request #675](https://bitbucket.org/osrf/gazebo/pull-request/675)
    * [Pull Request #727](https://bitbucket.org/osrf/gazebo/pull-request/727)
1. Audio support using OpenAL.
    * [Pull Request #648](https://bitbucket.org/osrf/gazebo/pull-request/648)
    * [Pull Request #704](https://bitbucket.org/osrf/gazebo/pull-request/704)
1. Simplify command-line parsing of gztopic echo output.
    * [Pull Request #674](https://bitbucket.org/osrf/gazebo/pull-request/674)
    * Resolves: [Issue #795](https://bitbucket.org/osrf/gazebo/issue/795)
1. Use UNIX directories through the user of GNUInstallDirs cmake module.
    * [Pull Request #676](https://bitbucket.org/osrf/gazebo/pull-request/676)
    * [Pull Request #681](https://bitbucket.org/osrf/gazebo/pull-request/681)
1. New GUI interactions for object manipulation.
    * [Pull Request #634](https://bitbucket.org/osrf/gazebo/pull-request/634)
1. Fix for OSX menubar.
    * [Pull Request #677](https://bitbucket.org/osrf/gazebo/pull-request/677)
1. Remove internal SDF directories and dependencies.
    * [Pull Request #680](https://bitbucket.org/osrf/gazebo/pull-request/680)
1. Add minimum version for sdformat.
    * [Pull Request #682](https://bitbucket.org/osrf/gazebo/pull-request/682)
    * Resolves: [Issue #818](https://bitbucket.org/osrf/gazebo/issue/818)
1. Allow different gtest parameter types with ServerFixture
    * [Pull Request #686](https://bitbucket.org/osrf/gazebo/pull-request/686)
    * Resolves: [Issue #820](https://bitbucket.org/osrf/gazebo/issue/820)
1. GUI model scaling when using Bullet.
    * [Pull Request #683](https://bitbucket.org/osrf/gazebo/pull-request/683)
1. Fix typo in cmake config.
    * [Pull Request #694](https://bitbucket.org/osrf/gazebo/pull-request/694)
    * Resolves: [Issue #824](https://bitbucket.org/osrf/gazebo/issue/824)
1. Remove gazebo include subdir from pkgconfig and cmake config.
    * [Pull Request #691](https://bitbucket.org/osrf/gazebo/pull-request/691)
1. Torsional spring demo
    * [Pull Request #693](https://bitbucket.org/osrf/gazebo/pull-request/693)
1. Remove repeated call to SetAxis in Joint.cc
    * [Pull Request #695](https://bitbucket.org/osrf/gazebo/pull-request/695)
    * Resolves: [Issue #823](https://bitbucket.org/osrf/gazebo/issue/823)
1. Add test for rotational joints.
    * [Pull Request #697](https://bitbucket.org/osrf/gazebo/pull-request/697)
    * Resolves: [Issue #820](https://bitbucket.org/osrf/gazebo/issue/820)
1. Fix compilation of tests using Joint base class
    * [Pull Request #701](https://bitbucket.org/osrf/gazebo/pull-request/701)
1. Terrain paging implemented.
    * [Pull Request #687](https://bitbucket.org/osrf/gazebo/pull-request/687)
1. Improve timeout error reporting in ServerFixture
    * [Pull Request #705](https://bitbucket.org/osrf/gazebo/pull-request/705)
1. Fix mouse picking for cases where visuals overlap with the laser
    * [Pull Request #709](https://bitbucket.org/osrf/gazebo/pull-request/709)
1. Fix string literals for OSX
    * [Pull Request #712](https://bitbucket.org/osrf/gazebo/pull-request/712)
    * Resolves: [Issue #803](https://bitbucket.org/osrf/gazebo/issue/803)
1. Support for ENABLE_TESTS_COMPILATION cmake parameter
    * [Pull Request #708](https://bitbucket.org/osrf/gazebo/pull-request/708)
1. Updated system gui plugin
    * [Pull Request #702](https://bitbucket.org/osrf/gazebo/pull-request/702)
1. Fix force torque unit test issue
    * [Pull Request #673](https://bitbucket.org/osrf/gazebo/pull-request/673)
    * Resolves: [Issue #813](https://bitbucket.org/osrf/gazebo/issue/813)
1. Use variables to control auto generation of CFlags
    * [Pull Request #699](https://bitbucket.org/osrf/gazebo/pull-request/699)
1. Remove deprecated functions.
    * [Pull Request #715](https://bitbucket.org/osrf/gazebo/pull-request/715)
1. Fix typo in `Camera.cc`
    * [Pull Request #719](https://bitbucket.org/osrf/gazebo/pull-request/719)
    * Resolves: [Issue #846](https://bitbucket.org/osrf/gazebo/issue/846)
1. Performance improvements
    * [Pull Request #561](https://bitbucket.org/osrf/gazebo/pull-request/561)
1. Fix gripper model.
    * [Pull Request #713](https://bitbucket.org/osrf/gazebo/pull-request/713)
    * Resolves: [Issue #314](https://bitbucket.org/osrf/gazebo/issue/314)
1. First part of Simbody integration
    * [Pull Request #716](https://bitbucket.org/osrf/gazebo/pull-request/716)

## Gazebo 1.9

### Gazebo 1.9.6 (2014-04-29)

1. Refactored inertia ratio reduction for ODE
    * [Pull request #1114](https://bitbucket.org/osrf/gazebo/pull-request/1114)
1. Improved collada loading performance
    * [Pull request #1075](https://bitbucket.org/osrf/gazebo/pull-request/1075)

### Gazebo 1.9.3 (2014-01-10)

1. Add thickness to plane to remove shadow flickering.
    * [Pull request #886](https://bitbucket.org/osrf/gazebo/pull-request/886)
1. Temporary GUI shadow toggle fix.
    * [Issue #925](https://bitbucket.org/osrf/gazebo/issue/925)
    * [Pull request #868](https://bitbucket.org/osrf/gazebo/pull-request/868)
1. Fix memory access bugs with libc++ on mavericks.
    * [Issue #965](https://bitbucket.org/osrf/gazebo/issue/965)
    * [Pull request #857](https://bitbucket.org/osrf/gazebo/pull-request/857)
    * [Pull request #881](https://bitbucket.org/osrf/gazebo/pull-request/881)
1. Replaced printf with cout in gztopic hz.
    * [Issue #969](https://bitbucket.org/osrf/gazebo/issue/969)
    * [Pull request #854](https://bitbucket.org/osrf/gazebo/pull-request/854)
1. Add Dark grey material and fix indentation.
    * [Pull request #851](https://bitbucket.org/osrf/gazebo/pull-request/851)
1. Fixed sonar sensor unit test.
    * [Pull request #848](https://bitbucket.org/osrf/gazebo/pull-request/848)
1. Convergence acceleration and stability tweak to make atlas_v3 stable.
    * [Pull request #845](https://bitbucket.org/osrf/gazebo/pull-request/845)
1. Update gtest to 1.7.0 to resolve problems with libc++.
    * [Issue #947](https://bitbucket.org/osrf/gazebo/issue/947)
    * [Pull request #827](https://bitbucket.org/osrf/gazebo/pull-request/827)
1. Fixed LD_LIBRARY_PATH for plugins.
    * [Issue #957](https://bitbucket.org/osrf/gazebo/issue/957)
    * [Pull request #844](https://bitbucket.org/osrf/gazebo/pull-request/844)
1. Fix transceiver sporadic errors.
    * Backport of [pull request #811](https://bitbucket.org/osrf/gazebo/pull-request/811)
    * [Pull request #836](https://bitbucket.org/osrf/gazebo/pull-request/836)
1. Modified the MsgTest to be deterministic with time checks.
    * [Pull request #843](https://bitbucket.org/osrf/gazebo/pull-request/843)
1. Fixed seg fault in LaserVisual.
    * [Issue #950](https://bitbucket.org/osrf/gazebo/issue/950)
    * [Pull request #832](https://bitbucket.org/osrf/gazebo/pull-request/832)
1. Implemented the option to disable tests that need a working screen to run properly.
    * Backport of [Pull request #764](https://bitbucket.org/osrf/gazebo/pull-request/764)
    * [Pull request #837](https://bitbucket.org/osrf/gazebo/pull-request/837)
1. Cleaned up gazebo shutdown.
    * [Pull request #829](https://bitbucket.org/osrf/gazebo/pull-request/829)
1. Fixed bug associated with loading joint child links.
    * [Issue #943](https://bitbucket.org/osrf/gazebo/issue/943)
    * [Pull request #820](https://bitbucket.org/osrf/gazebo/pull-request/820)

### Gazebo 1.9.2 (2013-11-08)
1. Fix enable/disable sky and clouds from SDF
    * [Pull request #809](https://bitbucket.org/osrf/gazebo/pull-request/809])
1. Fix occasional blank GUI screen on startup
    * [Pull request #815](https://bitbucket.org/osrf/gazebo/pull-request/815])
1. Fix GPU laser when interacting with heightmaps
    * [Pull request #796](https://bitbucket.org/osrf/gazebo/pull-request/796])
1. Added API/ABI checker command line tool
    * [Pull request #765](https://bitbucket.org/osrf/gazebo/pull-request/765])
1. Added gtest version information
    * [Pull request #801](https://bitbucket.org/osrf/gazebo/pull-request/801])
1. Fix GUI world saving
    * [Pull request #806](https://bitbucket.org/osrf/gazebo/pull-request/806])
1. Enable anti-aliasing for camera sensor
    * [Pull request #800](https://bitbucket.org/osrf/gazebo/pull-request/800])
1. Make sensor noise deterministic
    * [Pull request #788](https://bitbucket.org/osrf/gazebo/pull-request/788])
1. Fix build problem
    * [Issue #901](https://bitbucket.org/osrf/gazebo/issue/901)
    * [Pull request #778](https://bitbucket.org/osrf/gazebo/pull-request/778])
1. Fix a typo in Camera.cc
    * [Pull request #720](https://bitbucket.org/osrf/gazebo/pull-request/720])
    * [Issue #846](https://bitbucket.org/osrf/gazebo/issue/846)
1. Fix OSX menu bar
    * [Pull request #688](https://bitbucket.org/osrf/gazebo/pull-request/688])
1. Fix gazebo::init by calling sdf::setFindCallback() before loading the sdf in gzfactory.
    * [Pull request #678](https://bitbucket.org/osrf/gazebo/pull-request/678])
    * [Issue #817](https://bitbucket.org/osrf/gazebo/issue/817)

### Gazebo 1.9.1 (2013-08-20)
* Deprecate header files that require case-sensitive filesystem (e.g. Common.hh, Physics.hh) [https://bitbucket.org/osrf/gazebo/pull-request/638/fix-for-775-deprecate-headers-that-require]
* Initial support for building on Mac OS X [https://bitbucket.org/osrf/gazebo/pull-request/660/osx-support-for-gazebo-19] [https://bitbucket.org/osrf/gazebo/pull-request/657/cmake-fixes-for-osx]
* Fixes for various issues [https://bitbucket.org/osrf/gazebo/pull-request/635/fix-for-issue-792/diff] [https://bitbucket.org/osrf/gazebo/pull-request/628/allow-scoped-and-non-scoped-joint-names-to/diff] [https://bitbucket.org/osrf/gazebo/pull-request/636/fix-build-dependency-in-message-generation/diff] [https://bitbucket.org/osrf/gazebo/pull-request/639/make-the-unversioned-setupsh-a-copy-of-the/diff] [https://bitbucket.org/osrf/gazebo/pull-request/650/added-missing-lib-to-player-client-library/diff] [https://bitbucket.org/osrf/gazebo/pull-request/656/install-gzmode_create-without-sh-suffix/diff]

### Gazebo 1.9.0 (2013-07-23)
* Use external package [sdformat](https://bitbucket.org/osrf/sdformat) for sdf parsing, refactor the `Element::GetValue*` function calls, and deprecate Gazebo's internal sdf parser [https://bitbucket.org/osrf/gazebo/pull-request/627]
* Improved ROS support ([[Tutorials#ROS_Integration |documentation here]]) [https://bitbucket.org/osrf/gazebo/pull-request/559]
* Added Sonar, Force-Torque, and Tactile Pressure sensors [https://bitbucket.org/osrf/gazebo/pull-request/557], [https://bitbucket.org/osrf/gazebo/pull-request/567]
* Add compile-time defaults for environment variables so that sourcing setup.sh is unnecessary in most cases [https://bitbucket.org/osrf/gazebo/pull-request/620]
* Enable user camera to follow objects in client window [https://bitbucket.org/osrf/gazebo/pull-request/603]
* Install protobuf message files for use in custom messages [https://bitbucket.org/osrf/gazebo/pull-request/614]
* Change default compilation flags to improve debugging [https://bitbucket.org/osrf/gazebo/pull-request/617]
* Change to supported relative include paths [https://bitbucket.org/osrf/gazebo/pull-request/594]
* Fix display of laser scans when sensor is rotated [https://bitbucket.org/osrf/gazebo/pull-request/599]

## Gazebo 1.8

### Gazebo 1.8.7 (2013-07-16)
* Fix bug in URDF parsing of Vector3 elements [https://bitbucket.org/osrf/gazebo/pull-request/613]
* Fix compilation errors with newest libraries [https://bitbucket.org/osrf/gazebo/pull-request/615]

### Gazebo 1.8.6 (2013-06-07)
* Fix inertia lumping in the URDF parser[https://bitbucket.org/osrf/gazebo/pull-request/554]
* Fix for ODEJoint CFM damping sign error [https://bitbucket.org/osrf/gazebo/pull-request/586]
* Fix transport memory growth[https://bitbucket.org/osrf/gazebo/pull-request/584]
* Reduce log file data in order to reduce buffer growth that results in out of memory kernel errors[https://bitbucket.org/osrf/gazebo/pull-request/587]

### Gazebo 1.8.5 (2013-06-04)
* Fix Gazebo build for machines without a valid display.[https://bitbucket.org/osrf/gazebo/commits/37f00422eea03365b839a632c1850431ee6a1d67]

### Gazebo 1.8.4 (2013-06-03)
* Fix UDRF to SDF converter so that URDF gazebo extensions are applied to all collisions in a link.[https://bitbucket.org/osrf/gazebo/pull-request/579]
* Prevent transport layer from locking when a gzclient connects to a gzserver over a connection with high latency.[https://bitbucket.org/osrf/gazebo/pull-request/572]
* Improve performance and fix uninitialized conditional jumps.[https://bitbucket.org/osrf/gazebo/pull-request/571]

### Gazebo 1.8.3 (2013-06-03)
* Fix for gzlog hanging when gzserver is not present or not responsive[https://bitbucket.org/osrf/gazebo/pull-request/577]
* Fix occasional segfault when generating log files[https://bitbucket.org/osrf/gazebo/pull-request/575]
* Performance improvement to ODE[https://bitbucket.org/osrf/gazebo/pull-request/556]
* Fix node initialization[https://bitbucket.org/osrf/gazebo/pull-request/570]
* Fix GPU laser Hz rate reduction when sensor moved away from world origin[https://bitbucket.org/osrf/gazebo/pull-request/566]
* Fix incorrect lighting in camera sensors when GPU laser is subscribe to[https://bitbucket.org/osrf/gazebo/pull-request/563]

### Gazebo 1.8.2 (2013-05-28)
* ODE performance improvements[https://bitbucket.org/osrf/gazebo/pull-request/535][https://bitbucket.org/osrf/gazebo/pull-request/537]
* Fixed tests[https://bitbucket.org/osrf/gazebo/pull-request/538][https://bitbucket.org/osrf/gazebo/pull-request/541][https://bitbucket.org/osrf/gazebo/pull-request/542]
* Fixed sinking vehicle bug[https://bitbucket.org/osrf/drcsim/issue/300] in pull-request[https://bitbucket.org/osrf/gazebo/pull-request/538]
* Fix GPU sensor throttling[https://bitbucket.org/osrf/gazebo/pull-request/536]
* Reduce string comparisons for better performance[https://bitbucket.org/osrf/gazebo/pull-request/546]
* Contact manager performance improvements[https://bitbucket.org/osrf/gazebo/pull-request/543]
* Transport performance improvements[https://bitbucket.org/osrf/gazebo/pull-request/548]
* Reduce friction noise[https://bitbucket.org/osrf/gazebo/pull-request/545]

### Gazebo 1.8.1 (2013-05-22)
* Please note that 1.8.1 contains a bug[https://bitbucket.org/osrf/drcsim/issue/300] that causes interpenetration between objects in resting contact to grow slowly.  Please update to 1.8.2 for the patch.
* Added warm starting[https://bitbucket.org/osrf/gazebo/pull-request/529]
* Reduced console output[https://bitbucket.org/osrf/gazebo/pull-request/533]
* Improved off screen rendering performance[https://bitbucket.org/osrf/gazebo/pull-request/530]
* Performance improvements [https://bitbucket.org/osrf/gazebo/pull-request/535] [https://bitbucket.org/osrf/gazebo/pull-request/537]

### Gazebo 1.8.0 (2013-05-17)
* Fixed slider axis [https://bitbucket.org/osrf/gazebo/pull-request/527]
* Fixed heightmap shadows [https://bitbucket.org/osrf/gazebo/pull-request/525]
* Fixed model and canonical link pose [https://bitbucket.org/osrf/gazebo/pull-request/519]
* Fixed OSX message header[https://bitbucket.org/osrf/gazebo/pull-request/524]
* Added zlib compression for logging [https://bitbucket.org/osrf/gazebo/pull-request/515]
* Allow clouds to be disabled in cameras [https://bitbucket.org/osrf/gazebo/pull-request/507]
* Camera rendering performance [https://bitbucket.org/osrf/gazebo/pull-request/528]


## Gazebo 1.7

### Gazebo 1.7.3 (2013-05-08)
* Fixed log cleanup (again) [https://bitbucket.org/osrf/gazebo/pull-request/511/fix-log-cleanup-logic]

### Gazebo 1.7.2 (2013-05-07)
* Fixed log cleanup [https://bitbucket.org/osrf/gazebo/pull-request/506/fix-gzlog-stop-command-line]
* Minor documentation fix [https://bitbucket.org/osrf/gazebo/pull-request/488/minor-documentation-fix]

### Gazebo 1.7.1 (2013-04-19)
* Fixed tests
* IMU sensor receives time stamped data from links
* Fix saving image frames [https://bitbucket.org/osrf/gazebo/pull-request/466/fix-saving-frames/diff]
* Wireframe rendering in GUI [https://bitbucket.org/osrf/gazebo/pull-request/414/allow-rendering-of-models-in-wireframe]
* Improved logging performance [https://bitbucket.org/osrf/gazebo/pull-request/457/improvements-to-gzlog-filter-and-logging]
* Viscous mud model [https://bitbucket.org/osrf/gazebo/pull-request/448/mud-plugin/diff]

## Gazebo 1.6

### Gazebo 1.6.3 (2013-04-15)
* Fixed a [critical SDF bug](https://bitbucket.org/osrf/gazebo/pull-request/451)
* Fixed a [laser offset bug](https://bitbucket.org/osrf/gazebo/pull-request/449)

### Gazebo 1.6.2 (2013-04-14)
* Fix for fdir1 physics property [https://bitbucket.org/osrf/gazebo/pull-request/429/fixes-to-treat-fdir1-better-1-rotate-into/diff]
* Fix for force torque sensor [https://bitbucket.org/osrf/gazebo/pull-request/447]
* SDF documentation fix [https://bitbucket.org/osrf/gazebo/issue/494/joint-axis-reference-frame-doesnt-match]

### Gazebo 1.6.1 (2013-04-05)
* Switch default build type to Release.

### Gazebo 1.6.0 (2013-04-05)
* Improvements to inertia in rubble pile
* Various Bullet integration advances.
* Noise models for ray, camera, and imu sensors.
* SDF 1.4, which accommodates more physics engine parameters and also some sensor noise models.
* Initial support for making movies from within Gazebo.
* Many performance improvements.
* Many bug fixes.
* Progress toward to building on OS X.

## Gazebo 1.5

### Gazebo 1.5.0 (2013-03-11)
* Partial integration of Bullet
  * Includes: cubes, spheres, cylinders, planes, meshes, revolute joints, ray sensors
* GUI Interface for log writing.
* Threaded sensors.
* Multi-camera sensor.

* Fixed the following issues:
 * [https://bitbucket.org/osrf/gazebo/issue/236 Issue #236]
 * [https://bitbucket.org/osrf/gazebo/issue/507 Issue #507]
 * [https://bitbucket.org/osrf/gazebo/issue/530 Issue #530]
 * [https://bitbucket.org/osrf/gazebo/issue/279 Issue #279]
 * [https://bitbucket.org/osrf/gazebo/issue/529 Issue #529]
 * [https://bitbucket.org/osrf/gazebo/issue/239 Issue #239]
 * [https://bitbucket.org/osrf/gazebo/issue/5 Issue #5]

## Gazebo 1.4

### Gazebo 1.4.0 (2013-02-01)
* New Features:
 * GUI elements to display messages from the server.
 * Multi-floor building editor and creator.
 * Improved sensor visualizations.
 * Improved mouse interactions

* Fixed the following issues:
 * [https://bitbucket.org/osrf/gazebo/issue/16 Issue #16]
 * [https://bitbucket.org/osrf/gazebo/issue/142 Issue #142]
 * [https://bitbucket.org/osrf/gazebo/issue/229 Issue #229]
 * [https://bitbucket.org/osrf/gazebo/issue/277 Issue #277]
 * [https://bitbucket.org/osrf/gazebo/issue/291 Issue #291]
 * [https://bitbucket.org/osrf/gazebo/issue/310 Issue #310]
 * [https://bitbucket.org/osrf/gazebo/issue/320 Issue #320]
 * [https://bitbucket.org/osrf/gazebo/issue/329 Issue #329]
 * [https://bitbucket.org/osrf/gazebo/issue/333 Issue #333]
 * [https://bitbucket.org/osrf/gazebo/issue/334 Issue #334]
 * [https://bitbucket.org/osrf/gazebo/issue/335 Issue #335]
 * [https://bitbucket.org/osrf/gazebo/issue/341 Issue #341]
 * [https://bitbucket.org/osrf/gazebo/issue/350 Issue #350]
 * [https://bitbucket.org/osrf/gazebo/issue/384 Issue #384]
 * [https://bitbucket.org/osrf/gazebo/issue/431 Issue #431]
 * [https://bitbucket.org/osrf/gazebo/issue/433 Issue #433]
 * [https://bitbucket.org/osrf/gazebo/issue/453 Issue #453]
 * [https://bitbucket.org/osrf/gazebo/issue/456 Issue #456]
 * [https://bitbucket.org/osrf/gazebo/issue/457 Issue #457]
 * [https://bitbucket.org/osrf/gazebo/issue/459 Issue #459]

## Gazebo 1.3

### Gazebo 1.3.1 (2012-12-14)
* Fixed the following issues:
 * [https://bitbucket.org/osrf/gazebo/issue/297 Issue #297]
* Other bugs fixed:
 * [https://bitbucket.org/osrf/gazebo/pull-request/164/ Fix light bounding box to disable properly when deselected]
 * [https://bitbucket.org/osrf/gazebo/pull-request/169/ Determine correct local IP address, to make remote clients work properly]
 * Various test fixes

### Gazebo 1.3.0 (2012-12-03)
* Fixed the following issues:
 * [https://bitbucket.org/osrf/gazebo/issue/233 Issue #233]
 * [https://bitbucket.org/osrf/gazebo/issue/238 Issue #238]
 * [https://bitbucket.org/osrf/gazebo/issue/2 Issue #2]
 * [https://bitbucket.org/osrf/gazebo/issue/95 Issue #95]
 * [https://bitbucket.org/osrf/gazebo/issue/97 Issue #97]
 * [https://bitbucket.org/osrf/gazebo/issue/90 Issue #90]
 * [https://bitbucket.org/osrf/gazebo/issue/253 Issue #253]
 * [https://bitbucket.org/osrf/gazebo/issue/163 Issue #163]
 * [https://bitbucket.org/osrf/gazebo/issue/91 Issue #91]
 * [https://bitbucket.org/osrf/gazebo/issue/245 Issue #245]
 * [https://bitbucket.org/osrf/gazebo/issue/242 Issue #242]
 * [https://bitbucket.org/osrf/gazebo/issue/156 Issue #156]
 * [https://bitbucket.org/osrf/gazebo/issue/78 Issue #78]
 * [https://bitbucket.org/osrf/gazebo/issue/36 Issue #36]
 * [https://bitbucket.org/osrf/gazebo/issue/104 Issue #104]
 * [https://bitbucket.org/osrf/gazebo/issue/249 Issue #249]
 * [https://bitbucket.org/osrf/gazebo/issue/244 Issue #244]
 * [https://bitbucket.org/osrf/gazebo/issue/36 Issue #36]

* New features:
 * Default camera view changed to look down at the origin from a height of 2 meters at location (5, -5, 2).
 * Record state data using the '-r' command line option, playback recorded state data using the '-p' command line option
 * Adjust placement of lights using the mouse.
 * Reduced the startup time.
 * Added visual reference for GUI mouse movements.
 * SDF version 1.3 released (changes from 1.2 listed below):
     - added `name` to `<camera name="cam_name"/>`
     - added `pose` to `<camera><pose>...</pose></camera>`
     - removed `filename` from `<mesh><filename>...</filename><mesh>`, use uri only.
     - recovered `provide_feedback` under `<joint>`, allowing calling `physics::Joint::GetForceTorque` in plugins.
     - added `imu` under `<sensor>`.

## Gazebo 1.2

### Gazebo 1.2.6 (2012-11-08)
* Fixed a transport issue with the GUI. Fixed saving the world via the GUI. Added more documentation. ([https://bitbucket.org/osrf/gazebo/pull-request/43/fixed-a-transport-issue-with-the-gui-fixed/diff pull request #43])
* Clean up mutex usage. ([https://bitbucket.org/osrf/gazebo/pull-request/54/fix-mutex-in-modellistwidget-using-boost/diff pull request #54])
* Fix OGRE path determination ([https://bitbucket.org/osrf/gazebo/pull-request/58/fix-ogre-paths-so-this-also-works-with/diff pull request #58], [https://bitbucket.org/osrf/gazebo/pull-request/68/fix-ogre-plugindir-determination/diff pull request #68])
* Fixed a couple of crashes and model selection/dragging problems ([https://bitbucket.org/osrf/gazebo/pull-request/59/fixed-a-couple-of-crashes-and-model/diff pull request #59])

### Gazebo 1.2.5 (2012-10-22)
* Step increment update while paused fixed ([https://bitbucket.org/osrf/gazebo/pull-request/45/fix-proper-world-stepinc-count-we-were/diff pull request #45])
* Actually call plugin destructors on shutdown ([https://bitbucket.org/osrf/gazebo/pull-request/51/fixed-a-bug-which-prevent-a-plugin/diff pull request #51])
* Don't crash on bad SDF input ([https://bitbucket.org/osrf/gazebo/pull-request/52/fixed-loading-of-bad-sdf-files/diff pull request #52])
* Fix cleanup of ray sensors on model deletion ([https://bitbucket.org/osrf/gazebo/pull-request/53/deleting-a-model-with-a-ray-sensor-did/diff pull request #53])
* Fix loading / deletion of improperly specified models ([https://bitbucket.org/osrf/gazebo/pull-request/56/catch-when-loading-bad-models-joint/diff pull request #56])

### Gazebo 1.2.4 (10-19-2012:08:00:52)
*  Style fixes ([https://bitbucket.org/osrf/gazebo/pull-request/30/style-fixes/diff pull request #30]).
*  Fix joint position control ([https://bitbucket.org/osrf/gazebo/pull-request/49/fixed-position-joint-control/diff pull request #49])

### Gazebo 1.2.3 (10-16-2012:18:39:54)
*  Disabled selection highlighting due to bug ([https://bitbucket.org/osrf/gazebo/pull-request/44/disabled-selection-highlighting-fixed/diff pull request #44]).
*  Fixed saving a world via the GUI.

### Gazebo 1.2.2 (10-16-2012:15:12:22)
*  Skip search for system install of libccd, use version inside gazebo ([https://bitbucket.org/osrf/gazebo/pull-request/39/skip-search-for-system-install-of-libccd/diff pull request #39]).
*  Fixed sensor initialization race condition ([https://bitbucket.org/osrf/gazebo/pull-request/42/fix-sensor-initializaiton-race-condition pull request #42]).

### Gazebo 1.2.1 (10-15-2012:21:32:55)
*  Properly removed projectors attached to deleted models ([https://bitbucket.org/osrf/gazebo/pull-request/37/remove-projectors-that-are-attached-to/diff pull request #37]).
*  Fix model plugin loading bug ([https://bitbucket.org/osrf/gazebo/pull-request/31/moving-bool-first-in-model-and-world pull request #31]).
*  Fix light insertion and visualization of models prior to insertion ([https://bitbucket.org/osrf/gazebo/pull-request/35/fixed-light-insertion-and-visualization-of/diff pull request #35]).
*  Fixed GUI manipulation of static objects ([https://bitbucket.org/osrf/gazebo/issue/63/moving-static-objects-does-not-move-the issue #63] [https://bitbucket.org/osrf/gazebo/pull-request/38/issue-63-bug-patch-moving-static-objects/diff pull request #38]).
*  Fixed GUI selection bug ([https://bitbucket.org/osrf/gazebo/pull-request/40/fixed-selection-of-multiple-objects-at/diff pull request #40])

### Gazebo 1.2.0 (10-04-2012:20:01:20)
*  Updated GUI: new style, improved mouse controls, and removal of non-functional items.
*  Model database: An online repository of models.
*  Numerous bug fixes
*  APT repository hosted at [http://osrfoundation.org OSRF]
*  Improved process control prevents zombie processes<|MERGE_RESOLUTION|>--- conflicted
+++ resolved
@@ -3,11 +3,8 @@
 1. Resolve issue #1702
     * [Issue #1702](https://bitbucket.org/osrf/gazebo/issue/1702)
     * [Pull request #1905](https://bitbucket.org/osrf/gazebo/pull-request/1905)
-<<<<<<< HEAD
+    * [Pull request #1914](https://bitbucket.org/osrf/gazebo/pull-request/1914)
     * [Pull request #1915](https://bitbucket.org/osrf/gazebo/pull-request/1915)
-=======
-    * [Pull request #1914](https://bitbucket.org/osrf/gazebo/pull-request/1914)
->>>>>>> 3a3929f4
 
 1. Update physics when the world is reset
     * [Pull request #1903](https://bitbucket.org/osrf/gazebo/pull-request/1903)
