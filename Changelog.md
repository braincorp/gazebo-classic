## Gazebo 10

## Gazebo 10.x.x (202x-xx-xx)

## Gazebo 10.2.0 (2020-01-30)

1. Fix gazebo9 build and run on Windows, Ogre 1.10
    * [Pull request 3174](https://bitbucket.org/osrf/gazebo/pull-request/3174)

1. Fix missing road segments in camera sensors
    * [Pull request 3182](https://bitbucket.org/osrf/gazebo/pull-request/3182)

1. Workaround for race condition when setting model scale.
    * [Pull request 3159](https://bitbucket.org/osrf/gazebo/pull-request/3159)

1. Fix compilation of plugins with tbb and qt 5.14.
    * [Pull request 3164](https://bitbucket.org/osrf/gazebo/pull-request/3164)
    * [Issue #2681](https://bitbucket.org/osrf/gazebo/issues/2681)

1. Fix plugin loading in example by fixing uninitialized variable in World and calling `sensors::run_once()`.
    * [Pull request 3059](https://bitbucket.org/osrf/gazebo/pull-request/3059)
    * [Pull request 3173](https://bitbucket.org/osrf/gazebo/pull-request/3173)

1. Windows: reduce WinSock header inclusion to limit name conflicts.
    * [Pull request 3158](https://bitbucket.org/osrf/gazebo/pull-request/3158)

1. Windows patches to build default
    * [Pull request 3065](https://bitbucket.org/osrf/gazebo/pull-request/3065)

1. Don't pass GCC linker options to Visual Studio linker.
    * [Pull request 3153](https://bitbucket.org/osrf/gazebo/pull-request/3153)

1. Fix deadlock between `World::OnRequest` and `TopicManager::AddNode`.
    * [Pull request 3155](https://bitbucket.org/osrf/gazebo/pull-request/3155)
    * [Issue #2679](https://bitbucket.org/osrf/gazebo/issues/2679)

1. Don't pass GCC linker options to Visual Studio linker.
    * [Pull request 3141](https://bitbucket.org/osrf/gazebo/pull-request/3141)

1. Fix CMake 3.14 regression in `MSVC`/`PKG_CONFIG_FOUND` workaround.
    * [Pull request 3125](https://bitbucket.org/osrf/gazebo/pull-request/3125)

1. ODEBallJoint: reduce console output.
    * [Pull request 3132](https://bitbucket.org/osrf/gazebo/pull-request/3132)

1. VariableGearboxPlugin: use splines to support arbitrary smooth input-output gearbox profiles.
    * [Pull request 3073](https://bitbucket.org/osrf/gazebo/pull-request/3073)

1. Fix moving model files in StaticMapPlugin
    * [Pull request 3123](https://bitbucket.org/osrf/gazebo/pull-request/3123)

1. Fix crash when loading submesh with no bone assignments.
    * [Pull request 3122](https://bitbucket.org/osrf/gazebo/pull-request/3122)

1. Fix cmake warnings about multi-line strings.
    * [Pull request 3138](https://bitbucket.org/osrf/gazebo/pull-request/3138)
    * [Issue #2664](https://bitbucket.org/osrf/gazebo/issues/2664)

1. MeshManager: add .stlb file extension support
    * [Pull request 3124](https://bitbucket.org/osrf/gazebo/pull-request/3124)
    * [Pull request 3128](https://bitbucket.org/osrf/gazebo/pull-request/3128)

1. SystemPaths: fix race condition in PathDelimiter initialization, `missing call to sdf::addURIPath`.
    * [Pull request 3170](https://bitbucket.org/osrf/gazebo/pull-request/3170)

1. Actor: update collision pose when using ActorPlugin.
    * [Pull request 3108](https://bitbucket.org/osrf/gazebo/pull-request/3108)
    * [Issue #2433](https://bitbucket.org/osrf/gazebo/issues/2433)

1. Add Camera PreRender and PostRender events
    * [Pull request 3118](https://bitbucket.org/osrf/gazebo/pull-request/3118)

1. Fix ColladaLoader wrong node weights caused by buffer overflow bug
    * [Pull request 3115](https://bitbucket.org/osrf/gazebo/pull-request/3115)

1. ColladaLoader: use default value of 1 for stride parameter when unset.
    * [Pull request 3112](https://bitbucket.org/osrf/gazebo/pull-request/3112)

1. TopicManager: lock subscriberMutex anywhere subscribedNodes is used
    * [Pull request 3096](https://bitbucket.org/osrf/gazebo/pull-request/3096)

1. Export `OGRE-*` cmake variables in addition to `OGRE_*` variables
    * [Pull request 3109](https://bitbucket.org/osrf/gazebo/pull-request/3109)

1. Fix race conditions in `Master::ProcessMessage` and `Publisher::OnPublishComplete`
    * [Pull request 3103](https://bitbucket.org/osrf/gazebo/pull-request/3103)

1. Fix compilation of tests without DART installed.
    * [Pull request 3075](https://bitbucket.org/osrf/gazebo/pull-request/3075)

1. Fix build with DART 6.9, using 32-bit float for dart heightmap scale.
    * [Pull request 3106](https://bitbucket.org/osrf/gazebo/pull-request/3106)
    * [Pull request 3107](https://bitbucket.org/osrf/gazebo/pull-request/3107)

1. Fix kinematic loops for DART 6.8, reverting to dart 6.7 behavior
    * [Pull request 3101](https://bitbucket.org/osrf/gazebo/pull-request/3101)

1. Enable extra kinematic loop test for DART 6.8+
    * [Pull request 3104](https://bitbucket.org/osrf/gazebo/pull-request/3104)

1. Lens flare: use light world pose at each time step instead of only at initialization
    * [Pull request 3093](https://bitbucket.org/osrf/gazebo/pull-request/3093)

1. LinkPlot3dPlugin: read optional `<model>` tag to find links in nested models
    * [Pull request 3095](https://bitbucket.org/osrf/gazebo/pull-request/3095)

1. Make the GPU laser warp artifact transparent
    * [Pull request 3100](https://bitbucket.org/osrf/gazebo/pull-request/3100)

1. Added support for tracked vehicles
    * [Pull request 2652](https://bitbucket.org/osrf/gazebo/pull-request/2652)
    * [Pull request 3116](https://bitbucket.org/osrf/gazebo/pull-request/3116)
    * [Pull request 3140](https://bitbucket.org/osrf/gazebo/pull-request/3140)
    * [Pull request 3148](https://bitbucket.org/osrf/gazebo/pull-request/3148)
    * [Pull request 3149](https://bitbucket.org/osrf/gazebo/pull-request/3149)
    * [Issue #863](https://bitbucket.org/osrf/gazebo/issues/863)

1. Fix windows plugin visibility.
    * [Pull request 3072](https://bitbucket.org/osrf/gazebo/pull-request/3072)

1. Fix loading sdf with orthographic projection camera
    * [Pull request 3098](https://bitbucket.org/osrf/gazebo/pull-request/3098)

1. Avoid windows macro `DELETE` conflict with `ignition::fuel_tools::REST::DELETE`.
    * [Pull request 3143](https://bitbucket.org/osrf/gazebo/pull-request/3143)

2. Fixes for finding OGRE with CMake config files.
    * [Pull request 3126](https://bitbucket.org/osrf/gazebo/pull-request/3126)

1. Fix missing link of ignition-common in `gazebo_common`
    * [Pull request 3127](https://bitbucket.org/osrf/gazebo/pull-request/3127)

1. Find TBB in cmake config files.
    * [Pull request 3135](https://bitbucket.org/osrf/gazebo/pull-request/3135)

1. Fix texture loading on OGRE 1.11, 1.12.
    * [Pull request 3150](https://bitbucket.org/osrf/gazebo/pull-request/3150)

1. Fix linking of opende with `HAVE_BULLET`.
    * [Pull request 3151](https://bitbucket.org/osrf/gazebo/pull-request/3151)

1. Allow gazebo rendering to compile with Ogre 1.11 / 1.12
    * [Pull request 3129](https://bitbucket.org/osrf/gazebo/pull-request/3129)
    * [Pull request 3130](https://bitbucket.org/osrf/gazebo/pull-request/3130)

1. Fix compilation against Ogre compiled in debug mode
    * [Pull request 3131](https://bitbucket.org/osrf/gazebo/pull-request/3131)
    * [Pull request 3134](https://bitbucket.org/osrf/gazebo/pull-request/3134)
    * [Pull request 3142](https://bitbucket.org/osrf/gazebo/pull-request/3142)

1. SonarSensor: allow spherical collision shape.
    * [Pull request 3038](https://bitbucket.org/osrf/gazebo/pull-request/3038)
    * [Pull request 3169](https://bitbucket.org/osrf/gazebo/pull-request/3169)
    * [Pull request 3172](https://bitbucket.org/osrf/gazebo/pull-request/3172)

1. Backport camera intrinsics feature
    * [Pull request 3099](https://bitbucket.org/osrf/gazebo/pull-request/3099)

1. Fix gazebo build and run on Windows, Ogre 1.10
    * [Pull request 3174](https://bitbucket.org/osrf/gazebo/pull-request/3174)

1. Workaround for race condition when setting model scale.
    * [Pull request 3159](https://bitbucket.org/osrf/gazebo/pull-request/3159)

1. Fix CMake 3.14 regression in `MSVC`/`PKG_CONFIG_FOUND` workaround.
    * [Pull request 3152](https://bitbucket.org/osrf/gazebo/pull-request/3152)

## Gazebo 10.1.0 (2019-03-28)

1. Refactor ODE gearbox joint implementation to match hinge joint
    * [Pull request 3048](https://bitbucket.org/osrf/gazebo/pull-request/3048)

1. Fix kinematic loops for DART 6.7 and later
    * [Pull request 3086](https://bitbucket.org/osrf/gazebo/pull-request/3086)
    * [Issue 2605](https://bitbucket.org/osrf/gazebo/issues/2605)

1. Windows: enable dynamic linking.
    * [Pull request 3068](https://bitbucket.org/osrf/gazebo/pull-request/3068)

1. Windows: fixing path-related issues.
    * [Pull request 3069](https://bitbucket.org/osrf/gazebo/pull-request/3069)

1. Windows: add setup.bat.in helper script template
    * [Pull request 3070](https://bitbucket.org/osrf/gazebo/pull-request/3070)

1. Fix mal-formed pkgconfig file: don't prepend duplicate -l
    * [Pull request 3080](https://bitbucket.org/osrf/gazebo/pull-request/3080)
    * [Issue 2600](https://bitbucket.org/osrf/gazebo/issues/2600)

1. Windows: fix test compilation
    * [Pull request 3082](https://bitbucket.org/osrf/gazebo/pull-request/3082)

1. Heightmap: cast shadows if `<cast_shadows>` tag is set
    * [Pull request 3083](https://bitbucket.org/osrf/gazebo/pull-request/3083)

1. Windows: ignore disabled interfaces in `Connection::GetLocalEndpoint()`
    * [Pull request 3079](https://bitbucket.org/osrf/gazebo/pull-request/3079)

1. Update trigger\_light plugin example to use ignition-transport
    * [Pull request 3077](https://bitbucket.org/osrf/gazebo/pull-request/3077)

1. Fix ColladaLoader to support mixamo models and fix skeleton animation loading
    * [Pull request 3084](https://bitbucket.org/osrf/gazebo/pull-request/3084)
    * [Pull request 3071](https://bitbucket.org/osrf/gazebo/pull-request/3071)
    * [Issue 2582](https://bitbucket.org/osrf/gazebo/issues/2582)

## Gazebo 10.0.0 (2019-01-31)

1. Improve performance of IntrospectionManager
    * [Pull request #3055](https://bitbucket.org/osrf/gazebo/pull-request/3055)

1. Add geometry field to sonar.proto and private dataPtr to Actor class
    * [Pull request #3067](https://bitbucket.org/osrf/gazebo/pull-request/3067)

1. Dart heightmaps with bullet and ODE collision detectors
    * [Pull request #2956](https://bitbucket.org/osrf/gazebo/pull-request/2956)
    * [Pull request #3066](https://bitbucket.org/osrf/gazebo/pull-request/3066)

1. Add record\_resources field to gazebo log msgs
    * [Pull request #2797](https://bitbucket.org/osrf/gazebo/pull-request/2797)
    * [Pull request #3008](https://bitbucket.org/osrf/gazebo/pull-request/3008)

1. Add methods to set dynamically Gaussian noise parameters
    * [Pull request #2931](https://bitbucket.org/osrf/gazebo/pull-request/2931)

1. Use tension trajectory parameter on actor script animation
    * [Pull request #3019](https://bitbucket.org/osrf/gazebo/pull-request/3019)

1. Add command to send a request with gz topic
    * [Pull request #2907](https://bitbucket.org/osrf/gazebo/pull-request/2907)

1. Force vertical field of view to be lower than 180 degrees
    * [Pull request #2909](https://bitbucket.org/osrf/gazebo/pull-request/2909)

1. Fixed issue which lead to reset of values on pressing enter in Joint Creator
    * [Pull request #2926](https://bitbucket.org/osrf/gazebo/pull-request/2926)

1. Removed material block from shapes.world
    * [Pull request #2925](https://bitbucket.org/osrf/gazebo/pull-request/2925)

1. Handle signal SIGTERM exactly the same way as SIGINT
    * [Pull request #2908](https://bitbucket.org/osrf/gazebo/pull-request/2908)

1. Displaying light direction on the world tree
    * [Pull request 2912](https://bitbucket.org/osrf/gazebo/pull-request/2912)

1. Plugin to initialize joint controller parameters
    * [Pull request #2751](https://bitbucket.org/osrf/gazebo/pull-requests/2751)
    * [Issue #1766](https://bitbucket.org/osrf/gazebo/issues/1766)

1. Fix Enter in Link Inspector
    * [Pull request #2901](https://bitbucket.org/osrf/gazebo/pull-request/2901)

1. Display ODE contact points on disabled bodies
    * [Pull request #2709](https://bitbucket.org/osrf/gazebo/pull-request/2709)
    * [Issue #2175](https://bitbucket.org/osrf/gazebo/issues/2175)

1. Update Wind Plugin to support being used by Lift Drag Plugin
    * [Pull request #2691](https://bitbucket.org/osrf/gazebo/pull-request/2691)

1. Dart: create joints dynamically, support kinematic loops and HarnessPlugin
    * [Pull request #2762](https://bitbucket.org/osrf/gazebo/pull-requests/2762)
    * [Issue #903](https://bitbucket.org/osrf/gazebo/issues/903)

1. Model Editor: Bounding collision shapes
    * [Pull request #3004](https://bitbucket.org/osrf/gazebo/pull-requests/3004)

## Gazebo 9

<<<<<<< HEAD
## Gazebo 9.X.X (20XX-XX-XX)
=======
## Gazebo 9.XX.X (2020-XX-XX)

## Gazebo 9.12.0 (2020-01-31)
>>>>>>> 90ff4241

1. Fix gazebo9 build and run on Windows, Ogre 1.10
    * [Pull request 3174](https://bitbucket.org/osrf/gazebo/pull-request/3174)

1. Added support for flippers in SimpleTrackedVehiclePlugin.
    * [Pull request 3149](https://bitbucket.org/osrf/gazebo/pull-request/3149)

1. Fix missing road segments in camera sensors
    * [Pull request 3182](https://bitbucket.org/osrf/gazebo/pull-request/3182)

1. Workaround for race condition when setting model scale.
    * [Pull request 3159](https://bitbucket.org/osrf/gazebo/pull-request/3159)

1. Fix compilation of plugins with tbb and qt 5.14.
    * [Pull request 3164](https://bitbucket.org/osrf/gazebo/pull-request/3164)
    * [Issue #2681](https://bitbucket.org/osrf/gazebo/issues/2681)

1. Fix plugin loading in example by fixing uninitialized variable in World and calling `sensors::run_once()`.
    * [Pull request 3059](https://bitbucket.org/osrf/gazebo/pull-request/3059)
    * [Pull request 3173](https://bitbucket.org/osrf/gazebo/pull-request/3173)

1. Windows: reduce WinSock header inclusion to limit name conflicts.
    * [Pull request 3158](https://bitbucket.org/osrf/gazebo/pull-request/3158)

1. Fix deadlock between `World::OnRequest` and `TopicManager::AddNode`.
    * [Pull request 3155](https://bitbucket.org/osrf/gazebo/pull-request/3155)
    * [Issue #2679](https://bitbucket.org/osrf/gazebo/issues/2679)

1. Don't pass GCC linker options to Visual Studio linker.
    * [Pull request 3153](https://bitbucket.org/osrf/gazebo/pull-request/3153)

1. Fix CMake 3.14 regression in `MSVC`/`PKG_CONFIG_FOUND` workaround.
    * [Pull request 3152](https://bitbucket.org/osrf/gazebo/pull-request/3152)

1. Add Twist message and use in `cmd_vel_twist` of TrackedVehiclePlugin.
    * [Pull request 3116](https://bitbucket.org/osrf/gazebo/pull-request/3116)

1. Allow multiple instances of SimpleTrackedVehiclePlugin.
    * [Pull request 3140](https://bitbucket.org/osrf/gazebo/pull-request/3140)
    * [Pull request 3148](https://bitbucket.org/osrf/gazebo/pull-request/3148)

1. ODEBallJoint: reduce console output.
    * [Pull request 3132](https://bitbucket.org/osrf/gazebo/pull-request/3132)

1. VariableGearboxPlugin: use splines to support arbitrary smooth input-output gearbox profiles.
    * [Pull request 3073](https://bitbucket.org/osrf/gazebo/pull-request/3073)

1. Fix moving model files in StaticMapPlugin
    * [Pull request 3123](https://bitbucket.org/osrf/gazebo/pull-request/3123)

1. Fix crash when loading submesh with no bone assignments.
    * [Pull request 3122](https://bitbucket.org/osrf/gazebo/pull-request/3122)

1. Fix cmake warnings about multi-line strings.
    * [Pull request 3138](https://bitbucket.org/osrf/gazebo/pull-request/3138)
    * [Issue #2664](https://bitbucket.org/osrf/gazebo/issues/2664)

1. MeshManager: add .stlb file extension support
    * [Pull request 3124](https://bitbucket.org/osrf/gazebo/pull-request/3124)
    * [Pull request 3128](https://bitbucket.org/osrf/gazebo/pull-request/3128)

1. SystemPaths: fix race condition in PathDelimiter initialization, `missing call to sdf::addURIPath`.
    * [Pull request 3170](https://bitbucket.org/osrf/gazebo/pull-request/3170)

1. Actor: update collision pose when using ActorPlugin.
    * [Pull request 3108](https://bitbucket.org/osrf/gazebo/pull-request/3108)
    * [Issue #2433](https://bitbucket.org/osrf/gazebo/issues/2433)

## Gazebo 9.11.0 (2019-08-29)

1. Add Camera PreRender and PostRender events
    * [Pull request 3118](https://bitbucket.org/osrf/gazebo/pull-request/3118)

1. Fix ColladaLoader wrong node weights caused by buffer overflow bug
    * [Pull request 3115](https://bitbucket.org/osrf/gazebo/pull-request/3115)


## Gazebo 9.10.0 (2019-07-12)

1. ColladaLoader: use default value of 1 for stride parameter when unset.
    * [Pull request 3112](https://bitbucket.org/osrf/gazebo/pull-request/3112)

1. TopicManager: lock subscriberMutex anywhere subscribedNodes is used
    * [Pull request 3096](https://bitbucket.org/osrf/gazebo/pull-request/3096)

1. Export `OGRE-*` cmake variables in addition to `OGRE_*` variables
    * [Pull request 3109](https://bitbucket.org/osrf/gazebo/pull-request/3109)

1. Fix race conditions in `Master::ProcessMessage` and `Publisher::OnPublishComplete`
    * [Pull request 3103](https://bitbucket.org/osrf/gazebo/pull-request/3103)

## Gazebo 9.9.0 (2019-05-23)

1. Backport camera intrinsics feature
    * [Pull request 3099](https://bitbucket.org/osrf/gazebo/pull-request/3099)

1. Fix kinematic loops for DART 6.8, reverting to dart 6.7 behavior
    * [Pull request 3101](https://bitbucket.org/osrf/gazebo/pull-request/3101)

1. Enable extra kinematic loop test for DART 6.8+
    * [Pull request 3104](https://bitbucket.org/osrf/gazebo/pull-request/3104)

1. Lens flare: use light world pose at each time step instead of only at initialization
    * [Pull request 3093](https://bitbucket.org/osrf/gazebo/pull-request/3093)

1. LinkPlot3dPlugin: read optional `<model>` tag to find links in nested models
    * [Pull request 3095](https://bitbucket.org/osrf/gazebo/pull-request/3095)

1. Refactor ODE gearbox joint implementation to match hinge joint
    * [Pull request 3048](https://bitbucket.org/osrf/gazebo/pull-request/3048)

1. Make the GPU laser warp artifact transparent
    * [Pull request 3100](https://bitbucket.org/osrf/gazebo/pull-request/3100)

1. Added support for tracked vehicles
    * [Pull request 2652](https://bitbucket.org/osrf/gazebo/pull-request/2652)
    * [Issue #863](https://bitbucket.org/osrf/gazebo/issues/863)

1. Fix loading sdf with orthographic projection camera
    * [Pull request 3098](https://bitbucket.org/osrf/gazebo/pull-request/3098)

## Gazebo 9.8.0 (2019-04-10)

1. Fix kinematic loops for DART 6.7 and later
    * [Pull request 3086](https://bitbucket.org/osrf/gazebo/pull-request/3086)
    * [Issue 2605](https://bitbucket.org/osrf/gazebo/issues/2605)

1. Port introspection manager performance fix
    * [Pull request 3074](https://bitbucket.org/osrf/gazebo/pull-request/3074)

1. Windows: enable dynamic linking.
    * [Pull request 3068](https://bitbucket.org/osrf/gazebo/pull-request/3068)

1. Windows: fixing path-related issues.
    * [Pull request 3069](https://bitbucket.org/osrf/gazebo/pull-request/3069)

1. Windows: add setup.bat.in helper script template
    * [Pull request 3070](https://bitbucket.org/osrf/gazebo/pull-request/3070)

1. Fix mal-formed pkgconfig file: don't prepend duplicate -l
    * [Pull request 3080](https://bitbucket.org/osrf/gazebo/pull-request/3080)
    * [Issue 2600](https://bitbucket.org/osrf/gazebo/issues/2600)

## Gazebo 9.7.0 (2019-03-13)

1. Windows: fix test compilation
    * [Pull request 3082](https://bitbucket.org/osrf/gazebo/pull-request/3082)

1. Heightmap: cast shadows if `<cast_shadows>` tag is set
    * [Pull request 3083](https://bitbucket.org/osrf/gazebo/pull-request/3083)

1. Windows: ignore disabled interfaces in `Connection::GetLocalEndpoint()`
    * [Pull request 3079](https://bitbucket.org/osrf/gazebo/pull-request/3079)

1. Update trigger\_light plugin example to use ignition-transport
    * [Pull request 3077](https://bitbucket.org/osrf/gazebo/pull-request/3077)

1. Fix ColladaLoader to support mixamo models and fix skeleton animation loading
    * [Pull request 3084](https://bitbucket.org/osrf/gazebo/pull-request/3084)
    * [Pull request 3071](https://bitbucket.org/osrf/gazebo/pull-request/3071)
    * [Issue 2582](https://bitbucket.org/osrf/gazebo/issues/2582)

1. Improve gpu laser and its sensor shutdown
    * [Pull request 3061](https://bitbucket.org/osrf/gazebo/pull-request/3061)
    * [Pull request 3026](https://bitbucket.org/osrf/gazebo/pull-request/3026)

1. Added KeysToCmdVelPlugin for controlling robots using keyboard from gzclient
    * [Pull request 3057](https://bitbucket.org/osrf/gazebo/pull-request/3057)

1. Windows patches to build gazebo9
    * [Pull request 3060](https://bitbucket.org/osrf/gazebo/pull-request/3060)

1. Add MisalignmentPlugin which reports alignment between two poses
    * [Pull request 2896](https://bitbucket.org/osrf/gazebo/pull-request/2896)


## Gazebo 9.6.0 (2018-12-17)

1. Don't search for boost signals component
    * [Pull request 3050](https://bitbucket.org/osrf/gazebo/pull-requests/3050)
    * [Issue 2577](https://bitbucket.org/osrf/gazebo/issues/2577)

1. Fix saving heightmap cache
    * [Pull request 3044](https://bitbucket.org/osrf/gazebo/pull-requests/3044)
    * [Issue 2572](https://bitbucket.org/osrf/gazebo/issues/2572)

1. Fix GUI plugins on Bionic + gz9
    * [Pull request 3041](https://bitbucket.org/osrf/gazebo/pull-requests/3041)
    * [Issue 2541](https://bitbucket.org/osrf/gazebo/issues/2541)

1. Add method to get the link visual elements
    * [Pull request 3040](https://bitbucket.org/osrf/gazebo/pull-requests/3040)
    * backport of [Pull request 2900](https://bitbucket.org/osrf/gazebo/pull-requests/2900)

1. Add Plugin::LoadParam to improve plugin interface
    * [Pull request 3047](https://bitbucket.org/osrf/gazebo/pull-requests/3047)

1. Fix gzclient on mojave with Qt 5.12
    * [Pull request 3051](https://bitbucket.org/osrf/gazebo/pull-requests/3051)
    * [Issue 2531](https://bitbucket.org/osrf/gazebo/issues/2531)

1. Switch Time::Sleep from CLOCK\_REALTIME to CLOCK\_MONOTONIC on Linux
    * [Pull request 3037](https://bitbucket.org/osrf/gazebo/pull-requests/3037)

1. Change sleep time larger than resolution message from gzerr to gzlog
    * [Pull request 3036](https://bitbucket.org/osrf/gazebo/pull-requests/3036)

1. Fix DARTHingeJoint::SetAxis implementation (issue 2505)
    * [Pull request 3005](https://bitbucket.org/osrf/gazebo/pull-requests/3005)
    * [Issue 2505](https://bitbucket.org/osrf/gazebo/issues/2505)

1. Plugin to initialize joint controller parameters
    * [Pull request #3031](https://bitbucket.org/osrf/gazebo/pull-requests/3031)
    * [Pull request #2751](https://bitbucket.org/osrf/gazebo/pull-requests/2751)
    * [Issue 1766](https://bitbucket.org/osrf/gazebo/issues/1766)

1. static_map_plugin.cc: remove backup folder
    * [Pull request #3023](https://bitbucket.org/osrf/gazebo/pull-requests/3023)

1. Fix regression test build -> gazebo9
    * [Pull request #3046](https://bitbucket.org/osrf/gazebo/pull-requests/3046)

## Gazebo 9.5.0 (2018-11-19)

1. Fix model bounding box
    * [Pull request 3033](https://bitbucket.org/osrf/gazebo/pull-request/3033)

1. Skip skyx in SSAO plugin
    * [Pull request 3028](https://bitbucket.org/osrf/gazebo/pull-request/3028)

1. Boost 1.68 support
    * [Pull request 3030](https://bitbucket.org/osrf/gazebo/pull-request/3030)

1. Use new sha1.hpp header location for recent boost
    * [Pull request 3029](https://bitbucket.org/osrf/gazebo/pull-request/3029)

1. Joint.hh: fix documentation for Set{Upp|Low}erLimit
    * [Pull request 3027](https://bitbucket.org/osrf/gazebo/pull-request/3027)

1. Fix for revolute2 joints that prevents links from teleporting to origin
    * [Pull request 3024](https://bitbucket.org/osrf/gazebo/pull-request/3024)
    * [Issue 2239](https://bitbucket.org/osrf/gazebo/issues/2239)

1. Fix for BulletFixedJoint when used with inertial matrices with non-zero values on their off-diagonal
    * [Pull request 3010](https://bitbucket.org/osrf/gazebo/pull-request/3010)

1. Adding WheelSlipPlugin: for adding wheel slip using ODE's contact parameters
    * [Pull request 2950](https://bitbucket.org/osrf/gazebo/pull-request/2950)
    * [Pull request 2976](https://bitbucket.org/osrf/gazebo/pull-request/2976)
    * [Pull request 2997](https://bitbucket.org/osrf/gazebo/pull-request/2997)

1. Adding JointController::SetForce API and extra test for WheelSlipPlugin
    * [Pull request 2976](https://bitbucket.org/osrf/gazebo/pull-request/2976)


## Gazebo 9.4.1 (2018-09-19)

1. Revert pr 2923: "Handle signal SIGTERM exactly the same way as SIGINT"
    * [Pull request 3018](https://bitbucket.org/osrf/gazebo/pull-request/3018)
    * Reverts [Pull request 2923](https://bitbucket.org/osrf/gazebo/pull-request/2923)
    * Some discussion in [Pull request 3014](https://bitbucket.org/osrf/gazebo/pull-request/3014)


## Gazebo 9.4.0 (2018-09-18)

1. Fix for the spawning light issue. This fix allows a light's visual to be
   turned on/off.
    * [Pull request 3011](https://bitbucket.org/osrf/gazebo/pull-requests/3011)

1. Add joystick plugin and demo world
    * [Pull request 2895](https://bitbucket.org/osrf/gazebo/pull-request/2895)

1. Support toggling light visuals.
    * [Pull request 3011](https://bitbucket.org/osrf/gazebo/pull-request/3011)

1. Improve shutdown speed.
    * [Pull request 3014](https://bitbucket.org/osrf/gazebo/pull-request/3014)

1. Fix vertical lidar rays.
    * [Pull request 3013](https://bitbucket.org/osrf/gazebo/pull-request/3013)

1. Only use active interfaces in gazebo/transport.
    * [Pull request 3009](https://bitbucket.org/osrf/gazebo/pull-request/3009)

1. Trigger the stop event on sigint/sigterm.
    * [Pull request 2993](https://bitbucket.org/osrf/gazebo/pull-request/2993)

1. Include SDF header in rendering::Distortion
    * [Pull request 3012](https://bitbucket.org/osrf/gazebo/pull-request/3012)

1. More documentation to Model::CreateJoint()
    * [Pull request 3002](https://bitbucket.org/osrf/gazebo/pull-request/3002)

1. Improve ODE slip parameter behavior with multiple contact points
    * [Pull request 2965](https://bitbucket.org/osrf/gazebo/pull-request/2965)

1. Fix manipulating links in the model editor
    * [Pull request 2999](https://bitbucket.org/osrf/gazebo/pull-request/2999)
    * [Issue 2487](https://bitbucket.org/osrf/gazebo/issues/2487)

1. LOD skirt length
    * [Pull request 2968](https://bitbucket.org/osrf/gazebo/pull-request/2968)

1. Patch for visual message process
    * [Pull request 2983](https://bitbucket.org/osrf/gazebo/pull-request/2983)

1. Print joint_cmd deprecation warnings only one time
    * [Pull request 2966](https://bitbucket.org/osrf/gazebo/pull-request/2966)
    * [Issue 2393](https://bitbucket.org/osrf/gazebo/issues/2393)


## Gazebo 9.3.1 (2018-08-08)

1. Fix for the spawning light issue
    * [Pull request 3003](https://bitbucket.org/osrf/gazebo/pull-requests/3003)

## Gazebo 9.3.0 (2018-07-28)

1. Add a LED plugin blinking visual objects
    * [Pull request 2994](https://bitbucket.org/osrf/gazebo/pull-request/2994)

1. Require ignition-fuel-tools 1.2 when finding package
    * [Pull request 2992](https://bitbucket.org/osrf/gazebo/pull-request/2992)
    * [Issue 2494](https://bitbucket.org/osrf/gazebo/issues/2494)

1. Add a flashlight plugin blinking lights attached on a model
    * [Pull request 2961](https://bitbucket.org/osrf/gazebo/pull-request/2961)

1. Fix manipulating links in the model editor
    * [Pull request 2996](https://bitbucket.org/osrf/gazebo/pull-request/2996)
    * [Issue 2487](https://bitbucket.org/osrf/gazebo/issues/2487)

## Gazebo 9.2.0 (2018-07-10)

1. Fix SetCrop for multiple cameras and add SetCrop test
    * [Pull request 2967](https://bitbucket.org/osrf/gazebo/pull-request/2967)

1. Fix check terrain layer count in height map
    * [Pull request 2978](https://bitbucket.org/osrf/gazebo/pull-request/2978)

1. Fix build on homebrew with protobuf 3.6
    * [Pull request 2984](https://bitbucket.org/osrf/gazebo/pull-request/2984)

1. Attach lights to links cleanup and deprecate GetLight functions
    * [Pull request #2871](https://bitbucket.org/osrf/gazebo/pull-request/2871)


## Gazebo 9.1.1 (2018-06-08)

1. Set the default model database URI to avoid a redirect
    * [Pull request 2971](https://bitbucket.org/osrf/gazebo/pull-request/2971)


## Gazebo 9.1.0 (2018-06-01)

1. Fuel: Support models with full Fuel URLs in <uri>
    * [Pull request 2962](https://bitbucket.org/osrf/gazebo/pull-request/2962)

1. Fuel: List models by owner on insert menu
    * [Pull request 2949](https://bitbucket.org/osrf/gazebo/pull-request/2949)

1. Fueltools useragent
    * [Pull request 2924](https://bitbucket.org/osrf/gazebo/pull-request/2924)

1. Env var to enable Ignition Fuel
    * [Pull request 2860](https://bitbucket.org/osrf/gazebo/pull-request/2860)

1. Find DART with CONFIG to fix homebrew issue
    * [Pull request 2919](https://bitbucket.org/osrf/gazebo/pull-request/2919)
    * [homebrew-simulation issue 384](https://github.com/osrf/homebrew-simulation/issues/384)

1. Added missing OGRE headers
    * [Pull request 2894](https://bitbucket.org/osrf/gazebo/pull-request/2894)

1. Handle signal SIGTERM exactly the same way as SIGINT
    * [Pull request 2923](https://bitbucket.org/osrf/gazebo/pull-request/2923)

1. Support custom find file callbacks
    * [Pull request 2948](https://bitbucket.org/osrf/gazebo/pull-request/2948)

1. Fix empty visual bounding box
    * [Pull request 2934](https://bitbucket.org/osrf/gazebo/pull-request/2934)

1. Make override keywords consistent in joint classes to fix clang warnings
    * [Pull request 2869](https://bitbucket.org/osrf/gazebo/pull-request/2869)
    * [Pull request 2881](https://bitbucket.org/osrf/gazebo/pull-request/2881)

1. Fix BulletHingeJoint limits when child link has off-diagonal inertia
    * [Pull request 2883](https://bitbucket.org/osrf/gazebo/pull-requests/2883)

1. Print some bullet console warnings only once
    * [Pull request 2866](https://bitbucket.org/osrf/gazebo/pull-request/2866)

1. Fix getting joint limits for BulletHingeJoint
    * [Pull request 2959](https://bitbucket.org/osrf/gazebo/pull-request/2959)

1. Fix build on hombrew with boost 1.67
    * [Pull request 2954](https://bitbucket.org/osrf/gazebo/pull-request/2954)

1. Set the default model database URI to avoid a redirect.
    * [Pull request 2970](https://bitbucket.org/osrf/gazebo/pull-request/2970)

1. Save model materials and meshes when logging
    * [Pull request 2811](https://bitbucket.org/osrf/gazebo/pull-request/2811)

1. Add Screen Space Ambient Occlusion visual plugin
    * [Pull request 2916](https://bitbucket.org/osrf/gazebo/pull-request/2916)
    * [Pull request 2947](https://bitbucket.org/osrf/gazebo/pull-request/2947)

1. Fix ray intersection check in Scene::FirstContact
    * [Pull request 2945](https://bitbucket.org/osrf/gazebo/pull-request/2945)

1. Fix camera view control inside bounding box of large meshes
    * [Pull request 2932](https://bitbucket.org/osrf/gazebo/pull-request/2932)

1. Fix compilation with boost 1.67
    * [Pull request 2937](https://bitbucket.org/osrf/gazebo/pull-request/2937)

1. Fix compilation with ffmpeg4
    * [Pull request 2942](https://bitbucket.org/osrf/gazebo/pull-request/2942)

1. Fix Joint::SetPosition for HingeJoint
    * [Pull request 2892](https://bitbucket.org/osrf/gazebo/pull-request/2892)
    * [Issue 2430](https://bitbucket.org/osrf/gazebo/issues/2430)

1. Fix mouse movement ogre assertion error
    * [Pull request 2928](https://bitbucket.org/osrf/gazebo/pull-request/2928)

1. use QVERIFY() around qFuzzyCompare statements
    * [Pull request 2936](https://bitbucket.org/osrf/gazebo/pull-request/2936)

1. Fix normal maps on ubuntu with OGRE 1.9 and disable on OSX
    * [Pull request 2917](https://bitbucket.org/osrf/gazebo/pull-request/2917)

1. Support lens flare occlusion
    * [Pull request 2915](https://bitbucket.org/osrf/gazebo/pull-request/2915)

1. Diagnostics: record timing statistics instead of all timestamps
    * [Pull request 2821](https://bitbucket.org/osrf/gazebo/pull-requests/2821)

1. Add trigger_light example for ContainPlugin tutorial
    * [Pull request 2918](https://bitbucket.org/osrf/gazebo/pull-requests/2918)
    * [Pull request 2929](https://bitbucket.org/osrf/gazebo/pull-requests/2929)

1. Do not load model plugins during log playback.
    * [Pull request 2884](https://bitbucket.org/osrf/gazebo/pull-request/2884)
    * [Issue 2427](https://bitbucket.org/osrf/gazebo/issues/2427)

1. State log file playback can cause a sensor manager assert if there is
   a large period of inactivity. This PR outputs warning messages instead of
   using asserts.
    * [Pull request 2893](https://bitbucket.org/osrf/gazebo/pull-request/2893)
    * [Pull request 2921](https://bitbucket.org/osrf/gazebo/pull-request/2921)

1. Fix model insertions during log playback.
    * [Pull request 2890](https://bitbucket.org/osrf/gazebo/pull-request/2890)
    * [Issue 2297](https://bitbucket.org/osrf/gazebo/issues/2297)
    * [Issue 2428](https://bitbucket.org/osrf/gazebo/issues/2428)

1. Simplify search logic for Qt5
    * [Pull request 2911](https://bitbucket.org/osrf/gazebo/pull-request/2911)
    * [Issue 2419](https://bitbucket.org/osrf/gazebo/issues/2419)

1. Fix log recording, only call sdf::initFile once
    * [Pull request 2885](https://bitbucket.org/osrf/gazebo/pull-request/2885)
    * [Issue 2425](https://bitbucket.org/osrf/gazebo/issues/2425)

1. Ensure sdf inertia values are consistent
    * [Pull request 2867](https://bitbucket.org/osrf/gazebo/pull-requests/2867)
    * [Issue 2367](https://bitbucket.org/osrf/gazebo/issues/2367)

1. Fix gazebo7 + ogre 1.8 build error
    * [Pull request 2878](https://bitbucket.org/osrf/gazebo/pull-request/2878)

1. Fix OBJLoader when mesh has invalid material
    * [Pull request 2888](https://bitbucket.org/osrf/gazebo/pull-request/2888)

1. Fix clang warnings in LaserView and EnumIface
    * [Pull request 2891](https://bitbucket.org/osrf/gazebo/pull-request/2891)

1. Add support for moving geometry to ContainPlugin
    * [Pull request 2886](https://bitbucket.org/osrf/gazebo/pull-request/2886)

1. Support python3 with check_test_ran.py
    * [Pull request 2902](https://bitbucket.org/osrf/gazebo/pull-request/2902)

1. Don't shut down gazebo when removing a world
    * [Pull request 2511](https://bitbucket.org/osrf/gazebo/pull-request/2511)

1. Fix undefined behavior in ODESliderJoint
    * [Pull request 2905](https://bitbucket.org/osrf/gazebo/pull-requests/2905)

1. Fix loading collada mesh that contains multiple texcoord sets with same offset
    * [Pull request 2899](https://bitbucket.org/osrf/gazebo/pull-request/2899)

1. Fix race conditions during client startup, and introduce Node::TryInit()
    * [Pull request 2897](https://bitbucket.org/osrf/gazebo/pull-requests/2897)

1. Add support for Actor collisions.
    * [Pull request 2875](https://bitbucket.org/osrf/gazebo/pull-requests/2875)

1. Process insertions and deletions on gz log echo
    * [Pull request 2608](https://bitbucket.org/osrf/gazebo/pull-request/2608)
    * [Issue 2136](https://bitbucket.org/osrf/gazebo/issues/2136)

1. Added a plugin to detect if an entity is inside a given volume in space
    * [Pull request 2780](https://bitbucket.org/osrf/gazebo/pull-requests/2780)

1. Add Static Map Plugin for creating textured map model
    * [Pull request 2834](https://bitbucket.org/osrf/gazebo/pull-requests/2834)

1. Fix deadlock when publishing to ~/light/factory topic
    * [Pull request 2872](https://bitbucket.org/osrf/gazebo/pull-requests/2872)

1. Added a plugin to detect if an entity is inside a given volume in space
    * [Pull request 2870](https://bitbucket.org/osrf/gazebo/pull-requests/2870)

1. Load actor plugin on ~/factory
    * [Pull request 2855](https://bitbucket.org/osrf/gazebo/pull-requests/2855)

1. Add support for 16 bit Grayscale and RGB camera image types.
    * [Pull request 2852](https://bitbucket.org/osrf/gazebo/pull-requests/2852)

1. Add Visual::SetMaterialShaderParam function for setting shader parameters.
    * [Pull request 2863](https://bitbucket.org/osrf/gazebo/pull-requests/2863)

1. Adding accessors for velocity in ENU frame for gps sensor
    * [Pull request 2854](https://bitbucket.org/osrf/gazebo/pull-request/2854)

1. Fix DEM min elevation
    * [Pull request 2868](https://bitbucket.org/osrf/gazebo/pull-request/2868)

1. Update Color Clamp function
    * [Pull request 2859](https://bitbucket.org/osrf/gazebo/pull-requests/2859)

1. Initialize laser retro value
    * [Pull request 2841](https://bitbucket.org/osrf/gazebo/pull-request/2841)

1. Allow marker requests to be received from server plugins.
    * [Pull request 2858](https://bitbucket.org/osrf/gazebo/pull-requests/2858)


## Gazebo 9.0.0 (2018-01-25)

1. Update to `ign-transport4`, `ign-msgs1`, `ign-math4`. Added dependency on
   only `sdformat6`, removing `sdformat5`.
    * [Pull request #2843](https://bitbucket.org/osrf/gazebo/pull-request/2843)

1. Provide option to preserve world velocity in Joint::SetPosition
    * [Pull request #2814](https://bitbucket.org/osrf/gazebo/pull-requests/2814)
    * [Issue 2111](https://bitbucket.org/osrf/gazebo/issues/2111)

1. Rename `BUILD_TYPE_*` macros to `GAZEBO_BUILD_TYPE_*`
    * [Pull request #2846](https://bitbucket.org/osrf/gazebo/pull-requests/2846)
    * [Issue 2343](https://bitbucket.org/osrf/gazebo/issues/2343)

1. Added World::SDF()
    * [Pull request #2708](https://bitbucket.org/osrf/gazebo/pull-requests/2708)

1. Fix compile error with due to using gazebo::common::Color with sdformat 6
    * [Pull request #2786](https://bitbucket.org/osrf/gazebo/pull-request/2786)

1. [Ignition Fuel Tools](https://ignitionrobotics.org/libs/fuel%20tools) integration:
  1. Ignition Fuel support - model list
      * [Pull request #2796](https://bitbucket.org/osrf/gazebo/pull-requests/2796)
  1. Download a model from Ignition Fuel
      * [Pull request #2800](https://bitbucket.org/osrf/gazebo/pull-requests/2800)
  1. Export dependency on ignition-fuel-tools in cmake and pkgconfig files if it's found
      * [Pull request #2850](https://bitbucket.org/osrf/gazebo/pull-request/2850)

1. Avoid race condition between multiple writers to the same connection
    * A contribution from Hendrik Skubch
    * [Pull request #2826](https://bitbucket.org/osrf/gazebo/pull-requests/2826)

1. Deprecate gazebo::common::Color
    * [Pull request #2818](https://bitbucket.org/osrf/gazebo/pull-request/2818)
    * [Pull request #2831](https://bitbucket.org/osrf/gazebo/pull-request/2831)
    * [Pull request #2837](https://bitbucket.org/osrf/gazebo/pull-request/2837)
    * [Pull request #2838](https://bitbucket.org/osrf/gazebo/pull-request/2838)
    * [Pull request #2842](https://bitbucket.org/osrf/gazebo/pull-request/2842)

1. Updates to MovableText
    * [Pull request #2839](https://bitbucket.org/osrf/gazebo/pull-request/2839)

1. Mark constructors as explicit to fix cppcheck warnings
    * [Pull request #2790](https://bitbucket.org/osrf/gazebo/pull-request/2790)
    * [Pull request #2792](https://bitbucket.org/osrf/gazebo/pull-request/2792)
    * [Pull request #2795](https://bitbucket.org/osrf/gazebo/pull-request/2795)
    * [Pull request #2822](https://bitbucket.org/osrf/gazebo/pull-request/2822)

1. Try finding both ignition math 3 or 4 until we switch to 4
    * [Pull request #2783](https://bitbucket.org/osrf/gazebo/pull-request/2783)

1. Replaced use of ignition::msgs::ImageStamped with ignition::msgs::Image
    * [Pull request #2781](https://bitbucket.org/osrf/gazebo/pull-request/2781)

1. Fix missing includes for boost lexical cast
    * [Pull request #2784](https://bitbucket.org/osrf/gazebo/pull-request/2784)

1. Try finding both sdformat 5 and 6 until we switch to 6
    * [Pull request #2750](https://bitbucket.org/osrf/gazebo/pull-request/2750)

1. HarnessPlugin: PIMPL and allow re-attaching
    * [Pull request #2697](https://bitbucket.org/osrf/gazebo/pull-request/2697)

1. DART: Update contact information also if physics engine is disabled
    * [Pull request #2704](https://bitbucket.org/osrf/gazebo/pull-requests/2704)

1. Integration of DART-6
    * [Pull request #2547](https://bitbucket.org/osrf/gazebo/

1. Image Viewer: fix QImage::Format used to display grayscale images
    * A contribution from Julien Lecoeur
    * [Pull request #2812](https://bitbucket.org/osrf/gazebo/pull-requests/2812)

1. Fix compilation of some tests on Windows
    * A contribution from Silvio Traversaro
    * [Pull request #2699](https://bitbucket.org/osrf/gazebo/pull-requests/2699)

1. Remove Gazebo 8 deprecations
    * [Pull request #2605](https://bitbucket.org/osrf/gazebo/pull-request/2605)
    * [Pull request #2607](https://bitbucket.org/osrf/gazebo/pull-request/2607)
    * [Pull request #2603](https://bitbucket.org/osrf/gazebo/pull-request/2603)
    * [Pull request #2604](https://bitbucket.org/osrf/gazebo/pull-request/2604)
    * [Pull request #2627](https://bitbucket.org/osrf/gazebo/pull-request/2627)

1. Bullet: sending feedback on contact points on depth 0 as well
    * [Pull request #2630](https://bitbucket.org/osrf/gazebo/pull-requests/2630/)

1. Deprecate functions to set linear/angular acceleration
    * [Pull request #2622](https://bitbucket.org/osrf/gazebo/pull-request/2622)

1. Added GpuLaserDataIterator
    * [Pull request #2637](https://bitbucket.org/osrf/gazebo/pull-request/2637)

1. Added possibility to enforce contact computation
    * [Pull request #2629](https://bitbucket.org/osrf/gazebo/pull-requests/2629/)

1. Add function to retrieve scoped sensors name in multi-nested model
    * [Pull request #2676](https://bitbucket.org/osrf/gazebo/pull-request/2676)


## Gazebo 8

## Gazebo 8.X.X (201X-XX-XX)

1. Use new sha1.hpp header location for recent boost
    * [Pull request 3029](https://bitbucket.org/osrf/gazebo/pull-request/3029)

1. Joint.hh: fix documentation for Set{Upp|Low}erLimit
    * [Pull request 3027](https://bitbucket.org/osrf/gazebo/pull-request/3027)

1. Fix for revolute2 joints that prevents links from teleporting to origin
    * [Pull request 3024](https://bitbucket.org/osrf/gazebo/pull-request/3024)
    * [Issue 2239](https://bitbucket.org/osrf/gazebo/issues/2239)

1. Include SDF header in rendering::Distortion
    * [Pull request 3012](https://bitbucket.org/osrf/gazebo/pull-request/3012)

1. More documentation to Model::CreateJoint()
    * [Pull request 3002](https://bitbucket.org/osrf/gazebo/pull-request/3002)

1. Improve ODE slip parameter behavior with multiple contact points
    * [Pull request 2965](https://bitbucket.org/osrf/gazebo/pull-request/2965)

1. Fix for BulletFixedJoint when used with inertial matrices with non-zero values on their off-diagonal
    * [Pull request 3010](https://bitbucket.org/osrf/gazebo/pull-request/3010)

1. Fix manipulating links in the model editor
    * [Pull request 2999](https://bitbucket.org/osrf/gazebo/pull-request/2999)
    * [Issue 2487](https://bitbucket.org/osrf/gazebo/issues/2487)

1. LOD skirt length
    * [Pull request 2968](https://bitbucket.org/osrf/gazebo/pull-request/2968)

1. Patch for visual message process
    * [Pull request 2983](https://bitbucket.org/osrf/gazebo/pull-request/2983)

1. Print joint_cmd deprecation warnings only one time
    * [Pull request 2966](https://bitbucket.org/osrf/gazebo/pull-request/2966)
    * [Issue 2393](https://bitbucket.org/osrf/gazebo/issues/2393)

1. Adding WheelSlipPlugin: for adding wheel slip using ODE's contact parameters
    * [Pull request 2950](https://bitbucket.org/osrf/gazebo/pull-request/2950)

1. Adding JointController::SetForce API and extra test for WheelSlipPlugin
    * [Pull request 2976](https://bitbucket.org/osrf/gazebo/pull-request/2976)


## Gazebo 8.6.0 (2018-06-26)

1. Fix SetCrop for multiple cameras and add SetCrop test
    * [Pull request 2967](https://bitbucket.org/osrf/gazebo/pull-request/2967)

1. Fix check terrain layer count in height map
    * [Pull request 2978](https://bitbucket.org/osrf/gazebo/pull-request/2978)

1. Fix build on homebrew with protobuf 3.6
    * [Pull request 2984](https://bitbucket.org/osrf/gazebo/pull-request/2984)

1. Fix GpuRaySensor vertical rays
    * [Pull request 2955](https://bitbucket.org/osrf/gazebo/pull-request/2955)


## Gazebo 8.5.0 (2018-06-08)

1. Fix BulletHingeJoint limits when child link has off-diagonal inertia
    * [Pull request 2883](https://bitbucket.org/osrf/gazebo/pull-requests/2883)

1. Print some bullet console warnings only once
    * [Pull request 2866](https://bitbucket.org/osrf/gazebo/pull-request/2866)

1. Fix getting joint limits for BulletHingeJoint
    * [Pull request 2959](https://bitbucket.org/osrf/gazebo/pull-request/2959)

1. Fix build on hombrew with boost 1.67
    * [Pull request 2954](https://bitbucket.org/osrf/gazebo/pull-request/2954)

1. Set the default model database URI to avoid a redirect.
    * [Pull request 2970](https://bitbucket.org/osrf/gazebo/pull-request/2970)

1. Save model materials and meshes when logging
    * [Pull request 2811](https://bitbucket.org/osrf/gazebo/pull-request/2811)

1. Add Screen Space Ambient Occlusion visual plugin
    * [Pull request 2916](https://bitbucket.org/osrf/gazebo/pull-request/2916)
    * [Pull request 2947](https://bitbucket.org/osrf/gazebo/pull-request/2947)

1. Fix ray intersection check in Scene::FirstContact
    * [Pull request 2945](https://bitbucket.org/osrf/gazebo/pull-request/2945)

1. Fix camera view control inside bounding box of large meshes
    * [Pull request 2932](https://bitbucket.org/osrf/gazebo/pull-request/2932)

1. Fix compilation with boost 1.67
    * [Pull request 2937](https://bitbucket.org/osrf/gazebo/pull-request/2937)

1. Fix compilation with ffmpeg4
    * [Pull request 2942](https://bitbucket.org/osrf/gazebo/pull-request/2942)

1. Fix Joint::SetPosition for HingeJoint
    * [Pull request 2892](https://bitbucket.org/osrf/gazebo/pull-request/2892)
    * [Issue 2430](https://bitbucket.org/osrf/gazebo/issues/2430)

1. Fix mouse movement ogre assertion error
    * [Pull request 2928](https://bitbucket.org/osrf/gazebo/pull-request/2928)

1. use QVERIFY() around qFuzzyCompare statements
    * [Pull request 2936](https://bitbucket.org/osrf/gazebo/pull-request/2936)

1. Fix normal maps on ubuntu with OGRE 1.9 and disable on OSX
    * [Pull request 2917](https://bitbucket.org/osrf/gazebo/pull-request/2917)

1. Support lens flare occlusion
    * [Pull request 2915](https://bitbucket.org/osrf/gazebo/pull-request/2915)

1. Diagnostics: record timing statistics instead of all timestamps
    * [Pull request 2821](https://bitbucket.org/osrf/gazebo/pull-requests/2821)

1. Add trigger_light example for ContainPlugin tutorial
    * [Pull request 2918](https://bitbucket.org/osrf/gazebo/pull-requests/2918)
    * [Pull request 2929](https://bitbucket.org/osrf/gazebo/pull-requests/2929)

1. Do not load model plugins during log playback.
    * [Pull request 2884](https://bitbucket.org/osrf/gazebo/pull-request/2884)
    * [Issue 2427](https://bitbucket.org/osrf/gazebo/issues/2427)

1. State log file playback can cause a sensor manager assert if there is
   a large period of inactivity. This PR outputs warning messages instead of
   using asserts.
    * [Pull request 2893](https://bitbucket.org/osrf/gazebo/pull-request/2893)
    * [Pull request 2921](https://bitbucket.org/osrf/gazebo/pull-request/2921)

1. Fix model insertions during log playback.
    * [Pull request 2890](https://bitbucket.org/osrf/gazebo/pull-request/2890)
    * [Issue 2297](https://bitbucket.org/osrf/gazebo/issues/2297)
    * [Issue 2428](https://bitbucket.org/osrf/gazebo/issues/2428)

1. Simplify search logic for Qt5
    * [Pull request 2911](https://bitbucket.org/osrf/gazebo/pull-request/2911)
    * [Issue 2419](https://bitbucket.org/osrf/gazebo/issues/2419)

1. Fix log recording, only call sdf::initFile once
    * [Pull request 2885](https://bitbucket.org/osrf/gazebo/pull-request/2885)
    * [Issue 2425](https://bitbucket.org/osrf/gazebo/issues/2425)

1. Ensure sdf inertia values are consistent
    * [Pull request 2867](https://bitbucket.org/osrf/gazebo/pull-requests/2867)
    * [Issue 2367](https://bitbucket.org/osrf/gazebo/issues/2367)

1. Fix OBJLoader when mesh has invalid material
    * [Pull request 2888](https://bitbucket.org/osrf/gazebo/pull-request/2888)

1. Fix clang warnings in LaserView and EnumIface
    * [Pull request 2891](https://bitbucket.org/osrf/gazebo/pull-request/2891)

1. Add support for moving geometry to ContainPlugin
    * [Pull request 2886](https://bitbucket.org/osrf/gazebo/pull-request/2886)

1. Support python3 with check_test_ran.py
    * [Pull request 2902](https://bitbucket.org/osrf/gazebo/pull-request/2902)

1. Don't shut down gazebo when removing a world
    * [Pull request 2511](https://bitbucket.org/osrf/gazebo/pull-request/2511)

1. Fix undefined behavior in ODESliderJoint
    * [Pull request 2905](https://bitbucket.org/osrf/gazebo/pull-requests/2905)

1. Fix loading collada mesh that contains multiple texcoord sets with same offset
    * [Pull request 2899](https://bitbucket.org/osrf/gazebo/pull-request/2899)

1. Fix race conditions during client startup, and introduce Node::TryInit()
    * [Pull request 2897](https://bitbucket.org/osrf/gazebo/pull-requests/2897)


## Gazebo 8.3.0 (2018-02-10)

1. Add support for Actor collisions.
    * [Pull request 2875](https://bitbucket.org/osrf/gazebo/pull-requests/2875)

1. Process insertions and deletions on gz log echo
    * [Pull request 2608](https://bitbucket.org/osrf/gazebo/pull-request/2608)
    * [Issue 2136](https://bitbucket.org/osrf/gazebo/issues/2136)

1. Added a plugin to detect if an entity is inside a given volume in space
    * [Pull request 2780](https://bitbucket.org/osrf/gazebo/pull-requests/2780)

1. Add Static Map Plugin for creating textured map model
    * [Pull request 2834](https://bitbucket.org/osrf/gazebo/pull-requests/2834)

1. Added a plugin to detect if an entity is inside a given volume in space
    * [Pull request 2870](https://bitbucket.org/osrf/gazebo/pull-requests/2870)

1. Load actor plugin on ~/factory
    * [Pull request 2855](https://bitbucket.org/osrf/gazebo/pull-requests/2855)

1. Add support for 16 bit Grayscale and RGB camera image types.
    * [Pull request 2852](https://bitbucket.org/osrf/gazebo/pull-requests/2852)

1. Add Visual::SetMaterialShaderParam function for setting shader parameters.
    * [Pull request 2863](https://bitbucket.org/osrf/gazebo/pull-requests/2863)

1. Adding accessors for velocity in ENU frame for gps sensor
    * [Pull request 2854](https://bitbucket.org/osrf/gazebo/pull-request/2854)

1. Fix DEM min elevation
    * [Pull request 2868](https://bitbucket.org/osrf/gazebo/pull-request/2868)

1. Update Color Clamp function
    * [Pull request 2859](https://bitbucket.org/osrf/gazebo/pull-requests/2859)

1. Fix inserting models with invalid submesh
    * [Pull request 2828](https://bitbucket.org/osrf/gazebo/pull-request/2828)

1. Move Connection header buffer from heap to stack to avoid race condition.
    * [Pull request 2844](https://bitbucket.org/osrf/gazebo/pull-requests/2844)

1. Initialize laser retro value
    * [Pull request 2841](https://bitbucket.org/osrf/gazebo/pull-request/2841)

1. Shadow improvements
    * [Pull request 2805](https://bitbucket.org/osrf/gazebo/pull-requests/2805)

1. Add light as child of link
    * [Pull request 2807](https://bitbucket.org/osrf/gazebo/pull-requests/2807)
    * [Pull request 2872](https://bitbucket.org/osrf/gazebo/pull-requests/2872)
    * [Issue 900](https://bitbucket.org/osrf/gazebo/issues/900)

1. Add camera lens flare effect
    * [Pull request 2806](https://bitbucket.org/osrf/gazebo/pull-request/2806)
    * [Pull request 2829](https://bitbucket.org/osrf/gazebo/pull-request/2829)

1. Image Viewer: fix QImage::Format used to display grayscale images
    * [Pull request #2813](https://bitbucket.org/osrf/gazebo/pull-requests/2813)

1. Fix gazebo8 homebrew build (support tinyxml2 6.0.0)
    * [Pull request 2823](https://bitbucket.org/osrf/gazebo/pull-request/2823)
    * [ign-common issue 28](https://bitbucket.org/ignitionrobotics/ign-common/issues/28)

1. Allow marker requests to be received from server plugins.
    * [Pull request 2858](https://bitbucket.org/osrf/gazebo/pull-requests/2858)

1. Call DisconnectNewImageFrame in the CameraPlugin destructor
    * [Pull request 2815](https://bitbucket.org/osrf/gazebo/pull-request/2815)

1. Add Static Map Plugin for creating textured map model
    * [Pull request 2834](https://bitbucket.org/osrf/gazebo/pull-requests/2834)

## Gazebo 8.2.0 (2017-12-10)

1. Fix Collision::GetWorldPose for non-canonical links (and friction directions)
    * [Pull request 2702](https://bitbucket.org/osrf/gazebo/pull-request/2702)
    * [Issue 2068](https://bitbucket.org/osrf/gazebo/issues/2068)

1. Joint control menu highlight active
    * [Pull request 2747](https://bitbucket.org/osrf/gazebo/pull-requests/2747)
    * [Issue 2307](https://bitbucket.org/osrf/gazebo/issues/2307)

1. Fix inserted mesh scale during log playback
    * [Pull request #2723](https://bitbucket.org/osrf/gazebo/pull-request/2723)

1. rendering/UNIT_Grid_TEST: Fix test failure due to EXPECT_EQ on floats
    * [Pull request 2802](https://bitbucket.org/osrf/gazebo/pull-requests/2802)

1. Diagnostics: enable test and don't create so many empty folders
    * [Pull request 2798](https://bitbucket.org/osrf/gazebo/pull-requests/2798)

1. RenderEngine::SetupResources(): Fix resource locations being added multiple times
    * [Pull request 2801](https://bitbucket.org/osrf/gazebo/pull-request/2801)

1. Fix gui and rendering tests for gazebo8 + ogre1.9 on OSX
    * [Pull request 2793](https://bitbucket.org/osrf/gazebo/pull-request/2793)

1. Support off-diagonal inertia terms in bullet
    * [Pull request 2757](https://bitbucket.org/osrf/gazebo/pull-requests/2757)

1. Parallelize ODE physics with threaded islands parameter
    * [Pull request 2775](https://bitbucket.org/osrf/gazebo/pull-requests/2775)

1. Disable broken dart5 tests on gazebo8 branch
    * [Pull request 2771](https://bitbucket.org/osrf/gazebo/pull-request/2771)

1. Fix gazebo7 compile error with boost 1.58 for oculus support
    * [Pull request 2788](https://bitbucket.org/osrf/gazebo/pull-request/2788)
    * [Issue 2356](https://bitbucket.org/osrf/gazebo/issues/2356)

1. Logical Camera sees nested models
    * [Pull request 2776](https://bitbucket.org/osrf/gazebo/pull-request/2776)
    * [Issue 2342](https://bitbucket.org/osrf/gazebo/issues/2342)

1. Logical camera uses <topic>
    * [Pull request 2777](https://bitbucket.org/osrf/gazebo/pull-requests/2777)

1. Removed std::cout logging output on deferred shading
    * [Pull request 2779](https://bitbucket.org/osrf/gazebo/pull-request/2779)

1. Update depth camera shaders version
    * [Pull request 2767](https://bitbucket.org/osrf/gazebo/pull-request/2767)
    * [Issue 2323](https://bitbucket.org/osrf/gazebo/issues/2323)

1. Replaced Ogre::SharedPtr constructor calls with 0 arguments
    * [Pull request 2772](https://bitbucket.org/osrf/gazebo/pull-request/2772)

1. Send message to subscribers only once per connection
    * [Pull request 2763](https://bitbucket.org/osrf/gazebo/pull-request/2763)

1. Fix disabling mesh cast shadows
    * [Pull request 2710](https://bitbucket.org/osrf/gazebo/pull-request/2710)

1. Fix gzclient shutdown segmentation fault with ogre 1.10
    * [Pull request 2761](https://bitbucket.org/osrf/gazebo/pull-request/2761)
    * [Issue 2324](https://bitbucket.org/osrf/gazebo/issues/2324)

1. Fix right-click segfault
    * [Pull request 2809](https://bitbucket.org/osrf/gazebo/pull-request/2809)
    * [Issue 2377](https://bitbucket.org/osrf/gazebo/issues/2377)

1. Joint control menu highlight active
    * [Pull request 2747](https://bitbucket.org/osrf/gazebo/pull-requests/2747)
    * [Issue 2307](https://bitbucket.org/osrf/gazebo/issues/2307)

1. Don't use lib prefix for ogre plugins as of ogre1.9
    * [Pull request 2803](https://bitbucket.org/osrf/gazebo/pull-request/2803)

1. RenderEngine::SetupResources(): Fix resource locations being added multiple times
    * [Pull request 2801](https://bitbucket.org/osrf/gazebo/pull-request/2801)

1. Added and improved communications between the JointControlWidget and JointController
    * [Pull request 2730](https://bitbucket.org/osrf/gazebo/pull-request/2730)
    * [Issue 295](https://bitbucket.org/osrf/gazebo/issues/295)

1. Add function to retrieve scoped sensors name in multi-nested model
    * [Pull request 2674](https://bitbucket.org/osrf/gazebo/pull-request/2674)

1. Backport wide angle camera VM FSAA fix
    * [Pull request 2711](https://bitbucket.org/osrf/gazebo/pull-request/2711)

1. Add log record filter options
    * [Pull request 2715](https://bitbucket.org/osrf/gazebo/pull-request/2715)
    * [Pull request 2725](https://bitbucket.org/osrf/gazebo/pull-request/2725)

1. Fix inertia parameters in friction_spheres.world
    * [Pull request 2724](https://bitbucket.org/osrf/gazebo/pull-request/2724)

1. ODE slip parameter example world and test
    * [Pull request 2717](https://bitbucket.org/osrf/gazebo/pull-request/2717)

1. Aligned collision and visual geometries for friction_dir_test.world
    * [Pull request 2726](https://bitbucket.org/osrf/gazebo/pull-request/2726)

1. Do not display COM or inertia visualizations for static models
    * [Pull request 2727](https://bitbucket.org/osrf/gazebo/pull-request/2727)
    * [Issue 2286](https://bitbucket.org/osrf/gazebo/issues/2286)

1. Fix index error in VClouds/DataManager.cpp
    * [Pull request 2722](https://bitbucket.org/osrf/gazebo/pull-request/2722)

1. Fix orbiting view around heightmap
    * [Pull request 2688](https://bitbucket.org/osrf/gazebo/pull-request/2688)
    * [Issue 2049](https://bitbucket.org/osrf/gazebo/issues/2049)

1. Fix configure script on windows
    * [Pull request 2735](https://bitbucket.org/osrf/gazebo/pull-request/2735)

1. Add option in gui.ini to disable the use of spacenav
    * [Pull request 2754](https://bitbucket.org/osrf/gazebo/pull-requests/2754)

1. Test which demonstrates Simbody exception when manipulating object twice while paused
    * [Pull request 2737](https://bitbucket.org/osrf/gazebo/pull-request/2737)

## Gazebo 8.1.1 (2017-06-05)

1. Add the option --gui-client-plugin to load GUI plugins. Leave -g to load System Plugins.
    * [Pull request 2716](https://bitbucket.org/osrf/gazebo/pull-requests/2716)
    * [Issue 2279](https://bitbucket.org/osrf/gazebo/issues/2279)

1. Remove duplicate material block in ShadowCaster.material
    * [Pull request 2721](https://bitbucket.org/osrf/gazebo/pull-request/2721)

1. Fix race condition during Detach of HarnessPlugin
    * [Pull request 2696](https://bitbucket.org/osrf/gazebo/pull-request/2696)

1. Added support for pincushion distortion model; fixed bug where
   cameras with different distortion models would have the same distortion.
    * [Pull request 2678](https://bitbucket.org/osrf/gazebo/pull-requests/2678)

1. Add actors in World as models so they get returned with World::Models()
    * [Pull request 2706](https://bitbucket.org/osrf/gazebo/pull-request/2706)
    * [Issue 2271](https://bitbucket.org/osrf/gazebo/issues/2271)

1. Refactor tests to use models from world file instead of dynamically spawning models
    * [Pull request 2689](https://bitbucket.org/osrf/gazebo/pull-request/2689)

## Gazebo 8.1.0 (2017-05-04)

1. Fixed precompiled headers to work in more use-cases.
    * [Pull request 2662](https://bitbucket.org/osrf/gazebo/pull-request/2662)

1. Subdivide large heightmaps to fix LOD and support global texture mapping
    * [Pull request 2655](https://bitbucket.org/osrf/gazebo/pull-request/2655)

1. Added <collide_bitmask> support to bullet
    * [Pull request 2649](https://bitbucket.org/osrf/gazebo/pull-request/2649)

1. Fix linking when using HDF5_INSTRUMENT for logging ODE data
    * [Pull request 2669](https://bitbucket.org/osrf/gazebo/pull-request/2669)
    * [Issue 1841](https://bitbucket.org/osrf/gazebo/issues/1841)

1. Force / torque sensor visualization using WrenchVisual
    * [Pull request 2653](https://bitbucket.org/osrf/gazebo/pull-request/2653)

1. Cache heightmap tile data
    * [Pull request 2645](https://bitbucket.org/osrf/gazebo/pull-request/2645)

1. Add plugin for attaching lights to links in a model
    * [Pull request 2647](https://bitbucket.org/osrf/gazebo/pull-request/2647)

1. Support Heightmap LOD
    * [Pull request 2636](https://bitbucket.org/osrf/gazebo/pull-request/2636)

1. Support setting shadow texture size
    * [Pull request 2644](https://bitbucket.org/osrf/gazebo/pull-request/2644)

1. Fix deprecated sdf warnings produced by PluginToSDF
    * [Pull request 2646](https://bitbucket.org/osrf/gazebo/pull-request/2646)
    * [Issue 2202](https://bitbucket.org/osrf/gazebo/issues/2202)

1. Added TouchPlugin, which checks if a model has been in contact with another
   model exclusively for a certain time.
    * [Pull request 2651](https://bitbucket.org/osrf/gazebo/pull-request/2651)

1. Fixes -inf laser reading being displayed as +inf
    * [Pull request 2641](https://bitbucket.org/osrf/gazebo/pull-request/2641)

1. Proper exception handling for animated box example
    * [Pull request 2618](https://bitbucket.org/osrf/gazebo/pull-request/2618)

1. Fix examples compilation (#2177)
    * [Pull request 2634](https://bitbucket.org/osrf/gazebo/pull-request/2634)
    * [Issue 2177](https://bitbucket.org/osrf/gazebo/issues/2177)

1. Fix loading gui plugins and OSX framerate issue
    * [Pull request 2631](https://bitbucket.org/osrf/gazebo/pull-request/2631)
    * [Issue 1311](https://bitbucket.org/osrf/gazebo/issues/1311)
    * [Issue 2133](https://bitbucket.org/osrf/gazebo/issues/2133)

1. Fix ign-math3 deprecation warnings
    * [Pull request 2612](https://bitbucket.org/osrf/gazebo/pull-request/2612)
    * [Pull request 2626](https://bitbucket.org/osrf/gazebo/pull-request/2626)
    * [Pull request 2648](https://bitbucket.org/osrf/gazebo/pull-request/2648)

1. Re-order some gui tests to fix osx failures
    * [Pull request 2650](https://bitbucket.org/osrf/gazebo/pull-request/2650)
    * [Issue 2197](https://bitbucket.org/osrf/gazebo/issues/2197)


## Gazebo 8.0.0 (2017-01-25)

1. Depend on ignition math3
    * [Pull request #2588](https://bitbucket.org/osrf/gazebo/pull-request/2588)

1. Use ignition math with ServerFixture
    * [Pull request #2552](https://bitbucket.org/osrf/gazebo/pull-request/2552)

1. Changed the type of `FrictionPyramid::direction1` from `gazebo::math::Vector3` to `ignition::math::Vector3d`.
    * [Pull request #2548](https://bitbucket.org/osrf/gazebo/pull-request/2548)

1. Added igntition::transport interfaces to header files
    * [Pull request #2559](https://bitbucket.org/osrf/gazebo/pull-request/2559)

1. Added ignition transport dependency, and output camera sensor images on
   an ignition transport topic.
    * [Pull request #2544](https://bitbucket.org/osrf/gazebo/pull-request/2544)

1. Fix restoring submesh material transparency
    * [Pull request #2536](https://bitbucket.org/osrf/gazebo/pull-request/2536)

1. Updated `gz_log` tool to use `ignition::math`.
    * [Pull request #2532](https://bitbucket.org/osrf/gazebo/pull-request/2532)

1. Updated the following rendering classes to use `ignition::math`:
   `FPSViewController`, `JointVisual`, `OculusCamera`, `OrbitViewController`,
   `OrthoViewController`, `Projector`, `UserCamera`, `ViewController`.
    * [Pull request #2551](https://bitbucket.org/osrf/gazebo/pull-request/2551)

1. Update examples to use ign-math.
    * [Pull request #2539](https://bitbucket.org/osrf/gazebo/pull-request/2539)

1. Update plugins to use ign-math.
    * [Pull request #2531](https://bitbucket.org/osrf/gazebo/pull-request/2531)
    * [Pull request #2534](https://bitbucket.org/osrf/gazebo/pull-request/2534)
    * [Pull request #2538](https://bitbucket.org/osrf/gazebo/pull-request/2538)

1. Use ignition math with `rendering/Distortion` and update function names.
    * [Pull request #2529](https://bitbucket.org/osrf/gazebo/pull-request/2529)

1. Updated COMVisual class to use `ignition::math`.
    * [Pull request #2528](https://bitbucket.org/osrf/gazebo/pull-request/2528)

1. Deprecate angle API from physics::Joint, in favor of using doubles
    * [Pull request #2568](https://bitbucket.org/osrf/gazebo/pull-request/2568)
    * [Issue #553](https://bitbucket.org/osrf/gazebo/issues/553)
    * [Issue #1108](https://bitbucket.org/osrf/gazebo/issues/1108)

1. PIMPL-ize `gazebo/physics/Gripper` and use ignition-math.
    * [Pull request #2523](https://bitbucket.org/osrf/gazebo/pull-request/2523)

1. Added VisualMarkers to the rendering engine. Visual markers support
   programmatic rendering of various shapes in a scene.
    * [Pull request 2541](https://bitbucket.org/osrf/gazebo/pull-request/2541)

1. Support version 5 of the DART Physics Engine.
    * [Pull request #2459](https://bitbucket.org/osrf/gazebo/pull-request/2459)

1. UserCamera overrides `Camera::Render` to reduce CPU usage.
    * [Pull request 2480](https://bitbucket.org/osrf/gazebo/pull-request/2480)

1. Static links no longer subscribe to wrench topics.
    * [Pull request #2452]((https://bitbucket.org/osrf/gazebo/pull-request/2452)

1. Add Gazebo math helper functions to convert to and from Ignition Math
   objects.
    * [Pull request #2461](https://bitbucket.org/osrf/gazebo/pull-request/2461)

1. Add video recording of user camera. This change added an optional
   dependency on libavdevice>=56.4.100 for linux systems. When installed,
   libavdevice will allow a user to stream a simulated camera to a video4linux2
   loopback device.
    * [Pull request #2443](https://bitbucket.org/osrf/gazebo/pull-request/2443)

1. Removed deprecations
    * [Pull request #2427]((https://bitbucket.org/osrf/gazebo/pull-request/2427)

1. Include basic support for GNU Precompiled Headers to reduce compile time
    * [Pull request #2268](https://bitbucket.org/osrf/gazebo/pull-request/2268)

1. Plotting utility
    * [Pull request #2348](https://bitbucket.org/osrf/gazebo/pull-request/2348)
    * [Pull request #2325](https://bitbucket.org/osrf/gazebo/pull-request/2325)
    * [Pull request #2382](https://bitbucket.org/osrf/gazebo/pull-request/2382)
    * [Pull request #2448](https://bitbucket.org/osrf/gazebo/pull-request/2448)

1. Renamed `gazebo/gui/SaveDialog` to `gazebo/gui/SaveEntityDialog`. A new
   `SaveDialog` class will be added in a future pull request. The migration
   guide will be updated with that pull request.
    * [Pull request #2384](https://bitbucket.org/osrf/gazebo/pull-request/2384)

1. Add FiducialCameraPlugin for Camera Sensors
    * [Pull request #2350](https://bitbucket.org/osrf/gazebo/pull-request/2350)

1. Fix Road2d vertices and shadows
    * [Pull request #2362](https://bitbucket.org/osrf/gazebo/pull-request/2362)

1. Rearrange GLWidget::OnMouseMove so that the more common use cases it
   fewer if statements. Use std::thread in place of boost in OculusWindow.
   Pragma statements to prevent warnings. Prevent variable hiding in
   WallSegmentItem.
    * [Pull request #2376](https://bitbucket.org/osrf/gazebo/pull-request/2376)

1. Use single pixel selection buffer for mouse picking
    * [Pull request #2335](https://bitbucket.org/osrf/gazebo/pull-request/2335)

1. Refactor Visual classes
  * [Pull request #2331](https://bitbucket.org/osrf/gazebo/pull-requests/2331)

1. Windows plugins (with .dll extension) now accepted
    * [Pull request #2311](https://bitbucket.org/osrf/gazebo/pull-requests/2311)
    * Writing libMyPlugin.so in the sdf file will look for MyPlugin.dll on windows.

1. Add Introspection Manager and Client util
    * [Pull request #2304](https://bitbucket.org/osrf/gazebo/pull-request/2304)

1. Refactor Event classes and improve memory management.
    * [Pull request #2277](https://bitbucket.org/osrf/gazebo/pull-request/2277)
    * [Pull request #2317](https://bitbucket.org/osrf/gazebo/pull-request/2317)
    * [Pull request #2329](https://bitbucket.org/osrf/gazebo/pull-request/2329)
    * [gazebo_design Pull request #33](https://bitbucket.org/osrf/gazebo_design/pull-requests/33)

1. Remove EntityMakerPrivate and move its members to derived classes
    * [Pull request #2310](https://bitbucket.org/osrf/gazebo/pull-request/2310)

1. Conversion between ign-msgs and sdf, for plugin
    * [Pull request #2403](https://bitbucket.org/osrf/gazebo/pull-request/2403)

1. Change NULL to nullptr.
    * [Pull request #2294](https://bitbucket.org/osrf/gazebo/pull-request/2294)
    * [Pull request #2297](https://bitbucket.org/osrf/gazebo/pull-request/2297)
    * [Pull request #2298](https://bitbucket.org/osrf/gazebo/pull-request/2298)
    * [Pull request #2302](https://bitbucket.org/osrf/gazebo/pull-request/2302)
    * [Pull request #2295](https://bitbucket.org/osrf/gazebo/pull-request/2295)
    * [Pull request #2300](https://bitbucket.org/osrf/gazebo/pull-request/2300)

1. Fix memory and other issues found from running Coverity.
    * A contribution from Olivier Crave
    * [Pull request #2241](https://bitbucket.org/osrf/gazebo/pull-request/2241)
    * [Pull request #2242](https://bitbucket.org/osrf/gazebo/pull-request/2242)
    * [Pull request #2243](https://bitbucket.org/osrf/gazebo/pull-request/2243)
    * [Pull request #2244](https://bitbucket.org/osrf/gazebo/pull-request/2244)
    * [Pull request #2245](https://bitbucket.org/osrf/gazebo/pull-request/2245)

1. Deprecate gazebo::math
    * [Pull request #2594](https://bitbucket.org/osrf/gazebo/pull-request/2594)
    * [Pull request #2513](https://bitbucket.org/osrf/gazebo/pull-request/2513)
    * [Pull request #2586](https://bitbucket.org/osrf/gazebo/pull-request/2586)
    * [Pull request #2326](https://bitbucket.org/osrf/gazebo/pull-request/2326)
    * [Pull request #2579](https://bitbucket.org/osrf/gazebo/pull-request/2579)
    * [Pull request #2574](https://bitbucket.org/osrf/gazebo/pull-request/2574)
    * [Pull request #2426](https://bitbucket.org/osrf/gazebo/pull-request/2426)
    * [Pull request #2567](https://bitbucket.org/osrf/gazebo/pull-request/2567)
    * [Pull request #2355](https://bitbucket.org/osrf/gazebo/pull-request/2355)
    * [Pull request #2407](https://bitbucket.org/osrf/gazebo/pull-request/2407)
    * [Pull request #2564](https://bitbucket.org/osrf/gazebo/pull-request/2564)
    * [Pull request #2591](https://bitbucket.org/osrf/gazebo/pull-request/2591)
    * [Pull request #2425](https://bitbucket.org/osrf/gazebo/pull-request/2425)
    * [Pull request #2570](https://bitbucket.org/osrf/gazebo/pull-request/2570)
    * [Pull request #2436](https://bitbucket.org/osrf/gazebo/pull-request/2436)
    * [Pull request #2556](https://bitbucket.org/osrf/gazebo/pull-request/2556)
    * [Pull request #2472](https://bitbucket.org/osrf/gazebo/pull-request/2472)
    * [Pull request #2505](https://bitbucket.org/osrf/gazebo/pull-request/2505)
    * [Pull request #2583](https://bitbucket.org/osrf/gazebo/pull-request/2583)
    * [Pull request #2514](https://bitbucket.org/osrf/gazebo/pull-request/2514)
    * [Pull request #2522](https://bitbucket.org/osrf/gazebo/pull-request/2522)
    * [Pull request #2565](https://bitbucket.org/osrf/gazebo/pull-request/2565)
    * [Pull request #2525](https://bitbucket.org/osrf/gazebo/pull-request/2525)
    * [Pull request #2533](https://bitbucket.org/osrf/gazebo/pull-request/2533)
    * [Pull request #2543](https://bitbucket.org/osrf/gazebo/pull-request/2543)
    * [Pull request #2549](https://bitbucket.org/osrf/gazebo/pull-request/2549)
    * [Pull request #2554](https://bitbucket.org/osrf/gazebo/pull-request/2554)
    * [Pull request #2560](https://bitbucket.org/osrf/gazebo/pull-request/2560)
    * [Pull request #2585](https://bitbucket.org/osrf/gazebo/pull-request/2585)
    * [Pull request #2575](https://bitbucket.org/osrf/gazebo/pull-request/2575)
    * [Pull request #2563](https://bitbucket.org/osrf/gazebo/pull-request/2563)
    * [Pull request #2573](https://bitbucket.org/osrf/gazebo/pull-request/2573)
    * [Pull request #2577](https://bitbucket.org/osrf/gazebo/pull-request/2577)
    * [Pull request #2581](https://bitbucket.org/osrf/gazebo/pull-request/2581)
    * [Pull request #2566](https://bitbucket.org/osrf/gazebo/pull-request/2566)
    * [Pull request #2578](https://bitbucket.org/osrf/gazebo/pull-request/2578)

1. Add Wind support
    * [Pull request #1985](https://bitbucket.org/osrf/gazebo/pull-request/1985)
    * A contribution from Olivier Crave

1. Add const accessors to uri path and query
    * [Pull request #2400](https://bitbucket.org/osrf/gazebo/pull-request/2400)

1. Server generates unique model names in case of overlap, and added allow_renaming field to factory message.
    * [Pull request 2301](https://bitbucket.org/osrf/gazebo/pull-request/2301)
    * [Issue 510](https://bitbucket.org/osrf/gazebo/issues/510)

1. Adds an output option to gz log that allows the tool to filter a log file and write to a new log file.
    * [Pull request #2149](https://bitbucket.org/osrf/gazebo/pull-request/2149)

1. Add common::URI class
    * [Pull request #2275](https://bitbucket.org/osrf/gazebo/pull-request/2275)

1. Update Actor animations by faciliting skeleton visualization, control via a plugin. Also resolves issue #1785.
    * [Pull request #2219](https://bitbucket.org/osrf/gazebo/pull-request/2219)

1. Generalize actors to work even if not all elements are specified
    * [Pull request #2360](https://bitbucket.org/osrf/gazebo/pull-request/2360)

1. PIMPLize rendering/Grid
    * [Pull request 2330](https://bitbucket.org/osrf/gazebo/pull-request/2330)

1. Use only Gazebo's internal version of tinyxml2. The version of tinyxml2 distributed with Ubuntu fails when parsing large log files.
    * [Pull request #2146](https://bitbucket.org/osrf/gazebo/pull-request/2146)

1. Moved gazebo ODE includes to have correct include path
    * [Pull request #2186](https://bitbucket.org/osrf/gazebo/pull-request/2186)

1. Atmosphere model
    * [Pull request #1989](https://bitbucket.org/osrf/gazebo/pull-request/1989)

1. Added static camera when following a model.
    * [Pull request #1980](https://bitbucket.org/osrf/gazebo/pull-request/1980)
    * A contribution from Oliver Crave

1. Get plugin info with Ignition transport service
    * [Pull request #2420](https://bitbucket.org/osrf/gazebo/pull-request/2420)

1. Support conversions between SDF and protobuf for more sensors.
    * [Pull request #2118](https://bitbucket.org/osrf/gazebo/pull-request/2118)

1. Fix ODE Ray-Cylinder collision, and added ability to instantiate stand alone MultiRayShapes.
    * [Pull request #2122](https://bitbucket.org/osrf/gazebo/pull-request/2122)

1. Update depth camera sensor to publish depth data over a topic.
    * [Pull request #2112](https://bitbucket.org/osrf/gazebo/pull-request/2112)

1. Add color picker to config widget and fix visual and collision duplication.
    * [Pull request #2381](https://bitbucket.org/osrf/gazebo/pull-request/2381)

1. Model editor updates

    1. Undo / redo inserting and deleting links
        * [Pull request #2151](https://bitbucket.org/osrf/gazebo/pull-request/2151)

    1. Undo / redo inserting and deleting nested models
        * [Pull request #2229](https://bitbucket.org/osrf/gazebo/pull-request/2229)

    1. Undo insert / delete joints
        * [Pull request #2266](https://bitbucket.org/osrf/gazebo/pull-request/2266)

    1. Undo insert / delete model plugins
        * [Pull request #2334](https://bitbucket.org/osrf/gazebo/pull-request/2334)

    1. Undo translate, rotate, snap and align links and nested models
        * [Pull request #2314](https://bitbucket.org/osrf/gazebo/pull-request/2314)

    1. Undo scale links
        * [Pull request #2368](https://bitbucket.org/osrf/gazebo/pull-request/2368)

1. Google Summer of Code Graphical interface for inserting plugins during simulation.

    1. Display attached model plugins in the world tab / Add subheaders for model links, joints and plugins
        * [Pull request #2323](https://bitbucket.org/osrf/gazebo/pull-request/2323)
        * [Issue #1698](https://bitbucket.org/osrf/gazebo/issues/1698)

## Gazebo 7

## Gazebo 7.X.X (2019-XX-XX)

## Gazebo 7.16.0 (2019-09-04)

1. VariableGearboxPlugin: use splines to support arbitrary smooth input-output gearbox profiles
    * [Pull request 3073](https://bitbucket.org/osrf/gazebo/pull-request/3073)

1. Backport Camera PreRender and PostRender events
    * [Pull request 3119](https://bitbucket.org/osrf/gazebo/pull-request/3119)

## Gazebo 7.15.0 (2018-03-26)

1. Don't search for boost signals component (support boost 1.69)
    * [Pull request 3089](https://bitbucket.org/osrf/gazebo/pull-request/3089)
    * [Issue 2577](https://bitbucket.org/osrf/gazebo/issues/2577)

1. Refactor ODE gearbox joint implementation to match hinge joint
    * [Pull request 3048](https://bitbucket.org/osrf/gazebo/pull-request/3048)

1. Use new sha1.hpp header location for recent boost (support boost 1.68)
    * [Pull request 3029](https://bitbucket.org/osrf/gazebo/pull-request/3029)

1. Add MisalignmentPlugin which reports alignment between two poses
    * [Pull request 2896](https://bitbucket.org/osrf/gazebo/pull-request/2896)

1. More documentation to Model::CreateJoint()
    * [Pull request 3002](https://bitbucket.org/osrf/gazebo/pull-request/3002)

1. Improve ODE slip parameter behavior with multiple contact points
    * [Pull request 2965](https://bitbucket.org/osrf/gazebo/pull-request/2965)

1. Fix for BulletFixedJoint when used with inertial matrices with non-zero values on their off-diagonal
    * [Pull request 3010](https://bitbucket.org/osrf/gazebo/pull-request/3010)

1. Adding WheelSlipPlugin: for adding wheel slip using ODE's contact parameters
    * [Pull request 2950](https://bitbucket.org/osrf/gazebo/pull-request/2950)
    * [Pull request 2976](https://bitbucket.org/osrf/gazebo/pull-request/2976)
    * [Pull request 2997](https://bitbucket.org/osrf/gazebo/pull-request/2997)

1. Adding JointController::SetForce API and extra test for WheelSlipPlugin
    * [Pull request 2976](https://bitbucket.org/osrf/gazebo/pull-request/2976)


## Gazebo 7.14.0 (2018-07-27)

1. Fix manipulating links in the model editor
    * [Pull request 2999](https://bitbucket.org/osrf/gazebo/pull-request/2999)
    * [Issue 2487](https://bitbucket.org/osrf/gazebo/issues/2487)

1. LOD skirt length
    * [Pull request 2968](https://bitbucket.org/osrf/gazebo/pull-request/2968)

1. Patch for visual message process
    * [Pull request 2983](https://bitbucket.org/osrf/gazebo/pull-request/2983)

1. Fix build on homebrew with protobuf 3.6
    * [Pull request 2984](https://bitbucket.org/osrf/gazebo/pull-request/2984)

1. Fix GpuRaySensor vertical rays
    * [Pull request 2955](https://bitbucket.org/osrf/gazebo/pull-request/2955)


## Gazebo 7.13.1 (2018-06-15)

1. Fix check terrain layer count in height map
    * [Pull request 2978](https://bitbucket.org/osrf/gazebo/pull-request/2978)


## Gazebo 7.13.0 (2018-06-08)

1. Update model database URI
    * [Pull request 2969](https://bitbucket.org/osrf/gazebo/pull-request/2969)

1. Fix getting joint limits for BulletHingeJoint
    * [Pull request 2959](https://bitbucket.org/osrf/gazebo/pull-request/2959)

1. Save model materials and meshes when logging
    * [Pull request 2811](https://bitbucket.org/osrf/gazebo/pull-request/2811)

1. Fix build on hombrew with boost 1.67
    * [Pull request 2954](https://bitbucket.org/osrf/gazebo/pull-request/2954)

1. Add Screen Space Ambient Occlusion visual plugin
    * [Pull request 2916](https://bitbucket.org/osrf/gazebo/pull-request/2916)
    * [Pull request 2947](https://bitbucket.org/osrf/gazebo/pull-request/2947)

1. Fix ray intersection check in Scene::FirstContact
    * [Pull request 2945](https://bitbucket.org/osrf/gazebo/pull-request/2945)

1. Fix camera view control inside bounding box of large meshes
    * [Pull request 2932](https://bitbucket.org/osrf/gazebo/pull-request/2932)

1. Fix compilation with boost 1.67
    * [Pull request 2937](https://bitbucket.org/osrf/gazebo/pull-request/2937)

1. Fix compilation with ffmpeg4
    * [Pull request 2942](https://bitbucket.org/osrf/gazebo/pull-request/2942)

1. Fix Joint::SetPosition for HingeJoint
    * [Pull request 2892](https://bitbucket.org/osrf/gazebo/pull-request/2892)
    * [Issue 2430](https://bitbucket.org/osrf/gazebo/issues/2430)

1. Use QVERIFY() around qFuzzyCompare statements
    * [Pull request 2936](https://bitbucket.org/osrf/gazebo/pull-request/2936)


## Gazebo 7.12.0 (2018-04-11)

1. Fix mouse movement ogre assertion error
    * [Pull request 2928](https://bitbucket.org/osrf/gazebo/pull-request/2928)

1. Fix normal maps on ubuntu with OGRE 1.9 and disable on OSX
    * [Pull request 2917](https://bitbucket.org/osrf/gazebo/pull-request/2917)

1. Support lens flare occlusion
    * [Pull request 2915](https://bitbucket.org/osrf/gazebo/pull-request/2915)

1. Fix log recording, only call sdf::initFile once
    * [Pull request 2889](https://bitbucket.org/osrf/gazebo/pull-request/2889)
    * [Issue 2425](https://bitbucket.org/osrf/gazebo/issues/2425)

1. Fix OBJLoader when mesh has invalid material
    * [Pull request 2888](https://bitbucket.org/osrf/gazebo/pull-request/2888)

1. Fix clang warnings in LaserView and EnumIface
    * [Pull request 2891](https://bitbucket.org/osrf/gazebo/pull-request/2891)

1. Add support for moving geometry to ContainPlugin
    * [Pull request 2886](https://bitbucket.org/osrf/gazebo/pull-request/2886)

1. Support python3 with check_test_ran.py
    * [Pull request 2902](https://bitbucket.org/osrf/gazebo/pull-request/2902)

1. Fix undefined behavior in ODESliderJoint
    * [Pull request 2905](https://bitbucket.org/osrf/gazebo/pull-requests/2905)

1. Fix loading collada mesh that contains multiple texcoord sets with same offset
    * [Pull request 2899](https://bitbucket.org/osrf/gazebo/pull-request/2899)

1. Fix race conditions during client startup, and introduce Node::TryInit()
    * [Pull request 2897](https://bitbucket.org/osrf/gazebo/pull-requests/2897)

1. Diagnostics: record timing statistics instead of all timestamps
    * [Pull request 2821](https://bitbucket.org/osrf/gazebo/pull-requests/2821)

1. Backport pull request #2890 to gazebo7 (fix logging)
    * [Pull request 2933](https://bitbucket.org/osrf/gazebo/pull-requests/2933)
    * [Issue 2441](https://bitbucket.org/osrf/gazebo/issues/2441)

1. Add trigger_light example for ContainPlugin tutorial
    * [Pull request 2918](https://bitbucket.org/osrf/gazebo/pull-requests/2918)
    * [Pull request 2929](https://bitbucket.org/osrf/gazebo/pull-requests/2929)

1. Backport pull request #2884 to gazebo7 (disable model plugin during playback)
    * [Pull request 2927](https://bitbucket.org/osrf/gazebo/pull-requests/2927)
    * [Issue 2427](https://bitbucket.org/osrf/gazebo/issues/2427)

## Gazebo 7.11.0 (2018-02-12)

1. Fix gazebo7 + ogre 1.8 build error
    * [Pull request 2878](https://bitbucket.org/osrf/gazebo/pull-request/2878)

1. Process insertions and deletions on gz log echo
    * [Pull request 2608](https://bitbucket.org/osrf/gazebo/pull-request/2608)
    * [Issue 2136](https://bitbucket.org/osrf/gazebo/issues/2136)

1. Add Static Map Plugin for creating textured map model
    * [Pull request 2834](https://bitbucket.org/osrf/gazebo/pull-requests/2834)

## Gazebo 7.10.0 (2018-02-07)

1. Add support for 16 bit Grayscale and RGB camera image types.
    * [Pull request 2852](https://bitbucket.org/osrf/gazebo/pull-requests/2852)

1. Added a plugin to detect if an entity is inside a given volume in space
    * [Pull request 2780](https://bitbucket.org/osrf/gazebo/pull-requests/2780)

1. Add Visual::SetMaterialShaderParam function for setting shader parameters.
    * [Pull request 2863](https://bitbucket.org/osrf/gazebo/pull-requests/2863)

1. Adding accessors for velocity in ENU frame for gps sensor
    * [Pull request 2854](https://bitbucket.org/osrf/gazebo/pull-request/2854)

1. Fix DEM min elevation
    * [Pull request 2868](https://bitbucket.org/osrf/gazebo/pull-request/2868)

1. Update Color Clamp function
    * [Pull request 2859](https://bitbucket.org/osrf/gazebo/pull-requests/2859)

1. Move Connection header buffer from heap to stack to avoid race condition.
    * [Pull request 2844](https://bitbucket.org/osrf/gazebo/pull-requests/2844)

1. Initialize laser retro value
    * [Pull request 2841](https://bitbucket.org/osrf/gazebo/pull-request/2841)

1. Shadow improvements
    * [Pull request 2805](https://bitbucket.org/osrf/gazebo/pull-requests/2805)

1. Add light as child of link
    * [Pull request 2807](https://bitbucket.org/osrf/gazebo/pull-requests/2807)
    * [Pull request 2872](https://bitbucket.org/osrf/gazebo/pull-requests/2872)
    * [Issue 900](https://bitbucket.org/osrf/gazebo/issues/900)

1. Add camera lens flare effect
    * [Pull request 2806](https://bitbucket.org/osrf/gazebo/pull-request/2806)
    * [Pull request 2829](https://bitbucket.org/osrf/gazebo/pull-request/2829)

1. Fix inserting models with invalid submesh
    * [Pull request 2828](https://bitbucket.org/osrf/gazebo/pull-request/2828)

1. Call DisconnectNewImageFrame in the CameraPlugin destructor
    * [Pull request 2815](https://bitbucket.org/osrf/gazebo/pull-request/2815)

1. Fix gazebo7 homebrew build (tinyxml2 6.0.0)
    * [Pull request 2824](https://bitbucket.org/osrf/gazebo/pull-request/2824)


## Gazebo 7.9.0 (2017-11-22)

1. Diagnostics: enable test and don't create so many empty folders
    * [Pull request 2798](https://bitbucket.org/osrf/gazebo/pull-requests/2798)

1. Parallelize ODE physics with threaded islands parameter
    * [Pull request 2775](https://bitbucket.org/osrf/gazebo/pull-requests/2775)

1. Logical camera uses <topic>
    * [Pull request 2777](https://bitbucket.org/osrf/gazebo/pull-requests/2777)

1. Support off-diagonal inertia terms in bullet
    * [Pull request 2757](https://bitbucket.org/osrf/gazebo/pull-requests/2757)

1. Add option in gui.ini to disable the use of spacenav
    * [Pull request 2754](https://bitbucket.org/osrf/gazebo/pull-requests/2754)

1. Fix disabling mesh cast shadows
    * [Pull request 2710](https://bitbucket.org/osrf/gazebo/pull-request/2710)

1. Do not display COM or inertia visualizations for static models
    * [Pull request 2727](https://bitbucket.org/osrf/gazebo/pull-request/2727)
    * [Issue 2286](https://bitbucket.org/osrf/gazebo/issues/2286)

1. Fix Collision::GetWorldPose for non-canonical links (and friction directions)
    * [Pull request 2702](https://bitbucket.org/osrf/gazebo/pull-request/2702)
    * [Issue 2068](https://bitbucket.org/osrf/gazebo/issues/2068)

1. Fix orbiting view around heightmap
    * [Pull request 2688](https://bitbucket.org/osrf/gazebo/pull-request/2688)
    * [Issue 2049](https://bitbucket.org/osrf/gazebo/issues/2049)

1. Logical Camera sees nested models
    * [Pull request 2776](https://bitbucket.org/osrf/gazebo/pull-request/2776)
    * [Issue 2342](https://bitbucket.org/osrf/gazebo/issues/2342)

1. Aligned collision and visual geometries for friction_dir_test.world
    * [Pull request 2726](https://bitbucket.org/osrf/gazebo/pull-request/2726)

1. Test which demonstrates Simbody exception when manipulating object twice while paused
    * [Pull request 2737](https://bitbucket.org/osrf/gazebo/pull-request/2737)

1. Send message to subscribers only once per connection
    * [Pull request 2763](https://bitbucket.org/osrf/gazebo/pull-request/2763)

1. Update depth camera shaders version
    * [Pull request 2767](https://bitbucket.org/osrf/gazebo/pull-request/2767)
    * [Issue 2323](https://bitbucket.org/osrf/gazebo/issues/2323)

1. Fix gazebo7 compile error with boost 1.58 for oculus support
    * [Pull request 2788](https://bitbucket.org/osrf/gazebo/pull-request/2788)
    * [Issue 2356](https://bitbucket.org/osrf/gazebo/issues/2356)

1. Fix gui and rendering tests for gazebo7 + ogre1.9 on OSX
    * [Pull request 2793](https://bitbucket.org/osrf/gazebo/pull-request/2793)

1. Fix right-click segfault
    * [Pull request 2809](https://bitbucket.org/osrf/gazebo/pull-request/2809)
    * [Issue 2377](https://bitbucket.org/osrf/gazebo/issues/2377)

## Gazebo 7.8.1 (2017-06-08)

1. ODE slip parameter example world and test
    * [Pull request 2717](https://bitbucket.org/osrf/gazebo/pull-request/2717)

1. Fix inserted mesh scale during log playback
    * [Pull request #2723](https://bitbucket.org/osrf/gazebo/pull-request/2723)

## Gazebo 7.8.0 (2017-06-02)

1. Add log record filter options
    * [Pull request 2715](https://bitbucket.org/osrf/gazebo/pull-request/2715)

1. Backport wide angle camera VM FSAA fix
    * [Pull request 2711](https://bitbucket.org/osrf/gazebo/pull-request/2711)

1. Add function to retrieve scoped sensors name in multi-nested model
    * [Pull request 2674](https://bitbucket.org/osrf/gazebo/pull-request/2674)

## Gazebo 7.7.0 (2017-05-04)

1. Fix race condition during Detach of HarnessPlugin
    * [Pull request 2696](https://bitbucket.org/osrf/gazebo/pull-request/2696)

1. Added support for pincushion distortion model; fixed bug where
   cameras with different distortion models would have the same distortion.
    * [Pull request 2678](https://bitbucket.org/osrf/gazebo/pull-requests/2678)

1. Added <collide_bitmask> support to bullet
    * [Pull request 2649](https://bitbucket.org/osrf/gazebo/pull-request/2649)

1. Fix linking when using HDF5_INSTRUMENT for logging ODE data
    * [Pull request 2669](https://bitbucket.org/osrf/gazebo/pull-request/2669)
    * [Issue 1841](https://bitbucket.org/osrf/gazebo/issues/1841)

1. Subdivide large heightmaps to fix LOD and support global texture mapping
    * [Pull request 2655](https://bitbucket.org/osrf/gazebo/pull-request/2655)

## Gazebo 7.6.0 (2017-03-20)

1. Force / torque sensor visualization using WrenchVisual
    * [Pull request 2653](https://bitbucket.org/osrf/gazebo/pull-request/2653)

1. Cache heightmap tile data
    * [Pull request 2645](https://bitbucket.org/osrf/gazebo/pull-request/2645)

1. Add plugin for attaching lights to links in a model
    * [Pull request 2647](https://bitbucket.org/osrf/gazebo/pull-request/2647)
    * [Issue 900](https://bitbucket.org/osrf/gazebo/issues/900)

1. Support Heightmap LOD
    * [Pull request 2636](https://bitbucket.org/osrf/gazebo/pull-request/2636)

1. Support setting shadow texture size
    * [Pull request 2644](https://bitbucket.org/osrf/gazebo/pull-request/2644)

1. Fix deprecated sdf warnings produced by PluginToSDF
    * [Pull request 2646](https://bitbucket.org/osrf/gazebo/pull-request/2646)

1. Added TouchPlugin, which checks if a model has been in contact with another
   model exclusively for a certain time.
    * [Pull request 2651](https://bitbucket.org/osrf/gazebo/pull-request/2651)

1. Fixes -inf laser reading being displayed as +inf
    * [Pull request 2641](https://bitbucket.org/osrf/gazebo/pull-request/2641)

1. Fix memory leaks in tests
    * [Pull request 2639](https://bitbucket.org/osrf/gazebo/pull-request/2639)

1. Remove end year from copyright
    * [Pull request 2614](https://bitbucket.org/osrf/gazebo/pull-request/2614)

## Gazebo 7.5.0 (2017-01-11)

1. Remove qt4 webkit in gazebo7 (used for HotkeyDialog).
    * [Pull request 2584](https://bitbucket.org/osrf/gazebo/pull-request/2584)

1. Support configuring heightmap sampling level
    * [Pull request 2519](https://bitbucket.org/osrf/gazebo/pull-request/2519)

1. Fix `model.config` dependency support, and add ability to reference
   textures using a URI.
    * [Pull request 2517](https://bitbucket.org/osrf/gazebo/pull-request/2517)

1. Fix DEM heightmap size, collision, scale
    * [Pull request 2477](https://bitbucket.org/osrf/gazebo/pull-request/2477)

1. Create ode_quiet parameter to silence solver messages
    * [Pull request 2512](https://bitbucket.org/osrf/gazebo/pull-request/2512)

1. Update QT render loop to throttle based on UserCamera::RenderRate.
    * [Pull request 2476](https://bitbucket.org/osrf/gazebo/pull-request/2476)
    * [Issue 1560](https://bitbucket.org/osrf/gazebo/issues/1560)

1. Generate visualization on demand, instead of on load. This helps to
   reduce load time.
    * [Pull request 2457](https://bitbucket.org/osrf/gazebo/pull-request/2457)

1. Added a plugin to teleoperate joints in a model with the keyboard.
    * [Pull request 2490](https://bitbucket.org/osrf/gazebo/pull-request/2490)

1. Add GUI items to change the user camera clip distance
    * [Pull request 2470](https://bitbucket.org/osrf/gazebo/pull-request/2470)
    * [Issue 2064](https://bitbucket.org/osrf/gazebo/issues/2064)

1. Support custom material scripts for heightmaps
    * [Pull request 2473](https://bitbucket.org/osrf/gazebo/pull-request/2473)

1. Sim events plugin accepts custom topics
    * [Pull request 2535](https://bitbucket.org/osrf/gazebo/pull-request/2535)

1. Model Editor: Show / hide collisions
    * [Pull request 2503](https://bitbucket.org/osrf/gazebo/pull-request/2503)

1. Model Editor: Show / hide visuals
    * [Pull request 2516](https://bitbucket.org/osrf/gazebo/pull-request/2516)

1. Model Editor: Show / hide link frames
    * [Pull request 2521](https://bitbucket.org/osrf/gazebo/pull-request/2521)

## Gazebo 7.4.0 (2016-10-11)

1. Add test for HarnessPlugin, reduce likelihood of race condition
    * [Pull request 2431](https://bitbucket.org/osrf/gazebo/pull-request/2431)
    * [Issue 2034](https://bitbucket.org/osrf/gazebo/issues/2034)

1. Add `syntax = proto2` in proto files to fix some protobuf3 warnings
    * [Pull request 2456](https://bitbucket.org/osrf/gazebo/pull-request/2456)

1. Add support for loading wavefront obj mesh files
    * [Pull request 2454](https://bitbucket.org/osrf/gazebo/pull-request/2454)

1. Added filesystem operations to the common library. Additions include
   `cwd`, `exists`, `isDirectory`, `isFile`, `copyFile`, and `moveFile`.
    * [Pull request 2417](https://bitbucket.org/osrf/gazebo/pull-request/2417)

1. Fix loading collada files with multiple texture coordinates.
    * [Pull request 2413](https://bitbucket.org/osrf/gazebo/pull-request/2413)

1. Added visualization of minimum range to laservisual.
    * [Pull request 2412](https://bitbucket.org/osrf/gazebo/pull-request/2412)
    * [Issue 2018](https://bitbucket.org/osrf/gazebo/issues/2018)

1. Use precision 2 for FPS display in TimePanel
    * [Pull request 2405](https://bitbucket.org/osrf/gazebo/pull-request/2405)

1. Switch ImuSensor::worldToReference transform from Pose to Quaternion
    * [Pull request 2410](https://bitbucket.org/osrf/gazebo/pull-request/2410)
    * [Issue 1959](https://bitbucket.org/osrf/gazebo/issues/1959)

1. Include Boost_LIBRARIES  in the linking of gazebo_physics
    * [Pull request 2402](https://bitbucket.org/osrf/gazebo/pull-request/2402)

1. Backported KeyboardGUIPlugin and msgs::Any
    * [Pull request 2416](https://bitbucket.org/osrf/gazebo/pull-request/2416)

1. Use XML_SUCCESS enum instead of XML_NO_ERROR, which has been deleted in tinyxml2 4.0
    * [Pull request 2397](https://bitbucket.org/osrf/gazebo/pull-request/2397)

1. Ignore ffmpeg deprecation warnings to clean up CI since they are noted in #2002
    * [Pull request 2388](https://bitbucket.org/osrf/gazebo/pull-request/2388)

1. Added a visual blinking plugin
    * [Pull request 2394](https://bitbucket.org/osrf/gazebo/pull-request/2394)

1. Fix InertiaVisual for non-diagonal inertia matrices
    * [Pull request 2354](https://bitbucket.org/osrf/gazebo/pull-request/2354)

## Gazebo 7.3.1 (2016-07-13)

1. Fix homebrew test failure of UNIT_ApplyWrenchDialog_TEST
    * [Pull request 2393](https://bitbucket.org/osrf/gazebo/pull-request/2393)

1. Fix MainWindow crash when window is minimized and maximized
    * [Pull request 2392](https://bitbucket.org/osrf/gazebo/pull-request/2392)
    * [Issue 2003](https://bitbucket.org/osrf/gazebo/issues/2003)

## Gazebo 7.3.0 (2016-07-12)

1. Fix selecting ApplyWrenchVisual's force torque visuals
    * [Pull request 2377](https://bitbucket.org/osrf/gazebo/pull-request/2377)
    * [Issue 1999](https://bitbucket.org/osrf/gazebo/issues/1999)

1. Use ignition math in gazebo::msgs
    * [Pull request 2389](https://bitbucket.org/osrf/gazebo/pull-request/2389)

1. Parse command-line options for GUI plugins in Server to fix parsing of
   positional argument for world file.
   This fixes command-line parsing for `gazebo -g gui_plugin.so`.
    * [Pull request 2387](https://bitbucket.org/osrf/gazebo/pull-request/2387)

1. Added a harness plugin that supports lowering a model at a controlled rate
    * [Pull request 2346](https://bitbucket.org/osrf/gazebo/pull-request/2346)

1. Fix ogre log test on xenial+nvidia
    * [Pull request 2374](https://bitbucket.org/osrf/gazebo/pull-request/2374)

1. Redirect QT messages to Gazebo's console message handling system.
    * [Pull request 2375](https://bitbucket.org/osrf/gazebo/pull-request/2375)

1. Fix buoyancy plugin when multiple link tags are used within the plugin
    * [Pull request 2369](https://bitbucket.org/osrf/gazebo/pull-request/2369)

1. Remove contact filters with names that contain `::`
    * [Pull request 2363](https://bitbucket.org/osrf/gazebo/pull-request/2363)
    * [Issue 1805](https://bitbucket.org/osrf/gazebo/issues/1805)

1. Fix Model Manipulator switching between local and global frames
    * [Pull request 2361](https://bitbucket.org/osrf/gazebo/pull-request/2361)

1. Remove duplicate code from cmake config file caused by bad merge
    * [Pull request 2347](https://bitbucket.org/osrf/gazebo/pull-request/2347)

1. Properly cleanup pointers when destroying a world with joints.
    * [Pull request 2309](https://bitbucket.org/osrf/gazebo/pull-request/2309)

1. Fix right click view options after deleting and respawning a model.
    * [Pull request 2349](https://bitbucket.org/osrf/gazebo/pull-request/2349)
    * [Issue 1985](https://bitbucket.org/osrf/gazebo/issues/1985)

1. Implement missing function: LogicalCamera::Topic()
    * [Pull request 2343](https://bitbucket.org/osrf/gazebo/pull-request/2343)
    * [Issue 1980](https://bitbucket.org/osrf/gazebo/issues/1980)

## Gazebo 7.2.0 (2016-06-13)

1. Backport single pixel selection buffer for mouse picking
    * [Pull request 2338](https://bitbucket.org/osrf/gazebo/pull-request/2338)

1. Prevent mouse pan and orbit from deselecting entities in model editor
    * [Pull request 2333](https://bitbucket.org/osrf/gazebo/pull-request/2333)

1. Handle model manipulation tool RTS shortcuts in keyPress
    * [Pull request 2312](https://bitbucket.org/osrf/gazebo/pull-request/2312)

1. Reset ODE joint force feedback after world reset
    * [Pull request 2255](https://bitbucket.org/osrf/gazebo/pull-request/2255)

1. Update model editor snap to grid modifier key
    * [Pull request 2259](https://bitbucket.org/osrf/gazebo/pull-request/2259)
    * [Issue #1583](https://bitbucket.org/osrf/gazebo/issues/1583)

1. PIMPLize gui/model/ModelEditorPalette
    * [Pull request 2279](https://bitbucket.org/osrf/gazebo/pull-request/2279)

1. Properly cleanup pointers when destroying a blank world.
    * [Pull request 2220](https://bitbucket.org/osrf/gazebo/pull-request/2220)

1. Properly cleanup pointers when destroying a world with models and lights.
    * [Pull request 2263](https://bitbucket.org/osrf/gazebo/pull-request/2263)

1. Fix view control mouse focus in model editor
    * [Pull request 2315](https://bitbucket.org/osrf/gazebo/pull-request/2315)
    * [Issue #1791](https://bitbucket.org/osrf/gazebo/issues/1791)

1. Server generates unique model names in case of overlap
    * [Pull request 2296](https://bitbucket.org/osrf/gazebo/pull-request/2296)
    * [Issue 510](https://bitbucket.org/osrf/gazebo/issues/510)

1. Model Editor: Select and align nested models
    * [Pull request 2282](https://bitbucket.org/osrf/gazebo/pull-request/2282)

## Gazebo 7.1.0 (2016-04-07)

1. fix: remove back projection
    * [Pull request 2201](https://bitbucket.org/osrf/gazebo/pull-request/2201)
    * A contribution from Yuki Furuta

1. Fix oculus 2 camera field of view
    * [Pull request 2157](https://bitbucket.org/osrf/gazebo/pull-request/2157)

1. Added BeforePhysicsUpdate world event
    * [Pull request 2128](https://bitbucket.org/osrf/gazebo/pull-request/2128)
    * A contribution from Martin Pecka

1. Update `gz sdf -c` command line tool to use the new `sdf::convertFile` API.
    * [Pull request #2227](https://bitbucket.org/osrf/gazebo/pull-requests/2227)

1. Backport depth camera OSX fix
    * [Pull request 2233](https://bitbucket.org/osrf/gazebo/pull-request/2233)

1. Feat load collision.sdf only once
    * [Pull request 2236](https://bitbucket.org/osrf/gazebo/pull-request/2236)

1. Update gui/building/Item API
    * [Pull request 2228](https://bitbucket.org/osrf/gazebo/pull-request/2228)

1. Semantic version class to compare model versions in the model database.
    * [Pull request 2207](https://bitbucket.org/osrf/gazebo/pull-request/2207)

1. Backport issue 1834 fix to gazebo7
    * [Pull request 2222](https://bitbucket.org/osrf/gazebo/pull-request/2222)

1. Backport ImagesView_TEST changes
    * [Pull request 2217](https://bitbucket.org/osrf/gazebo/pull-request/2217)

1. Backport pull request #2189 (mutex in Transport::Conection)
    * [Pull request 2208](https://bitbucket.org/osrf/gazebo/pull-request/2208)

1. Process insertions on World::SetState
    * [Pull request #2200](https://bitbucket.org/osrf/gazebo/pull-requests/2200)

1. Process deletions on World::SetState
    * [Pull request #2204](https://bitbucket.org/osrf/gazebo/pull-requests/2204)

1. Fix ray-cylinder collision
    * [Pull request 2124](https://bitbucket.org/osrf/gazebo/pull-request/2124)

1. Fix editing physics parameters in gzclient, update test
    * [Pull request 2192](https://bitbucket.org/osrf/gazebo/pull-request/2192)

1. Fix Audio Decoder test failure
    * [Pull request 2193](https://bitbucket.org/osrf/gazebo/pull-request/2193)

1. Add layers to building levels
    * [Pull request 2180](https://bitbucket.org/osrf/gazebo/pull-request/2180)

1. Allow dynamically adding links to a model.
    * [Pull request #2185](https://bitbucket.org/osrf/gazebo/pull-requests/2185)

1. Fix editing physics parameters in gzclient, update test
    * [Pull request #2192](https://bitbucket.org/osrf/gazebo/pull-requests/2192)
    * [Issue #1876](https://bitbucket.org/osrf/gazebo/issues/1876)

1. Model database selects the latest model version.
    * [Pull request #2207](https://bitbucket.org/osrf/gazebo/pull-requests/2207)

1. Only link relevant libraries to tests
    * [Pull request 2130](https://bitbucket.org/osrf/gazebo/pull-request/2130)

1. PIMPLize gui/model/ModelCreator
    * [Pull request 2171](https://bitbucket.org/osrf/gazebo/pull-request/2171)

1. backport warning and test fixes from pull request #2177
    * [Pull request 2179](https://bitbucket.org/osrf/gazebo/pull-request/2179)

1. Prevent xml parser error from crashing LogPlay on osx -> gazebo7
    * [Pull request 2174](https://bitbucket.org/osrf/gazebo/pull-request/2174)

1. PIMPLize gui/building/ScaleWidget
    * [Pull request 2164](https://bitbucket.org/osrf/gazebo/pull-request/2164)

1. Fix using Shift key while scaling inside the model editor
    * [Pull request 2165](https://bitbucket.org/osrf/gazebo/pull-request/2165)

1. Backport fix for ign-math explicit constructors -> gazebo7
    * [Pull request 2163](https://bitbucket.org/osrf/gazebo/pull-request/2163)

1. Display physics engine type in the GUI
    * [Pull request #2155](https://bitbucket.org/osrf/gazebo/pull-requests/2155)
    * [Issue #1121](https://bitbucket.org/osrf/gazebo/issues/1121)
    * A contribution from Mohamd Ayman

1. Fix compilation against ffmpeg3 (libavcodec)
    * [Pull request #2154](https://bitbucket.org/osrf/gazebo/pull-request/2154)

1. Append a missing </gazebo_log> tag to log files when played.
    * [Pull request #2143](https://bitbucket.org/osrf/gazebo/pull-request/2143)

1. Add helper function QTestFixture::ProcessEventsAndDraw
    * [Pull request #2147](https://bitbucket.org/osrf/gazebo/pull-request/2147)

1. Add qt resources to gazebo gui library
    * [Pull request 2134](https://bitbucket.org/osrf/gazebo/pull-request/2134)

1. Undo scaling during simulation
    * [Pull request #2108](https://bitbucket.org/osrf/gazebo/pull-request/2108)

1. Fix SensorManager::SensorContainer::RunLoop sensor update time assertion
    * [Pull request #2115](https://bitbucket.org/osrf/gazebo/pull-request/2115)

1. Fix use of not initialized static attribute in Light class
    * [Pull request 2075](https://bitbucket.org/osrf/gazebo/pull-request/2075)
    * A contribution from Silvio Traversaro

1. Install GuiTypes header
    * [Pull request 2106](https://bitbucket.org/osrf/gazebo/pull-request/2106)

1. Removes one function call and replaces a manual swap with std::swap in ODE heightfield.
    * [Pull request #2114](https://bitbucket.org/osrf/gazebo/pull-request/2114)

1. New world event: BeforePhysicsUpdate
    * [Pull request #2128](https://bitbucket.org/osrf/gazebo/pull-request/2128)
    * [Issue #1851](https://bitbucket.org/osrf/gazebo/issues/1851)

1. Model editor: Fix setting relative pose after alignment during joint creation.
    * [Issue #1844](https://bitbucket.org/osrf/gazebo/issues/1844)
    * [Pull request #2150](https://bitbucket.org/osrf/gazebo/pull-request/2150)

1. Model editor: Fix saving and spawning model with its original name
    * [Pull request #2183](https://bitbucket.org/osrf/gazebo/pull-request/2183)

1. Model editor: Fix inserting custom links
    * [Pull request #2222](https://bitbucket.org/osrf/gazebo/pull-request/2222)
    * [Issue #1834](https://bitbucket.org/osrf/gazebo/issues/1834)

1. Model editor: Reset visual / collision insertion / deletion
        * [Pull request #2254](https://bitbucket.org/osrf/gazebo/pull-request/2254)
        * [Issue #1777](https://bitbucket.org/osrf/gazebo/issues/1777)
        * [Issue #1852](https://bitbucket.org/osrf/gazebo/issues/1852)

1. Building editor: Add layers to building levels
    * [Pull request #2180](https://bitbucket.org/osrf/gazebo/pull-request/2180)
    * [Issue #1806](https://bitbucket.org/osrf/gazebo/issues/1806)

1. Building editor: Update gui/building/Item API
    * [Pull request #2228](https://bitbucket.org/osrf/gazebo/pull-request/2228)

## Gazebo 7.0.0 (2016-01-25)

1. Add FollowerPlugin
    * [Pull request #2085](https://bitbucket.org/osrf/gazebo/pull-request/2085)

1. Fix circular dependency so that physics does not call the sensors API.
    * [Pull request #2089](https://bitbucket.org/osrf/gazebo/pull-request/2089)
    * [Issue #1516](https://bitbucket.org/osrf/gazebo/issues/1516)

1. Add Gravity and MagneticField API to World class to match sdformat change.
    * [SDFormat pull request 247](https://bitbucket.org/osrf/sdformat/pull-requests/247)
    * [Issue #1823](https://bitbucket.org/osrf/gazebo/issues/1823)
    * [Pull request #2090](https://bitbucket.org/osrf/gazebo/pull-request/2090)

1. Use opaque pointers and deprecate functions in the rendering library
    * [Pull request #2069](https://bitbucket.org/osrf/gazebo/pull-request/2069)
    * [Pull request #2064](https://bitbucket.org/osrf/gazebo/pull-request/2064)
    * [Pull request #2066](https://bitbucket.org/osrf/gazebo/pull-request/2066)
    * [Pull request #2069](https://bitbucket.org/osrf/gazebo/pull-request/2069)
    * [Pull request #2074](https://bitbucket.org/osrf/gazebo/pull-request/2074)
    * [Pull request #2076](https://bitbucket.org/osrf/gazebo/pull-request/2076)
    * [Pull request #2070](https://bitbucket.org/osrf/gazebo/pull-request/2070)
    * [Pull request #2071](https://bitbucket.org/osrf/gazebo/pull-request/2071)
    * [Pull request #2084](https://bitbucket.org/osrf/gazebo/pull-request/2084)
    * [Pull request #2073](https://bitbucket.org/osrf/gazebo/pull-request/2073)

1. Use opaque pointers for the Master class.
    * [Pull request #2036](https://bitbucket.org/osrf/gazebo/pull-request/2036)

1. Use opaque pointers in the gui library
    * [Pull request #2057](https://bitbucket.org/osrf/gazebo/pull-request/2057)
    * [Pull request #2037](https://bitbucket.org/osrf/gazebo/pull-request/2037)
    * [Pull request #2052](https://bitbucket.org/osrf/gazebo/pull-request/2052)
    * [Pull request #2053](https://bitbucket.org/osrf/gazebo/pull-request/2053)
    * [Pull request #2028](https://bitbucket.org/osrf/gazebo/pull-request/2028)
    * [Pull request #2051](https://bitbucket.org/osrf/gazebo/pull-request/2051)
    * [Pull request #2027](https://bitbucket.org/osrf/gazebo/pull-request/2027)
    * [Pull request #2026](https://bitbucket.org/osrf/gazebo/pull-request/2026)
    * [Pull request #2029](https://bitbucket.org/osrf/gazebo/pull-request/2029)
    * [Pull request #2042](https://bitbucket.org/osrf/gazebo/pull-request/2042)

1. Use more opaque pointers.
    * [Pull request #2022](https://bitbucket.org/osrf/gazebo/pull-request/2022)
    * [Pull request #2025](https://bitbucket.org/osrf/gazebo/pull-request/2025)
    * [Pull request #2043](https://bitbucket.org/osrf/gazebo/pull-request/2043)
    * [Pull request #2044](https://bitbucket.org/osrf/gazebo/pull-request/2044)
    * [Pull request #2065](https://bitbucket.org/osrf/gazebo/pull-request/2065)
    * [Pull request #2067](https://bitbucket.org/osrf/gazebo/pull-request/2067)
    * [Pull request #2079](https://bitbucket.org/osrf/gazebo/pull-request/2079)

1. Fix visual transparency issues
    * [Pull request #2031](https://bitbucket.org/osrf/gazebo/pull-request/2031)
    * [Issue #1726](https://bitbucket.org/osrf/gazebo/issue/1726)
    * [Issue #1790](https://bitbucket.org/osrf/gazebo/issue/1790)

1. Implemented private data pointer for the RTShaderSystem class. Minimized shader updates to once per render update.
    * [Pull request #2003](https://bitbucket.org/osrf/gazebo/pull-request/2003)

1. Updating physics library to use ignition math.
    * [Pull request #2007](https://bitbucket.org/osrf/gazebo/pull-request/2007)

1. Switching to ignition math for the rendering library.
    * [Pull request #1993](https://bitbucket.org/osrf/gazebo/pull-request/1993)
    * [Pull request #1994](https://bitbucket.org/osrf/gazebo/pull-request/1994)
    * [Pull request #1995](https://bitbucket.org/osrf/gazebo/pull-request/1995)
    * [Pull request #1996](https://bitbucket.org/osrf/gazebo/pull-request/1996)

1. Removed deprecations
    * [Pull request #1992]((https://bitbucket.org/osrf/gazebo/pull-request/1992)

1. Add ability to set the pose of a visual from a link.
    * [Pull request #1963](https://bitbucket.org/osrf/gazebo/pull-request/1963)

1. Copy visual visibility flags on clone
    * [Pull request #2008](https://bitbucket.org/osrf/gazebo/pull-request/2008)

1. Publish camera sensor image size when rendering is not enabled
    * [Pull request #1969](https://bitbucket.org/osrf/gazebo/pull-request/1969)

1. Added Poissons Ratio and Elastic Modulus for ODE.
    * [Pull request #1974](https://bitbucket.org/osrf/gazebo/pull-request/1974)

1. Update rest web plugin to publish response messages and display login user name in toolbar.
    * [Pull request #1956](https://bitbucket.org/osrf/gazebo/pull-request/1956)

1. Improve overall speed of log playback. Added new functions to LogPlay.
   Use tinyxml2 for playback.
    * [Pull request #1931](https://bitbucket.org/osrf/gazebo/pull-request/1931)

1. Improve SVG import. Added support for transforms in paths.
    * [Pull request #1981](https://bitbucket.org/osrf/gazebo/pull-request/1981)

1. Enter time during log playback
    * [Pull request #2000](https://bitbucket.org/osrf/gazebo/pull-request/2000)

1. Added Ignition Transport dependency.
    * [Pull request #1930](https://bitbucket.org/osrf/gazebo/pull-request/1930)

1. Make latched subscribers receive the message only once
    * [Issue #1789](https://bitbucket.org/osrf/gazebo/issue/1789)
    * [Pull request #2019](https://bitbucket.org/osrf/gazebo/pull-request/2019)

1. Implemented transport clear buffers
    * [Pull request #2017](https://bitbucket.org/osrf/gazebo/pull-request/2017)

1. KeyEvent constructor should be in a source file. Removed a few visibility
flags from c functions. Windows did not like `CPPTYPE_*` in
`gazebo/gui/ConfigWidget.cc`, so I replaced it with `TYPE_*`.
    * [Pull request #1943](https://bitbucket.org/osrf/gazebo/pull-request/1943)

1. Added wide angle camera sensor.
    * [Pull request #1866](https://bitbucket.org/osrf/gazebo/pull-request/1866)

1. Change the `near` and `far` members of `gazebo/msgs/logical_camera_sensors.proto` to `near_clip` and `far_clip`
    + [Pull request #1942](https://bitbucket.org/osrf/gazebo/pull-request/1942)

1. Resolve issue #1702
    * [Issue #1702](https://bitbucket.org/osrf/gazebo/issue/1702)
    * [Pull request #1905](https://bitbucket.org/osrf/gazebo/pull-request/1905)
    * [Pull request #1913](https://bitbucket.org/osrf/gazebo/pull-request/1913)
    * [Pull request #1914](https://bitbucket.org/osrf/gazebo/pull-request/1914)

1. Update physics when the world is reset
    * [Pull request #1903](https://bitbucket.org/osrf/gazebo/pull-request/1903)

1. Light and light state for the server side
    * [Pull request #1920](https://bitbucket.org/osrf/gazebo/pull-request/1920)

1. Add scale to model state so scaling works on log/playback.
    * [Pull request #2020](https://bitbucket.org/osrf/gazebo/pull-request/2020)

1. Added tests for WorldState
    * [Pull request #1968](https://bitbucket.org/osrf/gazebo/pull-request/1968)

1. Rename Reset to Reset Time in time widget
    * [Pull request #1892](https://bitbucket.org/osrf/gazebo/pull-request/1892)
    * [Issue #1730](https://bitbucket.org/osrf/gazebo/issue/1730)

1. Set QTestfFxture to verbose
    * [Pull request #1944](https://bitbucket.org/osrf/gazebo/pull-request/1944)
    * [Issue #1756](https://bitbucket.org/osrf/gazebo/issue/1756)

1. Added torsional friction
    * [Pull request #1831](https://bitbucket.org/osrf/gazebo/pull-request/1831)

1. Support loading and spawning nested models
    * [Pull request #1868](https://bitbucket.org/osrf/gazebo/pull-request/1868)
    * [Pull request #1895](https://bitbucket.org/osrf/gazebo/pull-request/1895)

1. Undo user motion commands during simulation, added physics::UserCmdManager and gui::UserCmdHistory.
    * [Pull request #1934](https://bitbucket.org/osrf/gazebo/pull-request/1934)

1. Forward user command messages for undo.
    * [Pull request #2009](https://bitbucket.org/osrf/gazebo/pull-request/2009)

1. Undo reset commands during simulation, forwarding commands
    * [Pull request #1986](https://bitbucket.org/osrf/gazebo/pull-request/1986)

1. Undo apply force / torque during simulation
    * [Pull request #2030](https://bitbucket.org/osrf/gazebo/pull-request/2030)

1. Add function to get the derived scale of a Visual
    * [Pull request #1881](https://bitbucket.org/osrf/gazebo/pull-request/1881)

1. Added EnumIface, which supports iterators over enums.
    * [Pull request #1847](https://bitbucket.org/osrf/gazebo/pull-request/1847)

1. Added RegionEventBoxPlugin - fires events when models enter / exit the region
    * [Pull request #1856](https://bitbucket.org/osrf/gazebo/pull-request/1856)

1. Added tests for checking the playback control via messages.
    * [Pull request #1885](https://bitbucket.org/osrf/gazebo/pull-request/1885)

1. Added LoadArgs() function to ServerFixture for being able to load a server
using the same arguments used in the command line.
    * [Pull request #1874](https://bitbucket.org/osrf/gazebo/pull-request/1874)

1. Added battery class, plugins and test world.
    * [Pull request #1872](https://bitbucket.org/osrf/gazebo/pull-request/1872)

1. Display gearbox and screw joint properties in property tree
    * [Pull request #1838](https://bitbucket.org/osrf/gazebo/pull-request/1838)

1. Set window flags for dialogs and file dialogs
    * [Pull request #1816](https://bitbucket.org/osrf/gazebo/pull-request/1816)

1. Fix minimum window height
   * [Pull request #1977](https://bitbucket.org/osrf/gazebo/pull-request/1977)
   * [Issue #1706](https://bitbucket.org/osrf/gazebo/issue/1706)

1. Add option to reverse alignment direction
   * [Pull request #2040](https://bitbucket.org/osrf/gazebo/pull-request/2040)
   * [Issue #1242](https://bitbucket.org/osrf/gazebo/issue/1242)

1. Fix unadvertising a publisher - only unadvertise topic if it is the last publisher.
   * [Pull request #2005](https://bitbucket.org/osrf/gazebo/pull-request/2005)
   * [Issue #1782](https://bitbucket.org/osrf/gazebo/issue/1782)

1. Log playback GUI for multistep, rewind, forward and seek
    * [Pull request #1791](https://bitbucket.org/osrf/gazebo/pull-request/1791)

1. Added Apply Force/Torque movable text
    * [Pull request #1789](https://bitbucket.org/osrf/gazebo/pull-request/1789)

1. Added cascade parameter (apply to children) for Visual SetMaterial, SetAmbient, SetEmissive, SetSpecular, SetDiffuse, SetTransparency
    * [Pull request #1851](https://bitbucket.org/osrf/gazebo/pull-request/1851)

1. Tweaks to Data Logger, such as multiline text edit for path
    * [Pull request #1800](https://bitbucket.org/osrf/gazebo/pull-request/1800)

1. Added TopToolbar and hide / disable several widgets according to WindowMode
    * [Pull request #1869](https://bitbucket.org/osrf/gazebo/pull-request/1869)

1. Added Visual::IsAncestorOf and Visual::IsDescendantOf
    * [Pull request #1850](https://bitbucket.org/osrf/gazebo/pull-request/1850)

1. Added msgs::PluginFromSDF and tests
    * [Pull request #1858](https://bitbucket.org/osrf/gazebo/pull-request/1858)

1. Added msgs::CollisionFromSDF msgs::SurfaceFromSDF and msgs::FrictionFromSDF
    * [Pull request #1900](https://bitbucket.org/osrf/gazebo/pull-request/1900)

1. Added hotkeys chart dialog
    * [Pull request #1835](https://bitbucket.org/osrf/gazebo/pull-request/1835)

1. Space bar to play / pause
   * [Pull request #2023](https://bitbucket.org/osrf/gazebo/pull-request/2023)
   * [Issue #1798](https://bitbucket.org/osrf/gazebo/issue/1798)

1. Make it possible to create custom ConfigWidgets
    * [Pull request #1861](https://bitbucket.org/osrf/gazebo/pull-request/1861)

1. AddItem / RemoveItem / Clear enum config widgets
    * [Pull request #1878](https://bitbucket.org/osrf/gazebo/pull-request/1878)

1. Make all child ConfigWidgets emit signals.
    * [Pull request #1884](https://bitbucket.org/osrf/gazebo/pull-request/1884)

1. Refactored makers
    * [Pull request #1828](https://bitbucket.org/osrf/gazebo/pull-request/1828)

1. Added gui::Conversions to convert between Gazebo and Qt
    * [Pull request #2034](https://bitbucket.org/osrf/gazebo/pull-request/2034)

1. Model editor updates
    1. Support adding model plugins in model editor
        * [Pull request #2060](https://bitbucket.org/osrf/gazebo/pull-request/2060)

    1. Added support for copying and pasting top level nested models
        * [Pull request #2006](https://bitbucket.org/osrf/gazebo/pull-request/2006)

    1. Make non-editable background models white in model editor
        * [Pull request #1950](https://bitbucket.org/osrf/gazebo/pull-request/1950)

    1. Choose / swap parent and child links in joint inspector
        * [Pull request #1887](https://bitbucket.org/osrf/gazebo/pull-request/1887)
        * [Issue #1500](https://bitbucket.org/osrf/gazebo/issue/1500)

    1. Presets combo box for Vector3 config widget
        * [Pull request #1954](https://bitbucket.org/osrf/gazebo/pull-request/1954)

    1. Added support for more joint types (gearbox and fixed joints).
        * [Pull request #1794](https://bitbucket.org/osrf/gazebo/pull-request/1794)

    1. Added support for selecting links and joints, opening context menu and inspectors in Schematic View.
        * [Pull request #1787](https://bitbucket.org/osrf/gazebo/pull-request/1787)

    1. Color-coded edges in Schematic View to match joint color.
        * [Pull request #1781](https://bitbucket.org/osrf/gazebo/pull-request/1781)

    1. Scale link mass and inertia when a link is scaled
        * [Pull request #1836](https://bitbucket.org/osrf/gazebo/pull-request/1836)

    1. Add density widget to config widget and link inspector
        * [Pull request #1978](https://bitbucket.org/osrf/gazebo/pull-request/1978)

    1. Added icons for child and parent link in joint inspector
        * [Pull request #1953](https://bitbucket.org/osrf/gazebo/pull-request/1953)

    1. Load and save nested models
        * [Pull request #1894](https://bitbucket.org/osrf/gazebo/pull-request/1894)

    1. Display model plugins on the left panel and added model plugin inspector
        * [Pull request #1863](https://bitbucket.org/osrf/gazebo/pull-request/1863)

    1. Context menu and deletion for model plugins
        * [Pull request #1890](https://bitbucket.org/osrf/gazebo/pull-request/1890)

    1. Delete self from inspector
        * [Pull request #1904](https://bitbucket.org/osrf/gazebo/pull-request/1904)
        * [Issue #1543](https://bitbucket.org/osrf/gazebo/issue/1543)

    1. Apply inspector changes in real time and add reset button
        * [Pull request #1945](https://bitbucket.org/osrf/gazebo/pull-request/1945)
        * [Issue #1472](https://bitbucket.org/osrf/gazebo/issue/1472)

    1. Set physics to be paused when exiting model editor mode
        * [Pull request #1893](https://bitbucket.org/osrf/gazebo/pull-request/1893)
        * [Issue #1734](https://bitbucket.org/osrf/gazebo/issue/1734)

    1. Add Insert tab to model editor
        * [Pull request #1924](https://bitbucket.org/osrf/gazebo/pull-request/1924)

    1. Support inserting nested models from model maker
        * [Pull request #1982](https://bitbucket.org/osrf/gazebo/pull-request/1982)

    1. Added joint creation dialog
        * [Pull request #2021](https://bitbucket.org/osrf/gazebo/pull-request/2021)

    1. Added reverse checkboxes to joint creation dialog
        * [Pull request #2086](https://bitbucket.org/osrf/gazebo/pull-request/2086)

    1. Use opaque pointers in the model editor
        * [Pull request #2056](https://bitbucket.org/osrf/gazebo/pull-request/2056)
        * [Pull request #2059](https://bitbucket.org/osrf/gazebo/pull-request/2059)
        * [Pull request #2087](https://bitbucket.org/osrf/gazebo/pull-request/2087)

    1. Support joint creation between links in nested model.
        * [Pull request #2080](https://bitbucket.org/osrf/gazebo/pull-request/2080)

1. Building editor updates

    1. Use opaque pointers in the building editor
        * [Pull request #2041](https://bitbucket.org/osrf/gazebo/pull-request/2041)
        * [Pull request #2039](https://bitbucket.org/osrf/gazebo/pull-request/2039)
        * [Pull request #2055](https://bitbucket.org/osrf/gazebo/pull-request/2055)
        * [Pull request #2032](https://bitbucket.org/osrf/gazebo/pull-request/2032)
        * [Pull request #2082](https://bitbucket.org/osrf/gazebo/pull-request/2082)
        * [Pull request #2038](https://bitbucket.org/osrf/gazebo/pull-request/2038)
        * [Pull request #2033](https://bitbucket.org/osrf/gazebo/pull-request/2033)

    1. Use opaque pointers for GrabberHandle, add *LinkedGrabbers functions
        * [Pull request #2034](https://bitbucket.org/osrf/gazebo/pull-request/2034)

    1. Removed unused class: BuildingItem
        * [Pull request #2045](https://bitbucket.org/osrf/gazebo/pull-request/2045)

    1. Use opaque pointers for BuildingModelManip, move attachment logic to BuildingMaker
        * [Pull request #2046](https://bitbucket.org/osrf/gazebo/pull-request/2046)

    1. Use opaque pointers for all Dialog classes, add conversion from QPointF, move common logic to BaseInspectorDialog.
        * [Pull request #2083](https://bitbucket.org/osrf/gazebo/pull-request/2083)

## Gazebo 6.0

### Gazebo 6.7.0 (201X-01-12)

1. Add vector3 and quaternion rendering conversions
    * [Pull request 2276](https://bitbucket.org/osrf/gazebo/pull-request/2276)

1. Reverse view angle widget left and right view
    * [Pull request 2265](https://bitbucket.org/osrf/gazebo/pull-request/2265)
    * [Issue 1924](https://bitbucket.org/osrf/gazebo/issue/1924)

1. Fix race condition in ~TimePanelPrivate (#1919)
    * [Pull request 2250](https://bitbucket.org/osrf/gazebo/pull-request/2250)

1. Prevent orthographic camera from resetting zoom after animation
    * [Pull request 2267](https://bitbucket.org/osrf/gazebo/pull-request/2267)
    * [Issue #1927](https://bitbucket.org/osrf/gazebo/issues/1927)

1. Fix MeshToSDF missing scale issue
    * [Pull request 2258](https://bitbucket.org/osrf/gazebo/pull-request/2258)
    * [Issue #1925](https://bitbucket.org/osrf/gazebo/issues/1925)

1. Register Qt metatypes in gui tests
    * [Pull request 2273](https://bitbucket.org/osrf/gazebo/pull-request/2273)

1. Fix resetting model to initial pose
    * [Pull request 2307](https://bitbucket.org/osrf/gazebo/pull-request/2307)
    * [Issue #1960](https://bitbucket.org/osrf/gazebo/issues/1960)


### Gazebo 6.6.0 (2016-04-07)

1. fix: remove back projection
    * [Pull request 2201](https://bitbucket.org/osrf/gazebo/pull-request/2201)
    * A contribution from Yuki Furuta

1. Backport depth camera OSX fix and test
    * [Pull request 2230](https://bitbucket.org/osrf/gazebo/pull-request/2230)

1. Add missing tinyxml includes (gazebo6)
    * [Pull request 2218](https://bitbucket.org/osrf/gazebo/pull-request/2218)

1. Fix ray-cylinder collision in ode
    * [Pull request 2125](https://bitbucket.org/osrf/gazebo/pull-request/2125)

1. backport fixes for ffmpeg3 to gazebo6 (from pull request #2154)
    * [Pull request 2162](https://bitbucket.org/osrf/gazebo/pull-request/2162)

1. Install shapes_bitmask.world
    * [Pull request 2104](https://bitbucket.org/osrf/gazebo/pull-request/2104)

1. Add gazebo_client to gazebo.pc (gazebo6)
    * [Pull request 2102](https://bitbucket.org/osrf/gazebo/pull-request/2102)

1. Fix removing multiple camera sensors that have the same camera name
    * [Pull request 2081](https://bitbucket.org/osrf/gazebo/pull-request/2081)

1. Ensure that LINK_FRAME_VISUAL arrow components are deleted (#1812)
    * [Pull request 2078](https://bitbucket.org/osrf/gazebo/pull-request/2078)

1. add migration notes for gazebo::setupClient to gazebo::client::setup
    * [Pull request 2068](https://bitbucket.org/osrf/gazebo/pull-request/2068)

1. Update inertia properties during simulation: part 2
    * [Pull request 1984](https://bitbucket.org/osrf/gazebo/pull-request/1984)

1. Fix minimum window height
    * [Pull request 2002](https://bitbucket.org/osrf/gazebo/pull-request/2002)

1. Backport gpu laser test fix
    * [Pull request 1999](https://bitbucket.org/osrf/gazebo/pull-request/1999)

1. Relax physics tolerances for single-precision bullet (gazebo6)
    * [Pull request 1997](https://bitbucket.org/osrf/gazebo/pull-request/1997)

1. Fix minimum window height
    * [Pull request 1998](https://bitbucket.org/osrf/gazebo/pull-request/1998)

1. backport model editor fixed joint option to gazebo6
    * [Pull request 1957](https://bitbucket.org/osrf/gazebo/pull-request/1957)

1. Update shaders once per render update
    * [Pull request 1991](https://bitbucket.org/osrf/gazebo/pull-request/1991)

1. Relax physics tolerances for single-precision bullet
    * [Pull request 1976](https://bitbucket.org/osrf/gazebo/pull-request/1976)

1. Fix visual transparency issues
    * [Pull request 1967](https://bitbucket.org/osrf/gazebo/pull-request/1967)

1. fix memory corruption in transport/Publisher.cc
    * [Pull request 1951](https://bitbucket.org/osrf/gazebo/pull-request/1951)

1. Add test for SphericalCoordinates::LocalFromGlobal
    * [Pull request 1959](https://bitbucket.org/osrf/gazebo/pull-request/1959)

### Gazebo 6.5.1 (2015-10-29)

1. Fix removing multiple camera sensors that have the same camera name.
    * [Pull request #2081](https://bitbucket.org/osrf/gazebo/pull-request/2081)
    * [Issue #1811](https://bitbucket.org/osrf/gazebo/issues/1811)

1. Backport model editor toolbar fixed joint option from [pull request #1794](https://bitbucket.org/osrf/gazebo/pull-request/1794)
    * [Pull request #1957](https://bitbucket.org/osrf/gazebo/pull-request/1957)

1. Fix minimum window height
    * Backport of [pull request #1977](https://bitbucket.org/osrf/gazebo/pull-request/1977)
    * [Pull request #1998](https://bitbucket.org/osrf/gazebo/pull-request/1998)
    * [Issue #1706](https://bitbucket.org/osrf/gazebo/issue/1706)

1. Fix visual transparency issues
    * [Pull request #1967](https://bitbucket.org/osrf/gazebo/pull-request/1967)
    * [Issue #1726](https://bitbucket.org/osrf/gazebo/issue/1726)

### Gazebo 6.5.0 (2015-10-22)

1. Added ability to convert from spherical coordinates to local coordinates.
    * [Pull request #1955](https://bitbucket.org/osrf/gazebo/pull-request/1955)

### Gazebo 6.4.0 (2015-10-14)

1. Fix ABI problem. Make `Sensor::SetPose` function non virtual.
    * [Pull request #1947](https://bitbucket.org/osrf/gazebo/pull-request/1947)

1. Update inertia properties during simulation
    * [Pull request #1909](https://bitbucket.org/osrf/gazebo/pull-requests/1909)
    * [Design document](https://bitbucket.org/osrf/gazebo_design/src/default/inertia_resize/inertia_resize.md)

1. Fix transparency correction for opaque materials
    * [Pull request #1946](https://bitbucket.org/osrf/gazebo/pull-requests/1946/fix-transparency-correction-for-opaque/diff)

### Gazebo 6.3.0 (2015-10-06)

1. Added `Sensor::SetPose` function
    * [Pull request #1935](https://bitbucket.org/osrf/gazebo/pull-request/1935)

### Gazebo 6.2.0 (2015-10-02)

1. Update physics when the world is reset
    * Backport of [pull request #1903](https://bitbucket.org/osrf/gazebo/pull-request/1903)
    * [Pull request #1916](https://bitbucket.org/osrf/gazebo/pull-request/1916)
    * [Issue #101](https://bitbucket.org/osrf/gazebo/issue/101)

1. Added Copy constructor and assignment operator to MouseEvent
    * [Pull request #1855](https://bitbucket.org/osrf/gazebo/pull-request/1855)

### Gazebo 6.1.0 (2015-08-02)

1. Added logical_camera sensor.
    * [Pull request #1845](https://bitbucket.org/osrf/gazebo/pull-request/1845)

1. Added RandomVelocityPlugin, which applies a random velocity to a model's link.
    * [Pull request #1839](https://bitbucket.org/osrf/gazebo/pull-request/1839)

1. Sim events for joint position, velocity and applied force
    * [Pull request #1849](https://bitbucket.org/osrf/gazebo/pull-request/1849)

### Gazebo 6.0.0 (2015-07-27)

1. Added magnetometer sensor. A contribution from Andrew Symington.
    * [Pull request #1788](https://bitbucket.org/osrf/gazebo/pull-request/1788)

1. Added altimeter sensor. A contribution from Andrew Symington.
    * [Pull request #1792](https://bitbucket.org/osrf/gazebo/pull-request/1792)

1. Implement more control options for log playback:
  1. Rewind: The simulation starts from the beginning.
  1. Forward: The simulation jumps to the end of the log file.
  1. Seek: The simulation jumps to a specific point specified by its simulation
  time.
      * [Pull request #1737](https://bitbucket.org/osrf/gazebo/pull-request/1737)

1. Added Gazebo splash screen
    * [Pull request #1745](https://bitbucket.org/osrf/gazebo/pull-request/1745)

1. Added a transporter plugin which allows models to move from one location
   to another based on their location and the location of transporter pads.
    * [Pull request #1738](https://bitbucket.org/osrf/gazebo/pull-request/1738)

1. Implement forward/backwards multi-step for log playback. Now, the semantics
of a multi-step while playing back a log session are different from a multi-step
during a live simulation. While playback, a multi-step simulates all the
intermediate steps as before, but the client only perceives a single step.
E.g: You have a log file containing a 1 hour simulation session. You want to
jump to the minute 00H::30M::00S to check a specific aspect of the simulation.
You should not see continuous updates until minute 00H:30M:00S. Instead, you
should visualize a single jump to the specific instant of the simulation that
you are interested.
    * [Pull request #1623](https://bitbucket.org/osrf/gazebo/pull-request/1623)

1. Added browse button to log record dialog.
    * [Pull request #1719](https://bitbucket.org/osrf/gazebo/pull-request/1719)

1. Improved SVG support: arcs in paths, and contours made of multiple paths.
    * [Pull request #1608](https://bitbucket.org/osrf/gazebo/pull-request/1608)

1. Added simulation iterations to the world state.
    * [Pull request #1722](https://bitbucket.org/osrf/gazebo/pull-request/1722)

1. Added multiple LiftDrag plugins to the cessna_demo.world to allow the Cessna
C-172 model to fly.
    * [Pull request #1715](https://bitbucket.org/osrf/gazebo/pull-request/1715)

1. Added a plugin to control a Cessna C-172 via messages (CessnaPlugin), and a
GUI plugin to test this functionality with the keyboard (CessnaGUIPlugin). Added
world with the Cessna model and the two previous plugins loaded
(cessna_demo.world).
    * [Pull request #1712](https://bitbucket.org/osrf/gazebo/pull-request/1712)

1. Added world with OSRF building and an elevator
    * [Pull request #1697](https://bitbucket.org/osrf/gazebo/pull-request/1697)

1. Fixed collide bitmask by changing default value from 0x1 to 0xffff.
    * [Pull request #1696](https://bitbucket.org/osrf/gazebo/pull-request/1696)

1. Added a plugin to control an elevator (ElevatorPlugin), and an OccupiedEvent plugin that sends a message when a model is within a specified region.
    * [Pull request #1694](https://bitbucket.org/osrf/gazebo/pull-request/1694)
    * [Pull request #1775](https://bitbucket.org/osrf/gazebo/pull-request/1775)

1. Added Layers tab and meta information for visuals.
    * [Pull request #1674](https://bitbucket.org/osrf/gazebo/pull-request/1674)

1. Added countdown behavior for common::Timer and exposed the feature in TimerGUIPlugin.
    * [Pull request #1690](https://bitbucket.org/osrf/gazebo/pull-request/1690)

1. Added BuoyancyPlugin for simulating the buoyancy of an object in a column of fluid.
    * [Pull request #1622](https://bitbucket.org/osrf/gazebo/pull-request/1622)

1. Added ComputeVolume function for simple shape subclasses of Shape.hh.
    * [Pull request #1605](https://bitbucket.org/osrf/gazebo/pull-request/1605)

1. Add option to parallelize the ODE quickstep constraint solver,
which solves an LCP twice with different parameters in order
to corrected for position projection errors.
    * [Pull request #1561](https://bitbucket.org/osrf/gazebo/pull-request/1561)

1. Get/Set user camera pose in GUI.
    * [Pull request #1649](https://bitbucket.org/osrf/gazebo/pull-request/1649)
    * [Issue #1595](https://bitbucket.org/osrf/gazebo/issue/1595)

1. Added ViewAngleWidget, removed hard-coded reset view and removed MainWindow::Reset(). Also added GLWidget::GetSelectedVisuals().
    * [Pull request #1768](https://bitbucket.org/osrf/gazebo/pull-request/1768)
    * [Issue #1507](https://bitbucket.org/osrf/gazebo/issue/1507)

1. Windows support. This consists mostly of numerous small changes to support
compilation on Windows.
    * [Pull request #1616](https://bitbucket.org/osrf/gazebo/pull-request/1616)
    * [Pull request #1618](https://bitbucket.org/osrf/gazebo/pull-request/1618)
    * [Pull request #1620](https://bitbucket.org/osrf/gazebo/pull-request/1620)
    * [Pull request #1625](https://bitbucket.org/osrf/gazebo/pull-request/1625)
    * [Pull request #1626](https://bitbucket.org/osrf/gazebo/pull-request/1626)
    * [Pull request #1627](https://bitbucket.org/osrf/gazebo/pull-request/1627)
    * [Pull request #1628](https://bitbucket.org/osrf/gazebo/pull-request/1628)
    * [Pull request #1629](https://bitbucket.org/osrf/gazebo/pull-request/1629)
    * [Pull request #1630](https://bitbucket.org/osrf/gazebo/pull-request/1630)
    * [Pull request #1631](https://bitbucket.org/osrf/gazebo/pull-request/1631)
    * [Pull request #1632](https://bitbucket.org/osrf/gazebo/pull-request/1632)
    * [Pull request #1633](https://bitbucket.org/osrf/gazebo/pull-request/1633)
    * [Pull request #1635](https://bitbucket.org/osrf/gazebo/pull-request/1635)
    * [Pull request #1637](https://bitbucket.org/osrf/gazebo/pull-request/1637)
    * [Pull request #1639](https://bitbucket.org/osrf/gazebo/pull-request/1639)
    * [Pull request #1647](https://bitbucket.org/osrf/gazebo/pull-request/1647)
    * [Pull request #1650](https://bitbucket.org/osrf/gazebo/pull-request/1650)
    * [Pull request #1651](https://bitbucket.org/osrf/gazebo/pull-request/1651)
    * [Pull request #1653](https://bitbucket.org/osrf/gazebo/pull-request/1653)
    * [Pull request #1654](https://bitbucket.org/osrf/gazebo/pull-request/1654)
    * [Pull request #1657](https://bitbucket.org/osrf/gazebo/pull-request/1657)
    * [Pull request #1658](https://bitbucket.org/osrf/gazebo/pull-request/1658)
    * [Pull request #1659](https://bitbucket.org/osrf/gazebo/pull-request/1659)
    * [Pull request #1660](https://bitbucket.org/osrf/gazebo/pull-request/1660)
    * [Pull request #1661](https://bitbucket.org/osrf/gazebo/pull-request/1661)
    * [Pull request #1669](https://bitbucket.org/osrf/gazebo/pull-request/1669)
    * [Pull request #1670](https://bitbucket.org/osrf/gazebo/pull-request/1670)
    * [Pull request #1672](https://bitbucket.org/osrf/gazebo/pull-request/1672)
    * [Pull request #1682](https://bitbucket.org/osrf/gazebo/pull-request/1682)
    * [Pull request #1683](https://bitbucket.org/osrf/gazebo/pull-request/1683)

1. Install `libgazebo_server_fixture`. This will facilitate tests external to the main gazebo repository. See `examples/stand_alone/test_fixture`.
    * [Pull request #1606](https://bitbucket.org/osrf/gazebo/pull-request/1606)

1. Laser visualization renders light blue for rays that do not hit obstacles, and dark blue for other rays.
    * [Pull request #1607](https://bitbucket.org/osrf/gazebo/pull-request/1607)
    * [Issue #1576](https://bitbucket.org/osrf/gazebo/issue/1576)

1. Add VisualType enum to Visual and clean up visuals when entity is deleted.
    * [Pull request #1614](https://bitbucket.org/osrf/gazebo/pull-request/1614)

1. Alert user of connection problems when using the REST service plugin
    * [Pull request #1655](https://bitbucket.org/osrf/gazebo/pull-request/1655)
    * [Issue #1574](https://bitbucket.org/osrf/gazebo/issue/1574)

1. ignition-math is now a dependency.
    + [http://ignitionrobotics.org/libraries/math](http://ignitionrobotics.org/libraries/math)
    + [Gazebo::math migration](https://bitbucket.org/osrf/gazebo/src/583edbeb90759d43d994cc57c0797119dd6d2794/ign-math-migration.md)

1. Detect uuid library during compilation.
    * [Pull request #1655](https://bitbucket.org/osrf/gazebo/pull-request/1655)
    * [Issue #1572](https://bitbucket.org/osrf/gazebo/issue/1572)

1. New accessors in LogPlay class.
    * [Pull request #1577](https://bitbucket.org/osrf/gazebo/pull-request/1577)

1. Added a plugin to send messages to an existing website.
   Added gui::MainWindow::AddMenu and msgs/rest_error, msgs/rest_login, msgs rest/post
    * [Pull request #1524](https://bitbucket.org/osrf/gazebo/pull-request/1524)

1. Fix deprecation warnings when using SDFormat 3.0.2, 3.0.3 prereleases
    * [Pull request #1568](https://bitbucket.org/osrf/gazebo/pull-request/1568)

1. Use GAZEBO_CFLAGS or GAZEBO_CXX_FLAGS in CMakeLists.txt for example plugins
    * [Pull request #1573](https://bitbucket.org/osrf/gazebo/pull-request/1573)

1. Added Link::OnWrenchMsg subscriber with test
    * [Pull request #1582](https://bitbucket.org/osrf/gazebo/pull-request/1582)

1. Show/hide GUI overlays using the menu bar.
    * [Pull request #1555](https://bitbucket.org/osrf/gazebo/pull-request/1555)

1. Added world origin indicator rendering::OriginVisual.
    * [Pull request #1700](https://bitbucket.org/osrf/gazebo/pull-request/1700)

1. Show/hide toolbars using the menu bars and shortcut.
   Added MainWindow::CloneAction.
   Added Window menu to Model Editor.
    * [Pull request #1584](https://bitbucket.org/osrf/gazebo/pull-request/1584)

1. Added event to show/hide toolbars.
    * [Pull request #1707](https://bitbucket.org/osrf/gazebo/pull-request/1707)

1. Added optional start/stop/reset buttons to timer GUI plugin.
    * [Pull request #1576](https://bitbucket.org/osrf/gazebo/pull-request/1576)

1. Timer GUI Plugin: Treat negative positions as positions from the ends
    * [Pull request #1703](https://bitbucket.org/osrf/gazebo/pull-request/1703)

1. Added Visual::GetDepth() and Visual::GetNthAncestor()
    * [Pull request #1613](https://bitbucket.org/osrf/gazebo/pull-request/1613)

1. Added a context menu for links
    * [Pull request #1589](https://bitbucket.org/osrf/gazebo/pull-request/1589)

1. Separate TimePanel's display into TimeWidget and LogPlayWidget.
    * [Pull request #1564](https://bitbucket.org/osrf/gazebo/pull-request/1564)

1. Display confirmation message after log is saved
    * [Pull request #1646](https://bitbucket.org/osrf/gazebo/pull-request/1646)

1. Added LogPlayView to display timeline and LogPlaybackStatistics message type.
    * [Pull request #1724](https://bitbucket.org/osrf/gazebo/pull-request/1724)

1. Added Time::FormattedString and removed all other FormatTime functions.
    * [Pull request #1710](https://bitbucket.org/osrf/gazebo/pull-request/1710)

1. Added support for Oculus DK2
    * [Pull request #1526](https://bitbucket.org/osrf/gazebo/pull-request/1526)

1. Use collide_bitmask from SDF to perform collision filtering
    * [Pull request #1470](https://bitbucket.org/osrf/gazebo/pull-request/1470)

1. Pass Coulomb surface friction parameters to DART.
    * [Pull request #1420](https://bitbucket.org/osrf/gazebo/pull-request/1420)

1. Added ModelAlign::SetHighlighted
    * [Pull request #1598](https://bitbucket.org/osrf/gazebo/pull-request/1598)

1. Added various Get functions to Visual. Also added a ConvertGeometryType function to msgs.
    * [Pull request #1402](https://bitbucket.org/osrf/gazebo/pull-request/1402)

1. Get and Set visibility of SelectionObj's handles, with unit test.
    * [Pull request #1417](https://bitbucket.org/osrf/gazebo/pull-request/1417)

1. Set material of SelectionObj's handles.
    * [Pull request #1472](https://bitbucket.org/osrf/gazebo/pull-request/1472)

1. Add SelectionObj::Fini with tests and make Visual::Fini virtual
    * [Pull request #1685](https://bitbucket.org/osrf/gazebo/pull-request/1685)

1. Allow link selection with the mouse if parent model already selected.
    * [Pull request #1409](https://bitbucket.org/osrf/gazebo/pull-request/1409)

1. Added ModelRightMenu::EntityTypes.
    * [Pull request #1414](https://bitbucket.org/osrf/gazebo/pull-request/1414)

1. Scale joint visuals according to link size.
    * [Pull request #1591](https://bitbucket.org/osrf/gazebo/pull-request/1591)
    * [Issue #1563](https://bitbucket.org/osrf/gazebo/issue/1563)

1. Added Gazebo/CoM material.
    * [Pull request #1439](https://bitbucket.org/osrf/gazebo/pull-request/1439)

1. Added arc parameter to MeshManager::CreateTube
    * [Pull request #1436](https://bitbucket.org/osrf/gazebo/pull-request/1436)

1. Added View Inertia and InertiaVisual, changed COMVisual to sphere proportional to mass.
    * [Pull request #1445](https://bitbucket.org/osrf/gazebo/pull-request/1445)

1. Added View Link Frame and LinkFrameVisual. Visual::SetTransparency goes into texture_unit.
    * [Pull request #1762](https://bitbucket.org/osrf/gazebo/pull-request/1762)
    * [Issue #853](https://bitbucket.org/osrf/gazebo/issue/853)

1. Changed the position of Save and Cancel buttons on editor dialogs
    * [Pull request #1442](https://bitbucket.org/osrf/gazebo/pull-request/1442)
    * [Issue #1377](https://bitbucket.org/osrf/gazebo/issue/1377)

1. Fixed Visual material updates
    * [Pull request #1454](https://bitbucket.org/osrf/gazebo/pull-request/1454)
    * [Issue #1455](https://bitbucket.org/osrf/gazebo/issue/1455)

1. Added Matrix3::Inverse() and tests
    * [Pull request #1481](https://bitbucket.org/osrf/gazebo/pull-request/1481)

1. Implemented AddLinkForce for ODE.
    * [Pull request #1456](https://bitbucket.org/osrf/gazebo/pull-request/1456)

1. Updated ConfigWidget class to parse enum values.
    * [Pull request #1518](https://bitbucket.org/osrf/gazebo/pull-request/1518)

1. Added PresetManager to physics libraries and corresponding integration test.
    * [Pull request #1471](https://bitbucket.org/osrf/gazebo/pull-request/1471)

1. Sync name and location on SaveDialog.
    * [Pull request #1563](https://bitbucket.org/osrf/gazebo/pull-request/1563)

1. Added Apply Force/Torque dialog
    * [Pull request #1600](https://bitbucket.org/osrf/gazebo/pull-request/1600)

1. Added Apply Force/Torque visuals
    * [Pull request #1619](https://bitbucket.org/osrf/gazebo/pull-request/1619)

1. Added Apply Force/Torque OnMouseRelease and ActivateWindow
    * [Pull request #1699](https://bitbucket.org/osrf/gazebo/pull-request/1699)

1. Added Apply Force/Torque mouse interactions, modes, activation
    * [Pull request #1731](https://bitbucket.org/osrf/gazebo/pull-request/1731)

1. Added inertia pose getter for COMVisual and COMVisual_TEST
    * [Pull request #1581](https://bitbucket.org/osrf/gazebo/pull-request/1581)

1. Model editor updates
    1. Joint preview using JointVisuals.
        * [Pull request #1369](https://bitbucket.org/osrf/gazebo/pull-request/1369)

    1. Added inspector for configuring link, visual, and collision properties.
        * [Pull request #1408](https://bitbucket.org/osrf/gazebo/pull-request/1408)

    1. Saving, exiting, generalizing SaveDialog.
        * [Pull request #1401](https://bitbucket.org/osrf/gazebo/pull-request/1401)

    1. Inspectors redesign
        * [Pull request #1586](https://bitbucket.org/osrf/gazebo/pull-request/1586)

    1. Edit existing model.
        * [Pull request #1425](https://bitbucket.org/osrf/gazebo/pull-request/1425)

    1. Add joint inspector to link's context menu.
        * [Pull request #1449](https://bitbucket.org/osrf/gazebo/pull-request/1449)
        * [Issue #1443](https://bitbucket.org/osrf/gazebo/issue/1443)

    1. Added button to select mesh file on inspector.
        * [Pull request #1460](https://bitbucket.org/osrf/gazebo/pull-request/1460)
        * [Issue #1450](https://bitbucket.org/osrf/gazebo/issue/1450)

    1. Renamed Part to Link.
        * [Pull request #1478](https://bitbucket.org/osrf/gazebo/pull-request/1478)

    1. Fix snapping inside editor.
        * [Pull request #1489](https://bitbucket.org/osrf/gazebo/pull-request/1489)
        * [Issue #1457](https://bitbucket.org/osrf/gazebo/issue/1457)

    1. Moved DataLogger from Window menu to the toolbar and moved screenshot button to the right.
        * [Pull request #1665](https://bitbucket.org/osrf/gazebo/pull-request/1665)

    1. Keep loaded model's name.
        * [Pull request #1516](https://bitbucket.org/osrf/gazebo/pull-request/1516)
        * [Issue #1504](https://bitbucket.org/osrf/gazebo/issue/1504)

    1. Added ExtrudeDialog.
        * [Pull request #1483](https://bitbucket.org/osrf/gazebo/pull-request/1483)

    1. Hide time panel inside editor and keep main window's paused state.
        * [Pull request #1500](https://bitbucket.org/osrf/gazebo/pull-request/1500)

    1. Fixed pose issues and added ModelCreator_TEST.
        * [Pull request #1509](https://bitbucket.org/osrf/gazebo/pull-request/1509)
        * [Issue #1497](https://bitbucket.org/osrf/gazebo/issue/1497)
        * [Issue #1509](https://bitbucket.org/osrf/gazebo/issue/1509)

    1. Added list of links and joints.
        * [Pull request #1515](https://bitbucket.org/osrf/gazebo/pull-request/1515)
        * [Issue #1418](https://bitbucket.org/osrf/gazebo/issue/1418)

    1. Expose API to support adding items to the palette.
        * [Pull request #1565](https://bitbucket.org/osrf/gazebo/pull-request/1565)

    1. Added menu for toggling joint visualization
        * [Pull request #1551](https://bitbucket.org/osrf/gazebo/pull-request/1551)
        * [Issue #1483](https://bitbucket.org/osrf/gazebo/issue/1483)

    1. Add schematic view to model editor
        * [Pull request #1562](https://bitbucket.org/osrf/gazebo/pull-request/1562)

1. Building editor updates
    1. Make palette tips tooltip clickable to open.
        * [Pull request #1519](https://bitbucket.org/osrf/gazebo/pull-request/1519)
        * [Issue #1370](https://bitbucket.org/osrf/gazebo/issue/1370)

    1. Add measurement unit to building inspectors.
        * [Pull request #1741](https://bitbucket.org/osrf/gazebo/pull-request/1741)
        * [Issue #1363](https://bitbucket.org/osrf/gazebo/issue/1363)

    1. Add `BaseInspectorDialog` as a base class for inspectors.
        * [Pull request #1749](https://bitbucket.org/osrf/gazebo/pull-request/1749)

## Gazebo 5.0

### Gazebo 5.4.0 (2017-01-17)

1. Check FSAA support when creating camera render textures
    * [Pull request 2442](https://bitbucket.org/osrf/gazebo/pull-request/2442)
    * [Issue #1837](https://bitbucket.org/osrf/gazebo/issue/1837)

1. Fix mouse picking with transparent visuals
    * [Pull request 2305](https://bitbucket.org/osrf/gazebo/pull-request/2305)
    * [Issue #1956](https://bitbucket.org/osrf/gazebo/issue/1956)

1. Backport fix for DepthCamera visibility mask
    * [Pull request 2286](https://bitbucket.org/osrf/gazebo/pull-request/2286)
    * [Pull request 2287](https://bitbucket.org/osrf/gazebo/pull-request/2287)

1. Backport sensor reset fix
    * [Pull request 2272](https://bitbucket.org/osrf/gazebo/pull-request/2272)
    * [Issue #1917](https://bitbucket.org/osrf/gazebo/issue/1917)

1. Fix model snap tool highlighting
    * [Pull request 2293](https://bitbucket.org/osrf/gazebo/pull-request/2293)
    * [Issue #1955](https://bitbucket.org/osrf/gazebo/issue/1955)

### Gazebo 5.3.0 (2015-04-07)

1. fix: remove back projection
    * [Pull request 2201](https://bitbucket.org/osrf/gazebo/pull-request/2201)
    * A contribution from Yuki Furuta

1. Backport depth camera OSX fix and test
    * [Pull request 2230](https://bitbucket.org/osrf/gazebo/pull-request/2230)

1. Add missing tinyxml includes
    * [Pull request 2216](https://bitbucket.org/osrf/gazebo/pull-request/2216)

1. backport fixes for ffmpeg3 to gazebo5 (from pull request #2154)
    * [Pull request 2161](https://bitbucket.org/osrf/gazebo/pull-request/2161)

1. Check for valid display using xwininfo -root
    * [Pull request 2111](https://bitbucket.org/osrf/gazebo/pull-request/2111)

1. Don't search for sdformat4 on gazebo5, since gazebo5 can't handle sdformat protocol 1.6
    * [Pull request 2092](https://bitbucket.org/osrf/gazebo/pull-request/2092)

1. Fix minimum window height
    * [Pull request 2002](https://bitbucket.org/osrf/gazebo/pull-request/2002)

1. Relax physics tolerances for single-precision bullet
    * [Pull request 1976](https://bitbucket.org/osrf/gazebo/pull-request/1976)

1. Try finding sdformat 4 in gazebo5 branch
    * [Pull request 1972](https://bitbucket.org/osrf/gazebo/pull-request/1972)

1. Fix_send_message (backport of pull request #1951)
    * [Pull request 1964](https://bitbucket.org/osrf/gazebo/pull-request/1964)
    * A contribution from Samuel Lekieffre

1. Export the media path in the cmake config file.
    * [Pull request 1933](https://bitbucket.org/osrf/gazebo/pull-request/1933)

1. Shorten gearbox test since it is failing via timeout on osx
    * [Pull request 1937](https://bitbucket.org/osrf/gazebo/pull-request/1937)

### Gazebo 5.2.1 (2015-10-02)

1. Fix minimum window height
    * Backport of [pull request #1977](https://bitbucket.org/osrf/gazebo/pull-request/1977)
    * [Pull request #2002](https://bitbucket.org/osrf/gazebo/pull-request/2002)
    * [Issue #1706](https://bitbucket.org/osrf/gazebo/issue/1706)

### Gazebo 5.2.0 (2015-10-02)

1. Initialize sigact struct fields that valgrind said were being used uninitialized
    * [Pull request #1809](https://bitbucket.org/osrf/gazebo/pull-request/1809)

1. Add missing ogre includes to ensure macros are properly defined
    * [Pull request #1813](https://bitbucket.org/osrf/gazebo/pull-request/1813)

1. Use ToSDF functions to simplify physics_friction test
    * [Pull request #1808](https://bitbucket.org/osrf/gazebo/pull-request/1808)

1. Added lines to laser sensor visualization
    * [Pull request #1742](https://bitbucket.org/osrf/gazebo/pull-request/1742)
    * [Issue #935](https://bitbucket.org/osrf/gazebo/issue/935)

1. Fix BulletSliderJoint friction for bullet 2.83
    * [Pull request #1686](https://bitbucket.org/osrf/gazebo/pull-request/1686)

1. Fix heightmap model texture loading.
    * [Pull request #1592](https://bitbucket.org/osrf/gazebo/pull-request/1592)

1. Disable failing pr2 test for dart
    * [Pull request #1540](https://bitbucket.org/osrf/gazebo/pull-request/1540)
    * [Issue #1435](https://bitbucket.org/osrf/gazebo/issue/1435)

### Gazebo 5.1.0 (2015-03-20)
1. Backport pull request #1527 (FindOGRE.cmake for non-Debian systems)
  * [Pull request #1532](https://bitbucket.org/osrf/gazebo/pull-request/1532)

1. Respect system cflags when not using USE_UPSTREAM_CFLAGS
  * [Pull request #1531](https://bitbucket.org/osrf/gazebo/pull-request/1531)

1. Allow light manipulation
  * [Pull request #1529](https://bitbucket.org/osrf/gazebo/pull-request/1529)

1. Allow sdformat 2.3.1+ or 3+ and fix tests
  * [Pull request #1484](https://bitbucket.org/osrf/gazebo/pull-request/1484)

1. Add Link::GetWorldAngularMomentum function and test.
  * [Pull request #1482](https://bitbucket.org/osrf/gazebo/pull-request/1482)

1. Preserve previous GAZEBO_MODEL_PATH values when sourcing setup.sh
  * [Pull request #1430](https://bitbucket.org/osrf/gazebo/pull-request/1430)

1. Implement Coulomb joint friction for DART
  * [Pull request #1427](https://bitbucket.org/osrf/gazebo/pull-request/1427)
  * [Issue #1281](https://bitbucket.org/osrf/gazebo/issue/1281)

1. Fix simple shape normals.
    * [Pull request #1477](https://bitbucket.org/osrf/gazebo/pull-request/1477)
    * [Issue #1369](https://bitbucket.org/osrf/gazebo/issue/1369)

1. Use Msg-to-SDF conversion functions in tests, add ServerFixture::SpawnModel(msgs::Model).
    * [Pull request #1466](https://bitbucket.org/osrf/gazebo/pull-request/1466)

1. Added Model Msg-to-SDF conversion functions and test.
    * [Pull request #1429](https://bitbucket.org/osrf/gazebo/pull-request/1429)

1. Added Joint Msg-to-SDF conversion functions and test.
    * [Pull request #1419](https://bitbucket.org/osrf/gazebo/pull-request/1419)

1. Added Visual, Material Msg-to-SDF conversion functions and ShaderType to string conversion functions.
    * [Pull request #1415](https://bitbucket.org/osrf/gazebo/pull-request/1415)

1. Implement Coulomb joint friction for BulletSliderJoint
  * [Pull request #1452](https://bitbucket.org/osrf/gazebo/pull-request/1452)
  * [Issue #1348](https://bitbucket.org/osrf/gazebo/issue/1348)

### Gazebo 5.0.0 (2015-01-27)
1. Support for using [digital elevation maps](http://gazebosim.org/tutorials?tut=dem) has been added to debian packages.

1. C++11 support (C++11 compatible compiler is now required)
    * [Pull request #1340](https://bitbucket.org/osrf/gazebo/pull-request/1340)

1. Implemented private data pointer for the World class.
    * [Pull request #1383](https://bitbucket.org/osrf/gazebo/pull-request/1383)

1. Implemented private data pointer for the Scene class.
    * [Pull request #1385](https://bitbucket.org/osrf/gazebo/pull-request/1385)

1. Added a events::Event::resetWorld event that is triggered when World::Reset is called.
    * [Pull request #1332](https://bitbucket.org/osrf/gazebo/pull-request/1332)
    * [Issue #1375](https://bitbucket.org/osrf/gazebo/issue/1375)

1. Fixed `math::Box::GetCenter` functionality.
    * [Pull request #1278](https://bitbucket.org/osrf/gazebo/pull-request/1278)
    * [Issue #1327](https://bitbucket.org/osrf/gazebo/issue/1327)

1. Added a GUI timer plugin that facilitates the display and control a timer inside the Gazebo UI.
    * [Pull request #1270](https://bitbucket.org/osrf/gazebo/pull-request/1270)

1. Added ability to load plugins via SDF.
    * [Pull request #1261](https://bitbucket.org/osrf/gazebo/pull-request/1261)

1. Added GUIEvent to hide/show the left GUI pane.
    * [Pull request #1269](https://bitbucket.org/osrf/gazebo/pull-request/1269)

1. Modified KeyEventHandler and GLWidget so that hotkeys can be suppressed by custom KeyEvents set up by developers
    * [Pull request #1251](https://bitbucket.org/osrf/gazebo/pull-request/1251)

1. Added ability to read the directory where the log files are stored.
    * [Pull request #1277](https://bitbucket.org/osrf/gazebo/pull-request/1277)

1. Implemented a simulation cloner
    * [Pull request #1180](https://bitbucket.org/osrf/gazebo/pull-request/1180/clone-a-simulation)

1. Added GUI overlay plugins. Users can now write a Gazebo + QT plugin that displays widgets over the render window.
  * [Pull request #1181](https://bitbucket.org/osrf/gazebo/pull-request/1181)

1. Change behavior of Joint::SetVelocity, add Joint::SetVelocityLimit(unsigned int, double)
  * [Pull request #1218](https://bitbucket.org/osrf/gazebo/pull-request/1218)
  * [Issue #964](https://bitbucket.org/osrf/gazebo/issue/964)

1. Implement Coulomb joint friction for ODE
  * [Pull request #1221](https://bitbucket.org/osrf/gazebo/pull-request/1221)
  * [Issue #381](https://bitbucket.org/osrf/gazebo/issue/381)

1. Implement Coulomb joint friction for BulletHingeJoint
  * [Pull request #1317](https://bitbucket.org/osrf/gazebo/pull-request/1317)
  * [Issue #1348](https://bitbucket.org/osrf/gazebo/issue/1348)

1. Implemented camera lens distortion.
  * [Pull request #1213](https://bitbucket.org/osrf/gazebo/pull-request/1213)

1. Kill rogue gzservers left over from failed INTEGRATION_world_clone tests
   and improve robustness of `UNIT_gz_TEST`
  * [Pull request #1232](https://bitbucket.org/osrf/gazebo/pull-request/1232)
  * [Issue #1299](https://bitbucket.org/osrf/gazebo/issue/1299)

1. Added RenderWidget::ShowToolbar to toggle visibility of top toolbar.
  * [Pull request #1248](https://bitbucket.org/osrf/gazebo/pull-request/1248)

1. Fix joint axis visualization.
  * [Pull request #1258](https://bitbucket.org/osrf/gazebo/pull-request/1258)

1. Change UserCamera view control via joysticks. Clean up rate control vs. pose control.
   see UserCamera::OnJoyPose and UserCamera::OnJoyTwist. Added view twist control toggle
   with joystick button 1.
  * [Pull request #1249](https://bitbucket.org/osrf/gazebo/pull-request/1249)

1. Added RenderWidget::GetToolbar to get the top toolbar and change its actions on ModelEditor.
    * [Pull request #1263](https://bitbucket.org/osrf/gazebo/pull-request/1263)

1. Added accessor for MainWindow graphical widget to GuiIface.
    * [Pull request #1250](https://bitbucket.org/osrf/gazebo/pull-request/1250)

1. Added a ConfigWidget class that takes in a google protobuf message and generates widgets for configuring the fields in the message
    * [Pull request #1285](https://bitbucket.org/osrf/gazebo/pull-request/1285)

1. Added GLWidget::OnModelEditor when model editor is triggered, and MainWindow::OnEditorGroup to manually uncheck editor actions.
    * [Pull request #1283](https://bitbucket.org/osrf/gazebo/pull-request/1283)

1. Added Collision, Geometry, Inertial, Surface Msg-to-SDF conversion functions.
    * [Pull request #1315](https://bitbucket.org/osrf/gazebo/pull-request/1315)

1. Added "button modifier" fields (control, shift, and alt) to common::KeyEvent.
    * [Pull request #1325](https://bitbucket.org/osrf/gazebo/pull-request/1325)

1. Added inputs for environment variable GAZEBO_GUI_INI_FILE for reading a custom .ini file.
    * [Pull request #1252](https://bitbucket.org/osrf/gazebo/pull-request/1252)

1. Fixed crash on "permission denied" bug, added insert_model integration test.
    * [Pull request #1329](https://bitbucket.org/osrf/gazebo/pull-request/1329/)

1. Enable simbody joint tests, implement `SimbodyJoint::GetParam`, create
   `Joint::GetParam`, fix bug in `BulletHingeJoint::SetParam`.
    * [Pull request #1404](https://bitbucket.org/osrf/gazebo/pull-request/1404/)

1. Building editor updates
    1. Fixed inspector resizing.
        * [Pull request #1230](https://bitbucket.org/osrf/gazebo/pull-request/1230)
        * [Issue #395](https://bitbucket.org/osrf/gazebo/issue/395)

    1. Doors and windows move proportionally with wall.
        * [Pull request #1231](https://bitbucket.org/osrf/gazebo/pull-request/1231)
        * [Issue #368](https://bitbucket.org/osrf/gazebo/issue/368)

    1. Inspector dialogs stay on top.
        * [Pull request #1229](https://bitbucket.org/osrf/gazebo/pull-request/1229)
        * [Issue #417](https://bitbucket.org/osrf/gazebo/issue/417)

    1. Make model name editable on palette.
        * [Pull request #1239](https://bitbucket.org/osrf/gazebo/pull-request/1239)

    1. Import background image and improve add/delete levels.
        * [Pull request #1214](https://bitbucket.org/osrf/gazebo/pull-request/1214)
        * [Issue #422](https://bitbucket.org/osrf/gazebo/issue/422)
        * [Issue #361](https://bitbucket.org/osrf/gazebo/issue/361)

    1. Fix changing draw mode.
        * [Pull request #1233](https://bitbucket.org/osrf/gazebo/pull-request/1233)
        * [Issue #405](https://bitbucket.org/osrf/gazebo/issue/405)

    1. Tips on palette's top-right corner.
        * [Pull request #1241](https://bitbucket.org/osrf/gazebo/pull-request/1241)

    1. New buttons and layout for the palette.
        * [Pull request #1242](https://bitbucket.org/osrf/gazebo/pull-request/1242)

    1. Individual wall segments instead of polylines.
        * [Pull request #1246](https://bitbucket.org/osrf/gazebo/pull-request/1246)
        * [Issue #389](https://bitbucket.org/osrf/gazebo/issue/389)
        * [Issue #415](https://bitbucket.org/osrf/gazebo/issue/415)

    1. Fix exiting and saving, exiting when there's nothing drawn, fix text on popups.
        * [Pull request #1296](https://bitbucket.org/osrf/gazebo/pull-request/1296)

    1. Display measure for selected wall segment.
        * [Pull request #1291](https://bitbucket.org/osrf/gazebo/pull-request/1291)
        * [Issue #366](https://bitbucket.org/osrf/gazebo/issue/366)

    1. Highlight selected item's 3D visual.
        * [Pull request #1292](https://bitbucket.org/osrf/gazebo/pull-request/1292)

    1. Added color picker to inspector dialogs.
        * [Pull request #1298](https://bitbucket.org/osrf/gazebo/pull-request/1298)

    1. Snapping on by default, off holding Shift. Improved snapping.
        * [Pull request #1304](https://bitbucket.org/osrf/gazebo/pull-request/1304)

    1. Snap walls to length increments, moved scale to SegmentItem and added Get/SetScale, added SegmentItem::SnapAngle and SegmentItem::SnapLength.
        * [Pull request #1311](https://bitbucket.org/osrf/gazebo/pull-request/1311)

    1. Make buildings available in "Insert Models" tab, improve save flow.
        * [Pull request #1312](https://bitbucket.org/osrf/gazebo/pull-request/1312)

    1. Added EditorItem::SetHighlighted.
        * [Pull request #1308](https://bitbucket.org/osrf/gazebo/pull-request/1308)

    1. Current level is transparent, lower levels opaque, higher levels invisible.
        * [Pull request #1303](https://bitbucket.org/osrf/gazebo/pull-request/1303)

    1. Detach all child manips when item is deleted, added BuildingMaker::DetachAllChildren.
        * [Pull request #1316](https://bitbucket.org/osrf/gazebo/pull-request/1316)

    1. Added texture picker to inspector dialogs.
        * [Pull request #1306](https://bitbucket.org/osrf/gazebo/pull-request/1306)

    1. Measures for doors and windows. Added RectItem::angleOnWall and related Get/Set.
        * [Pull request #1322](https://bitbucket.org/osrf/gazebo/pull-request/1322)
        * [Issue #370](https://bitbucket.org/osrf/gazebo/issue/370)

    1. Added Gazebo/BuildingFrame material to display holes for doors and windows on walls.
        * [Pull request #1338](https://bitbucket.org/osrf/gazebo/pull-request/1338)

    1. Added Gazebo/Bricks material to be used as texture on the building editor.
        * [Pull request #1333](https://bitbucket.org/osrf/gazebo/pull-request/1333)

    1. Pick colors from the palette and assign on 3D view. Added mouse and key event handlers to BuildingMaker, and events to communicate from BuildingModelManip to EditorItem.
        * [Pull request #1336](https://bitbucket.org/osrf/gazebo/pull-request/1336)

    1. Pick textures from the palette and assign in 3D view.
        * [Pull request #1368](https://bitbucket.org/osrf/gazebo/pull-request/1368)

1. Model editor updates
    1. Fix adding/removing event filters .
        * [Pull request #1279](https://bitbucket.org/osrf/gazebo/pull-request/1279)

    1. Enabled multi-selection and align tool inside model editor.
        * [Pull request #1302](https://bitbucket.org/osrf/gazebo/pull-request/1302)
        * [Issue #1323](https://bitbucket.org/osrf/gazebo/issue/1323)

    1. Enabled snap mode inside model editor.
        * [Pull request #1331](https://bitbucket.org/osrf/gazebo/pull-request/1331)
        * [Issue #1318](https://bitbucket.org/osrf/gazebo/issue/1318)

    1. Implemented copy/pasting of links.
        * [Pull request #1330](https://bitbucket.org/osrf/gazebo/pull-request/1330)

1. GUI publishes model selection information on ~/selection topic.
    * [Pull request #1318](https://bitbucket.org/osrf/gazebo/pull-request/1318)

## Gazebo 4.0

### Gazebo 4.x.x (2015-xx-xx)

1. Fix build for Bullet 2.83, enable angle wrapping for BulletHingeJoint
    * [Pull request #1664](https://bitbucket.org/osrf/gazebo/pull-request/1664)

### Gazebo 4.1.3 (2015-05-07)

1. Fix saving visual geom SDF values
    * [Pull request #1597](https://bitbucket.org/osrf/gazebo/pull-request/1597)
1. Fix heightmap model texture loading.
    * [Pull request #1595](https://bitbucket.org/osrf/gazebo/pull-request/1595)
1. Fix visual collision scale on separate client
    * [Pull request #1585](https://bitbucket.org/osrf/gazebo/pull-request/1585)
1. Fix several clang compiler warnings
    * [Pull request #1594](https://bitbucket.org/osrf/gazebo/pull-request/1594)
1. Fix blank save / browse dialogs
    * [Pull request #1544](https://bitbucket.org/osrf/gazebo/pull-request/1544)

### Gazebo 4.1.2 (2015-03-20)

1. Fix quaternion documentation: target Gazebo_4.1
    * [Pull request #1525](https://bitbucket.org/osrf/gazebo/pull-request/1525)
1. Speed up World::Step in loops
    * [Pull request #1492](https://bitbucket.org/osrf/gazebo/pull-request/1492)
1. Reduce selection buffer updates -> 4.1
    * [Pull request #1494](https://bitbucket.org/osrf/gazebo/pull-request/1494)
1. Fix loading of SimbodyPhysics parameters
    * [Pull request #1474](https://bitbucket.org/osrf/gazebo/pull-request/1474)
1. Fix heightmap on OSX -> 4.1
    * [Pull request #1455](https://bitbucket.org/osrf/gazebo/pull-request/1455)
1. Remove extra pose tag in a world file that should not be there
    * [Pull request #1458](https://bitbucket.org/osrf/gazebo/pull-request/1458)
1. Better fix for #236 for IMU that doesn't require ABI changes
    * [Pull request #1448](https://bitbucket.org/osrf/gazebo/pull-request/1448)
1. Fix regression of #236 for ImuSensor in 4.1
    * [Pull request #1446](https://bitbucket.org/osrf/gazebo/pull-request/1446)
1. Preserve previous GAZEBO_MODEL_PATH values when sourcing setup.sh
    * [Pull request #1430](https://bitbucket.org/osrf/gazebo/pull-request/1430)
1. issue #857: fix segfault for simbody screw joint when setting limits due to uninitialized limitForce.
    * [Pull request #1423](https://bitbucket.org/osrf/gazebo/pull-request/1423)
1. Allow multiple contact sensors per link (#960)
    * [Pull request #1413](https://bitbucket.org/osrf/gazebo/pull-request/1413)
1. Fix for issue #351, ODE World Step
    * [Pull request #1406](https://bitbucket.org/osrf/gazebo/pull-request/1406)
1. Disable failing InelasticCollision/0 test (#1394)
    * [Pull request #1405](https://bitbucket.org/osrf/gazebo/pull-request/1405)
1. Prevent out of bounds array access in SkidSteerDrivePlugin (found by cppcheck 1.68)
    * [Pull request #1379](https://bitbucket.org/osrf/gazebo/pull-request/1379)

### Gazebo 4.1.1 (2015-01-15)

1. Fix BulletPlaneShape bounding box (#1265)
    * [Pull request #1367](https://bitbucket.org/osrf/gazebo/pull-request/1367)
1. Fix dart linking errors on osx
    * [Pull request #1372](https://bitbucket.org/osrf/gazebo/pull-request/1372)
1. Update to player interfaces
    * [Pull request #1324](https://bitbucket.org/osrf/gazebo/pull-request/1324)
1. Handle GpuLaser name collisions (#1403)
    * [Pull request #1360](https://bitbucket.org/osrf/gazebo/pull-request/1360)
1. Add checks for handling array's with counts of zero, and read specular values
    * [Pull request #1339](https://bitbucket.org/osrf/gazebo/pull-request/1339)
1. Fix model list widget test
    * [Pull request #1327](https://bitbucket.org/osrf/gazebo/pull-request/1327)
1. Fix ogre includes
    * [Pull request #1323](https://bitbucket.org/osrf/gazebo/pull-request/1323)

### Gazebo 4.1.0 (2014-11-20)

1. Modified GUI rendering to improve the rendering update rate.
    * [Pull request #1487](https://bitbucket.org/osrf/gazebo/pull-request/1487)
1. Add ArrangePlugin for arranging groups of models.
   Also add Model::ResetPhysicsStates to call Link::ResetPhysicsStates
   recursively on all links in model.
    * [Pull request #1208](https://bitbucket.org/osrf/gazebo/pull-request/1208)
1. The `gz model` command line tool will output model info using either `-i` for complete info, or `-p` for just the model pose.
    * [Pull request #1212](https://bitbucket.org/osrf/gazebo/pull-request/1212)
    * [DRCSim Issue #389](https://bitbucket.org/osrf/drcsim/issue/389)
1. Added SignalStats class for computing incremental signal statistics.
    * [Pull request #1198](https://bitbucket.org/osrf/gazebo/pull-request/1198)
1. Add InitialVelocityPlugin to setting the initial state of links
    * [Pull request #1237](https://bitbucket.org/osrf/gazebo/pull-request/1237)
1. Added Quaternion::Integrate function.
    * [Pull request #1255](https://bitbucket.org/osrf/gazebo/pull-request/1255)
1. Added ConvertJointType functions, display more joint info on model list.
    * [Pull request #1259](https://bitbucket.org/osrf/gazebo/pull-request/1259)
1. Added ModelListWidget::AddProperty, removed unnecessary checks on ModelListWidget.
    * [Pull request #1271](https://bitbucket.org/osrf/gazebo/pull-request/1271)
1. Fix loading collada meshes with unsupported input semantics.
    * [Pull request #1319](https://bitbucket.org/osrf/gazebo/pull-request/1319)

### Gazebo 4.0.2 (2014-09-23)

1. Fix and improve mechanism to generate pkgconfig libs
    * [Pull request #1207](https://bitbucket.org/osrf/gazebo/pull-request/1207)
    * [Issue #1284](https://bitbucket.org/osrf/gazebo/issue/1284)
1. Added arat.world
    * [Pull request #1205](https://bitbucket.org/osrf/gazebo/pull-request/1205)
1. Update gzprop to output zip files.
    * [Pull request #1197](https://bitbucket.org/osrf/gazebo/pull-request/1197)
1. Make Collision::GetShape a const function
    * [Pull requset #1189](https://bitbucket.org/osrf/gazebo/pull-request/1189)
1. Install missing physics headers
    * [Pull requset #1183](https://bitbucket.org/osrf/gazebo/pull-request/1183)
1. Remove SimbodyLink::AddTorque console message
    * [Pull requset #1185](https://bitbucket.org/osrf/gazebo/pull-request/1185)
1. Fix log xml
    * [Pull requset #1188](https://bitbucket.org/osrf/gazebo/pull-request/1188)

### Gazebo 4.0.0 (2014-08-08)

1. Added lcov support to cmake
    * [Pull request #1047](https://bitbucket.org/osrf/gazebo/pull-request/1047)
1. Fixed memory leak in image conversion
    * [Pull request #1057](https://bitbucket.org/osrf/gazebo/pull-request/1057)
1. Removed deprecated function
    * [Pull request #1067](https://bitbucket.org/osrf/gazebo/pull-request/1067)
1. Improved collada loading performance
    * [Pull request #1066](https://bitbucket.org/osrf/gazebo/pull-request/1066)
    * [Pull request #1082](https://bitbucket.org/osrf/gazebo/pull-request/1082)
    * [Issue #1134](https://bitbucket.org/osrf/gazebo/issue/1134)
1. Implemented a collada exporter
    * [Pull request #1064](https://bitbucket.org/osrf/gazebo/pull-request/1064)
1. Force torque sensor now makes use of sensor's pose.
    * [Pull request #1076](https://bitbucket.org/osrf/gazebo/pull-request/1076)
    * [Issue #940](https://bitbucket.org/osrf/gazebo/issue/940)
1. Fix Model::GetLinks segfault
    * [Pull request #1093](https://bitbucket.org/osrf/gazebo/pull-request/1093)
1. Fix deleting and saving lights in gzserver
    * [Pull request #1094](https://bitbucket.org/osrf/gazebo/pull-request/1094)
    * [Issue #1182](https://bitbucket.org/osrf/gazebo/issue/1182)
    * [Issue #346](https://bitbucket.org/osrf/gazebo/issue/346)
1. Fix Collision::GetWorldPose. The pose of a collision would not update properly.
    * [Pull request #1049](https://bitbucket.org/osrf/gazebo/pull-request/1049)
    * [Issue #1124](https://bitbucket.org/osrf/gazebo/issue/1124)
1. Fixed the animate_box and animate_joints examples
    * [Pull request #1086](https://bitbucket.org/osrf/gazebo/pull-request/1086)
1. Integrated Oculus Rift functionality
    * [Pull request #1074](https://bitbucket.org/osrf/gazebo/pull-request/1074)
    * [Pull request #1136](https://bitbucket.org/osrf/gazebo/pull-request/1136)
    * [Pull request #1139](https://bitbucket.org/osrf/gazebo/pull-request/1139)
1. Updated Base::GetScopedName
    * [Pull request #1104](https://bitbucket.org/osrf/gazebo/pull-request/1104)
1. Fix collada loader from adding duplicate materials into a Mesh
    * [Pull request #1105](https://bitbucket.org/osrf/gazebo/pull-request/1105)
    * [Issue #1180](https://bitbucket.org/osrf/gazebo/issue/1180)
1. Integrated Razer Hydra functionality
    * [Pull request #1083](https://bitbucket.org/osrf/gazebo/pull-request/1083)
    * [Pull request #1109](https://bitbucket.org/osrf/gazebo/pull-request/1109)
1. Added ability to copy and paste models in the GUI
    * [Pull request #1103](https://bitbucket.org/osrf/gazebo/pull-request/1103)
1. Removed unnecessary inclusion of gazebo.hh and common.hh in plugins
    * [Pull request #1111](https://bitbucket.org/osrf/gazebo/pull-request/1111)
1. Added ability to specify custom road textures
    * [Pull request #1027](https://bitbucket.org/osrf/gazebo/pull-request/1027)
1. Added support for DART 4.1
    * [Pull request #1113](https://bitbucket.org/osrf/gazebo/pull-request/1113)
    * [Pull request #1132](https://bitbucket.org/osrf/gazebo/pull-request/1132)
    * [Pull request #1134](https://bitbucket.org/osrf/gazebo/pull-request/1134)
    * [Pull request #1154](https://bitbucket.org/osrf/gazebo/pull-request/1154)
1. Allow position of joints to be directly set.
    * [Pull request #1097](https://bitbucket.org/osrf/gazebo/pull-request/1097)
    * [Issue #1138](https://bitbucket.org/osrf/gazebo/issue/1138)
1. Added extruded polyline geometry
    * [Pull request #1026](https://bitbucket.org/osrf/gazebo/pull-request/1026)
1. Fixed actor animation
    * [Pull request #1133](https://bitbucket.org/osrf/gazebo/pull-request/1133)
    * [Pull request #1141](https://bitbucket.org/osrf/gazebo/pull-request/1141)
1. Generate a versioned cmake config file
    * [Pull request #1153](https://bitbucket.org/osrf/gazebo/pull-request/1153)
    * [Issue #1226](https://bitbucket.org/osrf/gazebo/issue/1226)
1. Added KMeans class
    * [Pull request #1147](https://bitbucket.org/osrf/gazebo/pull-request/1147)
1. Added --summary-range feature to bitbucket pullrequest tool
    * [Pull request #1156](https://bitbucket.org/osrf/gazebo/pull-request/1156)
1. Updated web links
    * [Pull request #1159](https://bitbucket.org/osrf/gazebo/pull-request/1159)
1. Update tests
    * [Pull request #1155](https://bitbucket.org/osrf/gazebo/pull-request/1155)
    * [Pull request #1143](https://bitbucket.org/osrf/gazebo/pull-request/1143)
    * [Pull request #1138](https://bitbucket.org/osrf/gazebo/pull-request/1138)
    * [Pull request #1140](https://bitbucket.org/osrf/gazebo/pull-request/1140)
    * [Pull request #1127](https://bitbucket.org/osrf/gazebo/pull-request/1127)
    * [Pull request #1115](https://bitbucket.org/osrf/gazebo/pull-request/1115)
    * [Pull request #1102](https://bitbucket.org/osrf/gazebo/pull-request/1102)
    * [Pull request #1087](https://bitbucket.org/osrf/gazebo/pull-request/1087)
    * [Pull request #1084](https://bitbucket.org/osrf/gazebo/pull-request/1084)

## Gazebo 3.0

### Gazebo 3.x.x (yyyy-mm-dd)

1. Fixed sonar and wireless sensor visualization
    * [Pull request #1254](https://bitbucket.org/osrf/gazebo/pull-request/1254)
1. Update visual bounding box when model is selected
    * [Pull request #1280](https://bitbucket.org/osrf/gazebo/pull-request/1280)

### Gazebo 3.1.0 (2014-08-08)

1. Implemented Simbody::Link::Set*Vel
    * [Pull request #1160](https://bitbucket.org/osrf/gazebo/pull-request/1160)
    * [Issue #1012](https://bitbucket.org/osrf/gazebo/issue/1012)
1. Added World::RemoveModel function
    * [Pull request #1106](https://bitbucket.org/osrf/gazebo/pull-request/1106)
    * [Issue #1177](https://bitbucket.org/osrf/gazebo/issue/1177)
1. Fix exit from camera follow mode using the escape key
    * [Pull request #1137](https://bitbucket.org/osrf/gazebo/pull-request/1137)
    * [Issue #1220](https://bitbucket.org/osrf/gazebo/issue/1220)
1. Added support for SDF joint spring stiffness and reference positions
    * [Pull request #1117](https://bitbucket.org/osrf/gazebo/pull-request/1117)
1. Removed the gzmodel_create script
    * [Pull request #1130](https://bitbucket.org/osrf/gazebo/pull-request/1130)
1. Added Vector2 dot product
    * [Pull request #1101](https://bitbucket.org/osrf/gazebo/pull-request/1101)
1. Added SetPositionPID and SetVelocityPID to JointController
    * [Pull request #1091](https://bitbucket.org/osrf/gazebo/pull-request/1091)
1. Fix gzclient startup crash with ogre 1.9
    * [Pull request #1098](https://bitbucket.org/osrf/gazebo/pull-request/1098)
    * [Issue #996](https://bitbucket.org/osrf/gazebo/issue/996)
1. Update the bitbucket_pullrequests tool
    * [Pull request #1108](https://bitbucket.org/osrf/gazebo/pull-request/1108)
1. Light properties now remain in place after move by the user via the GUI.
    * [Pull request #1110](https://bitbucket.org/osrf/gazebo/pull-request/1110)
    * [Issue #1211](https://bitbucket.org/osrf/gazebo/issue/1211)
1. Allow position of joints to be directly set.
    * [Pull request #1096](https://bitbucket.org/osrf/gazebo/pull-request/1096)
    * [Issue #1138](https://bitbucket.org/osrf/gazebo/issue/1138)

### Gazebo 3.0.0 (2014-04-11)

1. Fix bug when deleting the sun light
    * [Pull request #1088](https://bitbucket.org/osrf/gazebo/pull-request/1088)
    * [Issue #1133](https://bitbucket.org/osrf/gazebo/issue/1133)
1. Fix ODE screw joint
    * [Pull request #1078](https://bitbucket.org/osrf/gazebo/pull-request/1078)
    * [Issue #1167](https://bitbucket.org/osrf/gazebo/issue/1167)
1. Update joint integration tests
    * [Pull request #1081](https://bitbucket.org/osrf/gazebo/pull-request/1081)
1. Fixed false positives in cppcheck.
    * [Pull request #1061](https://bitbucket.org/osrf/gazebo/pull-request/1061)
1. Made joint axis reference frame relative to child, and updated simbody and dart accordingly.
    * [Pull request #1069](https://bitbucket.org/osrf/gazebo/pull-request/1069)
    * [Issue #494](https://bitbucket.org/osrf/gazebo/issue/494)
    * [Issue #1143](https://bitbucket.org/osrf/gazebo/issue/1143)
1. Added ability to pass vector of strings to SetupClient and SetupServer
    * [Pull request #1068](https://bitbucket.org/osrf/gazebo/pull-request/1068)
    * [Issue #1132](https://bitbucket.org/osrf/gazebo/issue/1132)
1. Fix error correction in screw constraints for ODE
    * [Pull request #1070](https://bitbucket.org/osrf/gazebo/pull-request/1070)
    * [Issue #1159](https://bitbucket.org/osrf/gazebo/issue/1159)
1. Improved pkgconfig with SDF
    * [Pull request #1062](https://bitbucket.org/osrf/gazebo/pull-request/1062)
1. Added a plugin to simulate aero dynamics
    * [Pull request #905](https://bitbucket.org/osrf/gazebo/pull-request/905)
1. Updated bullet support
    * [Issue #1069](https://bitbucket.org/osrf/gazebo/issue/1069)
    * [Pull request #1011](https://bitbucket.org/osrf/gazebo/pull-request/1011)
    * [Pull request #996](https://bitbucket.org/osrf/gazebo/pull-request/966)
    * [Pull request #1024](https://bitbucket.org/osrf/gazebo/pull-request/1024)
1. Updated simbody support
    * [Pull request #995](https://bitbucket.org/osrf/gazebo/pull-request/995)
1. Updated worlds to SDF 1.5
    * [Pull request #1021](https://bitbucket.org/osrf/gazebo/pull-request/1021)
1. Improvements to ODE
    * [Pull request #1001](https://bitbucket.org/osrf/gazebo/pull-request/1001)
    * [Pull request #1014](https://bitbucket.org/osrf/gazebo/pull-request/1014)
    * [Pull request #1015](https://bitbucket.org/osrf/gazebo/pull-request/1015)
    * [Pull request #1016](https://bitbucket.org/osrf/gazebo/pull-request/1016)
1. New command line tool
    * [Pull request #972](https://bitbucket.org/osrf/gazebo/pull-request/972)
1. Graphical user interface improvements
    * [Pull request #971](https://bitbucket.org/osrf/gazebo/pull-request/971)
    * [Pull request #1013](https://bitbucket.org/osrf/gazebo/pull-request/1013)
    * [Pull request #989](https://bitbucket.org/osrf/gazebo/pull-request/989)
1. Created a friction pyramid class
    * [Pull request #935](https://bitbucket.org/osrf/gazebo/pull-request/935)
1. Added GetWorldEnergy functions to Model, Joint, and Link
    * [Pull request #1017](https://bitbucket.org/osrf/gazebo/pull-request/1017)
1. Preparing Gazebo for admission into Ubuntu
    * [Pull request #969](https://bitbucket.org/osrf/gazebo/pull-request/969)
    * [Pull request #998](https://bitbucket.org/osrf/gazebo/pull-request/998)
    * [Pull request #1002](https://bitbucket.org/osrf/gazebo/pull-request/1002)
1. Add method for querying if useImplicitStiffnessDamping flag is set for a given joint
    * [Issue #629](https://bitbucket.org/osrf/gazebo/issue/629)
    * [Pull request #1006](https://bitbucket.org/osrf/gazebo/pull-request/1006)
1. Fix joint axis frames
    * [Issue #494](https://bitbucket.org/osrf/gazebo/issue/494)
    * [Pull request #963](https://bitbucket.org/osrf/gazebo/pull-request/963)
1. Compute joint anchor pose relative to parent
    * [Issue #1029](https://bitbucket.org/osrf/gazebo/issue/1029)
    * [Pull request #982](https://bitbucket.org/osrf/gazebo/pull-request/982)
1. Cleanup the installed worlds
    * [Issue #1036](https://bitbucket.org/osrf/gazebo/issue/1036)
    * [Pull request #984](https://bitbucket.org/osrf/gazebo/pull-request/984)
1. Update to the GPS sensor
    * [Issue #1059](https://bitbucket.org/osrf/gazebo/issue/1059)
    * [Pull request #978](https://bitbucket.org/osrf/gazebo/pull-request/978)
1. Removed libtool from plugin loading
    * [Pull request #981](https://bitbucket.org/osrf/gazebo/pull-request/981)
1. Added functions to get inertial information for a link in the world frame.
    * [Pull request #1005](https://bitbucket.org/osrf/gazebo/pull-request/1005)

## Gazebo 2.0

### Gazebo 2.2.6 (2015-09-28)

1. Backport fixes to setup.sh from pull request #1430 to 2.2 branch
    * [Pull request 1889](https://bitbucket.org/osrf/gazebo/pull-request/1889)
1. Fix heightmap texture loading (2.2)
    * [Pull request 1596](https://bitbucket.org/osrf/gazebo/pull-request/1596)
1. Prevent out of bounds array access in SkidSteerDrivePlugin (found by cppcheck 1.68)
    * [Pull request 1379](https://bitbucket.org/osrf/gazebo/pull-request/1379)
1. Fix build with boost 1.57 for 2.2 branch (#1399)
    * [Pull request 1358](https://bitbucket.org/osrf/gazebo/pull-request/1358)
1. Fix manpage test failures by incrementing year to 2015
    * [Pull request 1361](https://bitbucket.org/osrf/gazebo/pull-request/1361)
1. Fix build for OS X 10.10 (#1304, #1289)
    * [Pull request 1346](https://bitbucket.org/osrf/gazebo/pull-request/1346)
1. Restore ODELink ABI, use Link variables instead (#1354)
    * [Pull request 1347](https://bitbucket.org/osrf/gazebo/pull-request/1347)
1. Fix inertia_ratio test
    * [Pull request 1344](https://bitbucket.org/osrf/gazebo/pull-request/1344)
1. backport collision visual fix -> 2.2
    * [Pull request 1343](https://bitbucket.org/osrf/gazebo/pull-request/1343)
1. Fix two code_check errors on 2.2
    * [Pull request 1314](https://bitbucket.org/osrf/gazebo/pull-request/1314)
1. issue #243 fix Link::GetWorldLinearAccel and Link::GetWorldAngularAccel for ODE
    * [Pull request 1284](https://bitbucket.org/osrf/gazebo/pull-request/1284)

### Gazebo 2.2.3 (2014-04-29)

1. Removed redundant call to World::Init
    * [Pull request #1107](https://bitbucket.org/osrf/gazebo/pull-request/1107)
    * [Issue #1208](https://bitbucket.org/osrf/gazebo/issue/1208)
1. Return proper error codes when gazebo exits
    * [Pull request #1085](https://bitbucket.org/osrf/gazebo/pull-request/1085)
    * [Issue #1178](https://bitbucket.org/osrf/gazebo/issue/1178)
1. Fixed Camera::GetWorldRotation().
    * [Pull request #1071](https://bitbucket.org/osrf/gazebo/pull-request/1071)
    * [Issue #1087](https://bitbucket.org/osrf/gazebo/issue/1087)
1. Fixed memory leak in image conversion
    * [Pull request #1073](https://bitbucket.org/osrf/gazebo/pull-request/1073)

### Gazebo 2.2.1 (xxxx-xx-xx)

1. Fix heightmap model texture loading.
    * [Pull request #1596](https://bitbucket.org/osrf/gazebo/pull-request/1596)

### Gazebo 2.2.0 (2014-01-10)

1. Fix compilation when using OGRE-1.9 (full support is being worked on)
    * [Issue #994](https://bitbucket.org/osrf/gazebo/issue/994)
    * [Issue #995](https://bitbucket.org/osrf/gazebo/issue/995)
    * [Issue #996](https://bitbucket.org/osrf/gazebo/issue/996)
    * [Pull request #883](https://bitbucket.org/osrf/gazebo/pull-request/883)
1. Added unit test for issue 624.
    * [Issue #624](https://bitbucket.org/osrf/gazebo/issue/624).
    * [Pull request #889](https://bitbucket.org/osrf/gazebo/pull-request/889)
1. Use 3x3 PCF shadows for smoother shadows.
    * [Pull request #887](https://bitbucket.org/osrf/gazebo/pull-request/887)
1. Update manpage copyright to 2014.
    * [Pull request #893](https://bitbucket.org/osrf/gazebo/pull-request/893)
1. Added friction integration test .
    * [Pull request #885](https://bitbucket.org/osrf/gazebo/pull-request/885)
1. Fix joint anchor when link pose is not specified.
    * [Issue #978](https://bitbucket.org/osrf/gazebo/issue/978)
    * [Pull request #862](https://bitbucket.org/osrf/gazebo/pull-request/862)
1. Added (ESC) tooltip for GUI Selection Mode icon.
    * [Issue #993](https://bitbucket.org/osrf/gazebo/issue/993)
    * [Pull request #888](https://bitbucket.org/osrf/gazebo/pull-request/888)
1. Removed old comment about resolved issue.
    * [Issue #837](https://bitbucket.org/osrf/gazebo/issue/837)
    * [Pull request #880](https://bitbucket.org/osrf/gazebo/pull-request/880)
1. Made SimbodyLink::Get* function thread-safe
    * [Issue #918](https://bitbucket.org/osrf/gazebo/issue/918)
    * [Pull request #872](https://bitbucket.org/osrf/gazebo/pull-request/872)
1. Suppressed spurious gzlog messages in ODE::Body
    * [Issue #983](https://bitbucket.org/osrf/gazebo/issue/983)
    * [Pull request #875](https://bitbucket.org/osrf/gazebo/pull-request/875)
1. Fixed Force Torque Sensor Test by properly initializing some values.
    * [Issue #982](https://bitbucket.org/osrf/gazebo/issue/982)
    * [Pull request #869](https://bitbucket.org/osrf/gazebo/pull-request/869)
1. Added breakable joint plugin to support breakable walls.
    * [Pull request #865](https://bitbucket.org/osrf/gazebo/pull-request/865)
1. Used different tuple syntax to fix compilation on OSX mavericks.
    * [Issue #947](https://bitbucket.org/osrf/gazebo/issue/947)
    * [Pull request #858](https://bitbucket.org/osrf/gazebo/pull-request/858)
1. Fixed sonar test and deprecation warning.
    * [Pull request #856](https://bitbucket.org/osrf/gazebo/pull-request/856)
1. Speed up test compilation.
    * Part of [Issue #955](https://bitbucket.org/osrf/gazebo/issue/955)
    * [Pull request #846](https://bitbucket.org/osrf/gazebo/pull-request/846)
1. Added Joint::SetEffortLimit API
    * [Issue #923](https://bitbucket.org/osrf/gazebo/issue/923)
    * [Pull request #808](https://bitbucket.org/osrf/gazebo/pull-request/808)
1. Made bullet output less verbose.
    * [Pull request #839](https://bitbucket.org/osrf/gazebo/pull-request/839)
1. Convergence acceleration and stability tweak to make atlas_v3 stable
    * [Issue #895](https://bitbucket.org/osrf/gazebo/issue/895)
    * [Pull request #772](https://bitbucket.org/osrf/gazebo/pull-request/772)
1. Added colors, textures and world files for the SPL RoboCup environment
    * [Pull request #838](https://bitbucket.org/osrf/gazebo/pull-request/838)
1. Fixed bitbucket_pullrequests tool to work with latest BitBucket API.
    * [Issue #933](https://bitbucket.org/osrf/gazebo/issue/933)
    * [Pull request #841](https://bitbucket.org/osrf/gazebo/pull-request/841)
1. Fixed cppcheck warnings.
    * [Pull request #842](https://bitbucket.org/osrf/gazebo/pull-request/842)

### Gazebo 2.1.0 (2013-11-08)
1. Fix mainwindow unit test
    * [Pull request #752](https://bitbucket.org/osrf/gazebo/pull-request/752)
1. Visualize moment of inertia
    * Pull request [#745](https://bitbucket.org/osrf/gazebo/pull-request/745), [#769](https://bitbucket.org/osrf/gazebo/pull-request/769), [#787](https://bitbucket.org/osrf/gazebo/pull-request/787)
    * [Issue #203](https://bitbucket.org/osrf/gazebo/issue/203)
1. Update tool to count lines of code
    * [Pull request #758](https://bitbucket.org/osrf/gazebo/pull-request/758)
1. Implement World::Clear
    * Pull request [#785](https://bitbucket.org/osrf/gazebo/pull-request/785), [#804](https://bitbucket.org/osrf/gazebo/pull-request/804)
1. Improve Bullet support
    * [Pull request #805](https://bitbucket.org/osrf/gazebo/pull-request/805)
1. Fix doxygen spacing
    * [Pull request #740](https://bitbucket.org/osrf/gazebo/pull-request/740)
1. Add tool to generate model images for thepropshop.org
    * [Pull request #734](https://bitbucket.org/osrf/gazebo/pull-request/734)
1. Added paging support for terrains
    * [Pull request #707](https://bitbucket.org/osrf/gazebo/pull-request/707)
1. Added plugin path to LID_LIBRARY_PATH in setup.sh
    * [Pull request #750](https://bitbucket.org/osrf/gazebo/pull-request/750)
1. Fix for OSX
    * [Pull request #766](https://bitbucket.org/osrf/gazebo/pull-request/766)
    * [Pull request #786](https://bitbucket.org/osrf/gazebo/pull-request/786)
    * [Issue #906](https://bitbucket.org/osrf/gazebo/issue/906)
1. Update copyright information
    * [Pull request #771](https://bitbucket.org/osrf/gazebo/pull-request/771)
1. Enable screen dependent tests
    * [Pull request #764](https://bitbucket.org/osrf/gazebo/pull-request/764)
    * [Issue #811](https://bitbucket.org/osrf/gazebo/issue/811)
1. Fix gazebo command line help message
    * [Pull request #775](https://bitbucket.org/osrf/gazebo/pull-request/775)
    * [Issue #898](https://bitbucket.org/osrf/gazebo/issue/898)
1. Fix man page test
    * [Pull request #774](https://bitbucket.org/osrf/gazebo/pull-request/774)
1. Improve load time by reducing calls to RTShader::Update
    * [Pull request #773](https://bitbucket.org/osrf/gazebo/pull-request/773)
    * [Issue #877](https://bitbucket.org/osrf/gazebo/issue/877)
1. Fix joint visualization
    * [Pull request #776](https://bitbucket.org/osrf/gazebo/pull-request/776)
    * [Pull request #802](https://bitbucket.org/osrf/gazebo/pull-request/802)
    * [Issue #464](https://bitbucket.org/osrf/gazebo/issue/464)
1. Add helpers to fix NaN
    * [Pull request #742](https://bitbucket.org/osrf/gazebo/pull-request/742)
1. Fix model resizing via the GUI
    * [Pull request #763](https://bitbucket.org/osrf/gazebo/pull-request/763)
    * [Issue #885](https://bitbucket.org/osrf/gazebo/issue/885)
1. Simplify gzlog test by using sha1
    * [Pull request #781](https://bitbucket.org/osrf/gazebo/pull-request/781)
    * [Issue #837](https://bitbucket.org/osrf/gazebo/issue/837)
1. Enable cppcheck for header files
    * [Pull request #782](https://bitbucket.org/osrf/gazebo/pull-request/782)
    * [Issue #907](https://bitbucket.org/osrf/gazebo/issue/907)
1. Fix broken regression test
    * [Pull request #784](https://bitbucket.org/osrf/gazebo/pull-request/784)
    * [Issue #884](https://bitbucket.org/osrf/gazebo/issue/884)
1. All simbody and dart to pass tests
    * [Pull request #790](https://bitbucket.org/osrf/gazebo/pull-request/790)
    * [Issue #873](https://bitbucket.org/osrf/gazebo/issue/873)
1. Fix camera rotation from SDF
    * [Pull request #789](https://bitbucket.org/osrf/gazebo/pull-request/789)
    * [Issue #920](https://bitbucket.org/osrf/gazebo/issue/920)
1. Fix bitbucket pullrequest command line tool to match new API
    * [Pull request #803](https://bitbucket.org/osrf/gazebo/pull-request/803)
1. Fix transceiver spawn errors in tests
    * [Pull request #811](https://bitbucket.org/osrf/gazebo/pull-request/811)
    * [Pull request #814](https://bitbucket.org/osrf/gazebo/pull-request/814)

### Gazebo 2.0.0 (2013-10-08)
1. Refactor code check tool.
    * [Pull Request #669](https://bitbucket.org/osrf/gazebo/pull-request/669)
1. Added pull request tool for Bitbucket.
    * [Pull Request #670](https://bitbucket.org/osrf/gazebo/pull-request/670)
    * [Pull Request #691](https://bitbucket.org/osrf/gazebo/pull-request/671)
1. New wireless receiver and transmitter sensor models.
    * [Pull Request #644](https://bitbucket.org/osrf/gazebo/pull-request/644)
    * [Pull Request #675](https://bitbucket.org/osrf/gazebo/pull-request/675)
    * [Pull Request #727](https://bitbucket.org/osrf/gazebo/pull-request/727)
1. Audio support using OpenAL.
    * [Pull Request #648](https://bitbucket.org/osrf/gazebo/pull-request/648)
    * [Pull Request #704](https://bitbucket.org/osrf/gazebo/pull-request/704)
1. Simplify command-line parsing of gztopic echo output.
    * [Pull Request #674](https://bitbucket.org/osrf/gazebo/pull-request/674)
    * Resolves: [Issue #795](https://bitbucket.org/osrf/gazebo/issue/795)
1. Use UNIX directories through the user of GNUInstallDirs cmake module.
    * [Pull Request #676](https://bitbucket.org/osrf/gazebo/pull-request/676)
    * [Pull Request #681](https://bitbucket.org/osrf/gazebo/pull-request/681)
1. New GUI interactions for object manipulation.
    * [Pull Request #634](https://bitbucket.org/osrf/gazebo/pull-request/634)
1. Fix for OSX menubar.
    * [Pull Request #677](https://bitbucket.org/osrf/gazebo/pull-request/677)
1. Remove internal SDF directories and dependencies.
    * [Pull Request #680](https://bitbucket.org/osrf/gazebo/pull-request/680)
1. Add minimum version for sdformat.
    * [Pull Request #682](https://bitbucket.org/osrf/gazebo/pull-request/682)
    * Resolves: [Issue #818](https://bitbucket.org/osrf/gazebo/issue/818)
1. Allow different gtest parameter types with ServerFixture
    * [Pull Request #686](https://bitbucket.org/osrf/gazebo/pull-request/686)
    * Resolves: [Issue #820](https://bitbucket.org/osrf/gazebo/issue/820)
1. GUI model scaling when using Bullet.
    * [Pull Request #683](https://bitbucket.org/osrf/gazebo/pull-request/683)
1. Fix typo in cmake config.
    * [Pull Request #694](https://bitbucket.org/osrf/gazebo/pull-request/694)
    * Resolves: [Issue #824](https://bitbucket.org/osrf/gazebo/issue/824)
1. Remove gazebo include subdir from pkgconfig and cmake config.
    * [Pull Request #691](https://bitbucket.org/osrf/gazebo/pull-request/691)
1. Torsional spring demo
    * [Pull Request #693](https://bitbucket.org/osrf/gazebo/pull-request/693)
1. Remove repeated call to SetAxis in Joint.cc
    * [Pull Request #695](https://bitbucket.org/osrf/gazebo/pull-request/695)
    * Resolves: [Issue #823](https://bitbucket.org/osrf/gazebo/issue/823)
1. Add test for rotational joints.
    * [Pull Request #697](https://bitbucket.org/osrf/gazebo/pull-request/697)
    * Resolves: [Issue #820](https://bitbucket.org/osrf/gazebo/issue/820)
1. Fix compilation of tests using Joint base class
    * [Pull Request #701](https://bitbucket.org/osrf/gazebo/pull-request/701)
1. Terrain paging implemented.
    * [Pull Request #687](https://bitbucket.org/osrf/gazebo/pull-request/687)
1. Improve timeout error reporting in ServerFixture
    * [Pull Request #705](https://bitbucket.org/osrf/gazebo/pull-request/705)
1. Fix mouse picking for cases where visuals overlap with the laser
    * [Pull Request #709](https://bitbucket.org/osrf/gazebo/pull-request/709)
1. Fix string literals for OSX
    * [Pull Request #712](https://bitbucket.org/osrf/gazebo/pull-request/712)
    * Resolves: [Issue #803](https://bitbucket.org/osrf/gazebo/issue/803)
1. Support for ENABLE_TESTS_COMPILATION cmake parameter
    * [Pull Request #708](https://bitbucket.org/osrf/gazebo/pull-request/708)
1. Updated system gui plugin
    * [Pull Request #702](https://bitbucket.org/osrf/gazebo/pull-request/702)
1. Fix force torque unit test issue
    * [Pull Request #673](https://bitbucket.org/osrf/gazebo/pull-request/673)
    * Resolves: [Issue #813](https://bitbucket.org/osrf/gazebo/issue/813)
1. Use variables to control auto generation of CFlags
    * [Pull Request #699](https://bitbucket.org/osrf/gazebo/pull-request/699)
1. Remove deprecated functions.
    * [Pull Request #715](https://bitbucket.org/osrf/gazebo/pull-request/715)
1. Fix typo in `Camera.cc`
    * [Pull Request #719](https://bitbucket.org/osrf/gazebo/pull-request/719)
    * Resolves: [Issue #846](https://bitbucket.org/osrf/gazebo/issue/846)
1. Performance improvements
    * [Pull Request #561](https://bitbucket.org/osrf/gazebo/pull-request/561)
1. Fix gripper model.
    * [Pull Request #713](https://bitbucket.org/osrf/gazebo/pull-request/713)
    * Resolves: [Issue #314](https://bitbucket.org/osrf/gazebo/issue/314)
1. First part of Simbody integration
    * [Pull Request #716](https://bitbucket.org/osrf/gazebo/pull-request/716)

## Gazebo 1.9

### Gazebo 1.9.6 (2014-04-29)

1. Refactored inertia ratio reduction for ODE
    * [Pull request #1114](https://bitbucket.org/osrf/gazebo/pull-request/1114)
1. Improved collada loading performance
    * [Pull request #1075](https://bitbucket.org/osrf/gazebo/pull-request/1075)

### Gazebo 1.9.3 (2014-01-10)

1. Add thickness to plane to remove shadow flickering.
    * [Pull request #886](https://bitbucket.org/osrf/gazebo/pull-request/886)
1. Temporary GUI shadow toggle fix.
    * [Issue #925](https://bitbucket.org/osrf/gazebo/issue/925)
    * [Pull request #868](https://bitbucket.org/osrf/gazebo/pull-request/868)
1. Fix memory access bugs with libc++ on mavericks.
    * [Issue #965](https://bitbucket.org/osrf/gazebo/issue/965)
    * [Pull request #857](https://bitbucket.org/osrf/gazebo/pull-request/857)
    * [Pull request #881](https://bitbucket.org/osrf/gazebo/pull-request/881)
1. Replaced printf with cout in gztopic hz.
    * [Issue #969](https://bitbucket.org/osrf/gazebo/issue/969)
    * [Pull request #854](https://bitbucket.org/osrf/gazebo/pull-request/854)
1. Add Dark grey material and fix indentation.
    * [Pull request #851](https://bitbucket.org/osrf/gazebo/pull-request/851)
1. Fixed sonar sensor unit test.
    * [Pull request #848](https://bitbucket.org/osrf/gazebo/pull-request/848)
1. Convergence acceleration and stability tweak to make atlas_v3 stable.
    * [Pull request #845](https://bitbucket.org/osrf/gazebo/pull-request/845)
1. Update gtest to 1.7.0 to resolve problems with libc++.
    * [Issue #947](https://bitbucket.org/osrf/gazebo/issue/947)
    * [Pull request #827](https://bitbucket.org/osrf/gazebo/pull-request/827)
1. Fixed LD_LIBRARY_PATH for plugins.
    * [Issue #957](https://bitbucket.org/osrf/gazebo/issue/957)
    * [Pull request #844](https://bitbucket.org/osrf/gazebo/pull-request/844)
1. Fix transceiver sporadic errors.
    * Backport of [pull request #811](https://bitbucket.org/osrf/gazebo/pull-request/811)
    * [Pull request #836](https://bitbucket.org/osrf/gazebo/pull-request/836)
1. Modified the MsgTest to be deterministic with time checks.
    * [Pull request #843](https://bitbucket.org/osrf/gazebo/pull-request/843)
1. Fixed seg fault in LaserVisual.
    * [Issue #950](https://bitbucket.org/osrf/gazebo/issue/950)
    * [Pull request #832](https://bitbucket.org/osrf/gazebo/pull-request/832)
1. Implemented the option to disable tests that need a working screen to run properly.
    * Backport of [Pull request #764](https://bitbucket.org/osrf/gazebo/pull-request/764)
    * [Pull request #837](https://bitbucket.org/osrf/gazebo/pull-request/837)
1. Cleaned up gazebo shutdown.
    * [Pull request #829](https://bitbucket.org/osrf/gazebo/pull-request/829)
1. Fixed bug associated with loading joint child links.
    * [Issue #943](https://bitbucket.org/osrf/gazebo/issue/943)
    * [Pull request #820](https://bitbucket.org/osrf/gazebo/pull-request/820)

### Gazebo 1.9.2 (2013-11-08)
1. Fix enable/disable sky and clouds from SDF
    * [Pull request #809](https://bitbucket.org/osrf/gazebo/pull-request/809])
1. Fix occasional blank GUI screen on startup
    * [Pull request #815](https://bitbucket.org/osrf/gazebo/pull-request/815])
1. Fix GPU laser when interacting with heightmaps
    * [Pull request #796](https://bitbucket.org/osrf/gazebo/pull-request/796])
1. Added API/ABI checker command line tool
    * [Pull request #765](https://bitbucket.org/osrf/gazebo/pull-request/765])
1. Added gtest version information
    * [Pull request #801](https://bitbucket.org/osrf/gazebo/pull-request/801])
1. Fix GUI world saving
    * [Pull request #806](https://bitbucket.org/osrf/gazebo/pull-request/806])
1. Enable anti-aliasing for camera sensor
    * [Pull request #800](https://bitbucket.org/osrf/gazebo/pull-request/800])
1. Make sensor noise deterministic
    * [Pull request #788](https://bitbucket.org/osrf/gazebo/pull-request/788])
1. Fix build problem
    * [Issue #901](https://bitbucket.org/osrf/gazebo/issue/901)
    * [Pull request #778](https://bitbucket.org/osrf/gazebo/pull-request/778])
1. Fix a typo in Camera.cc
    * [Pull request #720](https://bitbucket.org/osrf/gazebo/pull-request/720])
    * [Issue #846](https://bitbucket.org/osrf/gazebo/issue/846)
1. Fix OSX menu bar
    * [Pull request #688](https://bitbucket.org/osrf/gazebo/pull-request/688])
1. Fix gazebo::init by calling sdf::setFindCallback() before loading the sdf in gzfactory.
    * [Pull request #678](https://bitbucket.org/osrf/gazebo/pull-request/678])
    * [Issue #817](https://bitbucket.org/osrf/gazebo/issue/817)

### Gazebo 1.9.1 (2013-08-20)
* Deprecate header files that require case-sensitive filesystem (e.g. Common.hh, Physics.hh) [https://bitbucket.org/osrf/gazebo/pull-request/638/fix-for-775-deprecate-headers-that-require]
* Initial support for building on Mac OS X [https://bitbucket.org/osrf/gazebo/pull-request/660/osx-support-for-gazebo-19] [https://bitbucket.org/osrf/gazebo/pull-request/657/cmake-fixes-for-osx]
* Fixes for various issues [https://bitbucket.org/osrf/gazebo/pull-request/635/fix-for-issue-792/diff] [https://bitbucket.org/osrf/gazebo/pull-request/628/allow-scoped-and-non-scoped-joint-names-to/diff] [https://bitbucket.org/osrf/gazebo/pull-request/636/fix-build-dependency-in-message-generation/diff] [https://bitbucket.org/osrf/gazebo/pull-request/639/make-the-unversioned-setupsh-a-copy-of-the/diff] [https://bitbucket.org/osrf/gazebo/pull-request/650/added-missing-lib-to-player-client-library/diff] [https://bitbucket.org/osrf/gazebo/pull-request/656/install-gzmode_create-without-sh-suffix/diff]

### Gazebo 1.9.0 (2013-07-23)
* Use external package [sdformat](https://bitbucket.org/osrf/sdformat) for sdf parsing, refactor the `Element::GetValue*` function calls, and deprecate Gazebo's internal sdf parser [https://bitbucket.org/osrf/gazebo/pull-request/627]
* Improved ROS support ([[Tutorials#ROS_Integration |documentation here]]) [https://bitbucket.org/osrf/gazebo/pull-request/559]
* Added Sonar, Force-Torque, and Tactile Pressure sensors [https://bitbucket.org/osrf/gazebo/pull-request/557], [https://bitbucket.org/osrf/gazebo/pull-request/567]
* Add compile-time defaults for environment variables so that sourcing setup.sh is unnecessary in most cases [https://bitbucket.org/osrf/gazebo/pull-request/620]
* Enable user camera to follow objects in client window [https://bitbucket.org/osrf/gazebo/pull-request/603]
* Install protobuf message files for use in custom messages [https://bitbucket.org/osrf/gazebo/pull-request/614]
* Change default compilation flags to improve debugging [https://bitbucket.org/osrf/gazebo/pull-request/617]
* Change to supported relative include paths [https://bitbucket.org/osrf/gazebo/pull-request/594]
* Fix display of laser scans when sensor is rotated [https://bitbucket.org/osrf/gazebo/pull-request/599]

## Gazebo 1.8

### Gazebo 1.8.7 (2013-07-16)
* Fix bug in URDF parsing of Vector3 elements [https://bitbucket.org/osrf/gazebo/pull-request/613]
* Fix compilation errors with newest libraries [https://bitbucket.org/osrf/gazebo/pull-request/615]

### Gazebo 1.8.6 (2013-06-07)
* Fix inertia lumping in the URDF parser[https://bitbucket.org/osrf/gazebo/pull-request/554]
* Fix for ODEJoint CFM damping sign error [https://bitbucket.org/osrf/gazebo/pull-request/586]
* Fix transport memory growth[https://bitbucket.org/osrf/gazebo/pull-request/584]
* Reduce log file data in order to reduce buffer growth that results in out of memory kernel errors[https://bitbucket.org/osrf/gazebo/pull-request/587]

### Gazebo 1.8.5 (2013-06-04)
* Fix Gazebo build for machines without a valid display.[https://bitbucket.org/osrf/gazebo/commits/37f00422eea03365b839a632c1850431ee6a1d67]

### Gazebo 1.8.4 (2013-06-03)
* Fix UDRF to SDF converter so that URDF gazebo extensions are applied to all collisions in a link.[https://bitbucket.org/osrf/gazebo/pull-request/579]
* Prevent transport layer from locking when a gzclient connects to a gzserver over a connection with high latency.[https://bitbucket.org/osrf/gazebo/pull-request/572]
* Improve performance and fix uninitialized conditional jumps.[https://bitbucket.org/osrf/gazebo/pull-request/571]

### Gazebo 1.8.3 (2013-06-03)
* Fix for gzlog hanging when gzserver is not present or not responsive[https://bitbucket.org/osrf/gazebo/pull-request/577]
* Fix occasional segfault when generating log files[https://bitbucket.org/osrf/gazebo/pull-request/575]
* Performance improvement to ODE[https://bitbucket.org/osrf/gazebo/pull-request/556]
* Fix node initialization[https://bitbucket.org/osrf/gazebo/pull-request/570]
* Fix GPU laser Hz rate reduction when sensor moved away from world origin[https://bitbucket.org/osrf/gazebo/pull-request/566]
* Fix incorrect lighting in camera sensors when GPU laser is subscribe to[https://bitbucket.org/osrf/gazebo/pull-request/563]

### Gazebo 1.8.2 (2013-05-28)
* ODE performance improvements[https://bitbucket.org/osrf/gazebo/pull-request/535][https://bitbucket.org/osrf/gazebo/pull-request/537]
* Fixed tests[https://bitbucket.org/osrf/gazebo/pull-request/538][https://bitbucket.org/osrf/gazebo/pull-request/541][https://bitbucket.org/osrf/gazebo/pull-request/542]
* Fixed sinking vehicle bug[https://bitbucket.org/osrf/drcsim/issue/300] in pull-request[https://bitbucket.org/osrf/gazebo/pull-request/538]
* Fix GPU sensor throttling[https://bitbucket.org/osrf/gazebo/pull-request/536]
* Reduce string comparisons for better performance[https://bitbucket.org/osrf/gazebo/pull-request/546]
* Contact manager performance improvements[https://bitbucket.org/osrf/gazebo/pull-request/543]
* Transport performance improvements[https://bitbucket.org/osrf/gazebo/pull-request/548]
* Reduce friction noise[https://bitbucket.org/osrf/gazebo/pull-request/545]

### Gazebo 1.8.1 (2013-05-22)
* Please note that 1.8.1 contains a bug[https://bitbucket.org/osrf/drcsim/issue/300] that causes interpenetration between objects in resting contact to grow slowly.  Please update to 1.8.2 for the patch.
* Added warm starting[https://bitbucket.org/osrf/gazebo/pull-request/529]
* Reduced console output[https://bitbucket.org/osrf/gazebo/pull-request/533]
* Improved off screen rendering performance[https://bitbucket.org/osrf/gazebo/pull-request/530]
* Performance improvements [https://bitbucket.org/osrf/gazebo/pull-request/535] [https://bitbucket.org/osrf/gazebo/pull-request/537]

### Gazebo 1.8.0 (2013-05-17)
* Fixed slider axis [https://bitbucket.org/osrf/gazebo/pull-request/527]
* Fixed heightmap shadows [https://bitbucket.org/osrf/gazebo/pull-request/525]
* Fixed model and canonical link pose [https://bitbucket.org/osrf/gazebo/pull-request/519]
* Fixed OSX message header[https://bitbucket.org/osrf/gazebo/pull-request/524]
* Added zlib compression for logging [https://bitbucket.org/osrf/gazebo/pull-request/515]
* Allow clouds to be disabled in cameras [https://bitbucket.org/osrf/gazebo/pull-request/507]
* Camera rendering performance [https://bitbucket.org/osrf/gazebo/pull-request/528]


## Gazebo 1.7

### Gazebo 1.7.3 (2013-05-08)
* Fixed log cleanup (again) [https://bitbucket.org/osrf/gazebo/pull-request/511/fix-log-cleanup-logic]

### Gazebo 1.7.2 (2013-05-07)
* Fixed log cleanup [https://bitbucket.org/osrf/gazebo/pull-request/506/fix-gzlog-stop-command-line]
* Minor documentation fix [https://bitbucket.org/osrf/gazebo/pull-request/488/minor-documentation-fix]

### Gazebo 1.7.1 (2013-04-19)
* Fixed tests
* IMU sensor receives time stamped data from links
* Fix saving image frames [https://bitbucket.org/osrf/gazebo/pull-request/466/fix-saving-frames/diff]
* Wireframe rendering in GUI [https://bitbucket.org/osrf/gazebo/pull-request/414/allow-rendering-of-models-in-wireframe]
* Improved logging performance [https://bitbucket.org/osrf/gazebo/pull-request/457/improvements-to-gzlog-filter-and-logging]
* Viscous mud model [https://bitbucket.org/osrf/gazebo/pull-request/448/mud-plugin/diff]

## Gazebo 1.6

### Gazebo 1.6.3 (2013-04-15)
* Fixed a [critical SDF bug](https://bitbucket.org/osrf/gazebo/pull-request/451)
* Fixed a [laser offset bug](https://bitbucket.org/osrf/gazebo/pull-request/449)

### Gazebo 1.6.2 (2013-04-14)
* Fix for fdir1 physics property [https://bitbucket.org/osrf/gazebo/pull-request/429/fixes-to-treat-fdir1-better-1-rotate-into/diff]
* Fix for force torque sensor [https://bitbucket.org/osrf/gazebo/pull-request/447]
* SDF documentation fix [https://bitbucket.org/osrf/gazebo/issue/494/joint-axis-reference-frame-doesnt-match]

### Gazebo 1.6.1 (2013-04-05)
* Switch default build type to Release.

### Gazebo 1.6.0 (2013-04-05)
* Improvements to inertia in rubble pile
* Various Bullet integration advances.
* Noise models for ray, camera, and imu sensors.
* SDF 1.4, which accommodates more physics engine parameters and also some sensor noise models.
* Initial support for making movies from within Gazebo.
* Many performance improvements.
* Many bug fixes.
* Progress toward to building on OS X.

## Gazebo 1.5

### Gazebo 1.5.0 (2013-03-11)
* Partial integration of Bullet
  * Includes: cubes, spheres, cylinders, planes, meshes, revolute joints, ray sensors
* GUI Interface for log writing.
* Threaded sensors.
* Multi-camera sensor.

* Fixed the following issues:
 * [https://bitbucket.org/osrf/gazebo/issue/236 Issue #236]
 * [https://bitbucket.org/osrf/gazebo/issue/507 Issue #507]
 * [https://bitbucket.org/osrf/gazebo/issue/530 Issue #530]
 * [https://bitbucket.org/osrf/gazebo/issue/279 Issue #279]
 * [https://bitbucket.org/osrf/gazebo/issue/529 Issue #529]
 * [https://bitbucket.org/osrf/gazebo/issue/239 Issue #239]
 * [https://bitbucket.org/osrf/gazebo/issue/5 Issue #5]

## Gazebo 1.4

### Gazebo 1.4.0 (2013-02-01)
* New Features:
 * GUI elements to display messages from the server.
 * Multi-floor building editor and creator.
 * Improved sensor visualizations.
 * Improved mouse interactions

* Fixed the following issues:
 * [https://bitbucket.org/osrf/gazebo/issue/16 Issue #16]
 * [https://bitbucket.org/osrf/gazebo/issue/142 Issue #142]
 * [https://bitbucket.org/osrf/gazebo/issue/229 Issue #229]
 * [https://bitbucket.org/osrf/gazebo/issue/277 Issue #277]
 * [https://bitbucket.org/osrf/gazebo/issue/291 Issue #291]
 * [https://bitbucket.org/osrf/gazebo/issue/310 Issue #310]
 * [https://bitbucket.org/osrf/gazebo/issue/320 Issue #320]
 * [https://bitbucket.org/osrf/gazebo/issue/329 Issue #329]
 * [https://bitbucket.org/osrf/gazebo/issue/333 Issue #333]
 * [https://bitbucket.org/osrf/gazebo/issue/334 Issue #334]
 * [https://bitbucket.org/osrf/gazebo/issue/335 Issue #335]
 * [https://bitbucket.org/osrf/gazebo/issue/341 Issue #341]
 * [https://bitbucket.org/osrf/gazebo/issue/350 Issue #350]
 * [https://bitbucket.org/osrf/gazebo/issue/384 Issue #384]
 * [https://bitbucket.org/osrf/gazebo/issue/431 Issue #431]
 * [https://bitbucket.org/osrf/gazebo/issue/433 Issue #433]
 * [https://bitbucket.org/osrf/gazebo/issue/453 Issue #453]
 * [https://bitbucket.org/osrf/gazebo/issue/456 Issue #456]
 * [https://bitbucket.org/osrf/gazebo/issue/457 Issue #457]
 * [https://bitbucket.org/osrf/gazebo/issue/459 Issue #459]

## Gazebo 1.3

### Gazebo 1.3.1 (2012-12-14)
* Fixed the following issues:
 * [https://bitbucket.org/osrf/gazebo/issue/297 Issue #297]
* Other bugs fixed:
 * [https://bitbucket.org/osrf/gazebo/pull-request/164/ Fix light bounding box to disable properly when deselected]
 * [https://bitbucket.org/osrf/gazebo/pull-request/169/ Determine correct local IP address, to make remote clients work properly]
 * Various test fixes

### Gazebo 1.3.0 (2012-12-03)
* Fixed the following issues:
 * [https://bitbucket.org/osrf/gazebo/issue/233 Issue #233]
 * [https://bitbucket.org/osrf/gazebo/issue/238 Issue #238]
 * [https://bitbucket.org/osrf/gazebo/issue/2 Issue #2]
 * [https://bitbucket.org/osrf/gazebo/issue/95 Issue #95]
 * [https://bitbucket.org/osrf/gazebo/issue/97 Issue #97]
 * [https://bitbucket.org/osrf/gazebo/issue/90 Issue #90]
 * [https://bitbucket.org/osrf/gazebo/issue/253 Issue #253]
 * [https://bitbucket.org/osrf/gazebo/issue/163 Issue #163]
 * [https://bitbucket.org/osrf/gazebo/issue/91 Issue #91]
 * [https://bitbucket.org/osrf/gazebo/issue/245 Issue #245]
 * [https://bitbucket.org/osrf/gazebo/issue/242 Issue #242]
 * [https://bitbucket.org/osrf/gazebo/issue/156 Issue #156]
 * [https://bitbucket.org/osrf/gazebo/issue/78 Issue #78]
 * [https://bitbucket.org/osrf/gazebo/issue/36 Issue #36]
 * [https://bitbucket.org/osrf/gazebo/issue/104 Issue #104]
 * [https://bitbucket.org/osrf/gazebo/issue/249 Issue #249]
 * [https://bitbucket.org/osrf/gazebo/issue/244 Issue #244]

* New features:
 * Default camera view changed to look down at the origin from a height of 2 meters at location (5, -5, 2).
 * Record state data using the '-r' command line option, playback recorded state data using the '-p' command line option
 * Adjust placement of lights using the mouse.
 * Reduced the startup time.
 * Added visual reference for GUI mouse movements.
 * SDF version 1.3 released (changes from 1.2 listed below):
     - added `name` to `<camera name="cam_name"/>`
     - added `pose` to `<camera><pose>...</pose></camera>`
     - removed `filename` from `<mesh><filename>...</filename><mesh>`, use uri only.
     - recovered `provide_feedback` under `<joint>`, allowing calling `physics::Joint::GetForceTorque` in plugins.
     - added `imu` under `<sensor>`.

## Gazebo 1.2

### Gazebo 1.2.6 (2012-11-08)
* Fixed a transport issue with the GUI. Fixed saving the world via the GUI. Added more documentation. ([https://bitbucket.org/osrf/gazebo/pull-request/43/fixed-a-transport-issue-with-the-gui-fixed/diff pull request #43])
* Clean up mutex usage. ([https://bitbucket.org/osrf/gazebo/pull-request/54/fix-mutex-in-modellistwidget-using-boost/diff pull request #54])
* Fix OGRE path determination ([https://bitbucket.org/osrf/gazebo/pull-request/58/fix-ogre-paths-so-this-also-works-with/diff pull request #58], [https://bitbucket.org/osrf/gazebo/pull-request/68/fix-ogre-plugindir-determination/diff pull request #68])
* Fixed a couple of crashes and model selection/dragging problems ([https://bitbucket.org/osrf/gazebo/pull-request/59/fixed-a-couple-of-crashes-and-model/diff pull request #59])

### Gazebo 1.2.5 (2012-10-22)
* Step increment update while paused fixed ([https://bitbucket.org/osrf/gazebo/pull-request/45/fix-proper-world-stepinc-count-we-were/diff pull request #45])
* Actually call plugin destructors on shutdown ([https://bitbucket.org/osrf/gazebo/pull-request/51/fixed-a-bug-which-prevent-a-plugin/diff pull request #51])
* Don't crash on bad SDF input ([https://bitbucket.org/osrf/gazebo/pull-request/52/fixed-loading-of-bad-sdf-files/diff pull request #52])
* Fix cleanup of ray sensors on model deletion ([https://bitbucket.org/osrf/gazebo/pull-request/53/deleting-a-model-with-a-ray-sensor-did/diff pull request #53])
* Fix loading / deletion of improperly specified models ([https://bitbucket.org/osrf/gazebo/pull-request/56/catch-when-loading-bad-models-joint/diff pull request #56])

### Gazebo 1.2.4 (10-19-2012:08:00:52)
*  Style fixes ([https://bitbucket.org/osrf/gazebo/pull-request/30/style-fixes/diff pull request #30]).
*  Fix joint position control ([https://bitbucket.org/osrf/gazebo/pull-request/49/fixed-position-joint-control/diff pull request #49])

### Gazebo 1.2.3 (10-16-2012:18:39:54)
*  Disabled selection highlighting due to bug ([https://bitbucket.org/osrf/gazebo/pull-request/44/disabled-selection-highlighting-fixed/diff pull request #44]).
*  Fixed saving a world via the GUI.

### Gazebo 1.2.2 (10-16-2012:15:12:22)
*  Skip search for system install of libccd, use version inside gazebo ([https://bitbucket.org/osrf/gazebo/pull-request/39/skip-search-for-system-install-of-libccd/diff pull request #39]).
*  Fixed sensor initialization race condition ([https://bitbucket.org/osrf/gazebo/pull-request/42/fix-sensor-initializaiton-race-condition pull request #42]).

### Gazebo 1.2.1 (10-15-2012:21:32:55)
*  Properly removed projectors attached to deleted models ([https://bitbucket.org/osrf/gazebo/pull-request/37/remove-projectors-that-are-attached-to/diff pull request #37]).
*  Fix model plugin loading bug ([https://bitbucket.org/osrf/gazebo/pull-request/31/moving-bool-first-in-model-and-world pull request #31]).
*  Fix light insertion and visualization of models prior to insertion ([https://bitbucket.org/osrf/gazebo/pull-request/35/fixed-light-insertion-and-visualization-of/diff pull request #35]).
*  Fixed GUI manipulation of static objects ([https://bitbucket.org/osrf/gazebo/issue/63/moving-static-objects-does-not-move-the issue #63] [https://bitbucket.org/osrf/gazebo/pull-request/38/issue-63-bug-patch-moving-static-objects/diff pull request #38]).
*  Fixed GUI selection bug ([https://bitbucket.org/osrf/gazebo/pull-request/40/fixed-selection-of-multiple-objects-at/diff pull request #40])

### Gazebo 1.2.0 (10-04-2012:20:01:20)
*  Updated GUI: new style, improved mouse controls, and removal of non-functional items.
*  Model database: An online repository of models.
*  Numerous bug fixes
*  APT repository hosted at [http://osrfoundation.org OSRF]
*  Improved process control prevents zombie processes<|MERGE_RESOLUTION|>--- conflicted
+++ resolved
@@ -267,13 +267,9 @@
 
 ## Gazebo 9
 
-<<<<<<< HEAD
-## Gazebo 9.X.X (20XX-XX-XX)
-=======
 ## Gazebo 9.XX.X (2020-XX-XX)
 
 ## Gazebo 9.12.0 (2020-01-31)
->>>>>>> 90ff4241
 
 1. Fix gazebo9 build and run on Windows, Ogre 1.10
     * [Pull request 3174](https://bitbucket.org/osrf/gazebo/pull-request/3174)
