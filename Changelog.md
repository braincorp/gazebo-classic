## Gazebo 8

## Gazebo 8.x.x (2017-xx-xx)

<<<<<<< HEAD
1. Added ignition transport dependency, and output camera sensor images on
   an ignition transport topic.
    * [Pull request #2544](https://bitbucket.org/osrf/gazebo/pull-request/2544)
=======
1. Fix restoring submesh material transparency
    * [Pull request #2536](https://bitbucket.org/osrf/gazebo/pull-request/2536)
>>>>>>> 8d9d1792

1. Updated `gz_log` tool to use `ignition::math`.
    * [Pull request #2532](https://bitbucket.org/osrf/gazebo/pull-request/2532)

1. Update examples to use ign-math.
    * [Pull request #2539](https://bitbucket.org/osrf/gazebo/pull-request/2539)

1. Update plugins to use ign-math.
    * [Pull request #2531](https://bitbucket.org/osrf/gazebo/pull-request/2531)
    * [Pull request #2534](https://bitbucket.org/osrf/gazebo/pull-request/2534)
    * [Pull request #2538](https://bitbucket.org/osrf/gazebo/pull-request/2538)

1. Use ignition math with `rendering/Distortion` and update function names.
    * [Pull request #2529](https://bitbucket.org/osrf/gazebo/pull-request/2529)

1. Updated COMVisual class to use `ignition::math`.
    * [Pull request #2528](https://bitbucket.org/osrf/gazebo/pull-request/2528)

1. PIMPL-ize `gazebo/physics/Gripper` and use ignition-math.
    * [Pull request #2523](https://bitbucket.org/osrf/gazebo/pull-request/2523)

1. Support version 5 of the DART Physics Engine.
    * [Pull request #2459](https://bitbucket.org/osrf/gazebo/pull-request/2459)

1. UserCamera overrides `Camera::Render` to reduce CPU usage.
    * [Pull request 2480](https://bitbucket.org/osrf/gazebo/pull-request/2480)

1. Static links no longer subscribe to wrench topics.
    * [Pull request #2452]((https://bitbucket.org/osrf/gazebo/pull-request/2452)

1. Add Gazebo math helper functions to convert to and from Ignition Math
   objects.
    * [Pull request #2461](https://bitbucket.org/osrf/gazebo/pull-request/2461)

1. Add video recording of user camera. This change added an optional
   dependency on libavdevice>=56.4.100 for linux systems. When installed,
   libavdevice will allow a user to stream a simulated camera to a video4linux2
   loopback device.
    * [Pull request #2443](https://bitbucket.org/osrf/gazebo/pull-request/2443)

1. Removed deprecations
    * [Pull request #2427]((https://bitbucket.org/osrf/gazebo/pull-request/2427)

1. Include basic support for GNU Precompiled Headers to reduce compile time
    * [Pull request #2268](https://bitbucket.org/osrf/gazebo/pull-request/2268)

1. Plotting utility
    * [Pull request #2348](https://bitbucket.org/osrf/gazebo/pull-request/2348)
    * [Pull request #2325](https://bitbucket.org/osrf/gazebo/pull-request/2325)
    * [Pull request #2382](https://bitbucket.org/osrf/gazebo/pull-request/2382)
    * [Pull request #2448](https://bitbucket.org/osrf/gazebo/pull-request/2448)

1. Renamed `gazebo/gui/SaveDialog` to `gazebo/gui/SaveEntityDialog`. A new
   `SaveDialog` class will be added in a future pull request. The migration
   guide will be updated with that pull request.
    * [Pull request #2384](https://bitbucket.org/osrf/gazebo/pull-request/2384)

1. Add FiducialCameraPlugin for Camera Sensors
    * [Pull request #2350](https://bitbucket.org/osrf/gazebo/pull-request/2350)

1. Fix Road2d vertices and shadows
    * [Pull request #2362](https://bitbucket.org/osrf/gazebo/pull-request/2362)

1. Rearrange GLWidget::OnMouseMove so that the more common use cases it
   fewer if statements. Use std::thread in place of boost in OculusWindow.
   Pragma statements to prevent warnings. Prevent variable hiding in
   WallSegmentItem.
    * [Pull request #2376](https://bitbucket.org/osrf/gazebo/pull-request/2376)

1. Use single pixel selection buffer for mouse picking
    * [Pull request #2335](https://bitbucket.org/osrf/gazebo/pull-request/2335)

1. Refactor Visual classes
  * [Pull request #2331](https://bitbucket.org/osrf/gazebo/pull-requests/2331)

1. Windows plugins (with .dll extension) now accepted
    * [Pull request #2311](https://bitbucket.org/osrf/gazebo/pull-requests/2311)
    * Writing libMyPlugin.so in the sdf file will look for MyPlugin.dll on windows.

1. Add Introspection Manager and Client util
    * [Pull request #2304](https://bitbucket.org/osrf/gazebo/pull-request/2304)

1. Refactor Event classes and improve memory management.
    * [Pull request #2277](https://bitbucket.org/osrf/gazebo/pull-request/2277)
    * [Pull request #2317](https://bitbucket.org/osrf/gazebo/pull-request/2317)
    * [Pull request #2329](https://bitbucket.org/osrf/gazebo/pull-request/2329)
    * [gazebo_design Pull request #33](https://bitbucket.org/osrf/gazebo_design/pull-requests/33)

1. Remove EntityMakerPrivate and move its members to derived classes
    * [Pull request #2310](https://bitbucket.org/osrf/gazebo/pull-request/2310)

1. Conversion between ign-msgs and sdf, for plugin
    * [Pull request #2403](https://bitbucket.org/osrf/gazebo/pull-request/2403)

1. Change NULL to nullptr.
    * [Pull request #2294](https://bitbucket.org/osrf/gazebo/pull-request/2294)
    * [Pull request #2297](https://bitbucket.org/osrf/gazebo/pull-request/2297)
    * [Pull request #2298](https://bitbucket.org/osrf/gazebo/pull-request/2298)
    * [Pull request #2302](https://bitbucket.org/osrf/gazebo/pull-request/2302)
    * [Pull request #2295](https://bitbucket.org/osrf/gazebo/pull-request/2295)
    * [Pull request #2300](https://bitbucket.org/osrf/gazebo/pull-request/2300)

1. Fix memory and other issues found from running Coverity.
    * A contribution from Olivier Crave
    * [Pull request #2241](https://bitbucket.org/osrf/gazebo/pull-request/2241)
    * [Pull request #2242](https://bitbucket.org/osrf/gazebo/pull-request/2242)
    * [Pull request #2243](https://bitbucket.org/osrf/gazebo/pull-request/2243)
    * [Pull request #2244](https://bitbucket.org/osrf/gazebo/pull-request/2244)
    * [Pull request #2245](https://bitbucket.org/osrf/gazebo/pull-request/2245)

1. Deprecate gazebo::math
    * [Pull request #2513](https://bitbucket.org/osrf/gazebo/pull-request/2513)
    * [Pull request #2326](https://bitbucket.org/osrf/gazebo/pull-request/2326)
    * [Pull request #2426](https://bitbucket.org/osrf/gazebo/pull-request/2426)
    * [Pull request #2355](https://bitbucket.org/osrf/gazebo/pull-request/2355)
    * [Pull request #2407](https://bitbucket.org/osrf/gazebo/pull-request/2407)
    * [Pull request #2425](https://bitbucket.org/osrf/gazebo/pull-request/2425)
    * [Pull request #2436](https://bitbucket.org/osrf/gazebo/pull-request/2436)
    * [Pull request #2472](https://bitbucket.org/osrf/gazebo/pull-request/2472)
    * [Pull request #2505](https://bitbucket.org/osrf/gazebo/pull-request/2505)
    * [Pull request #2514](https://bitbucket.org/osrf/gazebo/pull-request/2514)
    * [Pull request #2522](https://bitbucket.org/osrf/gazebo/pull-request/2522)
    * [Pull request #2525](https://bitbucket.org/osrf/gazebo/pull-request/2525)
    * [Pull request #2533](https://bitbucket.org/osrf/gazebo/pull-request/2533)

1. Add Wind support
    * [Pull request #1985](https://bitbucket.org/osrf/gazebo/pull-request/1985)
    * A contribution from Olivier Crave

1. Add const accessors to uri path and query
    * [Pull request #2400](https://bitbucket.org/osrf/gazebo/pull-request/2400)

1. Server generates unique model names in case of overlap, and added allow_renaming field to factory message.
    * [Pull request 2301](https://bitbucket.org/osrf/gazebo/pull-request/2301)
    * [Issue 510](https://bitbucket.org/osrf/gazebo/issues/510)

1. Adds an output option to gz log that allows the tool to filter a log file and write to a new log file.
    * [Pull request #2149](https://bitbucket.org/osrf/gazebo/pull-request/2149)

1. Add common::URI class
    * [Pull request #2275](https://bitbucket.org/osrf/gazebo/pull-request/2275)

1. Update Actor animations by faciliting skeleton visualization, control via a plugin. Also resolves issue #1785.
    * [Pull request #2219](https://bitbucket.org/osrf/gazebo/pull-request/2219)

1. Generalize actors to work even if not all elements are specified
    * [Pull request #2360](https://bitbucket.org/osrf/gazebo/pull-request/2360)

1. PIMPLize rendering/Grid
    * [Pull request 2330](https://bitbucket.org/osrf/gazebo/pull-request/2330)

1. Use only Gazebo's internal version of tinyxml2. The version of tinyxml2 distributed with Ubuntu fails when parsing large log files.
    * [Pull request #2146](https://bitbucket.org/osrf/gazebo/pull-request/2146)

1. Moved gazebo ODE includes to have correct include path
    * [Pull request #2186](https://bitbucket.org/osrf/gazebo/pull-request/2186)

1. Atmosphere model
    * [Pull request #1989](https://bitbucket.org/osrf/gazebo/pull-request/1989)

1. Added static camera when following a model.
    * [Pull request #1980](https://bitbucket.org/osrf/gazebo/pull-request/1980)
    * A contribution from Oliver Crave

1. Get plugin info with Ignition transport service
    * [Pull request #2420](https://bitbucket.org/osrf/gazebo/pull-request/2420)

1. Support conversions between SDF and protobuf for more sensors.
    * [Pull request #2118](https://bitbucket.org/osrf/gazebo/pull-request/2118)

1. Fix ODE Ray-Cylinder collision, and added ability to instantiate stand alone MultiRayShapes.
    * [Pull request #2122](https://bitbucket.org/osrf/gazebo/pull-request/2122)

1. Update depth camera sensor to publish depth data over a topic.
    * [Pull request #2112](https://bitbucket.org/osrf/gazebo/pull-request/2112)

1. Add color picker to config widget and fix visual and collision duplication.
    * [Pull request #2381](https://bitbucket.org/osrf/gazebo/pull-request/2381)

1. Model editor updates

    1. Undo / redo inserting and deleting links
        * [Pull request #2151](https://bitbucket.org/osrf/gazebo/pull-request/2151)

    1. Undo / redo inserting and deleting nested models
        * [Pull request #2229](https://bitbucket.org/osrf/gazebo/pull-request/2229)

    1. Undo insert / delete joints
        * [Pull request #2266](https://bitbucket.org/osrf/gazebo/pull-request/2266)

    1. Undo insert / delete model plugins
        * [Pull request #2334](https://bitbucket.org/osrf/gazebo/pull-request/2334)

    1. Undo translate, rotate, snap and align links and nested models
        * [Pull request #2314](https://bitbucket.org/osrf/gazebo/pull-request/2314)

    1. Undo scale links
        * [Pull request #2368](https://bitbucket.org/osrf/gazebo/pull-request/2368)

1. Google Summer of Code Graphical interface for inserting plugins during simulation.

    1. Display attached model plugins in the world tab / Add subheaders for model links, joints and plugins
        * [Pull request #2323](https://bitbucket.org/osrf/gazebo/pull-request/2323)
        * [Issue #1698](https://bitbucket.org/osrf/gazebo/issues/1698)

## Gazebo 7

## Gazebo 7.x.x (2016-xx-xx)

1. Fix `model.config` dependency support, and add ability to reference
   textures using a URI.
    * [Pull request 2517](https://bitbucket.org/osrf/gazebo/pull-request/2517)

1. Fix DEM heightmap size, collision, scale
    * [Pull request 2477](https://bitbucket.org/osrf/gazebo/pull-request/2477)

1. Create ode_quiet parameter to silence solver messages
    * [Pull request 2512](https://bitbucket.org/osrf/gazebo/pull-request/2512)

1. Update QT render loop to throttle based on UserCamera::RenderRate.
    * [Pull request 2476](https://bitbucket.org/osrf/gazebo/pull-request/2476)
    * [Issue 1560](https://bitbucket.org/osrf/gazebo/issues/1560)

1. Generate visualization on demand, instead of on load. This helps to
   reduce load time.
    * [Pull request 2457](https://bitbucket.org/osrf/gazebo/pull-request/2457)

1. Added a plugin to teleoperate joints in a model with the keyboard.
    * [Pull request 2490](https://bitbucket.org/osrf/gazebo/pull-request/2490)

1. Add GUI items to change the user camera clip distance
    * [Pull request 2470](https://bitbucket.org/osrf/gazebo/pull-request/2470)
    * [Issue 2064](https://bitbucket.org/osrf/gazebo/issues/2064)

1. Support custom material scripts for heightmaps
    * [Pull request 2473](https://bitbucket.org/osrf/gazebo/pull-request/2473)

1. Model Editor: Show / hide collisions
    * [Pull request 2503](https://bitbucket.org/osrf/gazebo/pull-request/2503)

## Gazebo 7.4.0 (2016-10-11)

1. Add test for HarnessPlugin, reduce likelihood of race condition
    * [Pull request 2431](https://bitbucket.org/osrf/gazebo/pull-request/2431)
    * [Issue 2034](https://bitbucket.org/osrf/gazebo/issues/2034)

1. Add `syntax = proto2` in proto files to fix some protobuf3 warnings
    * [Pull request 2456](https://bitbucket.org/osrf/gazebo/pull-request/2456)

1. Add support for loading wavefront obj mesh files
    * [Pull request 2454](https://bitbucket.org/osrf/gazebo/pull-request/2454)

1. Added filesystem operations to the common library. Additions include
   `cwd`, `exists`, `isDirectory`, `isFile`, `copyFile`, and `moveFile`.
    * [Pull request 2417](https://bitbucket.org/osrf/gazebo/pull-request/2417)

1. Fix loading collada files with multiple texture coordinates.
    * [Pull request 2413](https://bitbucket.org/osrf/gazebo/pull-request/2413)

1. Added visualization of minimum range to laservisual.
    * [Pull request 2412](https://bitbucket.org/osrf/gazebo/pull-request/2412)
    * [Issue 2018](https://bitbucket.org/osrf/gazebo/issues/2018)

1. Use precision 2 for FPS display in TimePanel
    * [Pull request 2405](https://bitbucket.org/osrf/gazebo/pull-request/2405)

1. Switch ImuSensor::worldToReference transform from Pose to Quaternion
    * [Pull request 2410](https://bitbucket.org/osrf/gazebo/pull-request/2410)
    * [Issue 1959](https://bitbucket.org/osrf/gazebo/issues/1959)

1. Include Boost_LIBRARIES  in the linking of gazebo_physics
    * [Pull request 2402](https://bitbucket.org/osrf/gazebo/pull-request/2402)

1. Backported KeyboardGUIPlugin and msgs::Any
    * [Pull request 2416](https://bitbucket.org/osrf/gazebo/pull-request/2416)

1. Use XML_SUCCESS enum instead of XML_NO_ERROR, which has been deleted in tinyxml2 4.0
    * [Pull request 2397](https://bitbucket.org/osrf/gazebo/pull-request/2397)

1. Ignore ffmpeg deprecation warnings to clean up CI since they are noted in #2002
    * [Pull request 2388](https://bitbucket.org/osrf/gazebo/pull-request/2388)

1. Added a visual blinking plugin
    * [Pull request 2394](https://bitbucket.org/osrf/gazebo/pull-request/2394)

1. Fix InertiaVisual for non-diagonal inertia matrices
    * [Pull request 2354](https://bitbucket.org/osrf/gazebo/pull-request/2354)

## Gazebo 7.3.1 (2016-07-13)

1. Fix homebrew test failure of UNIT_ApplyWrenchDialog_TEST
    * [Pull request 2393](https://bitbucket.org/osrf/gazebo/pull-request/2393)

1. Fix MainWindow crash when window is minimized and maximized
    * [Pull request 2392](https://bitbucket.org/osrf/gazebo/pull-request/2392)
    * [Issue 2003](https://bitbucket.org/osrf/gazebo/issues/2003)

## Gazebo 7.3.0 (2016-07-12)

1. Fix selecting ApplyWrenchVisual's force torque visuals
    * [Pull request 2377](https://bitbucket.org/osrf/gazebo/pull-request/2377)
    * [Issue 1999](https://bitbucket.org/osrf/gazebo/issues/1999)

1. Use ignition math in gazebo::msgs
    * [Pull request 2389](https://bitbucket.org/osrf/gazebo/pull-request/2389)

1. Parse command-line options for GUI plugins in Server to fix parsing of
   positional argument for world file.
   This fixes command-line parsing for `gazebo -g gui_plugin.so`.
    * [Pull request 2387](https://bitbucket.org/osrf/gazebo/pull-request/2387)

1. Added a harness plugin that supports lowering a model at a controlled rate
    * [Pull request 2346](https://bitbucket.org/osrf/gazebo/pull-request/2346)

1. Fix ogre log test on xenial+nvidia
    * [Pull request 2374](https://bitbucket.org/osrf/gazebo/pull-request/2374)

1. Redirect QT messages to Gazebo's console message handling system.
    * [Pull request 2375](https://bitbucket.org/osrf/gazebo/pull-request/2375)

1. Fix buoyancy plugin when multiple link tags are used within the plugin
    * [Pull request 2369](https://bitbucket.org/osrf/gazebo/pull-request/2369)

1. Remove contact filters with names that contain `::`
    * [Pull request 2363](https://bitbucket.org/osrf/gazebo/pull-request/2363)
    * [Issue 1805](https://bitbucket.org/osrf/gazebo/issues/1805)

1. Fix Model Manipulator switching between local and global frames
    * [Pull request 2361](https://bitbucket.org/osrf/gazebo/pull-request/2361)

1. Remove duplicate code from cmake config file caused by bad merge
    * [Pull request 2347](https://bitbucket.org/osrf/gazebo/pull-request/2347)

1. Properly cleanup pointers when destroying a world with joints.
    * [Pull request 2309](https://bitbucket.org/osrf/gazebo/pull-request/2309)

1. Fix right click view options after deleting and respawning a model.
    * [Pull request 2349](https://bitbucket.org/osrf/gazebo/pull-request/2349)
    * [Issue 1985](https://bitbucket.org/osrf/gazebo/issues/1985)

1. Implement missing function: LogicalCamera::Topic()
    * [Pull request 2343](https://bitbucket.org/osrf/gazebo/pull-request/2343)
    * [Issue 1980](https://bitbucket.org/osrf/gazebo/issues/1980)

## Gazebo 7.2.0 (2016-06-13)

1. Backport single pixel selection buffer for mouse picking
    * [Pull request 2338](https://bitbucket.org/osrf/gazebo/pull-request/2338)

1. Prevent mouse pan and orbit from deselecting entities in model editor
    * [Pull request 2333](https://bitbucket.org/osrf/gazebo/pull-request/2333)

1. Handle model manipulation tool RTS shortcuts in keyPress
    * [Pull request 2312](https://bitbucket.org/osrf/gazebo/pull-request/2312)

1. Reset ODE joint force feedback after world reset
    * [Pull request 2255](https://bitbucket.org/osrf/gazebo/pull-request/2255)

1. Update model editor snap to grid modifier key
    * [Pull request 2259](https://bitbucket.org/osrf/gazebo/pull-request/2259)
    * [Issue #1583](https://bitbucket.org/osrf/gazebo/issues/1583)

1. PIMPLize gui/model/ModelEditorPalette
    * [Pull request 2279](https://bitbucket.org/osrf/gazebo/pull-request/2279)

1. Properly cleanup pointers when destroying a blank world.
    * [Pull request 2220](https://bitbucket.org/osrf/gazebo/pull-request/2220)

1. Properly cleanup pointers when destroying a world with models and lights.
    * [Pull request 2263](https://bitbucket.org/osrf/gazebo/pull-request/2263)

1. Fix view control mouse focus in model editor
    * [Pull request 2315](https://bitbucket.org/osrf/gazebo/pull-request/2315)
    * [Issue #1791](https://bitbucket.org/osrf/gazebo/issues/1791)

1. Server generates unique model names in case of overlap
    * [Pull request 2296](https://bitbucket.org/osrf/gazebo/pull-request/2296)
    * [Issue 510](https://bitbucket.org/osrf/gazebo/issues/510)

1. Model Editor: Select and align nested models
    * [Pull request 2282](https://bitbucket.org/osrf/gazebo/pull-request/2282)

## Gazebo 7.1.0 (2016-04-07)

1. fix: remove back projection
    * [Pull request 2201](https://bitbucket.org/osrf/gazebo/pull-request/2201)
    * A contribution from Yuki Furuta

1. Fix oculus 2 camera field of view
    * [Pull request 2157](https://bitbucket.org/osrf/gazebo/pull-request/2157)

1. Added BeforePhysicsUpdate world event
    * [Pull request 2128](https://bitbucket.org/osrf/gazebo/pull-request/2128)
    * A contribution from Martin Pecka

1. Update `gz sdf -c` command line tool to use the new `sdf::convertFile` API.
    * [Pull request #2227](https://bitbucket.org/osrf/gazebo/pull-requests/2227)

1. Backport depth camera OSX fix
    * [Pull request 2233](https://bitbucket.org/osrf/gazebo/pull-request/2233)

1. Feat load collision.sdf only once
    * [Pull request 2236](https://bitbucket.org/osrf/gazebo/pull-request/2236)

1. Update gui/building/Item API
    * [Pull request 2228](https://bitbucket.org/osrf/gazebo/pull-request/2228)

1. Semantic version class to compare model versions in the model database.
    * [Pull request 2207](https://bitbucket.org/osrf/gazebo/pull-request/2207)

1. Backport issue 1834 fix to gazebo7
    * [Pull request 2222](https://bitbucket.org/osrf/gazebo/pull-request/2222)

1. Backport ImagesView_TEST changes
    * [Pull request 2217](https://bitbucket.org/osrf/gazebo/pull-request/2217)

1. Backport pull request #2189 (mutex in Transport::Conection)
    * [Pull request 2208](https://bitbucket.org/osrf/gazebo/pull-request/2208)

1. Process insertions on World::SetState
    * [Pull request #2200](https://bitbucket.org/osrf/gazebo/pull-requests/2200)

1. Process deletions on World::SetState
    * [Pull request #2204](https://bitbucket.org/osrf/gazebo/pull-requests/2204)

1. Fix ray-cylinder collision
    * [Pull request 2124](https://bitbucket.org/osrf/gazebo/pull-request/2124)

1. Fix editing physics parameters in gzclient, update test
    * [Pull request 2192](https://bitbucket.org/osrf/gazebo/pull-request/2192)

1. Fix Audio Decoder test failure
    * [Pull request 2193](https://bitbucket.org/osrf/gazebo/pull-request/2193)

1. Add layers to building levels
    * [Pull request 2180](https://bitbucket.org/osrf/gazebo/pull-request/2180)

1. Allow dynamically adding links to a model.
    * [Pull request #2185](https://bitbucket.org/osrf/gazebo/pull-requests/2185)

1. Fix editing physics parameters in gzclient, update test
    * [Pull request #2192](https://bitbucket.org/osrf/gazebo/pull-requests/2192)
    * [Issue #1876](https://bitbucket.org/osrf/gazebo/issues/1876)

1. Model database selects the latest model version.
    * [Pull request #2207](https://bitbucket.org/osrf/gazebo/pull-requests/2207)

1. Only link relevant libraries to tests
    * [Pull request 2130](https://bitbucket.org/osrf/gazebo/pull-request/2130)

1. PIMPLize gui/model/ModelCreator
    * [Pull request 2171](https://bitbucket.org/osrf/gazebo/pull-request/2171)

1. backport warning and test fixes from pull request #2177
    * [Pull request 2179](https://bitbucket.org/osrf/gazebo/pull-request/2179)

1. Prevent xml parser error from crashing LogPlay on osx -> gazebo7
    * [Pull request 2174](https://bitbucket.org/osrf/gazebo/pull-request/2174)

1. PIMPLize gui/building/ScaleWidget
    * [Pull request 2164](https://bitbucket.org/osrf/gazebo/pull-request/2164)

1. Fix using Shift key while scaling inside the model editor
    * [Pull request 2165](https://bitbucket.org/osrf/gazebo/pull-request/2165)

1. Backport fix for ign-math explicit constructors -> gazebo7
    * [Pull request 2163](https://bitbucket.org/osrf/gazebo/pull-request/2163)

1. Display physics engine type in the GUI
    * [Pull request #2155](https://bitbucket.org/osrf/gazebo/pull-requests/2155)
    * [Issue #1121](https://bitbucket.org/osrf/gazebo/issues/1121)
    * A contribution from Mohamd Ayman

1. Fix compilation against ffmpeg3 (libavcodec)
    * [Pull request #2154](https://bitbucket.org/osrf/gazebo/pull-request/2154)

1. Append a missing </gazebo_log> tag to log files when played.
    * [Pull request #2143](https://bitbucket.org/osrf/gazebo/pull-request/2143)

1. Add helper function QTestFixture::ProcessEventsAndDraw
    * [Pull request #2147](https://bitbucket.org/osrf/gazebo/pull-request/2147)

1. Add qt resources to gazebo gui library
    * [Pull request 2134](https://bitbucket.org/osrf/gazebo/pull-request/2134)

1. Undo scaling during simulation
    * [Pull request #2108](https://bitbucket.org/osrf/gazebo/pull-request/2108)

1. Fix SensorManager::SensorContainer::RunLoop sensor update time assertion
    * [Pull request #2115](https://bitbucket.org/osrf/gazebo/pull-request/2115)

1. Fix use of not initialized static attribute in Light class
    * [Pull request 2075](https://bitbucket.org/osrf/gazebo/pull-request/2075)
    * A contribution from Silvio Traversaro

1. Install GuiTypes header
    * [Pull request 2106](https://bitbucket.org/osrf/gazebo/pull-request/2106)

1. Removes one function call and replaces a manual swap with std::swap in ODE heightfield.
    * [Pull request #2114](https://bitbucket.org/osrf/gazebo/pull-request/2114)

1. New world event: BeforePhysicsUpdate
    * [Pull request #2128](https://bitbucket.org/osrf/gazebo/pull-request/2128)
    * [Issue #1851](https://bitbucket.org/osrf/gazebo/issues/1851)

1. Model editor: Fix setting relative pose after alignment during joint creation.
    * [Issue #1844](https://bitbucket.org/osrf/gazebo/issues/1844)
    * [Pull request #2150](https://bitbucket.org/osrf/gazebo/pull-request/2150)

1. Model editor: Fix saving and spawning model with its original name
    * [Pull request #2183](https://bitbucket.org/osrf/gazebo/pull-request/2183)

1. Model editor: Fix inserting custom links
    * [Pull request #2222](https://bitbucket.org/osrf/gazebo/pull-request/2222)
    * [Issue #1834](https://bitbucket.org/osrf/gazebo/issues/1834)

1. Model editor: Reset visual / collision insertion / deletion
        * [Pull request #2254](https://bitbucket.org/osrf/gazebo/pull-request/2254)
        * [Issue #1777](https://bitbucket.org/osrf/gazebo/issues/1777)
        * [Issue #1852](https://bitbucket.org/osrf/gazebo/issues/1852)

1. Building editor: Add layers to building levels
    * [Pull request #2180](https://bitbucket.org/osrf/gazebo/pull-request/2180)
    * [Issue #1806](https://bitbucket.org/osrf/gazebo/issues/1806)

1. Building editor: Update gui/building/Item API
    * [Pull request #2228](https://bitbucket.org/osrf/gazebo/pull-request/2228)

## Gazebo 7.0.0 (2016-01-25)

1. Add FollowerPlugin
    * [Pull request #2085](https://bitbucket.org/osrf/gazebo/pull-request/2085)

1. Fix circular dependency so that physics does not call the sensors API.
    * [Pull request #2089](https://bitbucket.org/osrf/gazebo/pull-request/2089)
    * [Issue #1516](https://bitbucket.org/osrf/gazebo/issues/1516)

1. Add Gravity and MagneticField API to World class to match sdformat change.
    * [SDFormat pull request 247](https://bitbucket.org/osrf/sdformat/pull-requests/247)
    * [Issue #1823](https://bitbucket.org/osrf/gazebo/issues/1823)
    * [Pull request #2090](https://bitbucket.org/osrf/gazebo/pull-request/2090)

1. Use opaque pointers and deprecate functions in the rendering library
    * [Pull request #2069](https://bitbucket.org/osrf/gazebo/pull-request/2069)
    * [Pull request #2064](https://bitbucket.org/osrf/gazebo/pull-request/2064)
    * [Pull request #2066](https://bitbucket.org/osrf/gazebo/pull-request/2066)
    * [Pull request #2069](https://bitbucket.org/osrf/gazebo/pull-request/2069)
    * [Pull request #2074](https://bitbucket.org/osrf/gazebo/pull-request/2074)
    * [Pull request #2076](https://bitbucket.org/osrf/gazebo/pull-request/2076)
    * [Pull request #2070](https://bitbucket.org/osrf/gazebo/pull-request/2070)
    * [Pull request #2071](https://bitbucket.org/osrf/gazebo/pull-request/2071)
    * [Pull request #2084](https://bitbucket.org/osrf/gazebo/pull-request/2084)
    * [Pull request #2073](https://bitbucket.org/osrf/gazebo/pull-request/2073)

1. Use opaque pointers for the Master class.
    * [Pull request #2036](https://bitbucket.org/osrf/gazebo/pull-request/2036)

1. Use opaque pointers in the gui library
    * [Pull request #2057](https://bitbucket.org/osrf/gazebo/pull-request/2057)
    * [Pull request #2037](https://bitbucket.org/osrf/gazebo/pull-request/2037)
    * [Pull request #2052](https://bitbucket.org/osrf/gazebo/pull-request/2052)
    * [Pull request #2053](https://bitbucket.org/osrf/gazebo/pull-request/2053)
    * [Pull request #2028](https://bitbucket.org/osrf/gazebo/pull-request/2028)
    * [Pull request #2051](https://bitbucket.org/osrf/gazebo/pull-request/2051)
    * [Pull request #2027](https://bitbucket.org/osrf/gazebo/pull-request/2027)
    * [Pull request #2026](https://bitbucket.org/osrf/gazebo/pull-request/2026)
    * [Pull request #2029](https://bitbucket.org/osrf/gazebo/pull-request/2029)
    * [Pull request #2042](https://bitbucket.org/osrf/gazebo/pull-request/2042)

1. Use more opaque pointers.
    * [Pull request #2022](https://bitbucket.org/osrf/gazebo/pull-request/2022)
    * [Pull request #2025](https://bitbucket.org/osrf/gazebo/pull-request/2025)
    * [Pull request #2043](https://bitbucket.org/osrf/gazebo/pull-request/2043)
    * [Pull request #2044](https://bitbucket.org/osrf/gazebo/pull-request/2044)
    * [Pull request #2065](https://bitbucket.org/osrf/gazebo/pull-request/2065)
    * [Pull request #2067](https://bitbucket.org/osrf/gazebo/pull-request/2067)
    * [Pull request #2079](https://bitbucket.org/osrf/gazebo/pull-request/2079)

1. Fix visual transparency issues
    * [Pull request #2031](https://bitbucket.org/osrf/gazebo/pull-request/2031)
    * [Issue #1726](https://bitbucket.org/osrf/gazebo/issue/1726)
    * [Issue #1790](https://bitbucket.org/osrf/gazebo/issue/1790)

1. Implemented private data pointer for the RTShaderSystem class. Minimized shader updates to once per render update.
    * [Pull request #2003](https://bitbucket.org/osrf/gazebo/pull-request/2003)

1. Updating physics library to use ignition math.
    * [Pull request #2007](https://bitbucket.org/osrf/gazebo/pull-request/2007)

1. Switching to ignition math for the rendering library.
    * [Pull request #1993](https://bitbucket.org/osrf/gazebo/pull-request/1993)
    * [Pull request #1994](https://bitbucket.org/osrf/gazebo/pull-request/1994)
    * [Pull request #1995](https://bitbucket.org/osrf/gazebo/pull-request/1995)
    * [Pull request #1996](https://bitbucket.org/osrf/gazebo/pull-request/1996)

1. Removed deprecations
    * [Pull request #1992]((https://bitbucket.org/osrf/gazebo/pull-request/1992)

1. Add ability to set the pose of a visual from a link.
    * [Pull request #1963](https://bitbucket.org/osrf/gazebo/pull-request/1963)

1. Copy visual visibility flags on clone
    * [Pull request #2008](https://bitbucket.org/osrf/gazebo/pull-request/2008)

1. Publish camera sensor image size when rendering is not enabled
    * [Pull request #1969](https://bitbucket.org/osrf/gazebo/pull-request/1969)

1. Added Poissons Ratio and Elastic Modulus for ODE.
    * [Pull request #1974](https://bitbucket.org/osrf/gazebo/pull-request/1974)

1. Update rest web plugin to publish response messages and display login user name in toolbar.
    * [Pull request #1956](https://bitbucket.org/osrf/gazebo/pull-request/1956)

1. Improve overall speed of log playback. Added new functions to LogPlay.
   Use tinyxml2 for playback.
    * [Pull request #1931](https://bitbucket.org/osrf/gazebo/pull-request/1931)

1. Improve SVG import. Added support for transforms in paths.
    * [Pull request #1981](https://bitbucket.org/osrf/gazebo/pull-request/1981)

1. Enter time during log playback
    * [Pull request #2000](https://bitbucket.org/osrf/gazebo/pull-request/2000)

1. Added Ignition Transport dependency.
    * [Pull request #1930](https://bitbucket.org/osrf/gazebo/pull-request/1930)

1. Make latched subscribers receive the message only once
    * [Issue #1789](https://bitbucket.org/osrf/gazebo/issue/1789)
    * [Pull request #2019](https://bitbucket.org/osrf/gazebo/pull-request/2019)

1. Implemented transport clear buffers
    * [Pull request #2017](https://bitbucket.org/osrf/gazebo/pull-request/2017)

1. KeyEvent constructor should be in a source file. Removed a few visibility
flags from c functions. Windows did not like `CPPTYPE_*` in
`gazebo/gui/ConfigWidget.cc`, so I replaced it with `TYPE_*`.
    * [Pull request #1943](https://bitbucket.org/osrf/gazebo/pull-request/1943)

1. Added wide angle camera sensor.
    * [Pull request #1866](https://bitbucket.org/osrf/gazebo/pull-request/1866)

1. Change the `near` and `far` members of `gazebo/msgs/logical_camera_sensors.proto` to `near_clip` and `far_clip`
    + [Pull request #1942](https://bitbucket.org/osrf/gazebo/pull-request/1942)

1. Resolve issue #1702
    * [Issue #1702](https://bitbucket.org/osrf/gazebo/issue/1702)
    * [Pull request #1905](https://bitbucket.org/osrf/gazebo/pull-request/1905)
    * [Pull request #1913](https://bitbucket.org/osrf/gazebo/pull-request/1913)
    * [Pull request #1914](https://bitbucket.org/osrf/gazebo/pull-request/1914)

1. Update physics when the world is reset
    * [Pull request #1903](https://bitbucket.org/osrf/gazebo/pull-request/1903)

1. Light and light state for the server side
    * [Pull request #1920](https://bitbucket.org/osrf/gazebo/pull-request/1920)

1. Add scale to model state so scaling works on log/playback.
    * [Pull request #2020](https://bitbucket.org/osrf/gazebo/pull-request/2020)

1. Added tests for WorldState
    * [Pull request #1968](https://bitbucket.org/osrf/gazebo/pull-request/1968)

1. Rename Reset to Reset Time in time widget
    * [Pull request #1892](https://bitbucket.org/osrf/gazebo/pull-request/1892)
    * [Issue #1730](https://bitbucket.org/osrf/gazebo/issue/1730)

1. Set QTestfFxture to verbose
    * [Pull request #1944](https://bitbucket.org/osrf/gazebo/pull-request/1944)
    * [Issue #1756](https://bitbucket.org/osrf/gazebo/issue/1756)

1. Added torsional friction
    * [Pull request #1831](https://bitbucket.org/osrf/gazebo/pull-request/1831)

1. Support loading and spawning nested models
    * [Pull request #1868](https://bitbucket.org/osrf/gazebo/pull-request/1868)
    * [Pull request #1895](https://bitbucket.org/osrf/gazebo/pull-request/1895)

1. Undo user motion commands during simulation, added physics::UserCmdManager and gui::UserCmdHistory.
    * [Pull request #1934](https://bitbucket.org/osrf/gazebo/pull-request/1934)

1. Forward user command messages for undo.
    * [Pull request #2009](https://bitbucket.org/osrf/gazebo/pull-request/2009)

1. Undo reset commands during simulation, forwarding commands
    * [Pull request #1986](https://bitbucket.org/osrf/gazebo/pull-request/1986)

1. Undo apply force / torque during simulation
    * [Pull request #2030](https://bitbucket.org/osrf/gazebo/pull-request/2030)

1. Add function to get the derived scale of a Visual
    * [Pull request #1881](https://bitbucket.org/osrf/gazebo/pull-request/1881)

1. Added EnumIface, which supports iterators over enums.
    * [Pull request #1847](https://bitbucket.org/osrf/gazebo/pull-request/1847)

1. Added RegionEventBoxPlugin - fires events when models enter / exit the region
    * [Pull request #1856](https://bitbucket.org/osrf/gazebo/pull-request/1856)

1. Added tests for checking the playback control via messages.
    * [Pull request #1885](https://bitbucket.org/osrf/gazebo/pull-request/1885)

1. Added LoadArgs() function to ServerFixture for being able to load a server
using the same arguments used in the command line.
    * [Pull request #1874](https://bitbucket.org/osrf/gazebo/pull-request/1874)

1. Added battery class, plugins and test world.
    * [Pull request #1872](https://bitbucket.org/osrf/gazebo/pull-request/1872)

1. Display gearbox and screw joint properties in property tree
    * [Pull request #1838](https://bitbucket.org/osrf/gazebo/pull-request/1838)

1. Set window flags for dialogs and file dialogs
    * [Pull request #1816](https://bitbucket.org/osrf/gazebo/pull-request/1816)

1. Fix minimum window height
   * [Pull request #1977](https://bitbucket.org/osrf/gazebo/pull-request/1977)
   * [Issue #1706](https://bitbucket.org/osrf/gazebo/issue/1706)

1. Add option to reverse alignment direction
   * [Pull request #2040](https://bitbucket.org/osrf/gazebo/pull-request/2040)
   * [Issue #1242](https://bitbucket.org/osrf/gazebo/issue/1242)

1. Fix unadvertising a publisher - only unadvertise topic if it is the last publisher.
   * [Pull request #2005](https://bitbucket.org/osrf/gazebo/pull-request/2005)
   * [Issue #1782](https://bitbucket.org/osrf/gazebo/issue/1782)

1. Log playback GUI for multistep, rewind, forward and seek
    * [Pull request #1791](https://bitbucket.org/osrf/gazebo/pull-request/1791)

1. Added Apply Force/Torque movable text
    * [Pull request #1789](https://bitbucket.org/osrf/gazebo/pull-request/1789)

1. Added cascade parameter (apply to children) for Visual SetMaterial, SetAmbient, SetEmissive, SetSpecular, SetDiffuse, SetTransparency
    * [Pull request #1851](https://bitbucket.org/osrf/gazebo/pull-request/1851)

1. Tweaks to Data Logger, such as multiline text edit for path
    * [Pull request #1800](https://bitbucket.org/osrf/gazebo/pull-request/1800)

1. Added TopToolbar and hide / disable several widgets according to WindowMode
    * [Pull request #1869](https://bitbucket.org/osrf/gazebo/pull-request/1869)

1. Added Visual::IsAncestorOf and Visual::IsDescendantOf
    * [Pull request #1850](https://bitbucket.org/osrf/gazebo/pull-request/1850)

1. Added msgs::PluginFromSDF and tests
    * [Pull request #1858](https://bitbucket.org/osrf/gazebo/pull-request/1858)

1. Added msgs::CollisionFromSDF msgs::SurfaceFromSDF and msgs::FrictionFromSDF
    * [Pull request #1900](https://bitbucket.org/osrf/gazebo/pull-request/1900)

1. Added hotkeys chart dialog
    * [Pull request #1835](https://bitbucket.org/osrf/gazebo/pull-request/1835)

1. Space bar to play / pause
   * [Pull request #2023](https://bitbucket.org/osrf/gazebo/pull-request/2023)
   * [Issue #1798](https://bitbucket.org/osrf/gazebo/issue/1798)

1. Make it possible to create custom ConfigWidgets
    * [Pull request #1861](https://bitbucket.org/osrf/gazebo/pull-request/1861)

1. AddItem / RemoveItem / Clear enum config widgets
    * [Pull request #1878](https://bitbucket.org/osrf/gazebo/pull-request/1878)

1. Make all child ConfigWidgets emit signals.
    * [Pull request #1884](https://bitbucket.org/osrf/gazebo/pull-request/1884)

1. Refactored makers
    * [Pull request #1828](https://bitbucket.org/osrf/gazebo/pull-request/1828)

1. Added gui::Conversions to convert between Gazebo and Qt
    * [Pull request #2034](https://bitbucket.org/osrf/gazebo/pull-request/2034)

1. Model editor updates
    1. Support adding model plugins in model editor
        * [Pull request #2060](https://bitbucket.org/osrf/gazebo/pull-request/2060)

    1. Added support for copying and pasting top level nested models
        * [Pull request #2006](https://bitbucket.org/osrf/gazebo/pull-request/2006)

    1. Make non-editable background models white in model editor
        * [Pull request #1950](https://bitbucket.org/osrf/gazebo/pull-request/1950)

    1. Choose / swap parent and child links in joint inspector
        * [Pull request #1887](https://bitbucket.org/osrf/gazebo/pull-request/1887)
        * [Issue #1500](https://bitbucket.org/osrf/gazebo/issue/1500)

    1. Presets combo box for Vector3 config widget
        * [Pull request #1954](https://bitbucket.org/osrf/gazebo/pull-request/1954)

    1. Added support for more joint types (gearbox and fixed joints).
        * [Pull request #1794](https://bitbucket.org/osrf/gazebo/pull-request/1794)

    1. Added support for selecting links and joints, opening context menu and inspectors in Schematic View.
        * [Pull request #1787](https://bitbucket.org/osrf/gazebo/pull-request/1787)

    1. Color-coded edges in Schematic View to match joint color.
        * [Pull request #1781](https://bitbucket.org/osrf/gazebo/pull-request/1781)

    1. Scale link mass and inertia when a link is scaled
        * [Pull request #1836](https://bitbucket.org/osrf/gazebo/pull-request/1836)

    1. Add density widget to config widget and link inspector
        * [Pull request #1978](https://bitbucket.org/osrf/gazebo/pull-request/1978)

    1. Added icons for child and parent link in joint inspector
        * [Pull request #1953](https://bitbucket.org/osrf/gazebo/pull-request/1953)

    1. Load and save nested models
        * [Pull request #1894](https://bitbucket.org/osrf/gazebo/pull-request/1894)

    1. Display model plugins on the left panel and added model plugin inspector
        * [Pull request #1863](https://bitbucket.org/osrf/gazebo/pull-request/1863)

    1. Context menu and deletion for model plugins
        * [Pull request #1890](https://bitbucket.org/osrf/gazebo/pull-request/1890)

    1. Delete self from inspector
        * [Pull request #1904](https://bitbucket.org/osrf/gazebo/pull-request/1904)
        * [Issue #1543](https://bitbucket.org/osrf/gazebo/issue/1543)

    1. Apply inspector changes in real time and add reset button
        * [Pull request #1945](https://bitbucket.org/osrf/gazebo/pull-request/1945)
        * [Issue #1472](https://bitbucket.org/osrf/gazebo/issue/1472)

    1. Set physics to be paused when exiting model editor mode
        * [Pull request #1893](https://bitbucket.org/osrf/gazebo/pull-request/1893)
        * [Issue #1734](https://bitbucket.org/osrf/gazebo/issue/1734)

    1. Add Insert tab to model editor
        * [Pull request #1924](https://bitbucket.org/osrf/gazebo/pull-request/1924)

    1. Support inserting nested models from model maker
        * [Pull request #1982](https://bitbucket.org/osrf/gazebo/pull-request/1982)

    1. Added joint creation dialog
        * [Pull request #2021](https://bitbucket.org/osrf/gazebo/pull-request/2021)

    1. Added reverse checkboxes to joint creation dialog
        * [Pull request #2086](https://bitbucket.org/osrf/gazebo/pull-request/2086)

    1. Use opaque pointers in the model editor
        * [Pull request #2056](https://bitbucket.org/osrf/gazebo/pull-request/2056)
        * [Pull request #2059](https://bitbucket.org/osrf/gazebo/pull-request/2059)
        * [Pull request #2087](https://bitbucket.org/osrf/gazebo/pull-request/2087)

    1. Support joint creation between links in nested model.
        * [Pull request #2080](https://bitbucket.org/osrf/gazebo/pull-request/2080)

1. Building editor updates

    1. Use opaque pointers in the building editor
        * [Pull request #2041](https://bitbucket.org/osrf/gazebo/pull-request/2041)
        * [Pull request #2039](https://bitbucket.org/osrf/gazebo/pull-request/2039)
        * [Pull request #2055](https://bitbucket.org/osrf/gazebo/pull-request/2055)
        * [Pull request #2032](https://bitbucket.org/osrf/gazebo/pull-request/2032)
        * [Pull request #2082](https://bitbucket.org/osrf/gazebo/pull-request/2082)
        * [Pull request #2038](https://bitbucket.org/osrf/gazebo/pull-request/2038)
        * [Pull request #2033](https://bitbucket.org/osrf/gazebo/pull-request/2033)

    1. Use opaque pointers for GrabberHandle, add *LinkedGrabbers functions
        * [Pull request #2034](https://bitbucket.org/osrf/gazebo/pull-request/2034)

    1. Removed unused class: BuildingItem
        * [Pull request #2045](https://bitbucket.org/osrf/gazebo/pull-request/2045)

    1. Use opaque pointers for BuildingModelManip, move attachment logic to BuildingMaker
        * [Pull request #2046](https://bitbucket.org/osrf/gazebo/pull-request/2046)

    1. Use opaque pointers for all Dialog classes, add conversion from QPointF, move common logic to BaseInspectorDialog.
        * [Pull request #2083](https://bitbucket.org/osrf/gazebo/pull-request/2083)

## Gazebo 6.0

### Gazebo 6.X.X (201X-XX-XX)

1. Fix buoyancy plugin when multiple link tags are used within the plugin
    * [Pull request 2369](https://bitbucket.org/osrf/gazebo/pull-request/2369)

1. Fix race condition in ~TimePanelPrivate (#1919)
    * [Pull request 2250](https://bitbucket.org/osrf/gazebo/pull-request/2250)

### Gazebo 6.6.0 (2016-04-07)

1. fix: remove back projection
    * [Pull request 2201](https://bitbucket.org/osrf/gazebo/pull-request/2201)
    * A contribution from Yuki Furuta

1. Backport depth camera OSX fix and test
    * [Pull request 2230](https://bitbucket.org/osrf/gazebo/pull-request/2230)

1. Add missing tinyxml includes (gazebo6)
    * [Pull request 2218](https://bitbucket.org/osrf/gazebo/pull-request/2218)

1. Fix ray-cylinder collision in ode
    * [Pull request 2125](https://bitbucket.org/osrf/gazebo/pull-request/2125)

1. backport fixes for ffmpeg3 to gazebo6 (from pull request #2154)
    * [Pull request 2162](https://bitbucket.org/osrf/gazebo/pull-request/2162)

1. Install shapes_bitmask.world
    * [Pull request 2104](https://bitbucket.org/osrf/gazebo/pull-request/2104)

1. Add gazebo_client to gazebo.pc (gazebo6)
    * [Pull request 2102](https://bitbucket.org/osrf/gazebo/pull-request/2102)

1. Fix removing multiple camera sensors that have the same camera name
    * [Pull request 2081](https://bitbucket.org/osrf/gazebo/pull-request/2081)

1. Ensure that LINK_FRAME_VISUAL arrow components are deleted (#1812)
    * [Pull request 2078](https://bitbucket.org/osrf/gazebo/pull-request/2078)

1. add migration notes for gazebo::setupClient to gazebo::client::setup
    * [Pull request 2068](https://bitbucket.org/osrf/gazebo/pull-request/2068)

1. Update inertia properties during simulation: part 2
    * [Pull request 1984](https://bitbucket.org/osrf/gazebo/pull-request/1984)

1. Fix minimum window height
    * [Pull request 2002](https://bitbucket.org/osrf/gazebo/pull-request/2002)

1. Backport gpu laser test fix
    * [Pull request 1999](https://bitbucket.org/osrf/gazebo/pull-request/1999)

1. Relax physics tolerances for single-precision bullet (gazebo6)
    * [Pull request 1997](https://bitbucket.org/osrf/gazebo/pull-request/1997)

1. Fix minimum window height
    * [Pull request 1998](https://bitbucket.org/osrf/gazebo/pull-request/1998)

1. backport model editor fixed joint option to gazebo6
    * [Pull request 1957](https://bitbucket.org/osrf/gazebo/pull-request/1957)

1. Update shaders once per render update
    * [Pull request 1991](https://bitbucket.org/osrf/gazebo/pull-request/1991)

1. Relax physics tolerances for single-precision bullet
    * [Pull request 1976](https://bitbucket.org/osrf/gazebo/pull-request/1976)

1. Fix visual transparency issues
    * [Pull request 1967](https://bitbucket.org/osrf/gazebo/pull-request/1967)

1. fix memory corruption in transport/Publisher.cc
    * [Pull request 1951](https://bitbucket.org/osrf/gazebo/pull-request/1951)

1. Add test for SphericalCoordinates::LocalFromGlobal
    * [Pull request 1959](https://bitbucket.org/osrf/gazebo/pull-request/1959)

### Gazebo 6.5.1 (2015-10-29)

1. Fix removing multiple camera sensors that have the same camera name.
    * [Pull request #2081](https://bitbucket.org/osrf/gazebo/pull-request/2081)
    * [Issue #1811](https://bitbucket.org/osrf/gazebo/issues/1811)

1. Backport model editor toolbar fixed joint option from [pull request #1794](https://bitbucket.org/osrf/gazebo/pull-request/1794)
    * [Pull request #1957](https://bitbucket.org/osrf/gazebo/pull-request/1957)

1. Fix minimum window height
    * Backport of [pull request #1977](https://bitbucket.org/osrf/gazebo/pull-request/1977)
    * [Pull request #1998](https://bitbucket.org/osrf/gazebo/pull-request/1998)
    * [Issue #1706](https://bitbucket.org/osrf/gazebo/issue/1706)

1. Fix visual transparency issues
    * [Pull request #1967](https://bitbucket.org/osrf/gazebo/pull-request/1967)
    * [Issue #1726](https://bitbucket.org/osrf/gazebo/issue/1726)

### Gazebo 6.5.0 (2015-10-22)

1. Added ability to convert from spherical coordinates to local coordinates.
    * [Pull request #1955](https://bitbucket.org/osrf/gazebo/pull-request/1955)

### Gazebo 6.4.0 (2015-10-14)

1. Fix ABI problem. Make `Sensor::SetPose` function non virtual.
    * [Pull request #1947](https://bitbucket.org/osrf/gazebo/pull-request/1947)

1. Update inertia properties during simulation
    * [Pull request #1909](https://bitbucket.org/osrf/gazebo/pull-requests/1909)
    * [Design document](https://bitbucket.org/osrf/gazebo_design/src/default/inertia_resize/inertia_resize.md)

1. Fix transparency correction for opaque materials
    * [Pull request #1946](https://bitbucket.org/osrf/gazebo/pull-requests/1946/fix-transparency-correction-for-opaque/diff)

### Gazebo 6.3.0 (2015-10-06)

1. Added `Sensor::SetPose` function
    * [Pull request #1935](https://bitbucket.org/osrf/gazebo/pull-request/1935)

### Gazebo 6.2.0 (2015-10-02)

1. Update physics when the world is reset
    * Backport of [pull request #1903](https://bitbucket.org/osrf/gazebo/pull-request/1903)
    * [Pull request #1916](https://bitbucket.org/osrf/gazebo/pull-request/1916)
    * [Issue #101](https://bitbucket.org/osrf/gazebo/issue/101)

1. Added Copy constructor and assignment operator to MouseEvent
    * [Pull request #1855](https://bitbucket.org/osrf/gazebo/pull-request/1855)

### Gazebo 6.1.0 (2015-08-02)

1. Added logical_camera sensor.
    * [Pull request #1845](https://bitbucket.org/osrf/gazebo/pull-request/1845)

1. Added RandomVelocityPlugin, which applies a random velocity to a model's link.
    * [Pull request #1839](https://bitbucket.org/osrf/gazebo/pull-request/1839)

1. Sim events for joint position, velocity and applied force
    * [Pull request #1849](https://bitbucket.org/osrf/gazebo/pull-request/1849)

### Gazebo 6.0.0 (2015-07-27)

1. Added magnetometer sensor. A contribution from Andrew Symington.
    * [Pull request #1788](https://bitbucket.org/osrf/gazebo/pull-request/1788)

1. Added altimeter sensor. A contribution from Andrew Symington.
    * [Pull request #1792](https://bitbucket.org/osrf/gazebo/pull-request/1792)

1. Implement more control options for log playback:
  1. Rewind: The simulation starts from the beginning.
  1. Forward: The simulation jumps to the end of the log file.
  1. Seek: The simulation jumps to a specific point specified by its simulation
  time.
      * [Pull request #1737](https://bitbucket.org/osrf/gazebo/pull-request/1737)

1. Added Gazebo splash screen
    * [Pull request #1745](https://bitbucket.org/osrf/gazebo/pull-request/1745)

1. Added a transporter plugin which allows models to move from one location
   to another based on their location and the location of transporter pads.
    * [Pull request #1738](https://bitbucket.org/osrf/gazebo/pull-request/1738)

1. Implement forward/backwards multi-step for log playback. Now, the semantics
of a multi-step while playing back a log session are different from a multi-step
during a live simulation. While playback, a multi-step simulates all the
intermediate steps as before, but the client only perceives a single step.
E.g: You have a log file containing a 1 hour simulation session. You want to
jump to the minute 00H::30M::00S to check a specific aspect of the simulation.
You should not see continuous updates until minute 00H:30M:00S. Instead, you
should visualize a single jump to the specific instant of the simulation that
you are interested.
    * [Pull request #1623](https://bitbucket.org/osrf/gazebo/pull-request/1623)

1. Added browse button to log record dialog.
    * [Pull request #1719](https://bitbucket.org/osrf/gazebo/pull-request/1719)

1. Improved SVG support: arcs in paths, and contours made of multiple paths.
    * [Pull request #1608](https://bitbucket.org/osrf/gazebo/pull-request/1608)

1. Added simulation iterations to the world state.
    * [Pull request #1722](https://bitbucket.org/osrf/gazebo/pull-request/1722)

1. Added multiple LiftDrag plugins to the cessna_demo.world to allow the Cessna
C-172 model to fly.
    * [Pull request #1715](https://bitbucket.org/osrf/gazebo/pull-request/1715)

1. Added a plugin to control a Cessna C-172 via messages (CessnaPlugin), and a
GUI plugin to test this functionality with the keyboard (CessnaGUIPlugin). Added
world with the Cessna model and the two previous plugins loaded
(cessna_demo.world).
    * [Pull request #1712](https://bitbucket.org/osrf/gazebo/pull-request/1712)

1. Added world with OSRF building and an elevator
    * [Pull request #1697](https://bitbucket.org/osrf/gazebo/pull-request/1697)

1. Fixed collide bitmask by changing default value from 0x1 to 0xffff.
    * [Pull request #1696](https://bitbucket.org/osrf/gazebo/pull-request/1696)

1. Added a plugin to control an elevator (ElevatorPlugin), and an OccupiedEvent plugin that sends a message when a model is within a specified region.
    * [Pull request #1694](https://bitbucket.org/osrf/gazebo/pull-request/1694)
    * [Pull request #1775](https://bitbucket.org/osrf/gazebo/pull-request/1775)

1. Added Layers tab and meta information for visuals.
    * [Pull request #1674](https://bitbucket.org/osrf/gazebo/pull-request/1674)

1. Added countdown behavior for common::Timer and exposed the feature in TimerGUIPlugin.
    * [Pull request #1690](https://bitbucket.org/osrf/gazebo/pull-request/1690)

1. Added BuoyancyPlugin for simulating the buoyancy of an object in a column of fluid.
    * [Pull request #1622](https://bitbucket.org/osrf/gazebo/pull-request/1622)

1. Added ComputeVolume function for simple shape subclasses of Shape.hh.
    * [Pull request #1605](https://bitbucket.org/osrf/gazebo/pull-request/1605)

1. Add option to parallelize the ODE quickstep constraint solver,
which solves an LCP twice with different parameters in order
to corrected for position projection errors.
    * [Pull request #1561](https://bitbucket.org/osrf/gazebo/pull-request/1561)

1. Get/Set user camera pose in GUI.
    * [Pull request #1649](https://bitbucket.org/osrf/gazebo/pull-request/1649)
    * [Issue #1595](https://bitbucket.org/osrf/gazebo/issue/1595)

1. Added ViewAngleWidget, removed hard-coded reset view and removed MainWindow::Reset(). Also added GLWidget::GetSelectedVisuals().
    * [Pull request #1768](https://bitbucket.org/osrf/gazebo/pull-request/1768)
    * [Issue #1507](https://bitbucket.org/osrf/gazebo/issue/1507)

1. Windows support. This consists mostly of numerous small changes to support
compilation on Windows.
    * [Pull request #1616](https://bitbucket.org/osrf/gazebo/pull-request/1616)
    * [Pull request #1618](https://bitbucket.org/osrf/gazebo/pull-request/1618)
    * [Pull request #1620](https://bitbucket.org/osrf/gazebo/pull-request/1620)
    * [Pull request #1625](https://bitbucket.org/osrf/gazebo/pull-request/1625)
    * [Pull request #1626](https://bitbucket.org/osrf/gazebo/pull-request/1626)
    * [Pull request #1627](https://bitbucket.org/osrf/gazebo/pull-request/1627)
    * [Pull request #1628](https://bitbucket.org/osrf/gazebo/pull-request/1628)
    * [Pull request #1629](https://bitbucket.org/osrf/gazebo/pull-request/1629)
    * [Pull request #1630](https://bitbucket.org/osrf/gazebo/pull-request/1630)
    * [Pull request #1631](https://bitbucket.org/osrf/gazebo/pull-request/1631)
    * [Pull request #1632](https://bitbucket.org/osrf/gazebo/pull-request/1632)
    * [Pull request #1633](https://bitbucket.org/osrf/gazebo/pull-request/1633)
    * [Pull request #1635](https://bitbucket.org/osrf/gazebo/pull-request/1635)
    * [Pull request #1637](https://bitbucket.org/osrf/gazebo/pull-request/1637)
    * [Pull request #1639](https://bitbucket.org/osrf/gazebo/pull-request/1639)
    * [Pull request #1647](https://bitbucket.org/osrf/gazebo/pull-request/1647)
    * [Pull request #1650](https://bitbucket.org/osrf/gazebo/pull-request/1650)
    * [Pull request #1651](https://bitbucket.org/osrf/gazebo/pull-request/1651)
    * [Pull request #1653](https://bitbucket.org/osrf/gazebo/pull-request/1653)
    * [Pull request #1654](https://bitbucket.org/osrf/gazebo/pull-request/1654)
    * [Pull request #1657](https://bitbucket.org/osrf/gazebo/pull-request/1657)
    * [Pull request #1658](https://bitbucket.org/osrf/gazebo/pull-request/1658)
    * [Pull request #1659](https://bitbucket.org/osrf/gazebo/pull-request/1659)
    * [Pull request #1660](https://bitbucket.org/osrf/gazebo/pull-request/1660)
    * [Pull request #1661](https://bitbucket.org/osrf/gazebo/pull-request/1661)
    * [Pull request #1669](https://bitbucket.org/osrf/gazebo/pull-request/1669)
    * [Pull request #1670](https://bitbucket.org/osrf/gazebo/pull-request/1670)
    * [Pull request #1672](https://bitbucket.org/osrf/gazebo/pull-request/1672)
    * [Pull request #1682](https://bitbucket.org/osrf/gazebo/pull-request/1682)
    * [Pull request #1683](https://bitbucket.org/osrf/gazebo/pull-request/1683)

1. Install `libgazebo_server_fixture`. This will facilitate tests external to the main gazebo repository. See `examples/stand_alone/test_fixture`.
    * [Pull request #1606](https://bitbucket.org/osrf/gazebo/pull-request/1606)

1. Laser visualization renders light blue for rays that do not hit obstacles, and dark blue for other rays.
    * [Pull request #1607](https://bitbucket.org/osrf/gazebo/pull-request/1607)
    * [Issue #1576](https://bitbucket.org/osrf/gazebo/issue/1576)

1. Add VisualType enum to Visual and clean up visuals when entity is deleted.
    * [Pull request #1614](https://bitbucket.org/osrf/gazebo/pull-request/1614)

1. Alert user of connection problems when using the REST service plugin
    * [Pull request #1655](https://bitbucket.org/osrf/gazebo/pull-request/1655)
    * [Issue #1574](https://bitbucket.org/osrf/gazebo/issue/1574)

1. ignition-math is now a dependency.
    + [http://ignitionrobotics.org/libraries/math](http://ignitionrobotics.org/libraries/math)
    + [Gazebo::math migration](https://bitbucket.org/osrf/gazebo/src/583edbeb90759d43d994cc57c0797119dd6d2794/ign-math-migration.md)

1. Detect uuid library during compilation.
    * [Pull request #1655](https://bitbucket.org/osrf/gazebo/pull-request/1655)
    * [Issue #1572](https://bitbucket.org/osrf/gazebo/issue/1572)

1. New accessors in LogPlay class.
    * [Pull request #1577](https://bitbucket.org/osrf/gazebo/pull-request/1577)

1. Added a plugin to send messages to an existing website.
   Added gui::MainWindow::AddMenu and msgs/rest_error, msgs/rest_login, msgs rest/post
    * [Pull request #1524](https://bitbucket.org/osrf/gazebo/pull-request/1524)

1. Fix deprecation warnings when using SDFormat 3.0.2, 3.0.3 prereleases
    * [Pull request #1568](https://bitbucket.org/osrf/gazebo/pull-request/1568)

1. Use GAZEBO_CFLAGS or GAZEBO_CXX_FLAGS in CMakeLists.txt for example plugins
    * [Pull request #1573](https://bitbucket.org/osrf/gazebo/pull-request/1573)

1. Added Link::OnWrenchMsg subscriber with test
    * [Pull request #1582](https://bitbucket.org/osrf/gazebo/pull-request/1582)

1. Show/hide GUI overlays using the menu bar.
    * [Pull request #1555](https://bitbucket.org/osrf/gazebo/pull-request/1555)

1. Added world origin indicator rendering::OriginVisual.
    * [Pull request #1700](https://bitbucket.org/osrf/gazebo/pull-request/1700)

1. Show/hide toolbars using the menu bars and shortcut.
   Added MainWindow::CloneAction.
   Added Window menu to Model Editor.
    * [Pull request #1584](https://bitbucket.org/osrf/gazebo/pull-request/1584)

1. Added event to show/hide toolbars.
    * [Pull request #1707](https://bitbucket.org/osrf/gazebo/pull-request/1707)

1. Added optional start/stop/reset buttons to timer GUI plugin.
    * [Pull request #1576](https://bitbucket.org/osrf/gazebo/pull-request/1576)

1. Timer GUI Plugin: Treat negative positions as positions from the ends
    * [Pull request #1703](https://bitbucket.org/osrf/gazebo/pull-request/1703)

1. Added Visual::GetDepth() and Visual::GetNthAncestor()
    * [Pull request #1613](https://bitbucket.org/osrf/gazebo/pull-request/1613)

1. Added a context menu for links
    * [Pull request #1589](https://bitbucket.org/osrf/gazebo/pull-request/1589)

1. Separate TimePanel's display into TimeWidget and LogPlayWidget.
    * [Pull request #1564](https://bitbucket.org/osrf/gazebo/pull-request/1564)

1. Display confirmation message after log is saved
    * [Pull request #1646](https://bitbucket.org/osrf/gazebo/pull-request/1646)

1. Added LogPlayView to display timeline and LogPlaybackStatistics message type.
    * [Pull request #1724](https://bitbucket.org/osrf/gazebo/pull-request/1724)

1. Added Time::FormattedString and removed all other FormatTime functions.
    * [Pull request #1710](https://bitbucket.org/osrf/gazebo/pull-request/1710)

1. Added support for Oculus DK2
    * [Pull request #1526](https://bitbucket.org/osrf/gazebo/pull-request/1526)

1. Use collide_bitmask from SDF to perform collision filtering
    * [Pull request #1470](https://bitbucket.org/osrf/gazebo/pull-request/1470)

1. Pass Coulomb surface friction parameters to DART.
    * [Pull request #1420](https://bitbucket.org/osrf/gazebo/pull-request/1420)

1. Added ModelAlign::SetHighlighted
    * [Pull request #1598](https://bitbucket.org/osrf/gazebo/pull-request/1598)

1. Added various Get functions to Visual. Also added a ConvertGeometryType function to msgs.
    * [Pull request #1402](https://bitbucket.org/osrf/gazebo/pull-request/1402)

1. Get and Set visibility of SelectionObj's handles, with unit test.
    * [Pull request #1417](https://bitbucket.org/osrf/gazebo/pull-request/1417)

1. Set material of SelectionObj's handles.
    * [Pull request #1472](https://bitbucket.org/osrf/gazebo/pull-request/1472)

1. Add SelectionObj::Fini with tests and make Visual::Fini virtual
    * [Pull request #1685](https://bitbucket.org/osrf/gazebo/pull-request/1685)

1. Allow link selection with the mouse if parent model already selected.
    * [Pull request #1409](https://bitbucket.org/osrf/gazebo/pull-request/1409)

1. Added ModelRightMenu::EntityTypes.
    * [Pull request #1414](https://bitbucket.org/osrf/gazebo/pull-request/1414)

1. Scale joint visuals according to link size.
    * [Pull request #1591](https://bitbucket.org/osrf/gazebo/pull-request/1591)
    * [Issue #1563](https://bitbucket.org/osrf/gazebo/issue/1563)

1. Added Gazebo/CoM material.
    * [Pull request #1439](https://bitbucket.org/osrf/gazebo/pull-request/1439)

1. Added arc parameter to MeshManager::CreateTube
    * [Pull request #1436](https://bitbucket.org/osrf/gazebo/pull-request/1436)

1. Added View Inertia and InertiaVisual, changed COMVisual to sphere proportional to mass.
    * [Pull request #1445](https://bitbucket.org/osrf/gazebo/pull-request/1445)

1. Added View Link Frame and LinkFrameVisual. Visual::SetTransparency goes into texture_unit.
    * [Pull request #1762](https://bitbucket.org/osrf/gazebo/pull-request/1762)
    * [Issue #853](https://bitbucket.org/osrf/gazebo/issue/853)

1. Changed the position of Save and Cancel buttons on editor dialogs
    * [Pull request #1442](https://bitbucket.org/osrf/gazebo/pull-request/1442)
    * [Issue #1377](https://bitbucket.org/osrf/gazebo/issue/1377)

1. Fixed Visual material updates
    * [Pull request #1454](https://bitbucket.org/osrf/gazebo/pull-request/1454)
    * [Issue #1455](https://bitbucket.org/osrf/gazebo/issue/1455)

1. Added Matrix3::Inverse() and tests
    * [Pull request #1481](https://bitbucket.org/osrf/gazebo/pull-request/1481)

1. Implemented AddLinkForce for ODE.
    * [Pull request #1456](https://bitbucket.org/osrf/gazebo/pull-request/1456)

1. Updated ConfigWidget class to parse enum values.
    * [Pull request #1518](https://bitbucket.org/osrf/gazebo/pull-request/1518)

1. Added PresetManager to physics libraries and corresponding integration test.
    * [Pull request #1471](https://bitbucket.org/osrf/gazebo/pull-request/1471)

1. Sync name and location on SaveDialog.
    * [Pull request #1563](https://bitbucket.org/osrf/gazebo/pull-request/1563)

1. Added Apply Force/Torque dialog
    * [Pull request #1600](https://bitbucket.org/osrf/gazebo/pull-request/1600)

1. Added Apply Force/Torque visuals
    * [Pull request #1619](https://bitbucket.org/osrf/gazebo/pull-request/1619)

1. Added Apply Force/Torque OnMouseRelease and ActivateWindow
    * [Pull request #1699](https://bitbucket.org/osrf/gazebo/pull-request/1699)

1. Added Apply Force/Torque mouse interactions, modes, activation
    * [Pull request #1731](https://bitbucket.org/osrf/gazebo/pull-request/1731)

1. Added inertia pose getter for COMVisual and COMVisual_TEST
    * [Pull request #1581](https://bitbucket.org/osrf/gazebo/pull-request/1581)

1. Model editor updates
    1. Joint preview using JointVisuals.
        * [Pull request #1369](https://bitbucket.org/osrf/gazebo/pull-request/1369)

    1. Added inspector for configuring link, visual, and collision properties.
        * [Pull request #1408](https://bitbucket.org/osrf/gazebo/pull-request/1408)

    1. Saving, exiting, generalizing SaveDialog.
        * [Pull request #1401](https://bitbucket.org/osrf/gazebo/pull-request/1401)

    1. Inspectors redesign
        * [Pull request #1586](https://bitbucket.org/osrf/gazebo/pull-request/1586)

    1. Edit existing model.
        * [Pull request #1425](https://bitbucket.org/osrf/gazebo/pull-request/1425)

    1. Add joint inspector to link's context menu.
        * [Pull request #1449](https://bitbucket.org/osrf/gazebo/pull-request/1449)
        * [Issue #1443](https://bitbucket.org/osrf/gazebo/issue/1443)

    1. Added button to select mesh file on inspector.
        * [Pull request #1460](https://bitbucket.org/osrf/gazebo/pull-request/1460)
        * [Issue #1450](https://bitbucket.org/osrf/gazebo/issue/1450)

    1. Renamed Part to Link.
        * [Pull request #1478](https://bitbucket.org/osrf/gazebo/pull-request/1478)

    1. Fix snapping inside editor.
        * [Pull request #1489](https://bitbucket.org/osrf/gazebo/pull-request/1489)
        * [Issue #1457](https://bitbucket.org/osrf/gazebo/issue/1457)

    1. Moved DataLogger from Window menu to the toolbar and moved screenshot button to the right.
        * [Pull request #1665](https://bitbucket.org/osrf/gazebo/pull-request/1665)

    1. Keep loaded model's name.
        * [Pull request #1516](https://bitbucket.org/osrf/gazebo/pull-request/1516)
        * [Issue #1504](https://bitbucket.org/osrf/gazebo/issue/1504)

    1. Added ExtrudeDialog.
        * [Pull request #1483](https://bitbucket.org/osrf/gazebo/pull-request/1483)

    1. Hide time panel inside editor and keep main window's paused state.
        * [Pull request #1500](https://bitbucket.org/osrf/gazebo/pull-request/1500)

    1. Fixed pose issues and added ModelCreator_TEST.
        * [Pull request #1509](https://bitbucket.org/osrf/gazebo/pull-request/1509)
        * [Issue #1497](https://bitbucket.org/osrf/gazebo/issue/1497)
        * [Issue #1509](https://bitbucket.org/osrf/gazebo/issue/1509)

    1. Added list of links and joints.
        * [Pull request #1515](https://bitbucket.org/osrf/gazebo/pull-request/1515)
        * [Issue #1418](https://bitbucket.org/osrf/gazebo/issue/1418)

    1. Expose API to support adding items to the palette.
        * [Pull request #1565](https://bitbucket.org/osrf/gazebo/pull-request/1565)

    1. Added menu for toggling joint visualization
        * [Pull request #1551](https://bitbucket.org/osrf/gazebo/pull-request/1551)
        * [Issue #1483](https://bitbucket.org/osrf/gazebo/issue/1483)

    1. Add schematic view to model editor
        * [Pull request #1562](https://bitbucket.org/osrf/gazebo/pull-request/1562)

1. Building editor updates
    1. Make palette tips tooltip clickable to open.
        * [Pull request #1519](https://bitbucket.org/osrf/gazebo/pull-request/1519)
        * [Issue #1370](https://bitbucket.org/osrf/gazebo/issue/1370)

    1. Add measurement unit to building inspectors.
        * [Pull request #1741](https://bitbucket.org/osrf/gazebo/pull-request/1741)
        * [Issue #1363](https://bitbucket.org/osrf/gazebo/issue/1363)

    1. Add `BaseInspectorDialog` as a base class for inspectors.
        * [Pull request #1749](https://bitbucket.org/osrf/gazebo/pull-request/1749)

## Gazebo 5.0

### Gazebo 5.x.x

1. Fix mouse picking with transparent visuals
    * [Pull request 2305](https://bitbucket.org/osrf/gazebo/pull-request/2305)
    * [Issue #1956](https://bitbucket.org/osrf/gazebo/issue/1956)

1. Backport fix for DepthCamera visibility mask
    * [Pull request 2286](https://bitbucket.org/osrf/gazebo/pull-request/2286)
    * [Pull request 2287](https://bitbucket.org/osrf/gazebo/pull-request/2287)

1. Backport sensor reset fix
    * [Pull request 2272](https://bitbucket.org/osrf/gazebo/pull-request/2272)
    * [Issue #1917](https://bitbucket.org/osrf/gazebo/issue/1917)

1. Fix model snap tool highlighting
    * [Pull request 2293](https://bitbucket.org/osrf/gazebo/pull-request/2293)
    * [Issue #1955](https://bitbucket.org/osrf/gazebo/issue/1955)

### Gazebo 5.3.0 (2015-04-07)

1. fix: remove back projection
    * [Pull request 2201](https://bitbucket.org/osrf/gazebo/pull-request/2201)
    * A contribution from Yuki Furuta

1. Backport depth camera OSX fix and test
    * [Pull request 2230](https://bitbucket.org/osrf/gazebo/pull-request/2230)

1. Add missing tinyxml includes
    * [Pull request 2216](https://bitbucket.org/osrf/gazebo/pull-request/2216)

1. backport fixes for ffmpeg3 to gazebo5 (from pull request #2154)
    * [Pull request 2161](https://bitbucket.org/osrf/gazebo/pull-request/2161)

1. Check for valid display using xwininfo -root
    * [Pull request 2111](https://bitbucket.org/osrf/gazebo/pull-request/2111)

1. Don't search for sdformat4 on gazebo5, since gazebo5 can't handle sdformat protocol 1.6
    * [Pull request 2092](https://bitbucket.org/osrf/gazebo/pull-request/2092)

1. Fix minimum window height
    * [Pull request 2002](https://bitbucket.org/osrf/gazebo/pull-request/2002)

1. Relax physics tolerances for single-precision bullet
    * [Pull request 1976](https://bitbucket.org/osrf/gazebo/pull-request/1976)

1. Try finding sdformat 4 in gazebo5 branch
    * [Pull request 1972](https://bitbucket.org/osrf/gazebo/pull-request/1972)

1. Fix_send_message (backport of pull request #1951)
    * [Pull request 1964](https://bitbucket.org/osrf/gazebo/pull-request/1964)
    * A contribution from Samuel Lekieffre

1. Export the media path in the cmake config file.
    * [Pull request 1933](https://bitbucket.org/osrf/gazebo/pull-request/1933)

1. Shorten gearbox test since it is failing via timeout on osx
    * [Pull request 1937](https://bitbucket.org/osrf/gazebo/pull-request/1937)

### Gazebo 5.2.1 (2015-10-02)

1. Fix minimum window height
    * Backport of [pull request #1977](https://bitbucket.org/osrf/gazebo/pull-request/1977)
    * [Pull request #2002](https://bitbucket.org/osrf/gazebo/pull-request/2002)
    * [Issue #1706](https://bitbucket.org/osrf/gazebo/issue/1706)

### Gazebo 5.2.0 (2015-10-02)

1. Initialize sigact struct fields that valgrind said were being used uninitialized
    * [Pull request #1809](https://bitbucket.org/osrf/gazebo/pull-request/1809)

1. Add missing ogre includes to ensure macros are properly defined
    * [Pull request #1813](https://bitbucket.org/osrf/gazebo/pull-request/1813)

1. Use ToSDF functions to simplify physics_friction test
    * [Pull request #1808](https://bitbucket.org/osrf/gazebo/pull-request/1808)

1. Added lines to laser sensor visualization
    * [Pull request #1742](https://bitbucket.org/osrf/gazebo/pull-request/1742)
    * [Issue #935](https://bitbucket.org/osrf/gazebo/issue/935)

1. Fix BulletSliderJoint friction for bullet 2.83
    * [Pull request #1686](https://bitbucket.org/osrf/gazebo/pull-request/1686)

1. Fix heightmap model texture loading.
    * [Pull request #1592](https://bitbucket.org/osrf/gazebo/pull-request/1592)

1. Disable failing pr2 test for dart
    * [Pull request #1540](https://bitbucket.org/osrf/gazebo/pull-request/1540)
    * [Issue #1435](https://bitbucket.org/osrf/gazebo/issue/1435)

### Gazebo 5.1.0 (2015-03-20)
1. Backport pull request #1527 (FindOGRE.cmake for non-Debian systems)
  * [Pull request #1532](https://bitbucket.org/osrf/gazebo/pull-request/1532)

1. Respect system cflags when not using USE_UPSTREAM_CFLAGS
  * [Pull request #1531](https://bitbucket.org/osrf/gazebo/pull-request/1531)

1. Allow light manipulation
  * [Pull request #1529](https://bitbucket.org/osrf/gazebo/pull-request/1529)

1. Allow sdformat 2.3.1+ or 3+ and fix tests
  * [Pull request #1484](https://bitbucket.org/osrf/gazebo/pull-request/1484)

1. Add Link::GetWorldAngularMomentum function and test.
  * [Pull request #1482](https://bitbucket.org/osrf/gazebo/pull-request/1482)

1. Preserve previous GAZEBO_MODEL_PATH values when sourcing setup.sh
  * [Pull request #1430](https://bitbucket.org/osrf/gazebo/pull-request/1430)

1. Implement Coulomb joint friction for DART
  * [Pull request #1427](https://bitbucket.org/osrf/gazebo/pull-request/1427)
  * [Issue #1281](https://bitbucket.org/osrf/gazebo/issue/1281)

1. Fix simple shape normals.
    * [Pull request #1477](https://bitbucket.org/osrf/gazebo/pull-request/1477)
    * [Issue #1369](https://bitbucket.org/osrf/gazebo/issue/1369)

1. Use Msg-to-SDF conversion functions in tests, add ServerFixture::SpawnModel(msgs::Model).
    * [Pull request #1466](https://bitbucket.org/osrf/gazebo/pull-request/1466)

1. Added Model Msg-to-SDF conversion functions and test.
    * [Pull request #1429](https://bitbucket.org/osrf/gazebo/pull-request/1429)

1. Added Joint Msg-to-SDF conversion functions and test.
    * [Pull request #1419](https://bitbucket.org/osrf/gazebo/pull-request/1419)

1. Added Visual, Material Msg-to-SDF conversion functions and ShaderType to string conversion functions.
    * [Pull request #1415](https://bitbucket.org/osrf/gazebo/pull-request/1415)

1. Implement Coulomb joint friction for BulletSliderJoint
  * [Pull request #1452](https://bitbucket.org/osrf/gazebo/pull-request/1452)
  * [Issue #1348](https://bitbucket.org/osrf/gazebo/issue/1348)

### Gazebo 5.0.0 (2015-01-27)
1. Support for using [digital elevation maps](http://gazebosim.org/tutorials?tut=dem) has been added to debian packages.

1. C++11 support (C++11 compatible compiler is now required)
    * [Pull request #1340](https://bitbucket.org/osrf/gazebo/pull-request/1340)

1. Implemented private data pointer for the World class.
    * [Pull request #1383](https://bitbucket.org/osrf/gazebo/pull-request/1383)

1. Implemented private data pointer for the Scene class.
    * [Pull request #1385](https://bitbucket.org/osrf/gazebo/pull-request/1385)

1. Added a events::Event::resetWorld event that is triggered when World::Reset is called.
    * [Pull request #1332](https://bitbucket.org/osrf/gazebo/pull-request/1332)
    * [Issue #1375](https://bitbucket.org/osrf/gazebo/issue/1375)

1. Fixed `math::Box::GetCenter` functionality.
    * [Pull request #1278](https://bitbucket.org/osrf/gazebo/pull-request/1278)
    * [Issue #1327](https://bitbucket.org/osrf/gazebo/issue/1327)

1. Added a GUI timer plugin that facilitates the display and control a timer inside the Gazebo UI.
    * [Pull request #1270](https://bitbucket.org/osrf/gazebo/pull-request/1270)

1. Added ability to load plugins via SDF.
    * [Pull request #1261](https://bitbucket.org/osrf/gazebo/pull-request/1261)

1. Added GUIEvent to hide/show the left GUI pane.
    * [Pull request #1269](https://bitbucket.org/osrf/gazebo/pull-request/1269)

1. Modified KeyEventHandler and GLWidget so that hotkeys can be suppressed by custom KeyEvents set up by developers
    * [Pull request #1251](https://bitbucket.org/osrf/gazebo/pull-request/1251)

1. Added ability to read the directory where the log files are stored.
    * [Pull request #1277](https://bitbucket.org/osrf/gazebo/pull-request/1277)

1. Implemented a simulation cloner
    * [Pull request #1180](https://bitbucket.org/osrf/gazebo/pull-request/1180/clone-a-simulation)

1. Added GUI overlay plugins. Users can now write a Gazebo + QT plugin that displays widgets over the render window.
  * [Pull request #1181](https://bitbucket.org/osrf/gazebo/pull-request/1181)

1. Change behavior of Joint::SetVelocity, add Joint::SetVelocityLimit(unsigned int, double)
  * [Pull request #1218](https://bitbucket.org/osrf/gazebo/pull-request/1218)
  * [Issue #964](https://bitbucket.org/osrf/gazebo/issue/964)

1. Implement Coulomb joint friction for ODE
  * [Pull request #1221](https://bitbucket.org/osrf/gazebo/pull-request/1221)
  * [Issue #381](https://bitbucket.org/osrf/gazebo/issue/381)

1. Implement Coulomb joint friction for BulletHingeJoint
  * [Pull request #1317](https://bitbucket.org/osrf/gazebo/pull-request/1317)
  * [Issue #1348](https://bitbucket.org/osrf/gazebo/issue/1348)

1. Implemented camera lens distortion.
  * [Pull request #1213](https://bitbucket.org/osrf/gazebo/pull-request/1213)

1. Kill rogue gzservers left over from failed INTEGRATION_world_clone tests
   and improve robustness of `UNIT_gz_TEST`
  * [Pull request #1232](https://bitbucket.org/osrf/gazebo/pull-request/1232)
  * [Issue #1299](https://bitbucket.org/osrf/gazebo/issue/1299)

1. Added RenderWidget::ShowToolbar to toggle visibility of top toolbar.
  * [Pull request #1248](https://bitbucket.org/osrf/gazebo/pull-request/1248)

1. Fix joint axis visualization.
  * [Pull request #1258](https://bitbucket.org/osrf/gazebo/pull-request/1258)

1. Change UserCamera view control via joysticks. Clean up rate control vs. pose control.
   see UserCamera::OnJoyPose and UserCamera::OnJoyTwist. Added view twist control toggle
   with joystick button 1.
  * [Pull request #1249](https://bitbucket.org/osrf/gazebo/pull-request/1249)

1. Added RenderWidget::GetToolbar to get the top toolbar and change its actions on ModelEditor.
    * [Pull request #1263](https://bitbucket.org/osrf/gazebo/pull-request/1263)

1. Added accessor for MainWindow graphical widget to GuiIface.
    * [Pull request #1250](https://bitbucket.org/osrf/gazebo/pull-request/1250)

1. Added a ConfigWidget class that takes in a google protobuf message and generates widgets for configuring the fields in the message
    * [Pull request #1285](https://bitbucket.org/osrf/gazebo/pull-request/1285)

1. Added GLWidget::OnModelEditor when model editor is triggered, and MainWindow::OnEditorGroup to manually uncheck editor actions.
    * [Pull request #1283](https://bitbucket.org/osrf/gazebo/pull-request/1283)

1. Added Collision, Geometry, Inertial, Surface Msg-to-SDF conversion functions.
    * [Pull request #1315](https://bitbucket.org/osrf/gazebo/pull-request/1315)

1. Added "button modifier" fields (control, shift, and alt) to common::KeyEvent.
    * [Pull request #1325](https://bitbucket.org/osrf/gazebo/pull-request/1325)

1. Added inputs for environment variable GAZEBO_GUI_INI_FILE for reading a custom .ini file.
    * [Pull request #1252](https://bitbucket.org/osrf/gazebo/pull-request/1252)

1. Fixed crash on "permission denied" bug, added insert_model integration test.
    * [Pull request #1329](https://bitbucket.org/osrf/gazebo/pull-request/1329/)

1. Enable simbody joint tests, implement `SimbodyJoint::GetParam`, create
   `Joint::GetParam`, fix bug in `BulletHingeJoint::SetParam`.
    * [Pull request #1404](https://bitbucket.org/osrf/gazebo/pull-request/1404/)

1. Building editor updates
    1. Fixed inspector resizing.
        * [Pull request #1230](https://bitbucket.org/osrf/gazebo/pull-request/1230)
        * [Issue #395](https://bitbucket.org/osrf/gazebo/issue/395)

    1. Doors and windows move proportionally with wall.
        * [Pull request #1231](https://bitbucket.org/osrf/gazebo/pull-request/1231)
        * [Issue #368](https://bitbucket.org/osrf/gazebo/issue/368)

    1. Inspector dialogs stay on top.
        * [Pull request #1229](https://bitbucket.org/osrf/gazebo/pull-request/1229)
        * [Issue #417](https://bitbucket.org/osrf/gazebo/issue/417)

    1. Make model name editable on palette.
        * [Pull request #1239](https://bitbucket.org/osrf/gazebo/pull-request/1239)

    1. Import background image and improve add/delete levels.
        * [Pull request #1214](https://bitbucket.org/osrf/gazebo/pull-request/1214)
        * [Issue #422](https://bitbucket.org/osrf/gazebo/issue/422)
        * [Issue #361](https://bitbucket.org/osrf/gazebo/issue/361)

    1. Fix changing draw mode.
        * [Pull request #1233](https://bitbucket.org/osrf/gazebo/pull-request/1233)
        * [Issue #405](https://bitbucket.org/osrf/gazebo/issue/405)

    1. Tips on palette's top-right corner.
        * [Pull request #1241](https://bitbucket.org/osrf/gazebo/pull-request/1241)

    1. New buttons and layout for the palette.
        * [Pull request #1242](https://bitbucket.org/osrf/gazebo/pull-request/1242)

    1. Individual wall segments instead of polylines.
        * [Pull request #1246](https://bitbucket.org/osrf/gazebo/pull-request/1246)
        * [Issue #389](https://bitbucket.org/osrf/gazebo/issue/389)
        * [Issue #415](https://bitbucket.org/osrf/gazebo/issue/415)

    1. Fix exiting and saving, exiting when there's nothing drawn, fix text on popups.
        * [Pull request #1296](https://bitbucket.org/osrf/gazebo/pull-request/1296)

    1. Display measure for selected wall segment.
        * [Pull request #1291](https://bitbucket.org/osrf/gazebo/pull-request/1291)
        * [Issue #366](https://bitbucket.org/osrf/gazebo/issue/366)

    1. Highlight selected item's 3D visual.
        * [Pull request #1292](https://bitbucket.org/osrf/gazebo/pull-request/1292)

    1. Added color picker to inspector dialogs.
        * [Pull request #1298](https://bitbucket.org/osrf/gazebo/pull-request/1298)

    1. Snapping on by default, off holding Shift. Improved snapping.
        * [Pull request #1304](https://bitbucket.org/osrf/gazebo/pull-request/1304)

    1. Snap walls to length increments, moved scale to SegmentItem and added Get/SetScale, added SegmentItem::SnapAngle and SegmentItem::SnapLength.
        * [Pull request #1311](https://bitbucket.org/osrf/gazebo/pull-request/1311)

    1. Make buildings available in "Insert Models" tab, improve save flow.
        * [Pull request #1312](https://bitbucket.org/osrf/gazebo/pull-request/1312)

    1. Added EditorItem::SetHighlighted.
        * [Pull request #1308](https://bitbucket.org/osrf/gazebo/pull-request/1308)

    1. Current level is transparent, lower levels opaque, higher levels invisible.
        * [Pull request #1303](https://bitbucket.org/osrf/gazebo/pull-request/1303)

    1. Detach all child manips when item is deleted, added BuildingMaker::DetachAllChildren.
        * [Pull request #1316](https://bitbucket.org/osrf/gazebo/pull-request/1316)

    1. Added texture picker to inspector dialogs.
        * [Pull request #1306](https://bitbucket.org/osrf/gazebo/pull-request/1306)

    1. Measures for doors and windows. Added RectItem::angleOnWall and related Get/Set.
        * [Pull request #1322](https://bitbucket.org/osrf/gazebo/pull-request/1322)
        * [Issue #370](https://bitbucket.org/osrf/gazebo/issue/370)

    1. Added Gazebo/BuildingFrame material to display holes for doors and windows on walls.
        * [Pull request #1338](https://bitbucket.org/osrf/gazebo/pull-request/1338)

    1. Added Gazebo/Bricks material to be used as texture on the building editor.
        * [Pull request #1333](https://bitbucket.org/osrf/gazebo/pull-request/1333)

    1. Pick colors from the palette and assign on 3D view. Added mouse and key event handlers to BuildingMaker, and events to communicate from BuildingModelManip to EditorItem.
        * [Pull request #1336](https://bitbucket.org/osrf/gazebo/pull-request/1336)

    1. Pick textures from the palette and assign in 3D view.
        * [Pull request #1368](https://bitbucket.org/osrf/gazebo/pull-request/1368)

1. Model editor updates
    1. Fix adding/removing event filters .
        * [Pull request #1279](https://bitbucket.org/osrf/gazebo/pull-request/1279)

    1. Enabled multi-selection and align tool inside model editor.
        * [Pull request #1302](https://bitbucket.org/osrf/gazebo/pull-request/1302)
        * [Issue #1323](https://bitbucket.org/osrf/gazebo/issue/1323)

    1. Enabled snap mode inside model editor.
        * [Pull request #1331](https://bitbucket.org/osrf/gazebo/pull-request/1331)
        * [Issue #1318](https://bitbucket.org/osrf/gazebo/issue/1318)

    1. Implemented copy/pasting of links.
        * [Pull request #1330](https://bitbucket.org/osrf/gazebo/pull-request/1330)

1. GUI publishes model selection information on ~/selection topic.
    * [Pull request #1318](https://bitbucket.org/osrf/gazebo/pull-request/1318)

## Gazebo 4.0

### Gazebo 4.x.x (2015-xx-xx)

1. Fix build for Bullet 2.83, enable angle wrapping for BulletHingeJoint
    * [Pull request #1664](https://bitbucket.org/osrf/gazebo/pull-request/1664)

### Gazebo 4.1.3 (2015-05-07)

1. Fix saving visual geom SDF values
    * [Pull request #1597](https://bitbucket.org/osrf/gazebo/pull-request/1597)
1. Fix heightmap model texture loading.
    * [Pull request #1595](https://bitbucket.org/osrf/gazebo/pull-request/1595)
1. Fix visual collision scale on separate client
    * [Pull request #1585](https://bitbucket.org/osrf/gazebo/pull-request/1585)
1. Fix several clang compiler warnings
    * [Pull request #1594](https://bitbucket.org/osrf/gazebo/pull-request/1594)
1. Fix blank save / browse dialogs
    * [Pull request #1544](https://bitbucket.org/osrf/gazebo/pull-request/1544)

### Gazebo 4.1.2 (2015-03-20)

1. Fix quaternion documentation: target Gazebo_4.1
    * [Pull request #1525](https://bitbucket.org/osrf/gazebo/pull-request/1525)
1. Speed up World::Step in loops
    * [Pull request #1492](https://bitbucket.org/osrf/gazebo/pull-request/1492)
1. Reduce selection buffer updates -> 4.1
    * [Pull request #1494](https://bitbucket.org/osrf/gazebo/pull-request/1494)
1. Fix loading of SimbodyPhysics parameters
    * [Pull request #1474](https://bitbucket.org/osrf/gazebo/pull-request/1474)
1. Fix heightmap on OSX -> 4.1
    * [Pull request #1455](https://bitbucket.org/osrf/gazebo/pull-request/1455)
1. Remove extra pose tag in a world file that should not be there
    * [Pull request #1458](https://bitbucket.org/osrf/gazebo/pull-request/1458)
1. Better fix for #236 for IMU that doesn't require ABI changes
    * [Pull request #1448](https://bitbucket.org/osrf/gazebo/pull-request/1448)
1. Fix regression of #236 for ImuSensor in 4.1
    * [Pull request #1446](https://bitbucket.org/osrf/gazebo/pull-request/1446)
1. Preserve previous GAZEBO_MODEL_PATH values when sourcing setup.sh
    * [Pull request #1430](https://bitbucket.org/osrf/gazebo/pull-request/1430)
1. issue #857: fix segfault for simbody screw joint when setting limits due to uninitialized limitForce.
    * [Pull request #1423](https://bitbucket.org/osrf/gazebo/pull-request/1423)
1. Allow multiple contact sensors per link (#960)
    * [Pull request #1413](https://bitbucket.org/osrf/gazebo/pull-request/1413)
1. Fix for issue #351, ODE World Step
    * [Pull request #1406](https://bitbucket.org/osrf/gazebo/pull-request/1406)
1. Disable failing InelasticCollision/0 test (#1394)
    * [Pull request #1405](https://bitbucket.org/osrf/gazebo/pull-request/1405)
1. Prevent out of bounds array access in SkidSteerDrivePlugin (found by cppcheck 1.68)
    * [Pull request #1379](https://bitbucket.org/osrf/gazebo/pull-request/1379)

### Gazebo 4.1.1 (2015-01-15)

1. Fix BulletPlaneShape bounding box (#1265)
    * [Pull request #1367](https://bitbucket.org/osrf/gazebo/pull-request/1367)
1. Fix dart linking errors on osx
    * [Pull request #1372](https://bitbucket.org/osrf/gazebo/pull-request/1372)
1. Update to player interfaces
    * [Pull request #1324](https://bitbucket.org/osrf/gazebo/pull-request/1324)
1. Handle GpuLaser name collisions (#1403)
    * [Pull request #1360](https://bitbucket.org/osrf/gazebo/pull-request/1360)
1. Add checks for handling array's with counts of zero, and read specular values
    * [Pull request #1339](https://bitbucket.org/osrf/gazebo/pull-request/1339)
1. Fix model list widget test
    * [Pull request #1327](https://bitbucket.org/osrf/gazebo/pull-request/1327)
1. Fix ogre includes
    * [Pull request #1323](https://bitbucket.org/osrf/gazebo/pull-request/1323)

### Gazebo 4.1.0 (2014-11-20)

1. Modified GUI rendering to improve the rendering update rate.
    * [Pull request #1487](https://bitbucket.org/osrf/gazebo/pull-request/1487)
1. Add ArrangePlugin for arranging groups of models.
   Also add Model::ResetPhysicsStates to call Link::ResetPhysicsStates
   recursively on all links in model.
    * [Pull request #1208](https://bitbucket.org/osrf/gazebo/pull-request/1208)
1. The `gz model` command line tool will output model info using either `-i` for complete info, or `-p` for just the model pose.
    * [Pull request #1212](https://bitbucket.org/osrf/gazebo/pull-request/1212)
    * [DRCSim Issue #389](https://bitbucket.org/osrf/drcsim/issue/389)
1. Added SignalStats class for computing incremental signal statistics.
    * [Pull request #1198](https://bitbucket.org/osrf/gazebo/pull-request/1198)
1. Add InitialVelocityPlugin to setting the initial state of links
    * [Pull request #1237](https://bitbucket.org/osrf/gazebo/pull-request/1237)
1. Added Quaternion::Integrate function.
    * [Pull request #1255](https://bitbucket.org/osrf/gazebo/pull-request/1255)
1. Added ConvertJointType functions, display more joint info on model list.
    * [Pull request #1259](https://bitbucket.org/osrf/gazebo/pull-request/1259)
1. Added ModelListWidget::AddProperty, removed unnecessary checks on ModelListWidget.
    * [Pull request #1271](https://bitbucket.org/osrf/gazebo/pull-request/1271)
1. Fix loading collada meshes with unsupported input semantics.
    * [Pull request #1319](https://bitbucket.org/osrf/gazebo/pull-request/1319)

### Gazebo 4.0.2 (2014-09-23)

1. Fix and improve mechanism to generate pkgconfig libs
    * [Pull request #1207](https://bitbucket.org/osrf/gazebo/pull-request/1207)
    * [Issue #1284](https://bitbucket.org/osrf/gazebo/issue/1284)
1. Added arat.world
    * [Pull request #1205](https://bitbucket.org/osrf/gazebo/pull-request/1205)
1. Update gzprop to output zip files.
    * [Pull request #1197](https://bitbucket.org/osrf/gazebo/pull-request/1197)
1. Make Collision::GetShape a const function
    * [Pull requset #1189](https://bitbucket.org/osrf/gazebo/pull-request/1189)
1. Install missing physics headers
    * [Pull requset #1183](https://bitbucket.org/osrf/gazebo/pull-request/1183)
1. Remove SimbodyLink::AddTorque console message
    * [Pull requset #1185](https://bitbucket.org/osrf/gazebo/pull-request/1185)
1. Fix log xml
    * [Pull requset #1188](https://bitbucket.org/osrf/gazebo/pull-request/1188)

### Gazebo 4.0.0 (2014-08-08)

1. Added lcov support to cmake
    * [Pull request #1047](https://bitbucket.org/osrf/gazebo/pull-request/1047)
1. Fixed memory leak in image conversion
    * [Pull request #1057](https://bitbucket.org/osrf/gazebo/pull-request/1057)
1. Removed deprecated function
    * [Pull request #1067](https://bitbucket.org/osrf/gazebo/pull-request/1067)
1. Improved collada loading performance
    * [Pull request #1066](https://bitbucket.org/osrf/gazebo/pull-request/1066)
    * [Pull request #1082](https://bitbucket.org/osrf/gazebo/pull-request/1082)
    * [Issue #1134](https://bitbucket.org/osrf/gazebo/issue/1134)
1. Implemented a collada exporter
    * [Pull request #1064](https://bitbucket.org/osrf/gazebo/pull-request/1064)
1. Force torque sensor now makes use of sensor's pose.
    * [Pull request #1076](https://bitbucket.org/osrf/gazebo/pull-request/1076)
    * [Issue #940](https://bitbucket.org/osrf/gazebo/issue/940)
1. Fix Model::GetLinks segfault
    * [Pull request #1093](https://bitbucket.org/osrf/gazebo/pull-request/1093)
1. Fix deleting and saving lights in gzserver
    * [Pull request #1094](https://bitbucket.org/osrf/gazebo/pull-request/1094)
    * [Issue #1182](https://bitbucket.org/osrf/gazebo/issue/1182)
    * [Issue #346](https://bitbucket.org/osrf/gazebo/issue/346)
1. Fix Collision::GetWorldPose. The pose of a collision would not update properly.
    * [Pull request #1049](https://bitbucket.org/osrf/gazebo/pull-request/1049)
    * [Issue #1124](https://bitbucket.org/osrf/gazebo/issue/1124)
1. Fixed the animate_box and animate_joints examples
    * [Pull request #1086](https://bitbucket.org/osrf/gazebo/pull-request/1086)
1. Integrated Oculus Rift functionality
    * [Pull request #1074](https://bitbucket.org/osrf/gazebo/pull-request/1074)
    * [Pull request #1136](https://bitbucket.org/osrf/gazebo/pull-request/1136)
    * [Pull request #1139](https://bitbucket.org/osrf/gazebo/pull-request/1139)
1. Updated Base::GetScopedName
    * [Pull request #1104](https://bitbucket.org/osrf/gazebo/pull-request/1104)
1. Fix collada loader from adding duplicate materials into a Mesh
    * [Pull request #1105](https://bitbucket.org/osrf/gazebo/pull-request/1105)
    * [Issue #1180](https://bitbucket.org/osrf/gazebo/issue/1180)
1. Integrated Razer Hydra functionality
    * [Pull request #1083](https://bitbucket.org/osrf/gazebo/pull-request/1083)
    * [Pull request #1109](https://bitbucket.org/osrf/gazebo/pull-request/1109)
1. Added ability to copy and paste models in the GUI
    * [Pull request #1103](https://bitbucket.org/osrf/gazebo/pull-request/1103)
1. Removed unnecessary inclusion of gazebo.hh and common.hh in plugins
    * [Pull request #1111](https://bitbucket.org/osrf/gazebo/pull-request/1111)
1. Added ability to specify custom road textures
    * [Pull request #1027](https://bitbucket.org/osrf/gazebo/pull-request/1027)
1. Added support for DART 4.1
    * [Pull request #1113](https://bitbucket.org/osrf/gazebo/pull-request/1113)
    * [Pull request #1132](https://bitbucket.org/osrf/gazebo/pull-request/1132)
    * [Pull request #1134](https://bitbucket.org/osrf/gazebo/pull-request/1134)
    * [Pull request #1154](https://bitbucket.org/osrf/gazebo/pull-request/1154)
1. Allow position of joints to be directly set.
    * [Pull request #1097](https://bitbucket.org/osrf/gazebo/pull-request/1097)
    * [Issue #1138](https://bitbucket.org/osrf/gazebo/issue/1138)
1. Added extruded polyline geometry
    * [Pull request #1026](https://bitbucket.org/osrf/gazebo/pull-request/1026)
1. Fixed actor animation
    * [Pull request #1133](https://bitbucket.org/osrf/gazebo/pull-request/1133)
    * [Pull request #1141](https://bitbucket.org/osrf/gazebo/pull-request/1141)
1. Generate a versioned cmake config file
    * [Pull request #1153](https://bitbucket.org/osrf/gazebo/pull-request/1153)
    * [Issue #1226](https://bitbucket.org/osrf/gazebo/issue/1226)
1. Added KMeans class
    * [Pull request #1147](https://bitbucket.org/osrf/gazebo/pull-request/1147)
1. Added --summary-range feature to bitbucket pullrequest tool
    * [Pull request #1156](https://bitbucket.org/osrf/gazebo/pull-request/1156)
1. Updated web links
    * [Pull request #1159](https://bitbucket.org/osrf/gazebo/pull-request/1159)
1. Update tests
    * [Pull request #1155](https://bitbucket.org/osrf/gazebo/pull-request/1155)
    * [Pull request #1143](https://bitbucket.org/osrf/gazebo/pull-request/1143)
    * [Pull request #1138](https://bitbucket.org/osrf/gazebo/pull-request/1138)
    * [Pull request #1140](https://bitbucket.org/osrf/gazebo/pull-request/1140)
    * [Pull request #1127](https://bitbucket.org/osrf/gazebo/pull-request/1127)
    * [Pull request #1115](https://bitbucket.org/osrf/gazebo/pull-request/1115)
    * [Pull request #1102](https://bitbucket.org/osrf/gazebo/pull-request/1102)
    * [Pull request #1087](https://bitbucket.org/osrf/gazebo/pull-request/1087)
    * [Pull request #1084](https://bitbucket.org/osrf/gazebo/pull-request/1084)

## Gazebo 3.0

### Gazebo 3.x.x (yyyy-mm-dd)

1. Fixed sonar and wireless sensor visualization
    * [Pull request #1254](https://bitbucket.org/osrf/gazebo/pull-request/1254)
1. Update visual bounding box when model is selected
    * [Pull request #1280](https://bitbucket.org/osrf/gazebo/pull-request/1280)

### Gazebo 3.1.0 (2014-08-08)

1. Implemented Simbody::Link::Set*Vel
    * [Pull request #1160](https://bitbucket.org/osrf/gazebo/pull-request/1160)
    * [Issue #1012](https://bitbucket.org/osrf/gazebo/issue/1012)
1. Added World::RemoveModel function
    * [Pull request #1106](https://bitbucket.org/osrf/gazebo/pull-request/1106)
    * [Issue #1177](https://bitbucket.org/osrf/gazebo/issue/1177)
1. Fix exit from camera follow mode using the escape key
    * [Pull request #1137](https://bitbucket.org/osrf/gazebo/pull-request/1137)
    * [Issue #1220](https://bitbucket.org/osrf/gazebo/issue/1220)
1. Added support for SDF joint spring stiffness and reference positions
    * [Pull request #1117](https://bitbucket.org/osrf/gazebo/pull-request/1117)
1. Removed the gzmodel_create script
    * [Pull request #1130](https://bitbucket.org/osrf/gazebo/pull-request/1130)
1. Added Vector2 dot product
    * [Pull request #1101](https://bitbucket.org/osrf/gazebo/pull-request/1101)
1. Added SetPositionPID and SetVelocityPID to JointController
    * [Pull request #1091](https://bitbucket.org/osrf/gazebo/pull-request/1091)
1. Fix gzclient startup crash with ogre 1.9
    * [Pull request #1098](https://bitbucket.org/osrf/gazebo/pull-request/1098)
    * [Issue #996](https://bitbucket.org/osrf/gazebo/issue/996)
1. Update the bitbucket_pullrequests tool
    * [Pull request #1108](https://bitbucket.org/osrf/gazebo/pull-request/1108)
1. Light properties now remain in place after move by the user via the GUI.
    * [Pull request #1110](https://bitbucket.org/osrf/gazebo/pull-request/1110)
    * [Issue #1211](https://bitbucket.org/osrf/gazebo/issue/1211)
1. Allow position of joints to be directly set.
    * [Pull request #1096](https://bitbucket.org/osrf/gazebo/pull-request/1096)
    * [Issue #1138](https://bitbucket.org/osrf/gazebo/issue/1138)

### Gazebo 3.0.0 (2014-04-11)

1. Fix bug when deleting the sun light
    * [Pull request #1088](https://bitbucket.org/osrf/gazebo/pull-request/1088)
    * [Issue #1133](https://bitbucket.org/osrf/gazebo/issue/1133)
1. Fix ODE screw joint
    * [Pull request #1078](https://bitbucket.org/osrf/gazebo/pull-request/1078)
    * [Issue #1167](https://bitbucket.org/osrf/gazebo/issue/1167)
1. Update joint integration tests
    * [Pull request #1081](https://bitbucket.org/osrf/gazebo/pull-request/1081)
1. Fixed false positives in cppcheck.
    * [Pull request #1061](https://bitbucket.org/osrf/gazebo/pull-request/1061)
1. Made joint axis reference frame relative to child, and updated simbody and dart accordingly.
    * [Pull request #1069](https://bitbucket.org/osrf/gazebo/pull-request/1069)
    * [Issue #494](https://bitbucket.org/osrf/gazebo/issue/494)
    * [Issue #1143](https://bitbucket.org/osrf/gazebo/issue/1143)
1. Added ability to pass vector of strings to SetupClient and SetupServer
    * [Pull request #1068](https://bitbucket.org/osrf/gazebo/pull-request/1068)
    * [Issue #1132](https://bitbucket.org/osrf/gazebo/issue/1132)
1. Fix error correction in screw constraints for ODE
    * [Pull request #1070](https://bitbucket.org/osrf/gazebo/pull-request/1070)
    * [Issue #1159](https://bitbucket.org/osrf/gazebo/issue/1159)
1. Improved pkgconfig with SDF
    * [Pull request #1062](https://bitbucket.org/osrf/gazebo/pull-request/1062)
1. Added a plugin to simulate aero dynamics
    * [Pull request #905](https://bitbucket.org/osrf/gazebo/pull-request/905)
1. Updated bullet support
    * [Issue #1069](https://bitbucket.org/osrf/gazebo/issue/1069)
    * [Pull request #1011](https://bitbucket.org/osrf/gazebo/pull-request/1011)
    * [Pull request #996](https://bitbucket.org/osrf/gazebo/pull-request/966)
    * [Pull request #1024](https://bitbucket.org/osrf/gazebo/pull-request/1024)
1. Updated simbody support
    * [Pull request #995](https://bitbucket.org/osrf/gazebo/pull-request/995)
1. Updated worlds to SDF 1.5
    * [Pull request #1021](https://bitbucket.org/osrf/gazebo/pull-request/1021)
1. Improvements to ODE
    * [Pull request #1001](https://bitbucket.org/osrf/gazebo/pull-request/1001)
    * [Pull request #1014](https://bitbucket.org/osrf/gazebo/pull-request/1014)
    * [Pull request #1015](https://bitbucket.org/osrf/gazebo/pull-request/1015)
    * [Pull request #1016](https://bitbucket.org/osrf/gazebo/pull-request/1016)
1. New command line tool
    * [Pull request #972](https://bitbucket.org/osrf/gazebo/pull-request/972)
1. Graphical user interface improvements
    * [Pull request #971](https://bitbucket.org/osrf/gazebo/pull-request/971)
    * [Pull request #1013](https://bitbucket.org/osrf/gazebo/pull-request/1013)
    * [Pull request #989](https://bitbucket.org/osrf/gazebo/pull-request/989)
1. Created a friction pyramid class
    * [Pull request #935](https://bitbucket.org/osrf/gazebo/pull-request/935)
1. Added GetWorldEnergy functions to Model, Joint, and Link
    * [Pull request #1017](https://bitbucket.org/osrf/gazebo/pull-request/1017)
1. Preparing Gazebo for admission into Ubuntu
    * [Pull request #969](https://bitbucket.org/osrf/gazebo/pull-request/969)
    * [Pull request #998](https://bitbucket.org/osrf/gazebo/pull-request/998)
    * [Pull request #1002](https://bitbucket.org/osrf/gazebo/pull-request/1002)
1. Add method for querying if useImplicitStiffnessDamping flag is set for a given joint
    * [Issue #629](https://bitbucket.org/osrf/gazebo/issue/629)
    * [Pull request #1006](https://bitbucket.org/osrf/gazebo/pull-request/1006)
1. Fix joint axis frames
    * [Issue #494](https://bitbucket.org/osrf/gazebo/issue/494)
    * [Pull request #963](https://bitbucket.org/osrf/gazebo/pull-request/963)
1. Compute joint anchor pose relative to parent
    * [Issue #1029](https://bitbucket.org/osrf/gazebo/issue/1029)
    * [Pull request #982](https://bitbucket.org/osrf/gazebo/pull-request/982)
1. Cleanup the installed worlds
    * [Issue #1036](https://bitbucket.org/osrf/gazebo/issue/1036)
    * [Pull request #984](https://bitbucket.org/osrf/gazebo/pull-request/984)
1. Update to the GPS sensor
    * [Issue #1059](https://bitbucket.org/osrf/gazebo/issue/1059)
    * [Pull request #978](https://bitbucket.org/osrf/gazebo/pull-request/978)
1. Removed libtool from plugin loading
    * [Pull request #981](https://bitbucket.org/osrf/gazebo/pull-request/981)
1. Added functions to get inertial information for a link in the world frame.
    * [Pull request #1005](https://bitbucket.org/osrf/gazebo/pull-request/1005)

## Gazebo 2.0

### Gazebo 2.2.6 (2015-09-28)

1. Backport fixes to setup.sh from pull request #1430 to 2.2 branch
    * [Pull request 1889](https://bitbucket.org/osrf/gazebo/pull-request/1889)
1. Fix heightmap texture loading (2.2)
    * [Pull request 1596](https://bitbucket.org/osrf/gazebo/pull-request/1596)
1. Prevent out of bounds array access in SkidSteerDrivePlugin (found by cppcheck 1.68)
    * [Pull request 1379](https://bitbucket.org/osrf/gazebo/pull-request/1379)
1. Fix build with boost 1.57 for 2.2 branch (#1399)
    * [Pull request 1358](https://bitbucket.org/osrf/gazebo/pull-request/1358)
1. Fix manpage test failures by incrementing year to 2015
    * [Pull request 1361](https://bitbucket.org/osrf/gazebo/pull-request/1361)
1. Fix build for OS X 10.10 (#1304, #1289)
    * [Pull request 1346](https://bitbucket.org/osrf/gazebo/pull-request/1346)
1. Restore ODELink ABI, use Link variables instead (#1354)
    * [Pull request 1347](https://bitbucket.org/osrf/gazebo/pull-request/1347)
1. Fix inertia_ratio test
    * [Pull request 1344](https://bitbucket.org/osrf/gazebo/pull-request/1344)
1. backport collision visual fix -> 2.2
    * [Pull request 1343](https://bitbucket.org/osrf/gazebo/pull-request/1343)
1. Fix two code_check errors on 2.2
    * [Pull request 1314](https://bitbucket.org/osrf/gazebo/pull-request/1314)
1. issue #243 fix Link::GetWorldLinearAccel and Link::GetWorldAngularAccel for ODE
    * [Pull request 1284](https://bitbucket.org/osrf/gazebo/pull-request/1284)

### Gazebo 2.2.3 (2014-04-29)

1. Removed redundant call to World::Init
    * [Pull request #1107](https://bitbucket.org/osrf/gazebo/pull-request/1107)
    * [Issue #1208](https://bitbucket.org/osrf/gazebo/issue/1208)
1. Return proper error codes when gazebo exits
    * [Pull request #1085](https://bitbucket.org/osrf/gazebo/pull-request/1085)
    * [Issue #1178](https://bitbucket.org/osrf/gazebo/issue/1178)
1. Fixed Camera::GetWorldRotation().
    * [Pull request #1071](https://bitbucket.org/osrf/gazebo/pull-request/1071)
    * [Issue #1087](https://bitbucket.org/osrf/gazebo/issue/1087)
1. Fixed memory leak in image conversion
    * [Pull request #1073](https://bitbucket.org/osrf/gazebo/pull-request/1073)

### Gazebo 2.2.1 (xxxx-xx-xx)

1. Fix heightmap model texture loading.
    * [Pull request #1596](https://bitbucket.org/osrf/gazebo/pull-request/1596)

### Gazebo 2.2.0 (2014-01-10)

1. Fix compilation when using OGRE-1.9 (full support is being worked on)
    * [Issue #994](https://bitbucket.org/osrf/gazebo/issue/994)
    * [Issue #995](https://bitbucket.org/osrf/gazebo/issue/995)
    * [Issue #996](https://bitbucket.org/osrf/gazebo/issue/996)
    * [Pull request #883](https://bitbucket.org/osrf/gazebo/pull-request/883)
1. Added unit test for issue 624.
    * [Issue #624](https://bitbucket.org/osrf/gazebo/issue/624).
    * [Pull request #889](https://bitbucket.org/osrf/gazebo/pull-request/889)
1. Use 3x3 PCF shadows for smoother shadows.
    * [Pull request #887](https://bitbucket.org/osrf/gazebo/pull-request/887)
1. Update manpage copyright to 2014.
    * [Pull request #893](https://bitbucket.org/osrf/gazebo/pull-request/893)
1. Added friction integration test .
    * [Pull request #885](https://bitbucket.org/osrf/gazebo/pull-request/885)
1. Fix joint anchor when link pose is not specified.
    * [Issue #978](https://bitbucket.org/osrf/gazebo/issue/978)
    * [Pull request #862](https://bitbucket.org/osrf/gazebo/pull-request/862)
1. Added (ESC) tooltip for GUI Selection Mode icon.
    * [Issue #993](https://bitbucket.org/osrf/gazebo/issue/993)
    * [Pull request #888](https://bitbucket.org/osrf/gazebo/pull-request/888)
1. Removed old comment about resolved issue.
    * [Issue #837](https://bitbucket.org/osrf/gazebo/issue/837)
    * [Pull request #880](https://bitbucket.org/osrf/gazebo/pull-request/880)
1. Made SimbodyLink::Get* function thread-safe
    * [Issue #918](https://bitbucket.org/osrf/gazebo/issue/918)
    * [Pull request #872](https://bitbucket.org/osrf/gazebo/pull-request/872)
1. Suppressed spurious gzlog messages in ODE::Body
    * [Issue #983](https://bitbucket.org/osrf/gazebo/issue/983)
    * [Pull request #875](https://bitbucket.org/osrf/gazebo/pull-request/875)
1. Fixed Force Torque Sensor Test by properly initializing some values.
    * [Issue #982](https://bitbucket.org/osrf/gazebo/issue/982)
    * [Pull request #869](https://bitbucket.org/osrf/gazebo/pull-request/869)
1. Added breakable joint plugin to support breakable walls.
    * [Pull request #865](https://bitbucket.org/osrf/gazebo/pull-request/865)
1. Used different tuple syntax to fix compilation on OSX mavericks.
    * [Issue #947](https://bitbucket.org/osrf/gazebo/issue/947)
    * [Pull request #858](https://bitbucket.org/osrf/gazebo/pull-request/858)
1. Fixed sonar test and deprecation warning.
    * [Pull request #856](https://bitbucket.org/osrf/gazebo/pull-request/856)
1. Speed up test compilation.
    * Part of [Issue #955](https://bitbucket.org/osrf/gazebo/issue/955)
    * [Pull request #846](https://bitbucket.org/osrf/gazebo/pull-request/846)
1. Added Joint::SetEffortLimit API
    * [Issue #923](https://bitbucket.org/osrf/gazebo/issue/923)
    * [Pull request #808](https://bitbucket.org/osrf/gazebo/pull-request/808)
1. Made bullet output less verbose.
    * [Pull request #839](https://bitbucket.org/osrf/gazebo/pull-request/839)
1. Convergence acceleration and stability tweak to make atlas_v3 stable
    * [Issue #895](https://bitbucket.org/osrf/gazebo/issue/895)
    * [Pull request #772](https://bitbucket.org/osrf/gazebo/pull-request/772)
1. Added colors, textures and world files for the SPL RoboCup environment
    * [Pull request #838](https://bitbucket.org/osrf/gazebo/pull-request/838)
1. Fixed bitbucket_pullrequests tool to work with latest BitBucket API.
    * [Issue #933](https://bitbucket.org/osrf/gazebo/issue/933)
    * [Pull request #841](https://bitbucket.org/osrf/gazebo/pull-request/841)
1. Fixed cppcheck warnings.
    * [Pull request #842](https://bitbucket.org/osrf/gazebo/pull-request/842)

### Gazebo 2.1.0 (2013-11-08)
1. Fix mainwindow unit test
    * [Pull request #752](https://bitbucket.org/osrf/gazebo/pull-request/752)
1. Visualize moment of inertia
    * Pull request [#745](https://bitbucket.org/osrf/gazebo/pull-request/745), [#769](https://bitbucket.org/osrf/gazebo/pull-request/769), [#787](https://bitbucket.org/osrf/gazebo/pull-request/787)
    * [Issue #203](https://bitbucket.org/osrf/gazebo/issue/203)
1. Update tool to count lines of code
    * [Pull request #758](https://bitbucket.org/osrf/gazebo/pull-request/758)
1. Implement World::Clear
    * Pull request [#785](https://bitbucket.org/osrf/gazebo/pull-request/785), [#804](https://bitbucket.org/osrf/gazebo/pull-request/804)
1. Improve Bullet support
    * [Pull request #805](https://bitbucket.org/osrf/gazebo/pull-request/805)
1. Fix doxygen spacing
    * [Pull request #740](https://bitbucket.org/osrf/gazebo/pull-request/740)
1. Add tool to generate model images for thepropshop.org
    * [Pull request #734](https://bitbucket.org/osrf/gazebo/pull-request/734)
1. Added paging support for terrains
    * [Pull request #707](https://bitbucket.org/osrf/gazebo/pull-request/707)
1. Added plugin path to LID_LIBRARY_PATH in setup.sh
    * [Pull request #750](https://bitbucket.org/osrf/gazebo/pull-request/750)
1. Fix for OSX
    * [Pull request #766](https://bitbucket.org/osrf/gazebo/pull-request/766)
    * [Pull request #786](https://bitbucket.org/osrf/gazebo/pull-request/786)
    * [Issue #906](https://bitbucket.org/osrf/gazebo/issue/906)
1. Update copyright information
    * [Pull request #771](https://bitbucket.org/osrf/gazebo/pull-request/771)
1. Enable screen dependent tests
    * [Pull request #764](https://bitbucket.org/osrf/gazebo/pull-request/764)
    * [Issue #811](https://bitbucket.org/osrf/gazebo/issue/811)
1. Fix gazebo command line help message
    * [Pull request #775](https://bitbucket.org/osrf/gazebo/pull-request/775)
    * [Issue #898](https://bitbucket.org/osrf/gazebo/issue/898)
1. Fix man page test
    * [Pull request #774](https://bitbucket.org/osrf/gazebo/pull-request/774)
1. Improve load time by reducing calls to RTShader::Update
    * [Pull request #773](https://bitbucket.org/osrf/gazebo/pull-request/773)
    * [Issue #877](https://bitbucket.org/osrf/gazebo/issue/877)
1. Fix joint visualization
    * [Pull request #776](https://bitbucket.org/osrf/gazebo/pull-request/776)
    * [Pull request #802](https://bitbucket.org/osrf/gazebo/pull-request/802)
    * [Issue #464](https://bitbucket.org/osrf/gazebo/issue/464)
1. Add helpers to fix NaN
    * [Pull request #742](https://bitbucket.org/osrf/gazebo/pull-request/742)
1. Fix model resizing via the GUI
    * [Pull request #763](https://bitbucket.org/osrf/gazebo/pull-request/763)
    * [Issue #885](https://bitbucket.org/osrf/gazebo/issue/885)
1. Simplify gzlog test by using sha1
    * [Pull request #781](https://bitbucket.org/osrf/gazebo/pull-request/781)
    * [Issue #837](https://bitbucket.org/osrf/gazebo/issue/837)
1. Enable cppcheck for header files
    * [Pull request #782](https://bitbucket.org/osrf/gazebo/pull-request/782)
    * [Issue #907](https://bitbucket.org/osrf/gazebo/issue/907)
1. Fix broken regression test
    * [Pull request #784](https://bitbucket.org/osrf/gazebo/pull-request/784)
    * [Issue #884](https://bitbucket.org/osrf/gazebo/issue/884)
1. All simbody and dart to pass tests
    * [Pull request #790](https://bitbucket.org/osrf/gazebo/pull-request/790)
    * [Issue #873](https://bitbucket.org/osrf/gazebo/issue/873)
1. Fix camera rotation from SDF
    * [Pull request #789](https://bitbucket.org/osrf/gazebo/pull-request/789)
    * [Issue #920](https://bitbucket.org/osrf/gazebo/issue/920)
1. Fix bitbucket pullrequest command line tool to match new API
    * [Pull request #803](https://bitbucket.org/osrf/gazebo/pull-request/803)
1. Fix transceiver spawn errors in tests
    * [Pull request #811](https://bitbucket.org/osrf/gazebo/pull-request/811)
    * [Pull request #814](https://bitbucket.org/osrf/gazebo/pull-request/814)

### Gazebo 2.0.0 (2013-10-08)
1. Refactor code check tool.
    * [Pull Request #669](https://bitbucket.org/osrf/gazebo/pull-request/669)
1. Added pull request tool for Bitbucket.
    * [Pull Request #670](https://bitbucket.org/osrf/gazebo/pull-request/670)
    * [Pull Request #691](https://bitbucket.org/osrf/gazebo/pull-request/671)
1. New wireless receiver and transmitter sensor models.
    * [Pull Request #644](https://bitbucket.org/osrf/gazebo/pull-request/644)
    * [Pull Request #675](https://bitbucket.org/osrf/gazebo/pull-request/675)
    * [Pull Request #727](https://bitbucket.org/osrf/gazebo/pull-request/727)
1. Audio support using OpenAL.
    * [Pull Request #648](https://bitbucket.org/osrf/gazebo/pull-request/648)
    * [Pull Request #704](https://bitbucket.org/osrf/gazebo/pull-request/704)
1. Simplify command-line parsing of gztopic echo output.
    * [Pull Request #674](https://bitbucket.org/osrf/gazebo/pull-request/674)
    * Resolves: [Issue #795](https://bitbucket.org/osrf/gazebo/issue/795)
1. Use UNIX directories through the user of GNUInstallDirs cmake module.
    * [Pull Request #676](https://bitbucket.org/osrf/gazebo/pull-request/676)
    * [Pull Request #681](https://bitbucket.org/osrf/gazebo/pull-request/681)
1. New GUI interactions for object manipulation.
    * [Pull Request #634](https://bitbucket.org/osrf/gazebo/pull-request/634)
1. Fix for OSX menubar.
    * [Pull Request #677](https://bitbucket.org/osrf/gazebo/pull-request/677)
1. Remove internal SDF directories and dependencies.
    * [Pull Request #680](https://bitbucket.org/osrf/gazebo/pull-request/680)
1. Add minimum version for sdformat.
    * [Pull Request #682](https://bitbucket.org/osrf/gazebo/pull-request/682)
    * Resolves: [Issue #818](https://bitbucket.org/osrf/gazebo/issue/818)
1. Allow different gtest parameter types with ServerFixture
    * [Pull Request #686](https://bitbucket.org/osrf/gazebo/pull-request/686)
    * Resolves: [Issue #820](https://bitbucket.org/osrf/gazebo/issue/820)
1. GUI model scaling when using Bullet.
    * [Pull Request #683](https://bitbucket.org/osrf/gazebo/pull-request/683)
1. Fix typo in cmake config.
    * [Pull Request #694](https://bitbucket.org/osrf/gazebo/pull-request/694)
    * Resolves: [Issue #824](https://bitbucket.org/osrf/gazebo/issue/824)
1. Remove gazebo include subdir from pkgconfig and cmake config.
    * [Pull Request #691](https://bitbucket.org/osrf/gazebo/pull-request/691)
1. Torsional spring demo
    * [Pull Request #693](https://bitbucket.org/osrf/gazebo/pull-request/693)
1. Remove repeated call to SetAxis in Joint.cc
    * [Pull Request #695](https://bitbucket.org/osrf/gazebo/pull-request/695)
    * Resolves: [Issue #823](https://bitbucket.org/osrf/gazebo/issue/823)
1. Add test for rotational joints.
    * [Pull Request #697](https://bitbucket.org/osrf/gazebo/pull-request/697)
    * Resolves: [Issue #820](https://bitbucket.org/osrf/gazebo/issue/820)
1. Fix compilation of tests using Joint base class
    * [Pull Request #701](https://bitbucket.org/osrf/gazebo/pull-request/701)
1. Terrain paging implemented.
    * [Pull Request #687](https://bitbucket.org/osrf/gazebo/pull-request/687)
1. Improve timeout error reporting in ServerFixture
    * [Pull Request #705](https://bitbucket.org/osrf/gazebo/pull-request/705)
1. Fix mouse picking for cases where visuals overlap with the laser
    * [Pull Request #709](https://bitbucket.org/osrf/gazebo/pull-request/709)
1. Fix string literals for OSX
    * [Pull Request #712](https://bitbucket.org/osrf/gazebo/pull-request/712)
    * Resolves: [Issue #803](https://bitbucket.org/osrf/gazebo/issue/803)
1. Support for ENABLE_TESTS_COMPILATION cmake parameter
    * [Pull Request #708](https://bitbucket.org/osrf/gazebo/pull-request/708)
1. Updated system gui plugin
    * [Pull Request #702](https://bitbucket.org/osrf/gazebo/pull-request/702)
1. Fix force torque unit test issue
    * [Pull Request #673](https://bitbucket.org/osrf/gazebo/pull-request/673)
    * Resolves: [Issue #813](https://bitbucket.org/osrf/gazebo/issue/813)
1. Use variables to control auto generation of CFlags
    * [Pull Request #699](https://bitbucket.org/osrf/gazebo/pull-request/699)
1. Remove deprecated functions.
    * [Pull Request #715](https://bitbucket.org/osrf/gazebo/pull-request/715)
1. Fix typo in `Camera.cc`
    * [Pull Request #719](https://bitbucket.org/osrf/gazebo/pull-request/719)
    * Resolves: [Issue #846](https://bitbucket.org/osrf/gazebo/issue/846)
1. Performance improvements
    * [Pull Request #561](https://bitbucket.org/osrf/gazebo/pull-request/561)
1. Fix gripper model.
    * [Pull Request #713](https://bitbucket.org/osrf/gazebo/pull-request/713)
    * Resolves: [Issue #314](https://bitbucket.org/osrf/gazebo/issue/314)
1. First part of Simbody integration
    * [Pull Request #716](https://bitbucket.org/osrf/gazebo/pull-request/716)

## Gazebo 1.9

### Gazebo 1.9.6 (2014-04-29)

1. Refactored inertia ratio reduction for ODE
    * [Pull request #1114](https://bitbucket.org/osrf/gazebo/pull-request/1114)
1. Improved collada loading performance
    * [Pull request #1075](https://bitbucket.org/osrf/gazebo/pull-request/1075)

### Gazebo 1.9.3 (2014-01-10)

1. Add thickness to plane to remove shadow flickering.
    * [Pull request #886](https://bitbucket.org/osrf/gazebo/pull-request/886)
1. Temporary GUI shadow toggle fix.
    * [Issue #925](https://bitbucket.org/osrf/gazebo/issue/925)
    * [Pull request #868](https://bitbucket.org/osrf/gazebo/pull-request/868)
1. Fix memory access bugs with libc++ on mavericks.
    * [Issue #965](https://bitbucket.org/osrf/gazebo/issue/965)
    * [Pull request #857](https://bitbucket.org/osrf/gazebo/pull-request/857)
    * [Pull request #881](https://bitbucket.org/osrf/gazebo/pull-request/881)
1. Replaced printf with cout in gztopic hz.
    * [Issue #969](https://bitbucket.org/osrf/gazebo/issue/969)
    * [Pull request #854](https://bitbucket.org/osrf/gazebo/pull-request/854)
1. Add Dark grey material and fix indentation.
    * [Pull request #851](https://bitbucket.org/osrf/gazebo/pull-request/851)
1. Fixed sonar sensor unit test.
    * [Pull request #848](https://bitbucket.org/osrf/gazebo/pull-request/848)
1. Convergence acceleration and stability tweak to make atlas_v3 stable.
    * [Pull request #845](https://bitbucket.org/osrf/gazebo/pull-request/845)
1. Update gtest to 1.7.0 to resolve problems with libc++.
    * [Issue #947](https://bitbucket.org/osrf/gazebo/issue/947)
    * [Pull request #827](https://bitbucket.org/osrf/gazebo/pull-request/827)
1. Fixed LD_LIBRARY_PATH for plugins.
    * [Issue #957](https://bitbucket.org/osrf/gazebo/issue/957)
    * [Pull request #844](https://bitbucket.org/osrf/gazebo/pull-request/844)
1. Fix transceiver sporadic errors.
    * Backport of [pull request #811](https://bitbucket.org/osrf/gazebo/pull-request/811)
    * [Pull request #836](https://bitbucket.org/osrf/gazebo/pull-request/836)
1. Modified the MsgTest to be deterministic with time checks.
    * [Pull request #843](https://bitbucket.org/osrf/gazebo/pull-request/843)
1. Fixed seg fault in LaserVisual.
    * [Issue #950](https://bitbucket.org/osrf/gazebo/issue/950)
    * [Pull request #832](https://bitbucket.org/osrf/gazebo/pull-request/832)
1. Implemented the option to disable tests that need a working screen to run properly.
    * Backport of [Pull request #764](https://bitbucket.org/osrf/gazebo/pull-request/764)
    * [Pull request #837](https://bitbucket.org/osrf/gazebo/pull-request/837)
1. Cleaned up gazebo shutdown.
    * [Pull request #829](https://bitbucket.org/osrf/gazebo/pull-request/829)
1. Fixed bug associated with loading joint child links.
    * [Issue #943](https://bitbucket.org/osrf/gazebo/issue/943)
    * [Pull request #820](https://bitbucket.org/osrf/gazebo/pull-request/820)

### Gazebo 1.9.2 (2013-11-08)
1. Fix enable/disable sky and clouds from SDF
    * [Pull request #809](https://bitbucket.org/osrf/gazebo/pull-request/809])
1. Fix occasional blank GUI screen on startup
    * [Pull request #815](https://bitbucket.org/osrf/gazebo/pull-request/815])
1. Fix GPU laser when interacting with heightmaps
    * [Pull request #796](https://bitbucket.org/osrf/gazebo/pull-request/796])
1. Added API/ABI checker command line tool
    * [Pull request #765](https://bitbucket.org/osrf/gazebo/pull-request/765])
1. Added gtest version information
    * [Pull request #801](https://bitbucket.org/osrf/gazebo/pull-request/801])
1. Fix GUI world saving
    * [Pull request #806](https://bitbucket.org/osrf/gazebo/pull-request/806])
1. Enable anti-aliasing for camera sensor
    * [Pull request #800](https://bitbucket.org/osrf/gazebo/pull-request/800])
1. Make sensor noise deterministic
    * [Pull request #788](https://bitbucket.org/osrf/gazebo/pull-request/788])
1. Fix build problem
    * [Issue #901](https://bitbucket.org/osrf/gazebo/issue/901)
    * [Pull request #778](https://bitbucket.org/osrf/gazebo/pull-request/778])
1. Fix a typo in Camera.cc
    * [Pull request #720](https://bitbucket.org/osrf/gazebo/pull-request/720])
    * [Issue #846](https://bitbucket.org/osrf/gazebo/issue/846)
1. Fix OSX menu bar
    * [Pull request #688](https://bitbucket.org/osrf/gazebo/pull-request/688])
1. Fix gazebo::init by calling sdf::setFindCallback() before loading the sdf in gzfactory.
    * [Pull request #678](https://bitbucket.org/osrf/gazebo/pull-request/678])
    * [Issue #817](https://bitbucket.org/osrf/gazebo/issue/817)

### Gazebo 1.9.1 (2013-08-20)
* Deprecate header files that require case-sensitive filesystem (e.g. Common.hh, Physics.hh) [https://bitbucket.org/osrf/gazebo/pull-request/638/fix-for-775-deprecate-headers-that-require]
* Initial support for building on Mac OS X [https://bitbucket.org/osrf/gazebo/pull-request/660/osx-support-for-gazebo-19] [https://bitbucket.org/osrf/gazebo/pull-request/657/cmake-fixes-for-osx]
* Fixes for various issues [https://bitbucket.org/osrf/gazebo/pull-request/635/fix-for-issue-792/diff] [https://bitbucket.org/osrf/gazebo/pull-request/628/allow-scoped-and-non-scoped-joint-names-to/diff] [https://bitbucket.org/osrf/gazebo/pull-request/636/fix-build-dependency-in-message-generation/diff] [https://bitbucket.org/osrf/gazebo/pull-request/639/make-the-unversioned-setupsh-a-copy-of-the/diff] [https://bitbucket.org/osrf/gazebo/pull-request/650/added-missing-lib-to-player-client-library/diff] [https://bitbucket.org/osrf/gazebo/pull-request/656/install-gzmode_create-without-sh-suffix/diff]

### Gazebo 1.9.0 (2013-07-23)
* Use external package [sdformat](https://bitbucket.org/osrf/sdformat) for sdf parsing, refactor the `Element::GetValue*` function calls, and deprecate Gazebo's internal sdf parser [https://bitbucket.org/osrf/gazebo/pull-request/627]
* Improved ROS support ([[Tutorials#ROS_Integration |documentation here]]) [https://bitbucket.org/osrf/gazebo/pull-request/559]
* Added Sonar, Force-Torque, and Tactile Pressure sensors [https://bitbucket.org/osrf/gazebo/pull-request/557], [https://bitbucket.org/osrf/gazebo/pull-request/567]
* Add compile-time defaults for environment variables so that sourcing setup.sh is unnecessary in most cases [https://bitbucket.org/osrf/gazebo/pull-request/620]
* Enable user camera to follow objects in client window [https://bitbucket.org/osrf/gazebo/pull-request/603]
* Install protobuf message files for use in custom messages [https://bitbucket.org/osrf/gazebo/pull-request/614]
* Change default compilation flags to improve debugging [https://bitbucket.org/osrf/gazebo/pull-request/617]
* Change to supported relative include paths [https://bitbucket.org/osrf/gazebo/pull-request/594]
* Fix display of laser scans when sensor is rotated [https://bitbucket.org/osrf/gazebo/pull-request/599]

## Gazebo 1.8

### Gazebo 1.8.7 (2013-07-16)
* Fix bug in URDF parsing of Vector3 elements [https://bitbucket.org/osrf/gazebo/pull-request/613]
* Fix compilation errors with newest libraries [https://bitbucket.org/osrf/gazebo/pull-request/615]

### Gazebo 1.8.6 (2013-06-07)
* Fix inertia lumping in the URDF parser[https://bitbucket.org/osrf/gazebo/pull-request/554]
* Fix for ODEJoint CFM damping sign error [https://bitbucket.org/osrf/gazebo/pull-request/586]
* Fix transport memory growth[https://bitbucket.org/osrf/gazebo/pull-request/584]
* Reduce log file data in order to reduce buffer growth that results in out of memory kernel errors[https://bitbucket.org/osrf/gazebo/pull-request/587]

### Gazebo 1.8.5 (2013-06-04)
* Fix Gazebo build for machines without a valid display.[https://bitbucket.org/osrf/gazebo/commits/37f00422eea03365b839a632c1850431ee6a1d67]

### Gazebo 1.8.4 (2013-06-03)
* Fix UDRF to SDF converter so that URDF gazebo extensions are applied to all collisions in a link.[https://bitbucket.org/osrf/gazebo/pull-request/579]
* Prevent transport layer from locking when a gzclient connects to a gzserver over a connection with high latency.[https://bitbucket.org/osrf/gazebo/pull-request/572]
* Improve performance and fix uninitialized conditional jumps.[https://bitbucket.org/osrf/gazebo/pull-request/571]

### Gazebo 1.8.3 (2013-06-03)
* Fix for gzlog hanging when gzserver is not present or not responsive[https://bitbucket.org/osrf/gazebo/pull-request/577]
* Fix occasional segfault when generating log files[https://bitbucket.org/osrf/gazebo/pull-request/575]
* Performance improvement to ODE[https://bitbucket.org/osrf/gazebo/pull-request/556]
* Fix node initialization[https://bitbucket.org/osrf/gazebo/pull-request/570]
* Fix GPU laser Hz rate reduction when sensor moved away from world origin[https://bitbucket.org/osrf/gazebo/pull-request/566]
* Fix incorrect lighting in camera sensors when GPU laser is subscribe to[https://bitbucket.org/osrf/gazebo/pull-request/563]

### Gazebo 1.8.2 (2013-05-28)
* ODE performance improvements[https://bitbucket.org/osrf/gazebo/pull-request/535][https://bitbucket.org/osrf/gazebo/pull-request/537]
* Fixed tests[https://bitbucket.org/osrf/gazebo/pull-request/538][https://bitbucket.org/osrf/gazebo/pull-request/541][https://bitbucket.org/osrf/gazebo/pull-request/542]
* Fixed sinking vehicle bug[https://bitbucket.org/osrf/drcsim/issue/300] in pull-request[https://bitbucket.org/osrf/gazebo/pull-request/538]
* Fix GPU sensor throttling[https://bitbucket.org/osrf/gazebo/pull-request/536]
* Reduce string comparisons for better performance[https://bitbucket.org/osrf/gazebo/pull-request/546]
* Contact manager performance improvements[https://bitbucket.org/osrf/gazebo/pull-request/543]
* Transport performance improvements[https://bitbucket.org/osrf/gazebo/pull-request/548]
* Reduce friction noise[https://bitbucket.org/osrf/gazebo/pull-request/545]

### Gazebo 1.8.1 (2013-05-22)
* Please note that 1.8.1 contains a bug[https://bitbucket.org/osrf/drcsim/issue/300] that causes interpenetration between objects in resting contact to grow slowly.  Please update to 1.8.2 for the patch.
* Added warm starting[https://bitbucket.org/osrf/gazebo/pull-request/529]
* Reduced console output[https://bitbucket.org/osrf/gazebo/pull-request/533]
* Improved off screen rendering performance[https://bitbucket.org/osrf/gazebo/pull-request/530]
* Performance improvements [https://bitbucket.org/osrf/gazebo/pull-request/535] [https://bitbucket.org/osrf/gazebo/pull-request/537]

### Gazebo 1.8.0 (2013-05-17)
* Fixed slider axis [https://bitbucket.org/osrf/gazebo/pull-request/527]
* Fixed heightmap shadows [https://bitbucket.org/osrf/gazebo/pull-request/525]
* Fixed model and canonical link pose [https://bitbucket.org/osrf/gazebo/pull-request/519]
* Fixed OSX message header[https://bitbucket.org/osrf/gazebo/pull-request/524]
* Added zlib compression for logging [https://bitbucket.org/osrf/gazebo/pull-request/515]
* Allow clouds to be disabled in cameras [https://bitbucket.org/osrf/gazebo/pull-request/507]
* Camera rendering performance [https://bitbucket.org/osrf/gazebo/pull-request/528]


## Gazebo 1.7

### Gazebo 1.7.3 (2013-05-08)
* Fixed log cleanup (again) [https://bitbucket.org/osrf/gazebo/pull-request/511/fix-log-cleanup-logic]

### Gazebo 1.7.2 (2013-05-07)
* Fixed log cleanup [https://bitbucket.org/osrf/gazebo/pull-request/506/fix-gzlog-stop-command-line]
* Minor documentation fix [https://bitbucket.org/osrf/gazebo/pull-request/488/minor-documentation-fix]

### Gazebo 1.7.1 (2013-04-19)
* Fixed tests
* IMU sensor receives time stamped data from links
* Fix saving image frames [https://bitbucket.org/osrf/gazebo/pull-request/466/fix-saving-frames/diff]
* Wireframe rendering in GUI [https://bitbucket.org/osrf/gazebo/pull-request/414/allow-rendering-of-models-in-wireframe]
* Improved logging performance [https://bitbucket.org/osrf/gazebo/pull-request/457/improvements-to-gzlog-filter-and-logging]
* Viscous mud model [https://bitbucket.org/osrf/gazebo/pull-request/448/mud-plugin/diff]

## Gazebo 1.6

### Gazebo 1.6.3 (2013-04-15)
* Fixed a [critical SDF bug](https://bitbucket.org/osrf/gazebo/pull-request/451)
* Fixed a [laser offset bug](https://bitbucket.org/osrf/gazebo/pull-request/449)

### Gazebo 1.6.2 (2013-04-14)
* Fix for fdir1 physics property [https://bitbucket.org/osrf/gazebo/pull-request/429/fixes-to-treat-fdir1-better-1-rotate-into/diff]
* Fix for force torque sensor [https://bitbucket.org/osrf/gazebo/pull-request/447]
* SDF documentation fix [https://bitbucket.org/osrf/gazebo/issue/494/joint-axis-reference-frame-doesnt-match]

### Gazebo 1.6.1 (2013-04-05)
* Switch default build type to Release.

### Gazebo 1.6.0 (2013-04-05)
* Improvements to inertia in rubble pile
* Various Bullet integration advances.
* Noise models for ray, camera, and imu sensors.
* SDF 1.4, which accommodates more physics engine parameters and also some sensor noise models.
* Initial support for making movies from within Gazebo.
* Many performance improvements.
* Many bug fixes.
* Progress toward to building on OS X.

## Gazebo 1.5

### Gazebo 1.5.0 (2013-03-11)
* Partial integration of Bullet
  * Includes: cubes, spheres, cylinders, planes, meshes, revolute joints, ray sensors
* GUI Interface for log writing.
* Threaded sensors.
* Multi-camera sensor.

* Fixed the following issues:
 * [https://bitbucket.org/osrf/gazebo/issue/236 Issue #236]
 * [https://bitbucket.org/osrf/gazebo/issue/507 Issue #507]
 * [https://bitbucket.org/osrf/gazebo/issue/530 Issue #530]
 * [https://bitbucket.org/osrf/gazebo/issue/279 Issue #279]
 * [https://bitbucket.org/osrf/gazebo/issue/529 Issue #529]
 * [https://bitbucket.org/osrf/gazebo/issue/239 Issue #239]
 * [https://bitbucket.org/osrf/gazebo/issue/5 Issue #5]

## Gazebo 1.4

### Gazebo 1.4.0 (2013-02-01)
* New Features:
 * GUI elements to display messages from the server.
 * Multi-floor building editor and creator.
 * Improved sensor visualizations.
 * Improved mouse interactions

* Fixed the following issues:
 * [https://bitbucket.org/osrf/gazebo/issue/16 Issue #16]
 * [https://bitbucket.org/osrf/gazebo/issue/142 Issue #142]
 * [https://bitbucket.org/osrf/gazebo/issue/229 Issue #229]
 * [https://bitbucket.org/osrf/gazebo/issue/277 Issue #277]
 * [https://bitbucket.org/osrf/gazebo/issue/291 Issue #291]
 * [https://bitbucket.org/osrf/gazebo/issue/310 Issue #310]
 * [https://bitbucket.org/osrf/gazebo/issue/320 Issue #320]
 * [https://bitbucket.org/osrf/gazebo/issue/329 Issue #329]
 * [https://bitbucket.org/osrf/gazebo/issue/333 Issue #333]
 * [https://bitbucket.org/osrf/gazebo/issue/334 Issue #334]
 * [https://bitbucket.org/osrf/gazebo/issue/335 Issue #335]
 * [https://bitbucket.org/osrf/gazebo/issue/341 Issue #341]
 * [https://bitbucket.org/osrf/gazebo/issue/350 Issue #350]
 * [https://bitbucket.org/osrf/gazebo/issue/384 Issue #384]
 * [https://bitbucket.org/osrf/gazebo/issue/431 Issue #431]
 * [https://bitbucket.org/osrf/gazebo/issue/433 Issue #433]
 * [https://bitbucket.org/osrf/gazebo/issue/453 Issue #453]
 * [https://bitbucket.org/osrf/gazebo/issue/456 Issue #456]
 * [https://bitbucket.org/osrf/gazebo/issue/457 Issue #457]
 * [https://bitbucket.org/osrf/gazebo/issue/459 Issue #459]

## Gazebo 1.3

### Gazebo 1.3.1 (2012-12-14)
* Fixed the following issues:
 * [https://bitbucket.org/osrf/gazebo/issue/297 Issue #297]
* Other bugs fixed:
 * [https://bitbucket.org/osrf/gazebo/pull-request/164/ Fix light bounding box to disable properly when deselected]
 * [https://bitbucket.org/osrf/gazebo/pull-request/169/ Determine correct local IP address, to make remote clients work properly]
 * Various test fixes

### Gazebo 1.3.0 (2012-12-03)
* Fixed the following issues:
 * [https://bitbucket.org/osrf/gazebo/issue/233 Issue #233]
 * [https://bitbucket.org/osrf/gazebo/issue/238 Issue #238]
 * [https://bitbucket.org/osrf/gazebo/issue/2 Issue #2]
 * [https://bitbucket.org/osrf/gazebo/issue/95 Issue #95]
 * [https://bitbucket.org/osrf/gazebo/issue/97 Issue #97]
 * [https://bitbucket.org/osrf/gazebo/issue/90 Issue #90]
 * [https://bitbucket.org/osrf/gazebo/issue/253 Issue #253]
 * [https://bitbucket.org/osrf/gazebo/issue/163 Issue #163]
 * [https://bitbucket.org/osrf/gazebo/issue/91 Issue #91]
 * [https://bitbucket.org/osrf/gazebo/issue/245 Issue #245]
 * [https://bitbucket.org/osrf/gazebo/issue/242 Issue #242]
 * [https://bitbucket.org/osrf/gazebo/issue/156 Issue #156]
 * [https://bitbucket.org/osrf/gazebo/issue/78 Issue #78]
 * [https://bitbucket.org/osrf/gazebo/issue/36 Issue #36]
 * [https://bitbucket.org/osrf/gazebo/issue/104 Issue #104]
 * [https://bitbucket.org/osrf/gazebo/issue/249 Issue #249]
 * [https://bitbucket.org/osrf/gazebo/issue/244 Issue #244]

* New features:
 * Default camera view changed to look down at the origin from a height of 2 meters at location (5, -5, 2).
 * Record state data using the '-r' command line option, playback recorded state data using the '-p' command line option
 * Adjust placement of lights using the mouse.
 * Reduced the startup time.
 * Added visual reference for GUI mouse movements.
 * SDF version 1.3 released (changes from 1.2 listed below):
     - added `name` to `<camera name="cam_name"/>`
     - added `pose` to `<camera><pose>...</pose></camera>`
     - removed `filename` from `<mesh><filename>...</filename><mesh>`, use uri only.
     - recovered `provide_feedback` under `<joint>`, allowing calling `physics::Joint::GetForceTorque` in plugins.
     - added `imu` under `<sensor>`.

## Gazebo 1.2

### Gazebo 1.2.6 (2012-11-08)
* Fixed a transport issue with the GUI. Fixed saving the world via the GUI. Added more documentation. ([https://bitbucket.org/osrf/gazebo/pull-request/43/fixed-a-transport-issue-with-the-gui-fixed/diff pull request #43])
* Clean up mutex usage. ([https://bitbucket.org/osrf/gazebo/pull-request/54/fix-mutex-in-modellistwidget-using-boost/diff pull request #54])
* Fix OGRE path determination ([https://bitbucket.org/osrf/gazebo/pull-request/58/fix-ogre-paths-so-this-also-works-with/diff pull request #58], [https://bitbucket.org/osrf/gazebo/pull-request/68/fix-ogre-plugindir-determination/diff pull request #68])
* Fixed a couple of crashes and model selection/dragging problems ([https://bitbucket.org/osrf/gazebo/pull-request/59/fixed-a-couple-of-crashes-and-model/diff pull request #59])

### Gazebo 1.2.5 (2012-10-22)
* Step increment update while paused fixed ([https://bitbucket.org/osrf/gazebo/pull-request/45/fix-proper-world-stepinc-count-we-were/diff pull request #45])
* Actually call plugin destructors on shutdown ([https://bitbucket.org/osrf/gazebo/pull-request/51/fixed-a-bug-which-prevent-a-plugin/diff pull request #51])
* Don't crash on bad SDF input ([https://bitbucket.org/osrf/gazebo/pull-request/52/fixed-loading-of-bad-sdf-files/diff pull request #52])
* Fix cleanup of ray sensors on model deletion ([https://bitbucket.org/osrf/gazebo/pull-request/53/deleting-a-model-with-a-ray-sensor-did/diff pull request #53])
* Fix loading / deletion of improperly specified models ([https://bitbucket.org/osrf/gazebo/pull-request/56/catch-when-loading-bad-models-joint/diff pull request #56])

### Gazebo 1.2.4 (10-19-2012:08:00:52)
*  Style fixes ([https://bitbucket.org/osrf/gazebo/pull-request/30/style-fixes/diff pull request #30]).
*  Fix joint position control ([https://bitbucket.org/osrf/gazebo/pull-request/49/fixed-position-joint-control/diff pull request #49])

### Gazebo 1.2.3 (10-16-2012:18:39:54)
*  Disabled selection highlighting due to bug ([https://bitbucket.org/osrf/gazebo/pull-request/44/disabled-selection-highlighting-fixed/diff pull request #44]).
*  Fixed saving a world via the GUI.

### Gazebo 1.2.2 (10-16-2012:15:12:22)
*  Skip search for system install of libccd, use version inside gazebo ([https://bitbucket.org/osrf/gazebo/pull-request/39/skip-search-for-system-install-of-libccd/diff pull request #39]).
*  Fixed sensor initialization race condition ([https://bitbucket.org/osrf/gazebo/pull-request/42/fix-sensor-initializaiton-race-condition pull request #42]).

### Gazebo 1.2.1 (10-15-2012:21:32:55)
*  Properly removed projectors attached to deleted models ([https://bitbucket.org/osrf/gazebo/pull-request/37/remove-projectors-that-are-attached-to/diff pull request #37]).
*  Fix model plugin loading bug ([https://bitbucket.org/osrf/gazebo/pull-request/31/moving-bool-first-in-model-and-world pull request #31]).
*  Fix light insertion and visualization of models prior to insertion ([https://bitbucket.org/osrf/gazebo/pull-request/35/fixed-light-insertion-and-visualization-of/diff pull request #35]).
*  Fixed GUI manipulation of static objects ([https://bitbucket.org/osrf/gazebo/issue/63/moving-static-objects-does-not-move-the issue #63] [https://bitbucket.org/osrf/gazebo/pull-request/38/issue-63-bug-patch-moving-static-objects/diff pull request #38]).
*  Fixed GUI selection bug ([https://bitbucket.org/osrf/gazebo/pull-request/40/fixed-selection-of-multiple-objects-at/diff pull request #40])

### Gazebo 1.2.0 (10-04-2012:20:01:20)
*  Updated GUI: new style, improved mouse controls, and removal of non-functional items.
*  Model database: An online repository of models.
*  Numerous bug fixes
*  APT repository hosted at [http://osrfoundation.org OSRF]
*  Improved process control prevents zombie processes<|MERGE_RESOLUTION|>--- conflicted
+++ resolved
@@ -2,14 +2,12 @@
 
 ## Gazebo 8.x.x (2017-xx-xx)
 
-<<<<<<< HEAD
 1. Added ignition transport dependency, and output camera sensor images on
    an ignition transport topic.
     * [Pull request #2544](https://bitbucket.org/osrf/gazebo/pull-request/2544)
-=======
+
 1. Fix restoring submesh material transparency
     * [Pull request #2536](https://bitbucket.org/osrf/gazebo/pull-request/2536)
->>>>>>> 8d9d1792
 
 1. Updated `gz_log` tool to use `ignition::math`.
     * [Pull request #2532](https://bitbucket.org/osrf/gazebo/pull-request/2532)
