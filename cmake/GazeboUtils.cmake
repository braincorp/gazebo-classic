--- conflicted
+++ resolved
@@ -196,69 +196,8 @@
 macro (gz_build_dri_tests)
 endmacro()
 
-<<<<<<< HEAD
-if (VALID_DISPLAY)
-  # Redefine build display tests
-  macro (gz_build_display_tests)
-    gz_build_tests(${ARGV})
-  endmacro()
-
-  # Redefine build qt tests
-  macro (gz_build_qt_tests)
-   # Build all the tests
-   foreach(QTEST_SOURCE_file ${ARGN})
-     string(REGEX REPLACE ".cc" "" BINARY_NAME ${QTEST_SOURCE_file})
-     string(REGEX REPLACE ".cc" ".hh" QTEST_HEADER_file ${QTEST_SOURCE_file})
-     set(BINARY_NAME ${TEST_TYPE}_${BINARY_NAME})
-     QT4_WRAP_CPP(${BINARY_NAME}_MOC ${QTEST_HEADER_file} ${CMAKE_SOURCE_DIR}/gazebo/gui/QTestFixture.hh)
-
-     add_executable(${BINARY_NAME}
-      ${${BINARY_NAME}_MOC} ${QTEST_SOURCE_file} ${CMAKE_SOURCE_DIR}/gazebo/gui/QTestFixture.cc)
-
-    add_dependencies(${BINARY_NAME}
-      gazebo_gui
-      gazebo_common
-      gazebo_math
-      gazebo_physics
-      gazebo_sensors
-      gazebo_rendering
-      gazebo_msgs
-      gazebo_transport
-      )
-
-    target_link_libraries(${BINARY_NAME}
-      gazebo_gui
-      gazebo_common
-      gazebo_math
-      gazebo_physics
-      gazebo_sensors
-      gazebo_rendering
-      gazebo_msgs
-      gazebo_transport
-      libgazebo
-      pthread
-      ${QT_QTTEST_LIBRARY}
-      ${QT_LIBRARIES}
-      )
-
-    # QTest need and extra -o parameter to write logging information to a file
-    add_test(${BINARY_NAME} ${CMAKE_CURRENT_BINARY_DIR}/${BINARY_NAME}
-	-xml -o ${CMAKE_BINARY_DIR}/test_results/${BINARY_NAME}.xml)
-
-    set_tests_properties(${BINARY_NAME} PROPERTIES TIMEOUT 240)
-
-    # Check that the test produced a result and create a failure if it didn't.
-    # Guards against crashed and timed out tests.
-    add_test(check_${BINARY_NAME} ${PROJECT_SOURCE_DIR}/tools/check_test_ran.py
-	${CMAKE_BINARY_DIR}/test_results/${BINARY_NAME}.xml)
-    endforeach()
-  endmacro()
-endif()
-
-if (VALID_DRI_DISPLAY)
-  macro (gz_build_dri_tests)
-    gz_build_tests(${ARGV})
-  endmacro()
+if (ENABLE_TESTS_COMPILATION)
+  include (${gazebo_cmake_dir}/GazeboTestUtils.cmake)
 endif()
 
 #################################################
@@ -273,9 +212,4 @@
       set(WARNING_CXX_FLAGS "${WARNING_CXX_FLAGS} ${flag}")
     endif()
   endforeach()
-endmacro()
-=======
-if (ENABLE_TESTS_COMPILATION)
-  include (${gazebo_cmake_dir}/GazeboTestUtils.cmake)
-endif()
->>>>>>> 9745f8b8
+endmacro()