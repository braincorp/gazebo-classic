--- conflicted
+++ resolved
@@ -32,11 +32,8 @@
 #cmakedefine HAVE_SPNAV 1
 #cmakedefine HDF5_INSTRUMENT 1
 #cmakedefine HAVE_GRAPHVIZ 1
-<<<<<<< HEAD
+#cmakedefine HAVE_UUID 1
 #cmakedefine HAVE_OPENGL 1
-=======
-#cmakedefine HAVE_UUID 1
->>>>>>> 2b6eb231
 
 #ifdef BUILD_TYPE_PROFILE
 #include <google/heap-checker.h>
