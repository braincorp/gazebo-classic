--- conflicted
+++ resolved
@@ -30,10 +30,7 @@
 #cmakedefine HAVE_USB 1
 #cmakedefine HAVE_OCULUS 1
 #cmakedefine HAVE_SPNAV 1
-<<<<<<< HEAD
-=======
 #cmakedefine HDF5_INSTRUMENT 1
->>>>>>> 3a47e717
 #cmakedefine HAVE_GRAPHVIZ 1
 
 #ifdef BUILD_TYPE_PROFILE
