include (${gazebo_cmake_dir}/GazeboUtils.cmake)
include (CheckCXXSourceCompiles)

include (${gazebo_cmake_dir}/FindOS.cmake)
include (FindPkgConfig)
include (${gazebo_cmake_dir}/FindFreeimage.cmake)

execute_process(COMMAND pkg-config --modversion protobuf
  OUTPUT_VARIABLE PROTOBUF_VERSION
  RESULT_VARIABLE protobuf_modversion_failed)

########################################
# 1. can not use BUILD_TYPE_PROFILE is defined after include this module
# 2. TODO: TOUPPER is a hack until we fix the build system to support standard build names
if (CMAKE_BUILD_TYPE)
  string(TOUPPER ${CMAKE_BUILD_TYPE} TMP_CMAKE_BUILD_TYPE)
  if ("${TMP_CMAKE_BUILD_TYPE}" STREQUAL "PROFILE")
    include (${gazebo_cmake_dir}/FindGooglePerfTools.cmake)
    if (GOOGLE_PERFTOOLS_FOUND)
      message(STATUS "Include google-perftools")
    else()
      BUILD_ERROR("Need google/heap-profiler.h (libgoogle-perftools-dev) tools to compile in Profile mode")
    endif()
  endif()
endif()

########################################
if (PROTOBUF_VERSION LESS 2.3.0)
  BUILD_ERROR("Incorrect version: Gazebo requires protobuf version 2.3.0 or greater")
endif()

########################################
# The Google Protobuf library for message generation + serialization
find_package(Protobuf REQUIRED)
if (NOT PROTOBUF_FOUND)
  BUILD_ERROR ("Missing: Google Protobuf (libprotobuf-dev)")
endif()
if (NOT PROTOBUF_PROTOC_EXECUTABLE)
  BUILD_ERROR ("Missing: Google Protobuf Compiler (protobuf-compiler)")
endif()
if (NOT PROTOBUF_PROTOC_LIBRARY)
  BUILD_ERROR ("Missing: Google Protobuf Compiler Library (libprotoc-dev)")
endif()

########################################
include (FindOpenGL)
if (NOT OPENGL_FOUND)
  BUILD_ERROR ("Missing: OpenGL")
else ()
 APPEND_TO_CACHED_LIST(gazeboserver_include_dirs
                       ${gazeboserver_include_dirs_desc}
                       ${OPENGL_INCLUDE_DIR})
 APPEND_TO_CACHED_LIST(gazeboserver_link_libs
                       ${gazeboserver_link_libs_desc}
                       ${OPENGL_LIBRARIES})
endif ()

########################################
include (FindOpenAL)
if (NOT OPENAL_FOUND)
  BUILD_WARNING ("OpenAL not found, audio support will be disabled.")
  set (HAVE_OPENAL OFF CACHE BOOL "HAVE OpenAL" FORCE)
else ()
  set (HAVE_OPENAL ON CACHE BOOL "HAVE OpenAL" FORCE)
endif ()

########################################
# Find packages
if (PKG_CONFIG_FOUND)

  pkg_check_modules(SDF sdformat>=1.4.7)
  if (NOT SDF_FOUND)
    BUILD_ERROR ("Missing: SDF. Required for reading and writing SDF files.")
  endif()

  pkg_check_modules(CURL libcurl)
  if (NOT CURL_FOUND)
    BUILD_ERROR ("Missing: libcurl. Required for connection to model database.")
  endif()

  pkg_check_modules(PROFILER libprofiler)
  if (PROFILER_FOUND)
    set (CMAKE_LINK_FLAGS_PROFILE "-Wl,--no-as-needed -lprofiler -Wl,--as-needed ${CMAKE_LINK_FLAGS_PROFILE}" CACHE INTERNAL "Link flags for profile")
  else ()
    find_library(PROFILER profiler)
    if (PROFILER)
      message (STATUS "Looking for libprofiler - found")
      set (CMAKE_LINK_FLAGS_PROFILE "-Wl,--no-as-needed -lprofiler -Wl,--as-needed ${CMAKE_LINK_FLAGS_PROFILE}" CACHE INTERNAL "Link flags for profile")
    else()
      message (STATUS "Looking for libprofiler - not found")
    endif()
  endif()

  pkg_check_modules(TCMALLOC libtcmalloc)
  if (TCMALLOC_FOUND)
    set (CMAKE_LINK_FLAGS_PROFILE "${CMAKE_LINK_FLAGS_PROFILE} -Wl,--no-as-needed -ltcmalloc -Wl,--no-as-needed"
      CACHE INTERNAL "Link flags for profile" FORCE)
  else ()
    find_library(TCMALLOC tcmalloc)
    if (TCMALLOC)
      message (STATUS "Looking for libtcmalloc - found")
      set (CMAKE_LINK_FLAGS_PROFILE "${CMAKE_LINK_FLAGS_PROFILE} -ltcmalloc"
        CACHE INTERNAL "Link flags for profile" FORCE)
    else ()
      message (STATUS "Looking for libtcmalloc - not found")
    endif()
  endif ()

  pkg_check_modules(CEGUI CEGUI)
  pkg_check_modules(CEGUI_OGRE CEGUI-OGRE)
  if (NOT CEGUI_FOUND)
    BUILD_WARNING ("CEGUI not found, opengl GUI will be disabled.")
    set (HAVE_CEGUI OFF CACHE BOOL "HAVE CEGUI" FORCE)
  else()
    message (STATUS "Looking for CEGUI, found")
    if (NOT CEGUI_OGRE_FOUND)
      BUILD_WARNING ("CEGUI-OGRE not found, opengl GUI will be disabled.")
      set (HAVE_CEGUI OFF CACHE BOOL "HAVE CEGUI" FORCE)
    else()
      set (HAVE_CEGUI ON CACHE BOOL "HAVE CEGUI")
      set (CEGUI_LIBRARIES "CEGUIBase;CEGUIOgreRenderer")
      message (STATUS "Looking for CEGUI-OGRE, found")
    endif()
  endif()

  #################################################
<<<<<<< HEAD
  # Find Simbody
  set(SimTK_INSTALL_DIR ${SimTK_INSTALL_PREFIX})
  find_package(Simbody)
  if (SIMBODY_FOUND)
    set (HAVE_SIMBODY TRUE)
  else()
    BUILD_WARNING ("Simbody not found, for simbody physics engine option, please install libsimbody-dev.")
    set (HAVE_SIMBODY FALSE)
=======
  # Find bullet
  pkg_check_modules(BULLET bullet>=2.81)
  if (BULLET_FOUND)
    set (HAVE_BULLET TRUE)
    add_definitions( -DLIBBULLET_VERSION=${BULLET_VERSION} )
  else()
    set (HAVE_BULLET FALSE)
    add_definitions( -DLIBBULLET_VERSION=0.0 )
>>>>>>> 32ad3bca
  endif()
  
  #################################################
  # Find tinyxml. Only debian distributions package tinyxml with a pkg-config
  find_path (tinyxml_include_dir tinyxml.h ${tinyxml_include_dirs} ENV CPATH)
  if (NOT tinyxml_include_dir)
    message (STATUS "Looking for tinyxml.h - not found")
    BUILD_ERROR("Missing: tinyxml")
  else ()
    message (STATUS "Looking for tinyxml.h - found")
    set (tinyxml_include_dirs ${tinyxml_include_dir} CACHE STRING
      "tinyxml include paths. Use this to override automatic detection.")
    set (tinyxml_libraries "tinyxml" CACHE INTERNAL "tinyxml libraries")
  endif ()

  #################################################
  # Find libtar.
  find_path (libtar_include_dir libtar.h /usr/include /usr/local/include ENV CPATH)
  if (NOT libtar_include_dir)
    message (STATUS "Looking for libtar.h - not found")
    BUILD_ERROR("Missing: libtar")
  else ()
    message (STATUS "Looking for libtar.h - found")
    set (libtar_libraries "tar" CACHE INTERNAL "tinyxml libraries")
  endif ()

  #################################################
  # Use internal CCD (built as libgazebo_ccd.so)
  #
  set(CCD_INCLUDE_DIRS "${CMAKE_SOURCE_DIR}/deps/libccd/include")
  set(CCD_LIBRARIES gazebo_ccd)

  #################################################
  # Find TBB
  pkg_check_modules(TBB tbb)
  if (NOT TBB_FOUND)
    message(STATUS "TBB not found, attempting to detect manually")

    find_library(tbb_library tbb ENV LD_LIBRARY_PATH)
    if (tbb_library)
      set(TBB_FOUND true)
      set(TBB_LIBRARIES ${tbb_library})
    else (tbb_library)
      BUILD_ERROR ("Missing: TBB - Threading Building Blocks")
    endif(tbb_library)
  endif (NOT TBB_FOUND)

  #################################################
  # Find OGRE
  execute_process(COMMAND pkg-config --modversion OGRE
                  OUTPUT_VARIABLE OGRE_VERSION)
  string(REPLACE "\n" "" OGRE_VERSION ${OGRE_VERSION})

  pkg_check_modules(OGRE-RTShaderSystem
                    OGRE-RTShaderSystem>=${MIN_OGRE_VERSION})

  if (OGRE-RTShaderSystem_FOUND)
    set(ogre_ldflags ${OGRE-RTShaderSystem_LDFLAGS})
    set(ogre_include_dirs ${OGRE-RTShaderSystem_INCLUDE_DIRS})
    set(ogre_libraries ${OGRE-RTShaderSystem_LIBRARIES})
    set(ogre_library_dirs ${OGRE-RTShaderSystem_LIBRARY_DIRS})
    set(ogre_cflags ${OGRE-RTShaderSystem_CFLAGS})

    set (INCLUDE_RTSHADER ON CACHE BOOL "Enable GPU shaders")
  else ()
    set (INCLUDE_RTSHADER OFF CACHE BOOL "Enable GPU shaders")
  endif ()

  pkg_check_modules(OGRE OGRE>=${MIN_OGRE_VERSION})
  if (NOT OGRE_FOUND)
    BUILD_ERROR("Missing: Ogre3d version >=${MIN_OGRE_VERSION}(http://www.orge3d.org)")
  else (NOT OGRE_FOUND)
    set(ogre_ldflags ${ogre_ldflags} ${OGRE_LDFLAGS})
    set(ogre_include_dirs ${ogre_include_dirs} ${OGRE_INCLUDE_DIRS})
    set(ogre_libraries ${ogre_libraries};${OGRE_LIBRARIES})
    set(ogre_library_dirs ${ogre_library_dirs} ${OGRE_LIBRARY_DIRS})
    set(ogre_cflags ${ogre_cflags} ${OGRE_CFLAGS})
  endif ()

  pkg_check_modules(OGRE-Terrain OGRE-Terrain)
  if (OGRE-Terrain_FOUND)
    set(ogre_ldflags ${ogre_ldflags} ${OGRE-Terrain_LDFLAGS})
    set(ogre_include_dirs ${ogre_include_dirs} ${OGRE-Terrain_INCLUDE_DIRS})
    set(ogre_libraries ${ogre_libraries};${OGRE-Terrain_LIBRARIES})
    set(ogre_library_dirs ${ogre_library_dirs} ${OGRE-Terrain_LIBRARY_DIRS})
    set(ogre_cflags ${ogre_cflags} ${OGRE-Terrain_CFLAGS})
  endif()

  set (OGRE_INCLUDE_DIRS ${ogre_include_dirs}
       CACHE INTERNAL "Ogre include path")

  # Also find OGRE's plugin directory, which is provided in its .pc file as the
  # `plugindir` variable.  We have to call pkg-config manually to get it.
  execute_process(COMMAND pkg-config --variable=plugindir OGRE
                  OUTPUT_VARIABLE _pkgconfig_invoke_result
                  RESULT_VARIABLE _pkgconfig_failed)
  if(_pkgconfig_failed)
    BUILD_WARNING ("Failed to find OGRE's plugin directory.  The build will succeed, but gazebo will likely fail to run.")
  else()
    # This variable will be substituted into cmake/setup.sh.in
    set (OGRE_PLUGINDIR ${_pkgconfig_invoke_result})
  endif()

  ########################################
  # Find OpenAL
  # pkg_check_modules(OAL openal)
  # if (NOT OAL_FOUND)
  #   BUILD_WARNING ("Openal not found. Audio capabilities will be disabled.")
  #   set (HAVE_OPENAL FALSE)
  # else (NOT OAL_FOUND)
  #   set (HAVE_OPENAL TRUE)
  # endif ()

  ########################################
  # Find libswscale format
  pkg_check_modules(libswscale libswscale)
  if (NOT libswscale_FOUND)
    BUILD_WARNING ("libswscale not found. Audio-video capabilities will be disabled.")
  endif ()

  ########################################
  # Find AV format
  pkg_check_modules(libavformat libavformat)
  if (NOT libavformat_FOUND)
    BUILD_WARNING ("libavformat not found. Audio-video capabilities will be disabled.")
  endif ()

  ########################################
  # Find avcodec
  pkg_check_modules(libavcodec libavcodec)
  if (NOT libavcodec_FOUND)
    BUILD_WARNING ("libavcodec not found. Audio-video capabilities will be disabled.")
  endif ()

  if (libavformat_FOUND AND libavcodec_FOUND AND libswscale_FOUND)
    set (HAVE_FFMPEG TRUE)
  else ()
    set (HAVE_FFMPEG FALSE)
  endif ()

  ########################################
  # Find Player
  pkg_check_modules(PLAYER playercore>=3.0 playerc++)
  if (NOT PLAYER_FOUND)
    set (INCLUDE_PLAYER OFF CACHE BOOL "Build gazebo plugin for player")
    BUILD_WARNING ("Player not found, gazebo plugin for player will not be built.")
  else (NOT PLAYER_FOUND)
    set (INCLUDE_PLAYER ON CACHE BOOL "Build gazebo plugin for player")
    set (PLAYER_INCLUDE_DIRS ${PLAYER_INCLUDE_DIRS} CACHE INTERNAL
         "Player include directory")
    set (PLAYER_LINK_DIRS ${PLAYER_LINK_DIRS} CACHE INTERNAL
         "Player link directory")
    set (PLAYER_LINK_LIBS ${PLAYER_LIBRARIES} CACHE INTERNAL
         "Player libraries")
  endif ()

  ########################################
  # Find GNU Triangulation Surface Library
  pkg_check_modules(gts gts)
  if (gts_FOUND)
    message (STATUS "Looking for GTS - found")
    set (HAVE_GTS TRUE)
  else ()
    set (HAVE_GTS FALSE)
    BUILD_WARNING ("GNU Triangulation Surface library not found - Gazebo will not have CSG support.")
  endif ()

  #################################################
  # Find bullet
  pkg_check_modules(BULLET bullet>=2.81)
  if (BULLET_FOUND)
    set (HAVE_BULLET TRUE)
  else()
    set (HAVE_BULLET FALSE)
  endif()

else (PKG_CONFIG_FOUND)
  set (BUILD_GAZEBO OFF CACHE INTERNAL "Build Gazebo" FORCE)
  BUILD_ERROR ("Error: pkg-config not found")
endif ()

find_package (Qt4)
if (NOT QT4_FOUND)
  BUILD_ERROR("Missing: Qt4")
endif()

########################################
# Find Boost, if not specified manually
include(FindBoost)
find_package(Boost ${MIN_BOOST_VERSION} REQUIRED thread signals system filesystem program_options regex iostreams date_time)

if (NOT Boost_FOUND)
  set (BUILD_GAZEBO OFF CACHE INTERNAL "Build Gazebo" FORCE)
  BUILD_ERROR ("Boost not found. Please install thread signals system filesystem program_options regex date_time boost version ${MIN_BOOST_VERSION} or higher.")
endif()

########################################
# Find avformat and avcodec
IF (HAVE_FFMPEG)
  SET (libavformat_search_path
    /usr/include /usr/include/libavformat /usr/local/include
    /usr/local/include/libavformat /usr/include/ffmpeg
  )

  SET (libavcodec_search_path
    /usr/include /usr/include/libavcodec /usr/local/include
    /usr/local/include/libavcodec /usr/include/ffmpeg
  )

  FIND_PATH(LIBAVFORMAT_PATH avformat.h ${libavformat_search_path})
  IF (NOT LIBAVFORMAT_PATH)
    MESSAGE (STATUS "Looking for avformat.h - not found")
    BUILD_WARNING ("avformat.h not found. audio/video will not be built")
    SET (LIBAVFORMAT_PATH /usr/include)
  ELSE (NOT LIBAVFORMAT_PATH)
    MESSAGE (STATUS "Looking for avformat.h - found")
  ENDIF (NOT LIBAVFORMAT_PATH)

  FIND_PATH(LIBAVCODEC_PATH avcodec.h ${libavcodec_search_path})
  IF (NOT LIBAVCODEC_PATH)
    MESSAGE (STATUS "Looking for avcodec.h - not found")
    BUILD_WARNING ("avcodec.h not found. audio/video will not be built")
    SET (LIBAVCODEC_PATH /usr/include)
  ELSE (NOT LIBAVCODEC_PATH)
    MESSAGE (STATUS "Looking for avcodec.h - found")
  ENDIF (NOT LIBAVCODEC_PATH)

ELSE (HAVE_FFMPEG)
  SET (LIBAVFORMAT_PATH /usr/include)
  SET (LIBAVCODEC_PATH /usr/include)
ENDIF (HAVE_FFMPEG)

########################################
# Find libtool
find_path(libtool_include_dir ltdl.h /usr/include /usr/local/include)
if (NOT libtool_include_dir)
  message (STATUS "Looking for ltdl.h - not found")
  BUILD_WARNING ("ltdl.h not found")
  set (libtool_include_dir /usr/include)
else (NOT libtool_include_dir)
  message (STATUS "Looking for ltdl.h - found")
endif (NOT libtool_include_dir)

find_library(libtool_library ltdl /usr/lib /usr/local/lib)
if (NOT libtool_library)
  message (STATUS "Looking for libltdl - not found")
else (NOT libtool_library)
  message (STATUS "Looking for libltdl - found")
endif (NOT libtool_library)

if (libtool_library AND libtool_include_dir)
  set (HAVE_LTDL TRUE)
else ()
  set (HAVE_LTDL FALSE)
  set (libtool_library "" CACHE STRING "" FORCE)
endif ()


########################################
# Find libdl
find_path(libdl_include_dir dlfcn.h /usr/include /usr/local/include)
if (NOT libdl_include_dir)
  message (STATUS "Looking for dlfcn.h - not found")
  BUILD_WARNING ("dlfcn.h not found, plugins will not be supported.")
  set (libdl_include_dir /usr/include)
else (NOT libdl_include_dir)
  message (STATUS "Looking for dlfcn.h - found")
endif ()

find_library(libdl_library dl /usr/lib /usr/local/lib)
if (NOT libdl_library)
  message (STATUS "Looking for libdl - not found")
  BUILD_WARNING ("libdl not found, plugins will not be supported.")
else (NOT libdl_library)
  message (STATUS "Looking for libdl - found")
endif ()

if (libdl_library AND libdl_include_dir)
  SET (HAVE_DL TRUE)
else (libdl_library AND libdl_include_dir)
  SET (HAVE_DL FALSE)
endif ()

########################################
# Include man pages stuff
include (${gazebo_cmake_dir}/Ronn2Man.cmake)
add_manpage_target()

########################################
# Find QWT (QT graphing library)
#find_path(QWT_INCLUDE_DIR NAMES qwt.h PATHS
#  /usr/include
#  /usr/local/include
#  "$ENV{LIB_DIR}/include" 
#  "$ENV{INCLUDE}" 
#  PATH_SUFFIXES qwt-qt4 qwt qwt5
#  )
#
#find_library(QWT_LIBRARY NAMES qwt qwt6 qwt5 PATHS 
#  /usr/lib
#  /usr/local/lib
#  "$ENV{LIB_DIR}/lib" 
#  "$ENV{LIB}/lib" 
#  )
#
#if (QWT_INCLUDE_DIR AND QWT_LIBRARY)
#  set(HAVE_QWT TRUE)
#endif (QWT_INCLUDE_DIR AND QWT_LIBRARY)
#
#if (HAVE_QWT)
#  if (NOT QWT_FIND_QUIETLY)
#    message(STATUS "Found Qwt: ${QWT_LIBRARY}")
#  endif (NOT QWT_FIND_QUIETLY)
#else ()
#  if (QWT_FIND_REQUIRED)
#    BUILD_WARNING ("Could not find libqwt-dev. Plotting features will be disabled.")
#  endif (QWT_FIND_REQUIRED)
#endif ()<|MERGE_RESOLUTION|>--- conflicted
+++ resolved
@@ -124,7 +124,6 @@
   endif()
 
   #################################################
-<<<<<<< HEAD
   # Find Simbody
   set(SimTK_INSTALL_DIR ${SimTK_INSTALL_PREFIX})
   find_package(Simbody)
@@ -133,18 +132,8 @@
   else()
     BUILD_WARNING ("Simbody not found, for simbody physics engine option, please install libsimbody-dev.")
     set (HAVE_SIMBODY FALSE)
-=======
-  # Find bullet
-  pkg_check_modules(BULLET bullet>=2.81)
-  if (BULLET_FOUND)
-    set (HAVE_BULLET TRUE)
-    add_definitions( -DLIBBULLET_VERSION=${BULLET_VERSION} )
-  else()
-    set (HAVE_BULLET FALSE)
-    add_definitions( -DLIBBULLET_VERSION=0.0 )
->>>>>>> 32ad3bca
-  endif()
-  
+  endif()
+
   #################################################
   # Find tinyxml. Only debian distributions package tinyxml with a pkg-config
   find_path (tinyxml_include_dir tinyxml.h ${tinyxml_include_dirs} ENV CPATH)
@@ -315,8 +304,10 @@
   pkg_check_modules(BULLET bullet>=2.81)
   if (BULLET_FOUND)
     set (HAVE_BULLET TRUE)
+    add_definitions( -DLIBBULLET_VERSION=${BULLET_VERSION} )
   else()
     set (HAVE_BULLET FALSE)
+    add_definitions( -DLIBBULLET_VERSION=0.0 )
   endif()
 
 else (PKG_CONFIG_FOUND)
