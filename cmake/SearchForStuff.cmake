--- conflicted
+++ resolved
@@ -448,13 +448,9 @@
 
 ########################################
 # Find SDFormat
-<<<<<<< HEAD
-find_package(SDFormat 3.0.1)
-=======
 set (SDFormat_MIN_VERSION 3.0.3)
 find_package(SDFormat ${SDFormat_MIN_VERSION})
 
->>>>>>> 7231c71b
 if (NOT SDFormat_FOUND)
   message (STATUS "Looking for SDFormat - not found")
   BUILD_ERROR ("Missing: SDF version >=${SDFormat_MIN_VERSION}. Required for reading and writing SDF files.")
