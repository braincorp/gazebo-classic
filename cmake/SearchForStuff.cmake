include (${gazebo_cmake_dir}/GazeboUtils.cmake)
include (CheckCXXSourceCompiles)

include (${gazebo_cmake_dir}/FindOS.cmake)
include (FindPkgConfig)
include (${gazebo_cmake_dir}/FindFreeimage.cmake)

execute_process(COMMAND pkg-config --modversion protobuf
  OUTPUT_VARIABLE PROTOBUF_VERSION
  RESULT_VARIABLE protobuf_modversion_failed)

########################################
# 1. can not use BUILD_TYPE_PROFILE is defined after include this module
# 2. TODO: TOUPPER is a hack until we fix the build system to support standard build names
if (CMAKE_BUILD_TYPE)
  string(TOUPPER ${CMAKE_BUILD_TYPE} TMP_CMAKE_BUILD_TYPE)
  if ("${TMP_CMAKE_BUILD_TYPE}" STREQUAL "PROFILE")
    include (${gazebo_cmake_dir}/FindGooglePerfTools.cmake)
    if (GOOGLE_PERFTOOLS_FOUND)
      message(STATUS "Include google-perftools")
    else()
      BUILD_ERROR("Need google/heap-profiler.h (libgoogle-perftools-dev) tools to compile in Profile mode")
    endif()
  endif()
endif()

########################################
if (PROTOBUF_VERSION LESS 2.3.0)
  BUILD_ERROR("Incorrect version: Gazebo requires protobuf version 2.3.0 or greater")
endif()

########################################
# The Google Protobuf library for message generation + serialization
find_package(Protobuf REQUIRED)
if (NOT PROTOBUF_FOUND)
  BUILD_ERROR ("Missing: Google Protobuf (libprotobuf-dev)")
endif()
if (NOT PROTOBUF_PROTOC_EXECUTABLE)
  BUILD_ERROR ("Missing: Google Protobuf Compiler (protobuf-compiler)")
endif()
if (NOT PROTOBUF_PROTOC_LIBRARY)
  BUILD_ERROR ("Missing: Google Protobuf Compiler Library (libprotoc-dev)")
endif()

if ("${CMAKE_BUILD_TYPE}" STREQUAL "Debug")
  set (GZ_PROTOBUF_LIBRARY ${PROTOBUF_LIBRARY_DEBUG})
  set (GZ_PROTOBUF_PROTOC_LIBRARY ${PROTOBUF_PROTOC_LIBRARY_DEBUG})
else()
  set (GZ_PROTOBUF_LIBRARY ${PROTOBUF_LIBRARY})
  set (GZ_PROTOBUF_PROTOC_LIBRARY ${PROTOBUF_PROTOC_LIBRARY})
endif()

########################################
include (FindOpenGL)
if (NOT OPENGL_FOUND)
  BUILD_ERROR ("Missing: OpenGL")
else ()
 if (OPENGL_INCLUDE_DIR)
   APPEND_TO_CACHED_LIST(gazeboserver_include_dirs
                         ${gazeboserver_include_dirs_desc}
                         ${OPENGL_INCLUDE_DIR})
 endif()
 if (OPENGL_LIBRARIES)
   APPEND_TO_CACHED_LIST(gazeboserver_link_libs
                         ${gazeboserver_link_libs_desc}
                         ${OPENGL_LIBRARIES})
 endif()
endif ()

########################################
include (FindOpenAL)
if (NOT OPENAL_FOUND)
  BUILD_WARNING ("OpenAL not found, audio support will be disabled.")
  set (HAVE_OPENAL OFF CACHE BOOL "HAVE OpenAL" FORCE)
else ()
  set (HAVE_OPENAL ON CACHE BOOL "HAVE OpenAL" FORCE)
endif ()

########################################
include (FindHDF5)
find_package(HDF5)

if (NOT HDF5_FOUND)
  BUILD_WARNING("HDF5 not found")
else ()
  message(STATUS "HDF5 Found")
endif ()
########################################
# Find packages

# In Visual Studio we use configure.bat to trick all path cmake
# variables so let's consider that as a replacement for pkgconfig
if (MSVC)
  set (PKG_CONFIG_FOUND TRUE)
endif()

if (PKG_CONFIG_FOUND)
  pkg_check_modules(CURL libcurl)
  if (NOT CURL_FOUND)
    BUILD_ERROR ("Missing: libcurl. Required for connection to model database.")
  endif()

  pkg_check_modules(PROFILER libprofiler)
  if (PROFILER_FOUND)
    set (CMAKE_LINK_FLAGS_PROFILE "-Wl,--no-as-needed -lprofiler -Wl,--as-needed ${CMAKE_LINK_FLAGS_PROFILE}" CACHE INTERNAL "Link flags for profile")
  else ()
    find_library(PROFILER profiler)
    if (PROFILER)
      message (STATUS "Looking for libprofiler - found")
      set (CMAKE_LINK_FLAGS_PROFILE "-Wl,--no-as-needed -lprofiler -Wl,--as-needed ${CMAKE_LINK_FLAGS_PROFILE}" CACHE INTERNAL "Link flags for profile")
    else()
      message (STATUS "Looking for libprofiler - not found")
    endif()
  endif()

  pkg_check_modules(TCMALLOC libtcmalloc)
  if (TCMALLOC_FOUND)
    set (CMAKE_LINK_FLAGS_PROFILE "${CMAKE_LINK_FLAGS_PROFILE} -Wl,--no-as-needed -ltcmalloc -Wl,--no-as-needed"
      CACHE INTERNAL "Link flags for profile" FORCE)
  else ()
    find_library(TCMALLOC tcmalloc)
    if (TCMALLOC)
      message (STATUS "Looking for libtcmalloc - found")
      set (CMAKE_LINK_FLAGS_PROFILE "${CMAKE_LINK_FLAGS_PROFILE} -ltcmalloc"
        CACHE INTERNAL "Link flags for profile" FORCE)
    else ()
      message (STATUS "Looking for libtcmalloc - not found")
    endif()
  endif ()

  #################################################
  # Find Simbody
  set(SimTK_INSTALL_DIR ${SimTK_INSTALL_PREFIX})
  #list(APPEND CMAKE_MODULE_PATH ${SimTK_INSTALL_PREFIX}/share/cmake)
  find_package(Simbody)
  if (Simbody_FOUND)
    set (HAVE_SIMBODY TRUE)
  else()
    BUILD_WARNING ("Simbody not found, for simbody physics engine option, please install libsimbody-dev.")
    set (HAVE_SIMBODY FALSE)
  endif()

  #################################################
  # Find DART
  find_package(DARTCore 4.3.3 QUIET)
  if (DARTCore_FOUND)
    message (STATUS "Looking for DARTCore - found")
    set (HAVE_DART TRUE)
  else()
    message (STATUS "Looking for DARTCore - not found")
    BUILD_WARNING ("DART not found, for dart physics engine option, please install libdart-core4-dev.")
    set (HAVE_DART FALSE)
  endif()

  #################################################
  # Find tinyxml. Only debian distributions package tinyxml with a pkg-config
  # Use pkg_check_modules and fallback to manual detection
  # (needed, at least, for MacOS)

  # Use system installation on UNIX and Apple, and internal copy on Windows
  if (UNIX OR APPLE)
    message (STATUS "Using system tinyxml.")
    set (USE_EXTERNAL_TINYXML True)
  elseif(WIN32)
    message (STATUS "Using internal tinyxml.")
    set (USE_EXTERNAL_TINYXML False)
    add_definitions(-DTIXML_USE_STL)
  else()
    message (STATUS "Unknown platform, unable to configure tinyxml.")
    BUILD_ERROR("Unknown platform")
  endif()

  if (USE_EXTERNAL_TINYXML)
    pkg_check_modules(tinyxml tinyxml)
    if (NOT tinyxml_FOUND)
        find_path (tinyxml_INCLUDE_DIRS tinyxml.h ${tinyxml_INCLUDE_DIRS} ENV CPATH)
        find_library(tinyxml_LIBRARIES NAMES tinyxml)
        set (tinyxml_FAIL False)
        if (NOT tinyxml_INCLUDE_DIRS)
          message (STATUS "Looking for tinyxml headers - not found")
          set (tinyxml_FAIL True)
        endif()
        if (NOT tinyxml_LIBRARIES)
          message (STATUS "Looking for tinyxml library - not found")
          set (tinyxml_FAIL True)
        endif()
    endif()

    if (tinyxml_FAIL)
      message (STATUS "Looking for tinyxml.h - not found")
      BUILD_ERROR("Missing: tinyxml")
    endif()
  else()
    # Needed in WIN32 since in UNIX the flag is added in the code installed
    message (STATUS "Skipping search for tinyxml")
    set (tinyxml_INCLUDE_DIRS "")
    set (tinyxml_LIBRARIES "")
    set (tinyxml_LIBRARY_DIRS "")
  endif()

  if (NOT WIN32)
    #################################################
    # Find libtar.
    find_path (libtar_INCLUDE_DIRS libtar.h)
    find_library(libtar_LIBRARIES tar)
    set (LIBTAR_FOUND True)

    if (NOT libtar_INCLUDE_DIRS)
      message (STATUS "Looking for libtar.h - not found")
      set (LIBTAR_FOUND False)
    else ()
      message (STATUS "Looking for libtar.h - found")
      include_directories(${libtar_INCLUDE_DIRS})
    endif ()
    if (NOT libtar_LIBRARIES)
      message (STATUS "Looking for libtar.so - not found")
      set (LIBTAR_FOUND False)
    else ()
      message (STATUS "Looking for libtar.so - found")
    endif ()

    if (NOT LIBTAR_FOUND)
       BUILD_ERROR("Missing: libtar")
    endif()
  else()
    set(libtar_LIBRARIES "")
  endif()

  #################################################
  # Find TBB
  pkg_check_modules(TBB tbb)
  if (NOT TBB_FOUND)
    message(STATUS "TBB not found, attempting to detect manually")

    find_library(tbb_library tbb ENV LD_LIBRARY_PATH)
    if (tbb_library)
      set(TBB_FOUND true)
      set(TBB_LIBRARIES ${tbb_library})
    else (tbb_library)
      BUILD_ERROR ("Missing: TBB - Threading Building Blocks")
    endif(tbb_library)
  endif (NOT TBB_FOUND)

  #################################################
  # Find OGRE
  # On Windows, we assume that all the OGRE* defines are passed in manually
  # to CMake.
  if (NOT WIN32)
    execute_process(COMMAND pkg-config --modversion OGRE
                    OUTPUT_VARIABLE OGRE_VERSION)
    string(REPLACE "\n" "" OGRE_VERSION ${OGRE_VERSION})

    string (REGEX REPLACE "^([0-9]+).*" "\\1"
      OGRE_MAJOR_VERSION "${OGRE_VERSION}")
    string (REGEX REPLACE "^[0-9]+\\.([0-9]+).*" "\\1"
      OGRE_MINOR_VERSION "${OGRE_VERSION}")
    string (REGEX REPLACE "^[0-9]+\\.[0-9]+\\.([0-9]+).*" "\\1"
      OGRE_PATCH_VERSION ${OGRE_VERSION})

    set(OGRE_VERSION
      ${OGRE_MAJOR_VERSION}.${OGRE_MINOR_VERSION}.${OGRE_PATCH_VERSION})
  endif()

  pkg_check_modules(OGRE-RTShaderSystem
                    OGRE-RTShaderSystem>=${MIN_OGRE_VERSION})

  if (OGRE-RTShaderSystem_FOUND)
    set(ogre_ldflags ${OGRE-RTShaderSystem_LDFLAGS})
    set(ogre_include_dirs ${OGRE-RTShaderSystem_INCLUDE_DIRS})
    set(ogre_libraries ${OGRE-RTShaderSystem_LIBRARIES})
    set(ogre_library_dirs ${OGRE-RTShaderSystem_LIBRARY_DIRS})
    set(ogre_cflags ${OGRE-RTShaderSystem_CFLAGS})

    set (INCLUDE_RTSHADER ON CACHE BOOL "Enable GPU shaders")
  else ()
    set (INCLUDE_RTSHADER OFF CACHE BOOL "Enable GPU shaders")
  endif ()

  pkg_check_modules(OGRE OGRE>=${MIN_OGRE_VERSION})
  # There are some runtime problems to solve with ogre-1.9.
  # Please read gazebo issues: 994, 995
  if (NOT OGRE_FOUND)
    BUILD_ERROR("Missing: Ogre3d version >=${MIN_OGRE_VERSION}(http://www.orge3d.org)")
  else ()
    set(ogre_ldflags ${ogre_ldflags} ${OGRE_LDFLAGS})
    set(ogre_include_dirs ${ogre_include_dirs} ${OGRE_INCLUDE_DIRS})
    set(ogre_libraries ${ogre_libraries};${OGRE_LIBRARIES})
    set(ogre_library_dirs ${ogre_library_dirs} ${OGRE_LIBRARY_DIRS})
    set(ogre_cflags ${ogre_cflags} ${OGRE_CFLAGS})
  endif ()

  pkg_check_modules(OGRE-Terrain OGRE-Terrain)
  if (OGRE-Terrain_FOUND)
    set(ogre_ldflags ${ogre_ldflags} ${OGRE-Terrain_LDFLAGS})
    set(ogre_include_dirs ${ogre_include_dirs} ${OGRE-Terrain_INCLUDE_DIRS})
    set(ogre_libraries ${ogre_libraries};${OGRE-Terrain_LIBRARIES})
    set(ogre_library_dirs ${ogre_library_dirs} ${OGRE-Terrain_LIBRARY_DIRS})
    set(ogre_cflags ${ogre_cflags} ${OGRE-Terrain_CFLAGS})
  endif()

  pkg_check_modules(OGRE-Overlay OGRE-Overlay)
  if (OGRE-Overlay_FOUND)
    set(ogre_ldflags ${ogre_ldflags} ${OGRE-Overlay_LDFLAGS})
    set(ogre_include_dirs ${ogre_include_dirs} ${OGRE-Overlay_INCLUDE_DIRS})
    set(ogre_libraries ${ogre_libraries};${OGRE-Overlay_LIBRARIES})
    set(ogre_library_dirs ${ogre_library_dirs} ${OGRE-Overlay_LIBRARY_DIRS})
    set(ogre_cflags ${ogre_cflags} ${OGRE-Overlay_CFLAGS})
  endif()


  set (OGRE_INCLUDE_DIRS ${ogre_include_dirs}
       CACHE INTERNAL "Ogre include path")

  # Also find OGRE's plugin directory, which is provided in its .pc file as the
  # `plugindir` variable.  We have to call pkg-config manually to get it.
  # On Windows, we assume that all the OGRE* defines are passed in manually
  # to CMake.
  if (NOT WIN32)
    execute_process(COMMAND pkg-config --variable=plugindir OGRE
                    OUTPUT_VARIABLE _pkgconfig_invoke_result
                    RESULT_VARIABLE _pkgconfig_failed)
    if(_pkgconfig_failed)
      BUILD_WARNING ("Failed to find OGRE's plugin directory.  The build will succeed, but gazebo will likely fail to run.")
    else()
      # This variable will be substituted into cmake/setup.sh.in
      set (OGRE_PLUGINDIR ${_pkgconfig_invoke_result})
    endif()
  endif()

  ########################################
  # Check and find libccd (if needed)
  pkg_check_modules(CCD ccd>=1.4)
  if (NOT CCD_FOUND)
    message(STATUS "Using internal copy of libccd")
    set(CCD_INCLUDE_DIRS "${CMAKE_SOURCE_DIR}/deps/libccd/include")
    set(CCD_LIBRARY_DIRS "${CMAKE_BINARY_DIR}/deps/libccd")
    set(CCD_LIBRARIES gazebo_ccd)
  endif()

  ########################################
  # Find OpenAL
  # pkg_check_modules(OAL openal)
  # if (NOT OAL_FOUND)
  #   BUILD_WARNING ("Openal not found. Audio capabilities will be disabled.")
  #   set (HAVE_OPENAL FALSE)
  # else (NOT OAL_FOUND)
  #   set (HAVE_OPENAL TRUE)
  # endif ()

  ########################################
  # Find libswscale format
  pkg_check_modules(libswscale libswscale)
  if (NOT libswscale_FOUND)
    BUILD_WARNING ("libswscale not found. Audio-video capabilities will be disabled.")
  else()
    include_directories(${libswscale_INCLUDE_DIRS})
    link_directories(${libswscale_LIBRARY_DIRS})
  endif ()

  ########################################
  # Find AV format
  pkg_check_modules(libavformat libavformat)
  if (NOT libavformat_FOUND)
    BUILD_WARNING ("libavformat not found. Audio-video capabilities will be disabled.")
  else()
    include_directories(${libavformat_INCLUDE_DIRS})
    link_directories(${libavformat_LIBRARY_DIRS})
  endif ()

  ########################################
  # Find avcodec
  pkg_check_modules(libavcodec libavcodec)
  if (NOT libavcodec_FOUND)
    BUILD_WARNING ("libavcodec not found. Audio-video capabilities will be disabled.")
  else()
    include_directories(${libavcodec_INCLUDE_DIRS})
    link_directories(${libavcodec_LIBRARY_DIRS})
  endif ()

  ########################################
  # Find avutil
  pkg_check_modules(libavutil libavutil)
  if (NOT libavutil_FOUND)
    BUILD_WARNING ("libavutil not found. Audio-video capabilities will be disabled.")
  endif ()


  if (libavutil_FOUND AND libavformat_FOUND AND libavcodec_FOUND AND libswscale_FOUND)
    set (HAVE_FFMPEG TRUE)
  else ()
    set (HAVE_FFMPEG FALSE)
  endif ()

  ########################################
  # Find Player
  pkg_check_modules(PLAYER playercore>=3.0 playerc++ playerwkb)
  if (NOT PLAYER_FOUND)
    set (INCLUDE_PLAYER OFF CACHE BOOL "Build gazebo plugin for player")
    BUILD_WARNING ("Player not found, gazebo plugin for player will not be built.")
  else (NOT PLAYER_FOUND)
    set (INCLUDE_PLAYER ON CACHE BOOL "Build gazebo plugin for player")
    set (PLAYER_INCLUDE_DIRS ${PLAYER_INCLUDE_DIRS} CACHE INTERNAL
         "Player include directory")
    set (PLAYER_LINK_DIRS ${PLAYER_LINK_DIRS} CACHE INTERNAL
         "Player link directory")
    set (PLAYER_LINK_LIBS ${PLAYER_LIBRARIES} CACHE INTERNAL
         "Player libraries")
  endif ()

  ########################################
  # Find GNU Triangulation Surface Library
  pkg_check_modules(gts gts)
  if (gts_FOUND)
    message (STATUS "Looking for GTS - found")
    set (HAVE_GTS TRUE)
  else ()
    set (HAVE_GTS FALSE)
    BUILD_WARNING ("GNU Triangulation Surface library not found - Gazebo will not have CSG support.")
  endif ()

  #################################################
  # Find bullet
  # First and preferred option is to look for bullet standard pkgconfig,
  # so check it first. if it is not present, check for the OSRF
  # custom bullet2.82.pc file
  pkg_check_modules(BULLET bullet>=2.82)
  if (NOT BULLET_FOUND)
     pkg_check_modules(BULLET bullet2.82>=2.82)
  endif()

  if (BULLET_FOUND)
    set (HAVE_BULLET TRUE)
    add_definitions( -DLIBBULLET_VERSION=${BULLET_VERSION} )
  else()
    set (HAVE_BULLET FALSE)
    add_definitions( -DLIBBULLET_VERSION=0.0 )
    BUILD_WARNING ("Bullet > 2.82 not found, for bullet physics engine option, please install libbullet2.82-dev.")
  endif()
  
  if (BULLET_VERSION VERSION_GREATER 2.82)
    add_definitions( -DLIBBULLET_VERSION_GT_282 )
  endif()

  ########################################
  # Find libusb
  pkg_check_modules(libusb-1.0 libusb-1.0)
  if (NOT libusb-1.0_FOUND)
    BUILD_WARNING ("libusb-1.0 not found. USB peripherals support will be disabled.")
    set (HAVE_USB OFF CACHE BOOL "HAVE USB" FORCE)
  else()
    message (STATUS "Looking for libusb-1.0 - found. USB peripherals support enabled.")
    set (HAVE_USB ON CACHE BOOL "HAVE USB" FORCE)
    include_directories(${libusb-1.0_INCLUDE_DIRS})
    link_directories(${libusb-1.0_LIBRARY_DIRS})
  endif ()

  #################################################
  # Find Oculus SDK.
  pkg_check_modules(OculusVR OculusVR)

  if (HAVE_USB AND OculusVR_FOUND)
    message (STATUS "Oculus Rift support enabled.")
    set (HAVE_OCULUS ON CACHE BOOL "HAVE OCULUS" FORCE)
    include_directories(SYSTEM ${OculusVR_INCLUDE_DIRS})
    link_directories(${OculusVR_LIBRARY_DIRS})
  else ()
    BUILD_WARNING ("Oculus Rift support will be disabled.")
    set (HAVE_OCULUS OFF CACHE BOOL "HAVE OCULUS" FORCE)
  endif()
else (PKG_CONFIG_FOUND)
  set (BUILD_GAZEBO OFF CACHE INTERNAL "Build Gazebo" FORCE)
  BUILD_ERROR ("Error: pkg-config not found")
endif ()

########################################
# Find SDFormat
set (SDFormat_MIN_VERSION 3.0.4)
find_package(SDFormat ${SDFormat_MIN_VERSION})

if (NOT SDFormat_FOUND)
  message (STATUS "Looking for SDFormat - not found")
  BUILD_ERROR ("Missing: SDF version >=${SDFormat_MIN_VERSION}. Required for reading and writing SDF files.")
else()
  message (STATUS "Looking for SDFormat - found")
endif()

########################################
# Find QT
find_package (Qt4)
if (NOT QT4_FOUND)
  BUILD_ERROR("Missing: Qt4")
endif()

########################################
# Find Boost, if not specified manually
<<<<<<< HEAD
if (WIN32)
  # Boost source compiles static lib by default
  # and ogre use static too by default. No more
  # reasons to choose boost static libs
  set(Boost_USE_STATIC_LIBS        ON)
  set(Boost_USE_MULTITHREADED      ON)
  set(Boost_USE_STATIC_RUNTIME    OFF)
endif()
=======
>>>>>>> 6a6d16e1
include(FindBoost)
find_package(Boost ${MIN_BOOST_VERSION} REQUIRED thread signals system filesystem program_options regex iostreams date_time)

if (NOT Boost_FOUND)
  set (BUILD_GAZEBO OFF CACHE INTERNAL "Build Gazebo" FORCE)
  BUILD_ERROR ("Boost not found. Please install thread signals system filesystem program_options regex date_time boost version ${MIN_BOOST_VERSION} or higher.")
endif()

########################################
# Find libdl
find_path(libdl_include_dir dlfcn.h /usr/include /usr/local/include)
if (NOT libdl_include_dir)
  message (STATUS "Looking for dlfcn.h - not found")
  BUILD_ERROR ("Missing libdl: Required for plugins.")
  set (libdl_include_dir /usr/include)
else (NOT libdl_include_dir)
  message (STATUS "Looking for dlfcn.h - found")
endif ()

find_library(libdl_library dl /usr/lib /usr/local/lib)
if (NOT libdl_library)
  message (STATUS "Looking for libdl - not found")
  BUILD_ERROR ("Missing libdl: Required for plugins.")
  set(libdl_library "")
else (NOT libdl_library)
  message (STATUS "Looking for libdl - found")
endif ()

########################################
# Find gdal
include (FindGDAL)
if (NOT GDAL_FOUND)
  message (STATUS "Looking for libgdal - not found")
  BUILD_WARNING ("GDAL not found, Digital elevation terrains support will be disabled.")
  set (HAVE_GDAL OFF CACHE BOOL "HAVE GDAL" FORCE)
else ()
  message (STATUS "Looking for libgdal - found")
  set (HAVE_GDAL ON CACHE BOOL "HAVE GDAL" FORCE)
endif ()

########################################
# Include man pages stuff
include (${gazebo_cmake_dir}/Ronn2Man.cmake)
include (${gazebo_cmake_dir}/Man.cmake)
add_manpage_target()

########################################
# Find Space Navigator header and library
find_library(SPNAV_LIBRARY NAMES spnav)
find_file(SPNAV_HEADER NAMES spnav.h)
if (SPNAV_LIBRARY AND SPNAV_HEADER)
  message(STATUS "Looking for libspnav and spnav.h - found")
  set(HAVE_SPNAV TRUE)
else()
  message(STATUS "Looking for libspnav and spnav.h - not found")
  set(HAVE_SPNAV FALSE)
endif()

########################################
# Find xsltproc, which is used by tools/check_test_ran.py
find_program(XSLTPROC xsltproc)
if (NOT EXISTS ${XSLTPROC})
  BUILD_WARNING("xsltproc not found. The check_test_ran.py script will cause tests to fail.")
endif()

########################################
# Find uuid-dev Library
pkg_check_modules(uuid uuid)
if (uuid_FOUND)
  message (STATUS "Looking for uuid - found")
  set (HAVE_UUID TRUE)
else ()
  set (HAVE_UUID FALSE)
  BUILD_WARNING ("uuid-dev library not found - Gazebo will not have uuid support.")
endif ()

########################################
# Find graphviz
include (${gazebo_cmake_dir}/FindGraphviz.cmake)
if (NOT GRAPHVIZ_FOUND)
  message (STATUS "Looking for libgraphviz-dev - not found")
  BUILD_WARNING ("Graphviz not found, Model editor's schematic view will be disabled.")
  set (HAVE_GRAPHVIZ OFF CACHE BOOL "HAVE GRAPHVIZ" FORCE)
else ()
  message (STATUS "Looking for libgraphviz-dev - found")
  set (HAVE_GRAPHVIZ ON CACHE BOOL "HAVE GRAPHVIZ" FORCE)
endif ()

########################################
# Find QWT (QT graphing library)
#find_path(QWT_INCLUDE_DIR NAMES qwt.h PATHS
#  /usr/include
#  /usr/local/include
#  "$ENV{LIB_DIR}/include"
#  "$ENV{INCLUDE}"
#  PATH_SUFFIXES qwt-qt4 qwt qwt5
#  )
#
#find_library(QWT_LIBRARY NAMES qwt qwt6 qwt5 PATHS
#  /usr/lib
#  /usr/local/lib
#  "$ENV{LIB_DIR}/lib"
#  "$ENV{LIB}/lib"
#  )
#
#if (QWT_INCLUDE_DIR AND QWT_LIBRARY)
#  set(HAVE_QWT TRUE)
#endif (QWT_INCLUDE_DIR AND QWT_LIBRARY)
#
#if (HAVE_QWT)
#  if (NOT QWT_FIND_QUIETLY)
#    message(STATUS "Found Qwt: ${QWT_LIBRARY}")
#  endif (NOT QWT_FIND_QUIETLY)
#else ()
#  if (QWT_FIND_REQUIRED)
#    BUILD_WARNING ("Could not find libqwt-dev. Plotting features will be disabled.")
#  endif (QWT_FIND_REQUIRED)
#endif ()<|MERGE_RESOLUTION|>--- conflicted
+++ resolved
@@ -88,7 +88,7 @@
 ########################################
 # Find packages
 
-# In Visual Studio we use configure.bat to trick all path cmake
+# In Visual Studio we use configure.bat to trick all path cmake 
 # variables so let's consider that as a replacement for pkgconfig
 if (MSVC)
   set (PKG_CONFIG_FOUND TRUE)
@@ -493,17 +493,6 @@
 
 ########################################
 # Find Boost, if not specified manually
-<<<<<<< HEAD
-if (WIN32)
-  # Boost source compiles static lib by default
-  # and ogre use static too by default. No more
-  # reasons to choose boost static libs
-  set(Boost_USE_STATIC_LIBS        ON)
-  set(Boost_USE_MULTITHREADED      ON)
-  set(Boost_USE_STATIC_RUNTIME    OFF)
-endif()
-=======
->>>>>>> 6a6d16e1
 include(FindBoost)
 find_package(Boost ${MIN_BOOST_VERSION} REQUIRED thread signals system filesystem program_options regex iostreams date_time)
 
