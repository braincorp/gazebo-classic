include (${gazebo_cmake_dir}/GazeboUtils.cmake)
include (CheckCXXSourceCompiles)

include (${gazebo_cmake_dir}/FindOS.cmake)
include (FindPkgConfig)
include (${gazebo_cmake_dir}/FindFreeimage.cmake)

execute_process(COMMAND pkg-config --modversion protobuf
  OUTPUT_VARIABLE PROTOBUF_VERSION
  RESULT_VARIABLE protobuf_modversion_failed)

########################################
# 1. can not use BUILD_TYPE_PROFILE is defined after include this module
# 2. TODO: TOUPPER is a hack until we fix the build system to support standard build names
if (CMAKE_BUILD_TYPE)
  string(TOUPPER ${CMAKE_BUILD_TYPE} TMP_CMAKE_BUILD_TYPE)
  if ("${TMP_CMAKE_BUILD_TYPE}" STREQUAL "PROFILE")
    include (${gazebo_cmake_dir}/FindGooglePerfTools.cmake)
    if (GOOGLE_PERFTOOLS_FOUND)
      message(STATUS "Include google-perftools")
    else()
      BUILD_ERROR("Need google/heap-profiler.h (libgoogle-perftools-dev) tools to compile in Profile mode")
    endif()
  endif()
endif()

########################################
if (PROTOBUF_VERSION LESS 2.3.0)
  BUILD_ERROR("Incorrect version: Gazebo requires protobuf version 2.3.0 or greater")
endif()

########################################
# The Google Protobuf library for message generation + serialization
find_package(Protobuf REQUIRED)
if (NOT PROTOBUF_FOUND)
  BUILD_ERROR ("Missing: Google Protobuf (libprotobuf-dev)")
endif()
if (NOT PROTOBUF_PROTOC_EXECUTABLE)
  BUILD_ERROR ("Missing: Google Protobuf Compiler (protobuf-compiler)")
endif()
if (NOT PROTOBUF_PROTOC_LIBRARY)
  BUILD_ERROR ("Missing: Google Protobuf Compiler Library (libprotoc-dev)")
endif()

if ("${CMAKE_BUILD_TYPE}" STREQUAL "Debug")
  set (GZ_PROTOBUF_LIBRARY ${PROTOBUF_LIBRARY_DEBUG})
  set (GZ_PROTOBUF_PROTOC_LIBRARY ${PROTOBUF_PROTOC_LIBRARY_DEBUG})
else()
  set (GZ_PROTOBUF_LIBRARY ${PROTOBUF_LIBRARY})
  set (GZ_PROTOBUF_PROTOC_LIBRARY ${PROTOBUF_PROTOC_LIBRARY})
endif()

########################################
include (FindOpenGL)
if (NOT OPENGL_FOUND)
  BUILD_ERROR ("Missing: OpenGL")
  set (HAVE_OPENGL FALSE)
else ()
 if (OPENGL_INCLUDE_DIR)
   APPEND_TO_CACHED_LIST(gazeboserver_include_dirs
                         ${gazeboserver_include_dirs_desc}
                         ${OPENGL_INCLUDE_DIR})
   set (HAVE_OPENGL TRUE)
   add_definitions(-DHAVE_OPENGL)
 endif()
 if (OPENGL_LIBRARIES)
   APPEND_TO_CACHED_LIST(gazeboserver_link_libs
                         ${gazeboserver_link_libs_desc}
                         ${OPENGL_LIBRARIES})
 endif()
endif ()

########################################
include (FindOpenAL)
if (NOT OPENAL_FOUND)
  BUILD_WARNING ("OpenAL not found, audio support will be disabled.")
  set (HAVE_OPENAL OFF CACHE BOOL "HAVE OpenAL" FORCE)
else ()
  set (HAVE_OPENAL ON CACHE BOOL "HAVE OpenAL" FORCE)
endif ()

########################################
include (FindHDF5)
find_package(HDF5)

if (NOT HDF5_FOUND)
  BUILD_WARNING("HDF5 not found")
else ()
  message(STATUS "HDF5 Found")
endif ()

########################################
# Find packages

# In Visual Studio we use configure.bat to trick all path cmake
# variables so let's consider that as a replacement for pkgconfig
if (MSVC)
  set (PKG_CONFIG_FOUND TRUE)
endif()

if (PKG_CONFIG_FOUND)
  pkg_check_modules(CURL libcurl)
  if (NOT CURL_FOUND)
    BUILD_ERROR ("Missing: libcurl. Required for connection to model database.")
  endif()

  pkg_check_modules(PROFILER libprofiler)
  if (PROFILER_FOUND)
    set (CMAKE_LINK_FLAGS_PROFILE "-Wl,--no-as-needed -lprofiler -Wl,--as-needed ${CMAKE_LINK_FLAGS_PROFILE}" CACHE INTERNAL "Link flags for profile")
  else ()
    find_library(PROFILER profiler)
    if (PROFILER)
      message (STATUS "Looking for libprofiler - found")
      set (CMAKE_LINK_FLAGS_PROFILE "-Wl,--no-as-needed -lprofiler -Wl,--as-needed ${CMAKE_LINK_FLAGS_PROFILE}" CACHE INTERNAL "Link flags for profile")
    else()
      message (STATUS "Looking for libprofiler - not found")
    endif()
  endif()

  pkg_check_modules(TCMALLOC libtcmalloc)
  if (TCMALLOC_FOUND)
    set (CMAKE_LINK_FLAGS_PROFILE "${CMAKE_LINK_FLAGS_PROFILE} -Wl,--no-as-needed -ltcmalloc -Wl,--no-as-needed"
      CACHE INTERNAL "Link flags for profile" FORCE)
  else ()
    find_library(TCMALLOC tcmalloc)
    if (TCMALLOC)
      message (STATUS "Looking for libtcmalloc - found")
      set (CMAKE_LINK_FLAGS_PROFILE "${CMAKE_LINK_FLAGS_PROFILE} -ltcmalloc"
        CACHE INTERNAL "Link flags for profile" FORCE)
    else ()
      message (STATUS "Looking for libtcmalloc - not found")
    endif()
  endif ()

  #################################################
  # Find Simbody
  set(SimTK_INSTALL_DIR ${SimTK_INSTALL_PREFIX})
  #list(APPEND CMAKE_MODULE_PATH ${SimTK_INSTALL_PREFIX}/share/cmake)
  find_package(Simbody)
  if (Simbody_FOUND)
    message (STATUS "Looking for Simbody - found")
    set (HAVE_SIMBODY TRUE)
  else()
    message (STATUS "Looking for Simbody - not found")
    BUILD_WARNING ("Simbody not found, for simbody physics engine option, please install libsimbody-dev.")
    set (HAVE_SIMBODY FALSE)
  endif()

  #################################################
  # Find DART
  find_package(DARTCore 4.3.3 QUIET)
  if (DARTCore_FOUND)
    message (STATUS "Looking for DARTCore - found")
    set (HAVE_DART TRUE)
  else()
    message (STATUS "Looking for DARTCore - not found")
    BUILD_WARNING ("DART not found, for dart physics engine option, please install libdart-core4-dev.")
    set (HAVE_DART FALSE)
  endif()

  #################################################
  # Find tinyxml. Only debian distributions package tinyxml with a pkg-config
  # Use pkg_check_modules and fallback to manual detection
  # (needed, at least, for MacOS)

  # Use system installation on UNIX and Apple, and internal copy on Windows
  if (UNIX OR APPLE)
    message (STATUS "Using system tinyxml.")
    set (USE_EXTERNAL_TINYXML True)
  elseif(WIN32)
    message (STATUS "Using internal tinyxml.")
    set (USE_EXTERNAL_TINYXML False)
    add_definitions(-DTIXML_USE_STL)
  else()
    message (STATUS "Unknown platform, unable to configure tinyxml.")
    BUILD_ERROR("Unknown platform")
  endif()

  if (USE_EXTERNAL_TINYXML)
    pkg_check_modules(tinyxml tinyxml)
    if (NOT tinyxml_FOUND)
        find_path (tinyxml_INCLUDE_DIRS tinyxml.h ${tinyxml_INCLUDE_DIRS} ENV CPATH)
        find_library(tinyxml_LIBRARIES NAMES tinyxml)
        set (tinyxml_FAIL False)
        if (NOT tinyxml_INCLUDE_DIRS)
          message (STATUS "Looking for tinyxml headers - not found")
          set (tinyxml_FAIL True)
        endif()
        if (NOT tinyxml_LIBRARIES)
          message (STATUS "Looking for tinyxml library - not found")
          set (tinyxml_FAIL True)
        endif()
    endif()

    if (tinyxml_FAIL)
      message (STATUS "Looking for tinyxml.h - not found")
      BUILD_ERROR("Missing: tinyxml")
    endif()
  else()
    # Needed in WIN32 since in UNIX the flag is added in the code installed
    message (STATUS "Skipping search for tinyxml")
    set (tinyxml_INCLUDE_DIRS "${CMAKE_SOURCE_DIR}/deps/win/tinyxml")
    set (tinyxml_LIBRARIES "")
    set (tinyxml_LIBRARY_DIRS "")
  endif()

  #################################################
  # Find tinyxml2. Only debian distributions package tinyxml with a pkg-config
  # Use pkg_check_modules and fallback to manual detection
  # (needed, at least, for MacOS)

  # Use system installation on UNIX and Apple, and internal copy on Windows
  if (UNIX OR APPLE)
    message (STATUS "Using system tinyxml2.")
    set (USE_EXTERNAL_TINYXML2 True)
  elseif(WIN32)
    message (STATUS "Using internal tinyxml2.")
    set (USE_EXTERNAL_TINYXML2 False)
  else()
    message (STATUS "Unknown platform, unable to configure tinyxml2.")
    BUILD_ERROR("Unknown platform")
  endif()

  if (USE_EXTERNAL_TINYXML2)
    pkg_check_modules(tinyxml2 tinyxml2)
    if (NOT tinyxml2_FOUND)
        find_path (tinyxml2_INCLUDE_DIRS tinyxml2.h ${tinyxml2_INCLUDE_DIRS} ENV CPATH)
        find_library(tinyxml2_LIBRARIES NAMES tinyxml2)
        set (tinyxml2_FAIL False)
        if (NOT tinyxml2_INCLUDE_DIRS)
          message (STATUS "Looking for tinyxml2 headers - not found")
          set (tinyxml2_FAIL True)
        endif()
        if (NOT tinyxml2_LIBRARIES)
          message (STATUS "Looking for tinyxml2 library - not found")
          set (tinyxml2_FAIL True)
        endif()
        if (NOT tinyxml2_LIBRARY_DIRS)
          message (STATUS "Looking for tinyxml2 library dirs - not found")
          set (tinyxml2_FAIL True)
        endif()
    endif()

    if (tinyxml2_FAIL)
      message (STATUS "Looking for tinyxml2.h - not found")
      BUILD_ERROR("Missing: tinyxml2")
    endif()
  else()
    # Needed in WIN32 since in UNIX the flag is added in the code installed
    message (STATUS "Skipping search for tinyxml2")
    set (tinyxml2_INCLUDE_DIRS "${CMAKE_SOURCE_DIR}/deps/tinyxml2")
    set (tinyxml2_LIBRARIES "")
    set (tinyxml2_LIBRARY_DIRS "")
  endif()

  if (NOT WIN32)
    #################################################
    # Find libtar.
    find_path (libtar_INCLUDE_DIRS libtar.h)
    find_library(libtar_LIBRARIES tar)
    set (LIBTAR_FOUND True)

    if (NOT libtar_INCLUDE_DIRS)
      message (STATUS "Looking for libtar.h - not found")
      set (LIBTAR_FOUND False)
    else ()
      message (STATUS "Looking for libtar.h - found")
      include_directories(${libtar_INCLUDE_DIRS})
    endif ()
    if (NOT libtar_LIBRARIES)
      message (STATUS "Looking for libtar.so - not found")
      set (LIBTAR_FOUND False)
    else ()
      message (STATUS "Looking for libtar.so - found")
    endif ()

    if (NOT LIBTAR_FOUND)
       BUILD_ERROR("Missing: libtar")
    endif()
  else()
    set(libtar_LIBRARIES "")
  endif()

  #################################################
  # Find TBB
  pkg_check_modules(TBB tbb)
  set (TBB_PKG_CONFIG "tbb")
  if (NOT TBB_FOUND)
    message(STATUS "TBB not found, attempting to detect manually")
    set (TBB_PKG_CONFIG "")

    find_library(tbb_library tbb ENV LD_LIBRARY_PATH)
    if (tbb_library)
      set(TBB_FOUND true)
      set(TBB_LIBRARIES ${tbb_library})
    else (tbb_library)
      BUILD_ERROR ("Missing: TBB - Threading Building Blocks")
    endif(tbb_library)
  endif (NOT TBB_FOUND)

  #################################################
  # Find OGRE
  # On Windows, we assume that all the OGRE* defines are passed in manually
  # to CMake.
  if (NOT WIN32)
    execute_process(COMMAND pkg-config --modversion OGRE
                    OUTPUT_VARIABLE OGRE_VERSION)
    string(REPLACE "\n" "" OGRE_VERSION ${OGRE_VERSION})

    string (REGEX REPLACE "^([0-9]+).*" "\\1"
      OGRE_MAJOR_VERSION "${OGRE_VERSION}")
    string (REGEX REPLACE "^[0-9]+\\.([0-9]+).*" "\\1"
      OGRE_MINOR_VERSION "${OGRE_VERSION}")
    string (REGEX REPLACE "^[0-9]+\\.[0-9]+\\.([0-9]+).*" "\\1"
      OGRE_PATCH_VERSION ${OGRE_VERSION})

    set(OGRE_VERSION
      ${OGRE_MAJOR_VERSION}.${OGRE_MINOR_VERSION}.${OGRE_PATCH_VERSION})
  endif()

  pkg_check_modules(OGRE-RTShaderSystem
                    OGRE-RTShaderSystem>=${MIN_OGRE_VERSION})

  if (OGRE-RTShaderSystem_FOUND)
    set(ogre_ldflags ${OGRE-RTShaderSystem_LDFLAGS})
    set(ogre_include_dirs ${OGRE-RTShaderSystem_INCLUDE_DIRS})
    set(ogre_libraries ${OGRE-RTShaderSystem_LIBRARIES})
    set(ogre_library_dirs ${OGRE-RTShaderSystem_LIBRARY_DIRS})
    set(ogre_cflags ${OGRE-RTShaderSystem_CFLAGS})

    set (INCLUDE_RTSHADER ON CACHE BOOL "Enable GPU shaders")
  else ()
    set (INCLUDE_RTSHADER OFF CACHE BOOL "Enable GPU shaders")
  endif ()

  pkg_check_modules(OGRE OGRE>=${MIN_OGRE_VERSION})
  # There are some runtime problems to solve with ogre-1.9.
  # Please read gazebo issues: 994, 995
  if (NOT OGRE_FOUND)
    BUILD_ERROR("Missing: Ogre3d version >=${MIN_OGRE_VERSION}(http://www.orge3d.org)")
  else ()
    set(ogre_ldflags ${ogre_ldflags} ${OGRE_LDFLAGS})
    set(ogre_include_dirs ${ogre_include_dirs} ${OGRE_INCLUDE_DIRS})
    set(ogre_libraries ${ogre_libraries};${OGRE_LIBRARIES})
    set(ogre_library_dirs ${ogre_library_dirs} ${OGRE_LIBRARY_DIRS})
    set(ogre_cflags ${ogre_cflags} ${OGRE_CFLAGS})
  endif ()

  pkg_check_modules(OGRE-Terrain OGRE-Terrain)
  if (OGRE-Terrain_FOUND)
    set(ogre_ldflags ${ogre_ldflags} ${OGRE-Terrain_LDFLAGS})
    set(ogre_include_dirs ${ogre_include_dirs} ${OGRE-Terrain_INCLUDE_DIRS})
    set(ogre_libraries ${ogre_libraries};${OGRE-Terrain_LIBRARIES})
    set(ogre_library_dirs ${ogre_library_dirs} ${OGRE-Terrain_LIBRARY_DIRS})
    set(ogre_cflags ${ogre_cflags} ${OGRE-Terrain_CFLAGS})
  endif()

  pkg_check_modules(OGRE-Overlay OGRE-Overlay)
  if (OGRE-Overlay_FOUND)
    set(ogre_ldflags ${ogre_ldflags} ${OGRE-Overlay_LDFLAGS})
    set(ogre_include_dirs ${ogre_include_dirs} ${OGRE-Overlay_INCLUDE_DIRS})
    set(ogre_libraries ${ogre_libraries};${OGRE-Overlay_LIBRARIES})
    set(ogre_library_dirs ${ogre_library_dirs} ${OGRE-Overlay_LIBRARY_DIRS})
    set(ogre_cflags ${ogre_cflags} ${OGRE-Overlay_CFLAGS})
  endif()


  set (OGRE_INCLUDE_DIRS ${ogre_include_dirs}
       CACHE INTERNAL "Ogre include path")

  # Also find OGRE's plugin directory, which is provided in its .pc file as the
  # `plugindir` variable.  We have to call pkg-config manually to get it.
  # On Windows, we assume that all the OGRE* defines are passed in manually
  # to CMake.
  if (NOT WIN32)
    execute_process(COMMAND pkg-config --variable=plugindir OGRE
                    OUTPUT_VARIABLE _pkgconfig_invoke_result
                    RESULT_VARIABLE _pkgconfig_failed)
    if(_pkgconfig_failed)
      BUILD_WARNING ("Failed to find OGRE's plugin directory.  The build will succeed, but gazebo will likely fail to run.")
    else()
      # This variable will be substituted into cmake/setup.sh.in
      set (OGRE_PLUGINDIR ${_pkgconfig_invoke_result})
    endif()
  endif()

  ########################################
  # Check and find libccd (if needed)
  pkg_check_modules(CCD ccd>=1.4)
  if (NOT CCD_FOUND)
    message(STATUS "Using internal copy of libccd")
    set(CCD_INCLUDE_DIRS "${CMAKE_SOURCE_DIR}/deps/libccd/include")
    set(CCD_LIBRARY_DIRS "${CMAKE_BINARY_DIR}/deps/libccd")
    set(CCD_LIBRARIES gazebo_ccd)
  endif()

  ########################################
  # Find OpenAL
  # pkg_check_modules(OAL openal)
  # if (NOT OAL_FOUND)
  #   BUILD_WARNING ("Openal not found. Audio capabilities will be disabled.")
  #   set (HAVE_OPENAL FALSE)
  # else (NOT OAL_FOUND)
  #   set (HAVE_OPENAL TRUE)
  # endif ()

  ########################################
  # Find libswscale format
  pkg_check_modules(libswscale libswscale)
  if (NOT libswscale_FOUND)
    BUILD_WARNING ("libswscale not found. Audio-video capabilities will be disabled.")
  else()
    include_directories(${libswscale_INCLUDE_DIRS})
    link_directories(${libswscale_LIBRARY_DIRS})
  endif ()

  ########################################
  # Find AV format
  pkg_check_modules(libavformat libavformat)
  if (NOT libavformat_FOUND)
    BUILD_WARNING ("libavformat not found. Audio-video capabilities will be disabled.")
  else()
    include_directories(${libavformat_INCLUDE_DIRS})
    link_directories(${libavformat_LIBRARY_DIRS})
  endif ()

  ########################################
  # Find avcodec
  pkg_check_modules(libavcodec libavcodec)
  if (NOT libavcodec_FOUND)
    BUILD_WARNING ("libavcodec not found. Audio-video capabilities will be disabled.")
  else()
    include_directories(${libavcodec_INCLUDE_DIRS})
    link_directories(${libavcodec_LIBRARY_DIRS})
  endif ()

  ########################################
  # Find avutil
  pkg_check_modules(libavutil libavutil)
  if (NOT libavutil_FOUND)
    BUILD_WARNING ("libavutil not found. Audio-video capabilities will be disabled.")
  endif ()


  if (libavutil_FOUND AND libavformat_FOUND AND libavcodec_FOUND AND libswscale_FOUND)
    set (HAVE_FFMPEG TRUE)
  else ()
    set (HAVE_FFMPEG FALSE)
  endif ()

  ########################################
  # Find Player
  pkg_check_modules(PLAYER playercore>=3.0 playerc++ playerwkb)
  if (NOT PLAYER_FOUND)
    set (INCLUDE_PLAYER OFF CACHE BOOL "Build gazebo plugin for player")
    BUILD_WARNING ("Player not found, gazebo plugin for player will not be built.")
  else (NOT PLAYER_FOUND)
    set (INCLUDE_PLAYER ON CACHE BOOL "Build gazebo plugin for player")
    set (PLAYER_INCLUDE_DIRS ${PLAYER_INCLUDE_DIRS} CACHE INTERNAL
         "Player include directory")
    set (PLAYER_LINK_DIRS ${PLAYER_LINK_DIRS} CACHE INTERNAL
         "Player link directory")
    set (PLAYER_LINK_LIBS ${PLAYER_LIBRARIES} CACHE INTERNAL
         "Player libraries")
  endif ()

  ########################################
  # Find GNU Triangulation Surface Library
  pkg_check_modules(gts gts)
  if (gts_FOUND)
    message (STATUS "Looking for GTS - found")
    set (HAVE_GTS TRUE)
  else ()
    set (HAVE_GTS FALSE)
    BUILD_WARNING ("GNU Triangulation Surface library not found - Gazebo will not have CSG support.")
  endif ()

  #################################################
  # Find bullet
  # First and preferred option is to look for bullet standard pkgconfig,
  # so check it first. if it is not present, check for the OSRF
  # custom bullet2.82.pc file
  pkg_check_modules(BULLET bullet>=2.82)
  if (NOT BULLET_FOUND)
     pkg_check_modules(BULLET bullet2.82>=2.82)
  endif()

  if (BULLET_FOUND)
    set (HAVE_BULLET TRUE)
    add_definitions( -DLIBBULLET_VERSION=${BULLET_VERSION} )
  else()
    set (HAVE_BULLET FALSE)
    add_definitions( -DLIBBULLET_VERSION=0.0 )
    BUILD_WARNING ("Bullet > 2.82 not found, for bullet physics engine option, please install libbullet2.82-dev.")
  endif()

  if (BULLET_VERSION VERSION_GREATER 2.82)
    add_definitions( -DLIBBULLET_VERSION_GT_282 )
  endif()

  ########################################
  # Find libusb
  pkg_check_modules(libusb-1.0 libusb-1.0)
  if (NOT libusb-1.0_FOUND)
    BUILD_WARNING ("libusb-1.0 not found. USB peripherals support will be disabled.")
    set (HAVE_USB OFF CACHE BOOL "HAVE USB" FORCE)
  else()
    message (STATUS "Looking for libusb-1.0 - found. USB peripherals support enabled.")
    set (HAVE_USB ON CACHE BOOL "HAVE USB" FORCE)
    include_directories(${libusb-1.0_INCLUDE_DIRS})
    link_directories(${libusb-1.0_LIBRARY_DIRS})
  endif ()

  #################################################
  # Find Oculus SDK.
  pkg_check_modules(OculusVR OculusVR)

  if (HAVE_USB AND OculusVR_FOUND)
    message (STATUS "Oculus Rift support enabled.")
    set (HAVE_OCULUS ON CACHE BOOL "HAVE OCULUS" FORCE)
    include_directories(SYSTEM ${OculusVR_INCLUDE_DIRS})
    link_directories(${OculusVR_LIBRARY_DIRS})
  else ()
    BUILD_WARNING ("Oculus Rift support will be disabled.")
    set (HAVE_OCULUS OFF CACHE BOOL "HAVE OCULUS" FORCE)
  endif()
else (PKG_CONFIG_FOUND)
  set (BUILD_GAZEBO OFF CACHE INTERNAL "Build Gazebo" FORCE)
  BUILD_ERROR ("Error: pkg-config not found")
endif ()

########################################
# Find SDFormat
set (SDFormat_MIN_VERSION 4.1.0)
find_package(SDFormat ${SDFormat_MIN_VERSION})

if (NOT SDFormat_FOUND)
  message (STATUS "Looking for SDFormat - not found")
  BUILD_ERROR ("Missing: SDF version >=${SDFormat_MIN_VERSION}. Required for reading and writing SDF files.")
else()
  message (STATUS "Looking for SDFormat - found")
endif()

########################################
# Find QT
find_package(Qt4 COMPONENTS QtWebKit QtCore QtGui QtXml QtXmlPatterns REQUIRED)
if (NOT QT4_FOUND)
  BUILD_ERROR("Missing: Qt4")
endif()

########################################
# Find Boost, if not specified manually
include(FindBoost)
find_package(Boost ${MIN_BOOST_VERSION} REQUIRED thread signals system filesystem program_options regex iostreams date_time)

if (NOT Boost_FOUND)
  set (BUILD_GAZEBO OFF CACHE INTERNAL "Build Gazebo" FORCE)
  BUILD_ERROR ("Boost not found. Please install thread signals system filesystem program_options regex date_time boost version ${MIN_BOOST_VERSION} or higher.")
endif()

########################################
# Find libdl
find_path(libdl_include_dir dlfcn.h /usr/include /usr/local/include)
if (NOT libdl_include_dir)
  message (STATUS "Looking for dlfcn.h - not found")
  BUILD_ERROR ("Missing libdl: Required for plugins.")
  set (libdl_include_dir /usr/include)
else (NOT libdl_include_dir)
  message (STATUS "Looking for dlfcn.h - found")
endif ()

find_library(libdl_library dl /usr/lib /usr/local/lib)
if (NOT libdl_library)
  message (STATUS "Looking for libdl - not found")
  BUILD_ERROR ("Missing libdl: Required for plugins.")
  set(libdl_library "")
else (NOT libdl_library)
  message (STATUS "Looking for libdl - found")
endif ()

########################################
# Find gdal
include (FindGDAL)
if (NOT GDAL_FOUND)
  message (STATUS "Looking for libgdal - not found")
  BUILD_WARNING ("GDAL not found, Digital elevation terrains support will be disabled.")
  set (HAVE_GDAL OFF CACHE BOOL "HAVE GDAL" FORCE)
else ()
  message (STATUS "Looking for libgdal - found")
  set (HAVE_GDAL ON CACHE BOOL "HAVE GDAL" FORCE)
endif ()

########################################
# Include man pages stuff
include (${gazebo_cmake_dir}/Ronn2Man.cmake)
include (${gazebo_cmake_dir}/Man.cmake)
add_manpage_target()

########################################
# Find Space Navigator header and library
find_library(SPNAV_LIBRARY NAMES spnav)
find_file(SPNAV_HEADER NAMES spnav.h)
if (SPNAV_LIBRARY AND SPNAV_HEADER)
  message(STATUS "Looking for libspnav and spnav.h - found")
  set(HAVE_SPNAV TRUE)
else()
  message(STATUS "Looking for libspnav and spnav.h - not found")
  set(HAVE_SPNAV FALSE)
endif()

########################################
# Find xsltproc, which is used by tools/check_test_ran.py
find_program(XSLTPROC xsltproc)
if (NOT EXISTS ${XSLTPROC})
  BUILD_WARNING("xsltproc not found. The check_test_ran.py script will cause tests to fail.")
endif()

########################################
# Find uuid-dev Library
#pkg_check_modules(uuid uuid)
#if (uuid_FOUND)
#  message (STATUS "Looking for uuid - found")
#  set (HAVE_UUID TRUE)
#else ()
#  set (HAVE_UUID FALSE)
#  BUILD_WARNING ("uuid-dev library not found - Gazebo will not have uuid support.")
#endif ()

########################################
# Find uuid
#  - In UNIX we use uuid library.
#  - In Windows the native RPC call, no dependency needed.
if (UNIX)
  pkg_check_modules(uuid uuid)
  if (uuid_FOUND)
    message (STATUS "Looking for uuid - found")
    set (HAVE_UUID TRUE)
  else ()
    set (HAVE_UUID FALSE)
    BUILD_WARNING ("uuid-dev library not found - Gazebo will not have uuid support.")
  endif ()
else()
  message (STATUS "Using Windows RPC UuidCreate function")
  set (HAVE_UUID TRUE)
endif()

########################################
# Find graphviz
include (${gazebo_cmake_dir}/FindGraphviz.cmake)
if (NOT GRAPHVIZ_FOUND)
  message (STATUS "Looking for libgraphviz-dev - not found")
  BUILD_WARNING ("Graphviz not found, Model editor's schematic view will be disabled.")
  set (HAVE_GRAPHVIZ OFF CACHE BOOL "HAVE GRAPHVIZ" FORCE)
else ()
  message (STATUS "Looking for libgraphviz-dev - found")
  set (HAVE_GRAPHVIZ ON CACHE BOOL "HAVE GRAPHVIZ" FORCE)
endif ()

########################################
# Find ignition math in unix platforms
# In Windows we expect a call from configure.bat script with the paths
if (NOT WIN32)
  find_package(ignition-math2 2.3 QUIET)
  if (NOT ignition-math2_FOUND)
    message(STATUS "Looking for ignition-math2-config.cmake - not found")
    BUILD_ERROR ("Missing: Ignition math2 library.")
  else()
    message(STATUS "Looking for ignition-math2-config.cmake - found")
  endif()
endif()

########################################
# Find the Ignition_Transport library
# In Windows we expect a call from configure.bat script with the paths
if (NOT WIN32)
  find_package(ignition-transport1 QUIET)
  if (NOT ignition-transport1_FOUND)
<<<<<<< HEAD
    BUILD_ERROR ("Missing: Ignition Transport (libignition-transport1-dev)")
=======
    BUILD_ERROR ("Missing: Ignition Transport (libignition-transport-dev)")
>>>>>>> e8fb1728
  else()
    set (CMAKE_CXX_FLAGS "${CMAKE_CXX_FLAGS} ${IGNITION-TRANSPORT_CXX_FLAGS}")
    include_directories(${IGNITION-TRANSPORT_INCLUDE_DIRS})
    link_directories(${IGNITION-TRANSPORT_LIBRARY_DIRS})
  endif()
endif()

################################################
# Find Valgrind for checking memory leaks in the
# tests
find_program(VALGRIND_PROGRAM NAMES valgrind PATH ${VALGRIND_ROOT}/bin)
option(GAZEBO_RUN_VALGRIND_TESTS "Run gazebo tests with Valgrind" FALSE)
mark_as_advanced(GAZEBO_RUN_VALGRIND_TESTS)
if (GAZEBO_RUN_VALGRIND_TESTS AND NOT VALGRIND_PROGRAM)
  BUILD_WARNING("valgrind not found. Memory check tests will be skipped.")
endif()


########################################
# Find QWT (QT graphing library)
find_path(QWT_INCLUDE_DIR NAMES qwt.h PATHS
  /usr/include
  /usr/local/include
  /usr/local/lib/qwt.framework/Headers
  PATH_SUFFIXES qwt-qt4 qwt qwt5
  )

find_library(QWT_LIBRARY NAMES qwt qwt6 qwt5 PATHS
  /usr/lib
  /usr/local/lib
  /usr/local/lib/qwt.framework
  )

if (QWT_INCLUDE_DIR AND QWT_LIBRARY)
  set(HAVE_QWT TRUE)
endif (QWT_INCLUDE_DIR AND QWT_LIBRARY)

# version
set ( _VERSION_FILE ${QWT_INCLUDE_DIR}/qwt_global.h )
file ( STRINGS ${_VERSION_FILE} _VERSION_LINE REGEX "define[ ]+QWT_VERSION_STR" )
if ( _VERSION_LINE )
  string ( REGEX REPLACE ".*define[ ]+QWT_VERSION_STR[ ]+\"(.*)\".*" "\\1"
      QWT_VERSION_STRING "${_VERSION_LINE}" )
  string ( REGEX REPLACE "([0-9]+)\\.([0-9]+)\\.([0-9]+).*" "\\1"
      QWT_MAJOR_VERSION "${QWT_VERSION_STRING}" )
  string ( REGEX REPLACE "([0-9]+)\\.([0-9]+)\\.([0-9]+).*" "\\2"
      QWT_MINOR_VERSION "${QWT_VERSION_STRING}" )
  string ( REGEX REPLACE "([0-9]+)\\.([0-9]+)\\.([0-9]+).*" "\\3"
      QWT_PATCH_VERSION "${QWT_VERSION_STRING}" )
  set(QWT_VERSION
    ${QWT_MAJOR_VERSION}.${QWT_MINOR_VERSION}.${QWT_PATCH_VERSION})
endif ()

if (HAVE_QWT)
  message (STATUS "Looking for qwt - found: version ${QWT_VERSION}")
else()
  message (STATUS "Looking for qwt - not found")
  BUILD_ERROR ("Missing: libqwt-dev. Required for plotting.")
endif ()<|MERGE_RESOLUTION|>--- conflicted
+++ resolved
@@ -675,11 +675,7 @@
 if (NOT WIN32)
   find_package(ignition-transport1 QUIET)
   if (NOT ignition-transport1_FOUND)
-<<<<<<< HEAD
-    BUILD_ERROR ("Missing: Ignition Transport (libignition-transport1-dev)")
-=======
     BUILD_ERROR ("Missing: Ignition Transport (libignition-transport-dev)")
->>>>>>> e8fb1728
   else()
     set (CMAKE_CXX_FLAGS "${CMAKE_CXX_FLAGS} ${IGNITION-TRANSPORT_CXX_FLAGS}")
     include_directories(${IGNITION-TRANSPORT_INCLUDE_DIRS})
