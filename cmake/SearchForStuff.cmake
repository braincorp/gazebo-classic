include (${gazebo_cmake_dir}/GazeboUtils.cmake)
include (${gazebo_cmake_dir}/FindSSE.cmake)
include (CheckCXXSourceCompiles)

include (${gazebo_cmake_dir}/FindOS.cmake)
include (FindPkgConfig)
include (${gazebo_cmake_dir}/FindFreeimage.cmake)

execute_process(COMMAND pkg-config --modversion protobuf
  OUTPUT_VARIABLE PROTOBUF_VERSION
  RESULT_VARIABLE protobuf_modversion_failed)

########################################
if (PROTOBUF_VERSION LESS 2.3.0)
  BUILD_ERROR("Incorrect version: Gazebo requires protobuf version 2.3.0 or greater")
endif()

########################################
# The Google Protobuf library for message generation + serialization
find_package(Protobuf REQUIRED)
if (NOT PROTOBUF_FOUND)
  BUILD_ERROR ("Missing: Google Protobuf (libprotobuf-dev)")
endif()
if (NOT PROTOBUF_PROTOC_EXECUTABLE)
  BUILD_ERROR ("Missing: Google Protobuf Compiler (protobuf-compiler)")
endif()
if (NOT PROTOBUF_PROTOC_LIBRARY)
  BUILD_ERROR ("Missing: Google Protobuf Compiler Library (libprotoc-dev)")
endif()

########################################
include (FindOpenGL)
if (NOT OPENGL_FOUND)
  BUILD_ERROR ("Missing: OpenGL")
else ()
 APPEND_TO_CACHED_LIST(gazeboserver_include_dirs
                       ${gazeboserver_include_dirs_desc}
                       ${OPENGL_INCLUDE_DIR})
 APPEND_TO_CACHED_LIST(gazeboserver_link_libs
                       ${gazeboserver_link_libs_desc}
                       ${OPENGL_LIBRARIES})
endif ()

########################################
# Find packages
if (PKG_CONFIG_FOUND)

  pkg_check_modules(CURL libcurl)
  if (NOT CURL_FOUND)
    BUILD_ERROR ("Missing: libcurl. Required for connection to model database.")
  endif()

  pkg_check_modules(PROFILER libprofiler)
  if (PROFILER_FOUND)
    set (CMAKE_LINK_FLAGS_PROFILE "-Wl,--no-as-needed -lprofiler -Wl,--as-needed ${CMAKE_LINK_FLAGS_PROFILE}" CACHE INTERNAL "Link flags for profile")
  else ()
    find_library(PROFILER profiler)
    if (PROFILER)
      message (STATUS "Looking for libprofiler - found")
      set (CMAKE_LINK_FLAGS_PROFILE "-Wl,--no-as-needed -lprofiler -Wl,--as-needed ${CMAKE_LINK_FLAGS_PROFILE}" CACHE INTERNAL "Link flags for profile")
    else()
      message (STATUS "Looking for libprofiler - not found")
    endif()
  endif()

  pkg_check_modules(TCMALLOC libtcmalloc)
  if (TCMALLOC_FOUND)
    set (CMAKE_LINK_FLAGS_PROFILE "${CMAKE_LINK_FLAGS_PROFILE} -Wl,--no-as-needed -ltcmalloc -Wl,--no-as-needed"
      CACHE INTERNAL "Link flags for profile" FORCE)
  else ()
    find_library(TCMALLOC tcmalloc)
    if (TCMALLOC)
      message (STATUS "Looking for libtcmalloc - found")
      set (CMAKE_LINK_FLAGS_PROFILE "${CMAKE_LINK_FLAGS_PROFILE} -ltcmalloc"
        CACHE INTERNAL "Link flags for profile" FORCE)
    else ()
      message (STATUS "Looking for libtcmalloc - not found")
    endif()
  endif ()

  pkg_check_modules(CEGUI CEGUI)
  pkg_check_modules(CEGUI_OGRE CEGUI-OGRE)
  if (NOT CEGUI_FOUND)
    BUILD_WARNING ("CEGUI not found, opengl GUI will be disabled.")
    set (HAVE_CEGUI OFF CACHE BOOL "HAVE CEGUI" FORCE)
  else()
    message (STATUS "Looking for CEGUI, found")
    if (NOT CEGUI_OGRE_FOUND)
      BUILD_WARNING ("CEGUI-OGRE not found, opengl GUI will be disabled.")
      set (HAVE_CEGUI OFF CACHE BOOL "HAVE CEGUI" FORCE)
    else()
      set (HAVE_CEGUI ON CACHE BOOL "HAVE CEGUI" FORCE)
      set (CEGUI_LIBRARIES "CEGUIBase;CEGUIOgreRenderer")
      message (STATUS "Looking for CEGUI-OGRE, found")
    endif()
  endif()

  #################################################
  # Find bullet
  pkg_check_modules(BULLET bullet)
  if (BULLET_FOUND)
    set (HAVE_BULLET TRUE)
  else()
    set (HAVE_BULLET FALSE)
  endif()

  #################################################
  # Find tinyxml. Only debian distributions package tinyxml with a pkg-config
  find_path (tinyxml_include_dir tinyxml.h ${tinyxml_include_dirs} ENV CPATH)
  if (NOT tinyxml_include_dir)
    message (STATUS "Looking for tinyxml.h - not found")
    BUILD_ERROR("Missing: tinyxml")
  else ()
    message (STATUS "Looking for tinyxml.h - found")
    set (tinyxml_include_dirs ${tinyxml_include_dir} CACHE STRING
      "tinyxml include paths. Use this to override automatic detection.")
    set (tinyxml_libraries "tinyxml" CACHE INTERNAL "tinyxml libraries")
  endif ()

  #################################################
  # Find libtar.
  find_path (libtar_include_dir libtar.h /usr/include /usr/local/include ENV CPATH)
  if (NOT libtar_include_dir)
    message (STATUS "Looking for libtar.h - not found")
    BUILD_ERROR("Missing: libtar")
  else ()
    message (STATUS "Looking for libtar.h - found")
    set (libtar_libraries "tar" CACHE INTERNAL "tinyxml libraries")
  endif ()

  #################################################
  # Use internal CCD (built as libgazebo_ccd.so)
  #
  set(CCD_INCLUDE_DIRS "${CMAKE_SOURCE_DIR}/deps/libccd/include")
  set(CCD_LIBRARIES gazebo_ccd)

  #################################################
  # Find TBB
  pkg_check_modules(TBB tbb)
  if (NOT TBB_FOUND)
    message(STATUS "TBB not found, attempting to detect manually")

    find_library(tbb_library tbb ENV LD_LIBRARY_PATH)
    if (tbb_library)
      set(TBB_FOUND true)
      set(TBB_LIBRARIES ${tbb_library})
    else (tbb_library)
      BUILD_ERROR ("Missing: TBB - Threading Building Blocks")
    endif(tbb_library)
  endif (NOT TBB_FOUND)

  #################################################
  # Find OGRE
  execute_process(COMMAND pkg-config --modversion OGRE
                  OUTPUT_VARIABLE OGRE_VERSION)
  string(REPLACE "\n" "" OGRE_VERSION ${OGRE_VERSION})

  pkg_check_modules(OGRE-RTShaderSystem
                    OGRE-RTShaderSystem>=${MIN_OGRE_VERSION})

  if (OGRE-RTShaderSystem_FOUND)
    set(ogre_ldflags ${OGRE-RTShaderSystem_LDFLAGS})
    set(ogre_include_dirs ${OGRE-RTShaderSystem_INCLUDE_DIRS})
    set(ogre_libraries ${OGRE-RTShaderSystem_LIBRARIES})
    set(ogre_library_dirs ${OGRE-RTShaderSystem_LIBRARY_DIRS})
    set(ogre_cflags ${OGRE-RTShaderSystem_CFLAGS})

    set (INCLUDE_RTSHADER ON CACHE BOOL "Enable GPU shaders")
  else ()
    set (INCLUDE_RTSHADER OFF CACHE BOOL "Enable GPU shaders")
  endif ()

  pkg_check_modules(OGRE OGRE>=${MIN_OGRE_VERSION})
  if (NOT OGRE_FOUND)
    BUILD_ERROR("Missing: Ogre3d version >=${MIN_OGRE_VERSION}(http://www.orge3d.org)")
  else (NOT OGRE_FOUND)
    set(ogre_ldflags ${ogre_ldflags} ${OGRE_LDFLAGS})
    set(ogre_include_dirs ${ogre_include_dirs} ${OGRE_INCLUDE_DIRS})
    set(ogre_libraries ${ogre_libraries};${OGRE_LIBRARIES})
    set(ogre_library_dirs ${ogre_library_dirs} ${OGRE_LIBRARY_DIRS})
    set(ogre_cflags ${ogre_cflags} ${OGRE_CFLAGS})
  endif ()

  set (OGRE_INCLUDE_DIRS ${ogre_include_dirs}
       CACHE INTERNAL "Ogre include path")

  pkg_check_modules(OGRE-Terrain OGRE-Terrain)
  if (OGRE-Terrain_FOUND)
    set(ogre_ldflags ${ogre_ldflags} ${OGRE-Terrain_LDFLAGS})
    set(ogre_include_dirs ${ogre_include_dirs} ${OGRE-Terrain_INCLUDE_DIRS})
    set(ogre_libraries ${ogre_libraries};${OGRE-Terrain_LIBRARIES})
    set(ogre_library_dirs ${ogre_library_dirs} ${OGRE-Terrain_LIBRARY_DIRS})
    set(ogre_cflags ${ogre_cflags} ${OGRE-Terrain_CFLAGS})
  endif()

  # Also find OGRE's plugin directory, which is provided in its .pc file as the
  # `plugindir` variable.  We have to call pkg-config manually to get it.
  execute_process(COMMAND pkg-config --variable=plugindir OGRE
                  OUTPUT_VARIABLE _pkgconfig_invoke_result
                  RESULT_VARIABLE _pkgconfig_failed)
  if(_pkgconfig_failed)
    BUILD_WARNING ("Failed to find OGRE's plugin directory.  The build will succeed, but gazebo will likely fail to run.")
  else()
    # This variable will be substituted into cmake/setup.sh.in
    set (OGRE_PLUGINDIR ${_pkgconfig_invoke_result})
  endif()


  ########################################
  # Find OpenAL
  # pkg_check_modules(OAL openal)
  # if (NOT OAL_FOUND)
  #   BUILD_WARNING ("Openal not found. Audio capabilities will be disabled.")
  #   set (HAVE_OPENAL FALSE)
  # else (NOT OAL_FOUND)
  #   set (HAVE_OPENAL TRUE)
  # endif ()

  ########################################
  # Find libswscale format
  pkg_check_modules(libswscale libswscale)
  if (NOT libswscale_FOUND)
    BUILD_WARNING ("libswscale not found. Audio-video capabilities will be disabled.")
  endif ()

  ########################################
  # Find AV format
  pkg_check_modules(libavformat libavformat)
  if (NOT libavformat_FOUND)
    BUILD_WARNING ("libavformat not found. Audio-video capabilities will be disabled.")
  endif ()

  ########################################
  # Find avcodec
  pkg_check_modules(libavcodec libavcodec)
  if (NOT libavcodec_FOUND)
    BUILD_WARNING ("libavcodec not found. Audio-video capabilities will be disabled.")
  endif ()

  if (libavformat_FOUND AND libavcodec_FOUND AND libswscale)
    set (HAVE_FFMPEG TRUE)
  endif ()

  ########################################
  # Find urdfdom and urdfdom_headers
<<<<<<< HEAD
  # look for the cmake modules first, and .pc pkg_config second
=======
>>>>>>> 9e9f5819
  find_package(urdfdom_headers QUIET)
  if (NOT urdfdom_headers_FOUND)
    pkg_check_modules(urdfdom_headers urdfdom_headers)
    if (NOT urdfdom_headers_FOUND)
      BUILD_WARNING ("urdfdom_headers not found, urdf parser will not be built.")
    endif ()
  endif ()
  if (urdfdom_headers_FOUND)
    set (HAVE_URDFDOM_HEADERS TRUE)
  endif ()

  find_package(urdfdom QUIET)
  if (NOT urdfdom_FOUND)
    pkg_check_modules(urdfdom urdfdom)
    if (NOT urdfdom_FOUND)
      BUILD_WARNING ("urdfdom not found, urdf parser will not be built.")
    endif ()
  endif ()
  if (urdfdom_FOUND)
    set (HAVE_URDFDOM TRUE)
  endif ()

  find_package(console_bridge QUIET)
  if (NOT console_bridge_FOUND)
    pkg_check_modules(console_bridge console_bridge)
    if (NOT console_bridge_FOUND)
      BUILD_WARNING ("console_bridge not found, urdf parser will not be built.")
    endif ()
  endif ()
  if (console_bridge_FOUND)
    set (HAVE_CONSOLE_BRIDGE TRUE)
  endif ()

  ########################################
  # Find Player
  pkg_check_modules(PLAYER playercore>=3.0 playerc++)
  if (NOT PLAYER_FOUND)
    set (INCLUDE_PLAYER OFF CACHE BOOL "Build gazebo plugin for player" FORCE)
    BUILD_WARNING ("Player not found, gazebo plugin for player will not be built.")
  else (NOT PLAYER_FOUND)
    set (INCLUDE_PLAYER ON CACHE BOOL "Build gazebo plugin for player" FORCE)
    set (PLAYER_INCLUDE_DIRS ${PLAYER_INCLUDE_DIRS} CACHE INTERNAL
         "Player include directory")
    set (PLAYER_LINK_DIRS ${PLAYER_LINK_DIRS} CACHE INTERNAL
         "Player link directory")
    set (PLAYER_LINK_LIBS ${PLAYER_LIBRARIES} CACHE INTERNAL
         "Player libraries")
  endif ()

  ########################################
  # Find GNU Triangulation Surface Library
  pkg_check_modules(gts gts)
  if (gts_FOUND)
    message (STATUS "Looking for GTS - found")
    set (HAVE_GTS TRUE)
  else ()
    set (HAVE_GTS FALSE)
    BUILD_WARNING ("GNU Triangulation Surface library not found - Gazebo will not have CSG support.")
  endif ()

  #################################################
  # Find bullet
  pkg_check_modules(BULLET bullet)
  if (BULLET_FOUND)
    set (HAVE_BULLET TRUE)
  else()
    set (HAVE_BULLET FALSE)
  endif()

else (PKG_CONFIG_FOUND)
  set (BUILD_GAZEBO OFF CACHE INTERNAL "Build Gazebo" FORCE)
  BUILD_ERROR ("Error: pkg-config not found")
endif ()

find_package (Qt4)
if (NOT QT4_FOUND)
  BUILD_ERROR("Missing: Qt4")
endif()

########################################
# Find Boost, if not specified manually
include(FindBoost)
find_package(Boost ${MIN_BOOST_VERSION} REQUIRED thread signals system filesystem program_options regex iostreams date_time)

if (NOT Boost_FOUND)
  set (BUILD_GAZEBO OFF CACHE INTERNAL "Build Gazebo" FORCE)
  BUILD_ERROR ("Boost not found. Please install thread signals system filesystem program_options regex date_time boost version ${MIN_BOOST_VERSION} or higher.")
endif()

########################################
# Find urdfdom_headers
IF (NOT HAVE_URDFDOM_HEADERS)
  SET (urdfdom_search_path /usr/include)
  FIND_PATH(URDFDOM_HEADERS_PATH urdf_model/model.h ${urdfdom_search_path})
  IF (NOT URDFDOM_HEADERS_PATH)
    MESSAGE (STATUS "Looking for urdf_model/model.h - not found")
    BUILD_WARNING ("model.h not found. urdf parser will not be built")
  ELSE (NOT URDFDOM_HEADERS_PATH)
    MESSAGE (STATUS "Looking for model.h - found")
    SET (HAVE_URDFDOM_HEADERS TRUE)
    SET (URDFDOM_HEADERS_PATH /usr/include)
  ENDIF (NOT URDFDOM_HEADERS_PATH)

ELSE (NOT HAVE_URDFDOM_HEADERS)

  SET (URDFDOM_HEADERS_PATH /usr/include)
  MESSAGE (STATUS "found urdf_model/model.h - found")

ENDIF (NOT HAVE_URDFDOM_HEADERS)

########################################
# Find urdfdom
IF (NOT HAVE_URDFDOM)
  SET (urdfdom_search_path
    /usr/include /usr/local/include
    /usr/include/urdf_parser
  )

  FIND_PATH(URDFDOM_PATH urdf_parser.h ${urdfdom_search_path})
  IF (NOT URDFDOM_PATH)
    MESSAGE (STATUS "Looking for urdf_parser/urdf_parser.h - not found")
    BUILD_WARNING ("urdf_parser.h not found. urdf parser will not be built")
    SET (URDFDOM_PATH /usr/include)
  ELSE (NOT URDFDOM_PATH)
    MESSAGE (STATUS "Looking for urdf_parser.h - found")
    SET (HAVE_URDFDOM TRUE)
    SET (URDFDOM_PATH /usr/include)
  ENDIF (NOT URDFDOM_PATH)

ELSE (NOT HAVE_URDFDOM)

  MESSAGE (STATUS "found urdf_parser/urdf_parser.h - found")

ENDIF (NOT HAVE_URDFDOM)

########################################
# Find console_bridge
IF (NOT HAVE_CONSOLE_BRIDGE)
  SET (console_bridge_search_path
    /usr/include /usr/local/include
  )

  FIND_PATH(CONSOLE_BRIDGE_PATH console_bridge/console.h ${console_bridge_search_path})
  IF (NOT CONSOLE_BRIDGE_PATH)
    MESSAGE (STATUS "Looking for console_bridge/console.h - not found")
    BUILD_WARNING ("console.h not found. urdf parser (depends on console_bridge) will not be built")
    SET (CONSOLE_BRIDGE_PATH /usr/include)
  ELSE (NOT CONSOLE_BRIDGE_PATH)
    MESSAGE (STATUS "Looking for console.h - found")
    SET (HAVE_CONSOLE_BRIDGE TRUE)
    SET (CONSOLE_BRIDGE_PATH /usr/include)
  ENDIF (NOT CONSOLE_BRIDGE_PATH)

ELSE (NOT HAVE_CONSOLE_BRIDGE)

  MESSAGE (STATUS "found console_bridge/console.h - found")

ENDIF (NOT HAVE_CONSOLE_BRIDGE)


########################################
# Find avformat and avcodec
IF (HAVE_FFMPEG)
  SET (libavformat_search_path
    /usr/include /usr/include/libavformat /usr/local/include
    /usr/local/include/libavformat /usr/include/ffmpeg
  )

  SET (libavcodec_search_path
    /usr/include /usr/include/libavcodec /usr/local/include
    /usr/local/include/libavcodec /usr/include/ffmpeg
  )

  FIND_PATH(LIBAVFORMAT_PATH avformat.h ${libavformat_search_path})
  IF (NOT LIBAVFORMAT_PATH)
    MESSAGE (STATUS "Looking for avformat.h - not found")
    BUILD_WARNING ("avformat.h not found. audio/video will not be built")
    SET (LIBAVFORMAT_PATH /usr/include)
  ELSE (NOT LIBAVFORMAT_PATH)
    MESSAGE (STATUS "Looking for avformat.h - found")
  ENDIF (NOT LIBAVFORMAT_PATH)

  FIND_PATH(LIBAVCODEC_PATH avcodec.h ${libavcodec_search_path})
  IF (NOT LIBAVCODEC_PATH)
    MESSAGE (STATUS "Looking for avcodec.h - not found")
    BUILD_WARNING ("avcodec.h not found. audio/video will not be built")
    SET (LIBAVCODEC_PATH /usr/include)
  ELSE (NOT LIBAVCODEC_PATH)
    MESSAGE (STATUS "Looking for avcodec.h - found")
  ENDIF (NOT LIBAVCODEC_PATH)

ELSE (HAVE_FFMPEG)
  SET (LIBAVFORMAT_PATH /usr/include)
  SET (LIBAVCODEC_PATH /usr/include)
ENDIF (HAVE_FFMPEG)

########################################
# Find libtool
find_path(libtool_include_dir ltdl.h /usr/include /usr/local/include)
if (NOT libtool_include_dir)
  message (STATUS "Looking for ltdl.h - not found")
  BUILD_WARNING ("ltdl.h not found")
  set (libtool_include_dir /usr/include)
else (NOT libtool_include_dir)
  message (STATUS "Looking for ltdl.h - found")
endif (NOT libtool_include_dir)

find_library(libtool_library ltdl /usr/lib /usr/local/lib)
if (NOT libtool_library)
  message (STATUS "Looking for libltdl - not found")
else (NOT libtool_library)
  message (STATUS "Looking for libltdl - found")
endif (NOT libtool_library)

if (libtool_library AND libtool_include_dir)
  set (HAVE_LTDL TRUE)
else ()
  set (HAVE_LTDL FALSE)
  set (libtool_library "" CACHE STRING "" FORCE)
endif ()


########################################
# Find libdl
find_path(libdl_include_dir dlfcn.h /usr/include /usr/local/include)
if (NOT libdl_include_dir)
  message (STATUS "Looking for dlfcn.h - not found")
  BUILD_WARNING ("dlfcn.h not found, plugins will not be supported.")
  set (libdl_include_dir /usr/include)
else (NOT libdl_include_dir)
  message (STATUS "Looking for dlfcn.h - found")
endif ()

find_library(libdl_library dl /usr/lib /usr/local/lib)
if (NOT libdl_library)
  message (STATUS "Looking for libdl - not found")
  BUILD_WARNING ("libdl not found, plugins will not be supported.")
else (NOT libdl_library)
  message (STATUS "Looking for libdl - found")
endif ()

if (libdl_library AND libdl_include_dir)
  SET (HAVE_DL TRUE)
else (libdl_library AND libdl_include_dir)
  SET (HAVE_DL FALSE)
endif ()<|MERGE_RESOLUTION|>--- conflicted
+++ resolved
@@ -243,10 +243,7 @@
 
   ########################################
   # Find urdfdom and urdfdom_headers
-<<<<<<< HEAD
   # look for the cmake modules first, and .pc pkg_config second
-=======
->>>>>>> 9e9f5819
   find_package(urdfdom_headers QUIET)
   if (NOT urdfdom_headers_FOUND)
     pkg_check_modules(urdfdom_headers urdfdom_headers)
@@ -296,26 +293,6 @@
          "Player libraries")
   endif ()
 
-  ########################################
-  # Find GNU Triangulation Surface Library
-  pkg_check_modules(gts gts)
-  if (gts_FOUND)
-    message (STATUS "Looking for GTS - found")
-    set (HAVE_GTS TRUE)
-  else ()
-    set (HAVE_GTS FALSE)
-    BUILD_WARNING ("GNU Triangulation Surface library not found - Gazebo will not have CSG support.")
-  endif ()
-
-  #################################################
-  # Find bullet
-  pkg_check_modules(BULLET bullet)
-  if (BULLET_FOUND)
-    set (HAVE_BULLET TRUE)
-  else()
-    set (HAVE_BULLET FALSE)
-  endif()
-
 else (PKG_CONFIG_FOUND)
   set (BUILD_GAZEBO OFF CACHE INTERNAL "Build Gazebo" FORCE)
   BUILD_ERROR ("Error: pkg-config not found")
@@ -411,12 +388,12 @@
 # Find avformat and avcodec
 IF (HAVE_FFMPEG)
   SET (libavformat_search_path
-    /usr/include /usr/include/libavformat /usr/local/include
+    /usr/include /usr/include/libavformat /usr/local/include 
     /usr/local/include/libavformat /usr/include/ffmpeg
   )
 
   SET (libavcodec_search_path
-    /usr/include /usr/include/libavcodec /usr/local/include
+    /usr/include /usr/include/libavcodec /usr/local/include 
     /usr/local/include/libavcodec /usr/include/ffmpeg
   )
 
