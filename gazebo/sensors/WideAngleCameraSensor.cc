--- conflicted
+++ resolved
@@ -177,12 +177,8 @@
     for (; !this->dataPtr->hfovCmdQueue.empty();
         this->dataPtr->hfovCmdQueue.pop())
     {
-<<<<<<< HEAD
-      this->camera->SetHFOV(math::Angle(this->dataPtr->hfovCmdQueue.front()));
-=======
       this->camera->SetHFOV(ignition::math::Angle(
             this->dataPtr->hfovCmdQueue.front()));
->>>>>>> 668d21c1
     }
 
     msgs::CameraLens msg;
