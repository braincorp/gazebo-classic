--- conflicted
+++ resolved
@@ -63,36 +63,8 @@
       // Documentation inherited
       protected: virtual bool UpdateImpl(const bool _force);
 
-<<<<<<< HEAD
       /// \brief Depth data buffer.
       protected: float *depthBuffer;
-=======
-      /// Finalize the camera
-      protected: virtual void Fini();
-
-      /// \brief Set whether the sensor is active or not
-      /// \param[in] _value True if active, false if not
-      public: virtual void SetActive(const bool _value);
-
-      /// \brief Returns a pointer to the rendering::DepthCamera
-      /// \return Depth Camera pointer
-      public: rendering::DepthCameraPtr GetDepthCamera() const
-              {return this->camera;}
-
-      /// \brief Saves an image frame of depth camera sensor to file
-      /// \param[in] Name of file to save as
-      /// \return True if saved, false if not
-      public: bool SaveFrame(const std::string &_filename);
-
-      /// \brief Handle the render event.
-      private: void Render();
-
-      /// \brief Pointer to the camera.
-      private: rendering::DepthCameraPtr camera;
-
-      /// \brief True if the sensor was rendered.
-      private: bool rendered;
->>>>>>> 799f05b4
     };
     /// \}
   }
