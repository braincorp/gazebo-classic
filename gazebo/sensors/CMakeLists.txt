--- conflicted
+++ resolved
@@ -4,11 +4,8 @@
   CameraSensor.cc
   ContactSensor.cc
   DepthCameraSensor.cc
-<<<<<<< HEAD
+  ForceTorqueSensor.cc
   GpsSensor.cc
-=======
-  ForceTorqueSensor.cc
->>>>>>> 44fa1125
   GpuRaySensor.cc
   ImuSensor.cc
   MultiCameraSensor.cc
@@ -27,11 +24,8 @@
   CameraSensor.hh
   ContactSensor.hh
   DepthCameraSensor.hh
-<<<<<<< HEAD
+  ForceTorqueSensor.hh
   GpsSensor.hh
-=======
-  ForceTorqueSensor.hh
->>>>>>> 44fa1125
   GpuRaySensor.hh
   ImuSensor.hh
   MultiCameraSensor.hh
