/*
 * Copyright (C) 2012-2013 Open Source Robotics Foundation
 *
 * Licensed under the Apache License, Version 2.0 (the "License");
 * you may not use this file except in compliance with the License.
 * You may obtain a copy of the License at
 *
 *     http://www.apache.org/licenses/LICENSE-2.0
 *
 * Unless required by applicable law or agreed to in writing, software
 * distributed under the License is distributed on an "AS IS" BASIS,
 * WITHOUT WARRANTIES OR CONDITIONS OF ANY KIND, either express or implied.
 * See the License for the specific language governing permissions and
 * limitations under the License.
 *
*/
/*
 * Desc: Class to manager all sensors
 * Author: Nate Koenig
 * Date: 18 Dec 2009
 */
#include "gazebo/common/Assert.hh"
#include "gazebo/common/Time.hh"

<<<<<<< HEAD
#include "gazebo/rendering/Rendering.hh"
#include "gazebo/rendering/Scene.hh"

#include "gazebo/physics/Physics.hh"
=======
#include "gazebo/physics/PhysicsIface.hh"
>>>>>>> 5dda86ff
#include "gazebo/physics/PhysicsEngine.hh"
#include "gazebo/physics/World.hh"
#include "gazebo/sensors/Sensor.hh"
#include "gazebo/sensors/SensorsIface.hh"
#include "gazebo/sensors/SensorFactory.hh"
#include "gazebo/sensors/SensorManager.hh"

using namespace gazebo;
using namespace sensors;

/// \brief A mutex used by SensorContainer and SimTimeEventHandler
/// for timing coordination.
boost::mutex g_sensorTimingMutex;

//////////////////////////////////////////////////
SensorManager::SensorManager()
  : initialized(false), removeAllSensors(false)
{
  this->simTimeEventHandler = NULL;

  // sensors::IMAGE container
  this->sensorContainers.push_back(new ImageSensorContainer());

  // sensors::RAY container
  this->sensorContainers.push_back(new SensorContainer());

  // sensors::OTHER container
  this->sensorContainers.push_back(new SensorContainer());
}

//////////////////////////////////////////////////
SensorManager::~SensorManager()
{
  // Clean up the sensors.
  for (SensorContainer_V::iterator iter = this->sensorContainers.begin();
       iter != this->sensorContainers.end(); ++iter)
  {
    GZ_ASSERT((*iter) != NULL, "Sensor Constainer is NULL");
    (*iter)->Stop();
    (*iter)->RemoveSensors();
    delete (*iter);
  }
  this->sensorContainers.clear();

  this->initSensors.clear();
}

//////////////////////////////////////////////////
void SensorManager::RunThreads()
{
  // Start the non-image sensor containers. The first item in the
  // sensorsContainers list are the image-based sensors, which rely on the
  // rendering engine, which in turn requires that they run in the main
  // thread.
  for (SensorContainer_V::iterator iter = ++this->sensorContainers.begin();
       iter != this->sensorContainers.end(); ++iter)
  {
    GZ_ASSERT((*iter) != NULL, "Sensor Constainer is NULL");
    (*iter)->Run();
  }
}

//////////////////////////////////////////////////
void SensorManager::Stop()
{
  // Start all the sensor containers.
  for (SensorContainer_V::iterator iter = this->sensorContainers.begin();
       iter != this->sensorContainers.end(); ++iter)
  {
    GZ_ASSERT((*iter) != NULL, "Sensor Constainer is NULL");
    (*iter)->Stop();
  }
}

//////////////////////////////////////////////////
void SensorManager::Update(bool _force)
{
  {
    boost::recursive_mutex::scoped_lock lock(this->mutex);

    // in case things are spawn, sensors length changes
    for (Sensor_V::iterator iter = this->initSensors.begin();
         iter != this->initSensors.end(); ++iter)
    {
      GZ_ASSERT((*iter) != NULL, "Sensor pointer is NULL");
      GZ_ASSERT((*iter)->GetCategory() < 0 ||
          (*iter)->GetCategory() < CATEGORY_COUNT, "Sensor category is empty");
      GZ_ASSERT(this->sensorContainers[(*iter)->GetCategory()] != NULL,
                "Sensor container is NULL");

      (*iter)->Init();
      this->sensorContainers[(*iter)->GetCategory()]->AddSensor(*iter);
    }
    this->initSensors.clear();

    for (std::vector<std::string>::iterator iter = this->removeSensors.begin();
         iter != this->removeSensors.end(); ++iter)
    {
      GZ_ASSERT(!(*iter).empty(), "Remove sensor name is empty.");

      bool removed = false;
      for (SensorContainer_V::iterator iter2 = this->sensorContainers.begin();
           iter2 != this->sensorContainers.end() && !removed; ++iter2)
      {
        GZ_ASSERT((*iter2) != NULL, "SensorContainer is NULL");

        removed = (*iter2)->RemoveSensor(*iter);
      }

      if (!removed)
      {
        gzerr << "RemoveSensor failed. The SensorManager's list of sensors "
              << "changed during sensor removal. This is bad, and should "
              << "never happen.\n";
      }
    }
    this->removeSensors.clear();

    if (this->removeAllSensors)
    {
      for (SensorContainer_V::iterator iter2 = this->sensorContainers.begin();
          iter2 != this->sensorContainers.end(); ++iter2)
      {
        GZ_ASSERT((*iter2) != NULL, "SensorContainer is NULL");
        (*iter2)->RemoveSensors();
      }
      this->initSensors.clear();
      this->removeAllSensors = false;
    }
  }

  // Only update if there are sensors
  if (this->sensorContainers[sensors::IMAGE]->sensors.size() > 0)
    this->sensorContainers[sensors::IMAGE]->Update(_force);
}

//////////////////////////////////////////////////
bool SensorManager::SensorsInitialized()
{
  boost::recursive_mutex::scoped_lock lock(this->mutex);
  bool result = this->initSensors.empty();
  return result;
}

//////////////////////////////////////////////////
void SensorManager::ResetLastUpdateTimes()
{
  boost::recursive_mutex::scoped_lock lock(this->mutex);
  for (SensorContainer_V::iterator iter = this->sensorContainers.begin();
       iter != this->sensorContainers.end(); ++iter)
  {
    GZ_ASSERT((*iter) != NULL, "SensorContainer is NULL");
    (*iter)->ResetLastUpdateTimes();
  }
}

//////////////////////////////////////////////////
void SensorManager::Init()
{
  boost::recursive_mutex::scoped_lock lock(this->mutex);

  if (this->simTimeEventHandler)
  {
    delete this->simTimeEventHandler;
    this->simTimeEventHandler = NULL;
  }

  this->simTimeEventHandler = new SimTimeEventHandler();

  // Initialize all the sensor containers.
  for (SensorContainer_V::iterator iter = this->sensorContainers.begin();
       iter != this->sensorContainers.end(); ++iter)
  {
    GZ_ASSERT((*iter) != NULL, "SensorContainer is NULL");
    (*iter)->Init();
  }

  this->initialized = true;
}

//////////////////////////////////////////////////
void SensorManager::Fini()
{
  boost::recursive_mutex::scoped_lock lock(this->mutex);

  // Finalize all the sensor containers.
  for (SensorContainer_V::iterator iter = this->sensorContainers.begin();
       iter != this->sensorContainers.end(); ++iter)
  {
    GZ_ASSERT((*iter) != NULL, "SensorContainer is NULL");
    (*iter)->Fini();
    (*iter)->Stop();
  }

  this->removeSensors.clear();

  delete this->simTimeEventHandler;
  this->simTimeEventHandler = NULL;
  if (physics::get_world())
    rendering::remove_scene(physics::get_world()->GetName());
  else
    rendering::remove_scenes();
  this->initialized = false;
}

//////////////////////////////////////////////////
void SensorManager::GetSensorTypes(std::vector<std::string> &_types) const
{
  sensors::SensorFactory::GetSensorTypes(_types);
}

//////////////////////////////////////////////////
std::string SensorManager::CreateSensor(sdf::ElementPtr _elem,
                                        const std::string &_worldName,
                                        const std::string &_parentName)
{
  SensorPtr parentSensor = sensors::get_sensor(_parentName);
  GZ_ASSERT(parentSensor, "Unable to get parent sensor");

  return this->CreateSensor(_elem, _worldName, _parentName,
      parentSensor->GetId());
}

//////////////////////////////////////////////////
std::string SensorManager::CreateSensor(sdf::ElementPtr _elem,
                                        const std::string &_worldName,
                                        const std::string &_parentName,
                                        uint32_t _parentId)
{
  std::string type = _elem->Get<std::string>("type");
  SensorPtr sensor = sensors::SensorFactory::NewSensor(type);

  if (!sensor)
  {
    gzerr << "Unable to create sensor of type[" << type << "]\n";
    return std::string();
  }

  // Must come before sensor->Load
  sensor->SetParent(_parentName, _parentId);

  // Load the sensor
  sensor->Load(_worldName, _elem);

  // If the SensorManager has not been initialized, then it's okay to push
  // the sensor into one of the sensor vectors because the sensor will get
  // initialized in SensorManager::Init
  if (!this->initialized)
  {
    this->sensorContainers[sensor->GetCategory()]->AddSensor(sensor);
  }
  // Otherwise the SensorManager is already running, and the sensor will get
  // initialized during the next SensorManager::Update call.
  else
  {
    boost::recursive_mutex::scoped_lock lock(this->mutex);
    this->initSensors.push_back(sensor);
  }

  return sensor->GetScopedName();
}

//////////////////////////////////////////////////
SensorPtr SensorManager::GetSensor(const std::string &_name) const
{
  boost::recursive_mutex::scoped_lock lock(this->mutex);

  SensorContainer_V::const_iterator iter;
  SensorPtr result;

  // Try to find the sensor in all of the containers
  for (iter = this->sensorContainers.begin();
       iter != this->sensorContainers.end() && !result; ++iter)
  {
    GZ_ASSERT((*iter) != NULL, "SensorContainer is NULL");
    result = (*iter)->GetSensor(_name);
  }

  // If the sensor was not found, then try to find based on an unscoped
  // name.
  // If multiple sensors exist with the same name, then an error occurs
  // because we don't know which sensor is correct.
  if (!result)
  {
    SensorPtr tmpSensor;
    for (iter = this->sensorContainers.begin();
         iter != this->sensorContainers.end(); ++iter)
    {
      GZ_ASSERT((*iter) != NULL, "SensorContainer is NULL");
      tmpSensor = (*iter)->GetSensor(_name, true);

      if (!tmpSensor)
        continue;

      if (!result)
      {
        result = tmpSensor;
        GZ_ASSERT(result != NULL, "SensorContainer contains a NULL Sensor");
      }
      else
      {
        gzerr << "Unable to get a sensor, multiple sensors with the same "
          << "name[" << _name << "]. Use a scoped name instead, "
          << "world_name::model_name::link_name::sensor_name.\n";
        result.reset();
        break;
      }
    }
  }

  return result;
}

//////////////////////////////////////////////////
Sensor_V SensorManager::GetSensors() const
{
  boost::recursive_mutex::scoped_lock lock(this->mutex);
  Sensor_V result;

  // Copy the sensor pointers
  for (SensorContainer_V::const_iterator iter = this->sensorContainers.begin();
       iter != this->sensorContainers.end(); ++iter)
  {
    GZ_ASSERT((*iter) != NULL, "SensorContainer is NULL");
    std::copy((*iter)->sensors.begin(), (*iter)->sensors.end(),
              std::back_inserter(result));
  }

  return result;
}

//////////////////////////////////////////////////
void SensorManager::RemoveSensor(const std::string &_name)
{
  boost::recursive_mutex::scoped_lock lock(this->mutex);
  SensorPtr sensor = this->GetSensor(_name);

  if (sensor)
  {
    // Push it on the list, to be removed by the main sensor thread,
    // to ensure correct access to rendering resources.
    this->removeSensors.push_back(sensor->GetScopedName());
  }
}

//////////////////////////////////////////////////
void SensorManager::RemoveSensors()
{
  boost::recursive_mutex::scoped_lock lock(this->mutex);
  this->removeAllSensors = true;
}

//////////////////////////////////////////////////
SensorManager::SensorContainer::SensorContainer()
{
  this->stop = true;
  this->initialized = false;
  this->runThread = NULL;
}

//////////////////////////////////////////////////
SensorManager::SensorContainer::~SensorContainer()
{
  this->sensors.clear();
}

//////////////////////////////////////////////////
void SensorManager::SensorContainer::Init()
{
  boost::recursive_mutex::scoped_lock lock(this->mutex);

  Sensor_V::iterator iter;
  for (iter = this->sensors.begin(); iter != this->sensors.end(); ++iter)
  {
    GZ_ASSERT((*iter) != NULL, "Sensor is NULL");
    (*iter)->Init();
  }

  this->initialized = true;
}

//////////////////////////////////////////////////
void SensorManager::SensorContainer::Fini()
{
  boost::recursive_mutex::scoped_lock lock(this->mutex);

  Sensor_V::iterator iter;

  // Finialize each sensor in the current sensor vector
  for (iter = this->sensors.begin(); iter != this->sensors.end(); ++iter)
  {
    GZ_ASSERT((*iter) != NULL, "Sensor is NULL");
    (*iter)->Fini();
  }

  // Remove all the sensors from the current sensor vector.
  this->sensors.clear();

  this->initialized = false;
}

//////////////////////////////////////////////////
void SensorManager::SensorContainer::Run()
{
  this->stop = false;
  this->runThread = new boost::thread(
      boost::bind(&SensorManager::SensorContainer::RunLoop, this));

  GZ_ASSERT(this->runThread, "Unable to create boost::thread.");
}

//////////////////////////////////////////////////
void SensorManager::SensorContainer::Stop()
{
  this->stop = true;
  this->runCondition.notify_all();
  if (this->runThread)
  {
    this->runThread->join();
    delete this->runThread;
    this->runThread = NULL;
  }
}

//////////////////////////////////////////////////
void SensorManager::SensorContainer::RunLoop()
{
  common::Time sleepTime, startTime, eventTime, diffTime;
  double maxUpdateRate = 0;
  physics::WorldPtr world;
  physics::PhysicsEnginePtr engine;

  boost::mutex tmpMutex;
  boost::mutex::scoped_lock lock2(tmpMutex);

  // Wait for a sensor to be added.
  if (!this->stop && this->sensors.empty())
  {
    this->runCondition.wait(lock2);
    if (this->stop)
      return;
  }

  if (!this->stop)
  {
    {
      boost::recursive_mutex::scoped_lock lock(this->mutex);

      // Get the minimum update rate from the sensors.
      for (Sensor_V::iterator iter = this->sensors.begin();
          iter != this->sensors.end() && !this->stop; ++iter)
      {
        GZ_ASSERT((*iter) != NULL, "Sensor is NULL");
        maxUpdateRate = std::max((*iter)->GetUpdateRate(), maxUpdateRate);
      }
    }

    // Calculate an appropriate sleep time.
    if (maxUpdateRate > 0)
      sleepTime.Set(1.0 / (maxUpdateRate));
    else
      sleepTime.Set(0, 1e6);

    world = physics::get_world();
    GZ_ASSERT(world != NULL, "Pointer to World is NULL");

    engine = world->GetPhysicsEngine();
    GZ_ASSERT(engine != NULL, "Pointer to PhysicsEngine is NULL");

    engine->InitForThread();
  }

  while (!this->stop)
  {
    if (this->sensors.empty())
    {
      this->runCondition.wait(lock2);
      if (this->stop)
        break;
    }

    // Get the start time of the update.
    startTime = world->GetSimTime();

    this->Update(false);

    // Compute the time it took to update the sensors.
    // It's possible that the world time was reset during the Update. This
    // would case a negative diffTime. Instead, just use a event time of zero
    diffTime = std::max(common::Time::Zero, world->GetSimTime() - startTime);

    // Set the default sleep time
    eventTime = std::max(common::Time::Zero, sleepTime - diffTime);

    // Make sure update time is reasonable.
    GZ_ASSERT(diffTime.sec < 1, "Took over 1.0 seconds to update a sensor.");

    // Make sure eventTime is not negative.
    GZ_ASSERT(eventTime >= common::Time::Zero,
        "Time to next sensor update is negative.");

    boost::mutex::scoped_lock timingLock(g_sensorTimingMutex);

    // Add an event to trigger when the appropriate simulation time has been
    // reached.
    if (SensorManager::Instance()->simTimeEventHandler)
      SensorManager::Instance()->simTimeEventHandler->AddRelativeEvent(
          eventTime, &this->runCondition);

    if (!this->stop)
      this->runCondition.wait(timingLock);
  }
}

//////////////////////////////////////////////////
void SensorManager::SensorContainer::Update(bool _force)
{
  boost::recursive_mutex::scoped_lock lock(this->mutex);

  if (this->sensors.empty())
    gzlog << "Updating a sensor container without any sensors.\n";

  // Update all the sensors in this container.
  for (Sensor_V::iterator iter = this->sensors.begin();
       iter != this->sensors.end(); ++iter)
  {
    GZ_ASSERT((*iter) != NULL, "Sensor is NULL");
    (*iter)->Update(_force);
  }
}

//////////////////////////////////////////////////
SensorPtr SensorManager::SensorContainer::GetSensor(const std::string &_name,
                                                    bool _useLeafName) const
{
  boost::recursive_mutex::scoped_lock lock(this->mutex);

  SensorPtr result;

  // Look for a sensor with the correct name
  for (Sensor_V::const_iterator iter = this->sensors.begin();
       iter != this->sensors.end() && !result; ++iter)
  {
    GZ_ASSERT((*iter) != NULL, "Sensor is NULL");

    // We match on the scoped name (model::link::sensor) because multiple
    // sensors with the name leaf name make exists in a world.
    if ((_useLeafName && (*iter)->GetName() == _name) ||
        (!_useLeafName && (*iter)->GetScopedName() == _name))
    {
      result = (*iter);
      break;
    }
  }

  return result;
}

//////////////////////////////////////////////////
void SensorManager::SensorContainer::AddSensor(SensorPtr _sensor)
{
  GZ_ASSERT(_sensor != NULL, "Sensor is NULL when passed to ::AddSensor");

  {
    boost::recursive_mutex::scoped_lock lock(this->mutex);
    this->sensors.push_back(_sensor);
  }

  // Tell the run loop that we have received a sensor
  this->runCondition.notify_one();
}

//////////////////////////////////////////////////
bool SensorManager::SensorContainer::RemoveSensor(const std::string &_name)
{
  boost::recursive_mutex::scoped_lock lock(this->mutex);

  Sensor_V::iterator iter;

  bool removed = false;

  // Find the correct sensor based on name, and remove it.
  for (iter = this->sensors.begin(); iter != this->sensors.end(); ++iter)
  {
    GZ_ASSERT((*iter) != NULL, "Sensor is NULL");

    if ((*iter)->GetScopedName() == _name)
    {
      (*iter)->Fini();
      this->sensors.erase(iter);
      removed = true;
      break;
    }
  }

  return removed;
}

//////////////////////////////////////////////////
void SensorManager::SensorContainer::ResetLastUpdateTimes()
{
  boost::recursive_mutex::scoped_lock lock(this->mutex);

  Sensor_V::iterator iter;

  // Rest last update times for all contained sensors.
  for (iter = this->sensors.begin(); iter != this->sensors.end(); ++iter)
  {
    GZ_ASSERT((*iter) != NULL, "Sensor is NULL");
    (*iter)->ResetLastUpdateTime();
  }

  // Tell the run loop that world time has been reset.
  this->runCondition.notify_one();
}

//////////////////////////////////////////////////
void SensorManager::SensorContainer::RemoveSensors()
{
  boost::recursive_mutex::scoped_lock lock(this->mutex);

  Sensor_V::iterator iter;

  // Remove all the sensors
  for (iter = this->sensors.begin(); iter != this->sensors.end(); ++iter)
  {
    GZ_ASSERT((*iter) != NULL, "Sensor is NULL");
    (*iter)->Fini();
  }

  this->sensors.clear();
}

//////////////////////////////////////////////////
void SensorManager::ImageSensorContainer::Update(bool _force)
{
  event::Events::preRender();

  // Tell all the cameras to render
  // event::Events::render();

  event::Events::postRender();

  // Update the sensors, which will produce data messages.
  SensorContainer::Update(_force);
}




/////////////////////////////////////////////////
SimTimeEventHandler::SimTimeEventHandler()
{
  this->updateConnection = event::Events::ConnectWorldUpdateBegin(
      boost::bind(&SimTimeEventHandler::OnUpdate, this, _1));
}

/////////////////////////////////////////////////
SimTimeEventHandler::~SimTimeEventHandler()
{
  // Cleanup the events.
  for (std::list<SimTimeEvent*>::iterator iter = this->events.begin();
       iter != this->events.end(); ++iter)
  {
    GZ_ASSERT(*iter != NULL, "SimTimeEvent is NULL");
    delete *iter;
  }
  this->events.clear();
}

/////////////////////////////////////////////////
void SimTimeEventHandler::AddRelativeEvent(const common::Time &_time,
                                           boost::condition_variable *_var)
{
  boost::mutex::scoped_lock lock(this->mutex);

  physics::WorldPtr world = physics::get_world();
  GZ_ASSERT(world != NULL, "World pointer is NULL");

  // Create the new event.
  SimTimeEvent *event = new SimTimeEvent;
  event->time = world->GetSimTime() + _time;
  event->condition = _var;

  // Add the event to the list.
  this->events.push_back(event);
}

/////////////////////////////////////////////////
void SimTimeEventHandler::OnUpdate(const common::UpdateInfo &_info)
{
  boost::mutex::scoped_lock timingLock(g_sensorTimingMutex);
  boost::mutex::scoped_lock lock(this->mutex);

  // Iterate over all the events.
  for (std::list<SimTimeEvent*>::iterator iter = this->events.begin();
      iter != this->events.end();)
  {
    GZ_ASSERT(*iter != NULL, "SimTimeEvent is NULL");

    // Find events that have a time less than or equal to simulation
    // time.
    if ((*iter)->time <= _info.simTime)
    {
      // Notify the event by triggering its condition.
      (*iter)->condition->notify_all();

      // Remove the event.
      delete *iter;
      this->events.erase(iter++);
    }
    else
      ++iter;
  }
}<|MERGE_RESOLUTION|>--- conflicted
+++ resolved
@@ -22,14 +22,7 @@
 #include "gazebo/common/Assert.hh"
 #include "gazebo/common/Time.hh"
 
-<<<<<<< HEAD
-#include "gazebo/rendering/Rendering.hh"
-#include "gazebo/rendering/Scene.hh"
-
-#include "gazebo/physics/Physics.hh"
-=======
 #include "gazebo/physics/PhysicsIface.hh"
->>>>>>> 5dda86ff
 #include "gazebo/physics/PhysicsEngine.hh"
 #include "gazebo/physics/World.hh"
 #include "gazebo/sensors/Sensor.hh"
@@ -228,10 +221,12 @@
 
   delete this->simTimeEventHandler;
   this->simTimeEventHandler = NULL;
+
   if (physics::get_world())
     rendering::remove_scene(physics::get_world()->GetName());
   else
     rendering::remove_scenes();
+
   this->initialized = false;
 }
 
@@ -367,7 +362,12 @@
   boost::recursive_mutex::scoped_lock lock(this->mutex);
   SensorPtr sensor = this->GetSensor(_name);
 
-  if (sensor)
+  if (!sensor)
+  {
+    gzerr << "Unable to remove sensor[" << _name << "] because it "
+          << "does not exist.\n";
+  }
+  else
   {
     // Push it on the list, to be removed by the main sensor thread,
     // to ensure correct access to rendering resources.
@@ -457,10 +457,18 @@
 //////////////////////////////////////////////////
 void SensorManager::SensorContainer::RunLoop()
 {
+  this->stop = false;
+
+  physics::WorldPtr world = physics::get_world();
+  GZ_ASSERT(world != NULL, "Pointer to World is NULL");
+
+  physics::PhysicsEnginePtr engine = world->GetPhysicsEngine();
+  GZ_ASSERT(engine != NULL, "Pointer to PhysicsEngine is NULL");
+
+  engine->InitForThread();
+
   common::Time sleepTime, startTime, eventTime, diffTime;
   double maxUpdateRate = 0;
-  physics::WorldPtr world;
-  physics::PhysicsEnginePtr engine;
 
   boost::mutex tmpMutex;
   boost::mutex::scoped_lock lock2(tmpMutex);
@@ -475,32 +483,22 @@
 
   if (!this->stop)
   {
-    {
-      boost::recursive_mutex::scoped_lock lock(this->mutex);
-
-      // Get the minimum update rate from the sensors.
-      for (Sensor_V::iterator iter = this->sensors.begin();
-          iter != this->sensors.end() && !this->stop; ++iter)
-      {
-        GZ_ASSERT((*iter) != NULL, "Sensor is NULL");
-        maxUpdateRate = std::max((*iter)->GetUpdateRate(), maxUpdateRate);
-      }
-    }
-
-    // Calculate an appropriate sleep time.
-    if (maxUpdateRate > 0)
-      sleepTime.Set(1.0 / (maxUpdateRate));
-    else
-      sleepTime.Set(0, 1e6);
-
-    world = physics::get_world();
-    GZ_ASSERT(world != NULL, "Pointer to World is NULL");
-
-    engine = world->GetPhysicsEngine();
-    GZ_ASSERT(engine != NULL, "Pointer to PhysicsEngine is NULL");
-
-    engine->InitForThread();
-  }
+    boost::recursive_mutex::scoped_lock lock(this->mutex);
+
+    // Get the minimum update rate from the sensors.
+    for (Sensor_V::iterator iter = this->sensors.begin();
+        iter != this->sensors.end() && !this->stop; ++iter)
+    {
+      GZ_ASSERT((*iter) != NULL, "Sensor is NULL");
+      maxUpdateRate = std::max((*iter)->GetUpdateRate(), maxUpdateRate);
+    }
+  }
+
+  // Calculate an appropriate sleep time.
+  if (maxUpdateRate > 0)
+    sleepTime.Set(1.0 / (maxUpdateRate));
+  else
+    sleepTime.Set(0, 1e6);
 
   while (!this->stop)
   {
