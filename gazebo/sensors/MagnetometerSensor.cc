--- conflicted
+++ resolved
@@ -144,11 +144,7 @@
 
     // Get the reference magnetic field
     ignition::math::Vector3d field =
-<<<<<<< HEAD
       this->world->MagneticField();
-=======
-      this->world->Physics()->MagneticField();
->>>>>>> 511b8693
 
     // Rotate the magnetic field into the body frame
     field = magPose.Rot().Inverse().RotateVector(field);
