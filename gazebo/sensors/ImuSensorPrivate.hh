/*
 * Copyright (C) 2015-2016 Open Source Robotics Foundation
 *
 * Licensed under the Apache License, Version 2.0 (the "License");
 * you may not use this file except in compliance with the License.
 * You may obtain a copy of the License at
 *
 *     http://www.apache.org/licenses/LICENSE-2.0
 *
 * Unless required by applicable law or agreed to in writing, software
 * distributed under the License is distributed on an "AS IS" BASIS,
 * WITHOUT WARRANTIES OR CONDITIONS OF ANY KIND, either express or implied.
 * See the License for the specific language governing permissions and
 * limitations under the License.
 *
*/
#ifndef GAZEBO_SENSORS_IMUSENSOR_PRIVATE_HH_
#define GAZEBO_SENSORS_IMUSENSOR_PRIVATE_HH_

#include <array>
#include <mutex>
#include <string>
#include <ignition/math/Vector3.hh>
#include <ignition/math/Pose3.hh>

#include "gazebo/physics/PhysicsTypes.hh"
#include "gazebo/transport/TransportTypes.hh"

namespace gazebo
{
  namespace sensors
  {
    /// \internal
    /// \brief Imu sensor private data.
    class ImuSensorPrivate
    {
<<<<<<< HEAD
      /// \brief type of IMU. Options are specified in:
      /// http://bitbucket.org/sdformat/src/default/sdf/1.6/imu.sdf
      public: std::string referenceFrame;

      /// \brief transform from world frame to Imu reference frame.
      public: ignition::math::Pose3d worldToReference;

      /// \brief Save previous imu linear velocity in the xxx frame
      /// for computing acceleration in xxx frame
=======
      /// \brief transform from world frame to Imu reference frame.
      public: ignition::math::Pose3d worldToReference;

      /// \brief Save previous imu linear velocity in the specified frame
      /// for computing acceleration in the specified frame.
      /// \sa worldToReference
>>>>>>> 85792946
      public: ignition::math::Vector3d lastImuWorldLinearVel;

      /// \brief Noise free linear acceleration
      public: ignition::math::Vector3d linearAcc;

      /// \brief store gravity vector to be added to the imu output.
      public: ignition::math::Vector3d gravity;

      /// \brief Imu data publisher
      public: transport::PublisherPtr pub;

      /// \brief Subscriber to link data published by parent entity
      public: transport::SubscriberPtr linkDataSub;

      /// \brief Parent entity which the IMU is attached to
      public: physics::LinkPtr parentEntity;

      /// \brief Imu message
      public: msgs::IMU imuMsg;

      /// \brief Mutex to protect reads and writes.
      public: mutable std::mutex mutex;

      /// \brief Buffer for storing link data
      public: std::array<boost::shared_ptr<msgs::LinkData const>, 2>
              incomingLinkData;

      /// \brief Index for accessing element in the link data array
      public: unsigned int dataIndex;

      /// \brief True if new link data is received
      public: bool dataDirty;

      /// \brief Noise free angular velocity.
      public: ignition::math::Vector3d angularVel;
    };
  }
}
#endif<|MERGE_RESOLUTION|>--- conflicted
+++ resolved
@@ -19,7 +19,6 @@
 
 #include <array>
 #include <mutex>
-#include <string>
 #include <ignition/math/Vector3.hh>
 #include <ignition/math/Pose3.hh>
 
@@ -34,24 +33,12 @@
     /// \brief Imu sensor private data.
     class ImuSensorPrivate
     {
-<<<<<<< HEAD
-      /// \brief type of IMU. Options are specified in:
-      /// http://bitbucket.org/sdformat/src/default/sdf/1.6/imu.sdf
-      public: std::string referenceFrame;
-
-      /// \brief transform from world frame to Imu reference frame.
-      public: ignition::math::Pose3d worldToReference;
-
-      /// \brief Save previous imu linear velocity in the xxx frame
-      /// for computing acceleration in xxx frame
-=======
       /// \brief transform from world frame to Imu reference frame.
       public: ignition::math::Pose3d worldToReference;
 
       /// \brief Save previous imu linear velocity in the specified frame
       /// for computing acceleration in the specified frame.
       /// \sa worldToReference
->>>>>>> 85792946
       public: ignition::math::Vector3d lastImuWorldLinearVel;
 
       /// \brief Noise free linear acceleration
