--- conflicted
+++ resolved
@@ -195,19 +195,11 @@
     if (this->VertFOV() > M_PI / 2)
     {
       gzwarn << "Vertical FOV for block GPU laser is capped at 90 degrees.\n";
-<<<<<<< HEAD
-      this->dataPtr->laserCam->SetVertFOV(M_PI / 2);
-      this->SetVerticalAngleMin(this->dataPtr->laserCam->GetVertHalfAngle() -
+      this->laserCam->SetVertFOV(M_PI / 2);
+      this->SetVerticalAngleMin(this->dataPtr->laserCam->VertHalfAngle() -
                                 (this->VertFOV() / 2));
-      this->SetVerticalAngleMax(this->dataPtr->laserCam->GetVertHalfAngle() +
+      this->SetVerticalAngleMax(this->dataPtr->laserCam->VertHalfAngle() +
                                 (this->VertFOV() / 2));
-=======
-      this->laserCam->SetVertFOV(M_PI / 2);
-      this->SetVerticalAngleMin(this->laserCam->VertHalfAngle() -
-                                (this->GetVertFOV() / 2));
-      this->SetVerticalAngleMax(this->laserCam->VertHalfAngle() +
-                                (this->GetVertFOV() / 2));
->>>>>>> bc902c8f
     }
 
     if ((this->dataPtr->horzRayCount * this->dataPtr->vertRayCount) <
@@ -288,15 +280,9 @@
     ptr->GetElement("height")->Set(this->dataPtr->vertRayCount);
     ptr->GetElement("format")->Set("R8G8B8");
 
-<<<<<<< HEAD
     ptr = this->dataPtr->cameraElem->GetElement("clip");
-    ptr->GetElement("near")->Set(this->dataPtr->laserCam->GetNearClip());
-    ptr->GetElement("far")->Set(this->dataPtr->laserCam->GetFarClip());
-=======
-    ptr = this->cameraElem->GetElement("clip");
-    ptr->GetElement("near")->Set(this->laserCam->NearClip());
-    ptr->GetElement("far")->Set(this->laserCam->FarClip());
->>>>>>> bc902c8f
+    ptr->GetElement("near")->Set(this->dataPtr->laserCam->NearClip());
+    ptr->GetElement("far")->Set(this->dataPtr->laserCam->FarClip());
 
     // Load camera sdf for GpuLaser
     this->dataPtr->laserCam->Load(this->dataPtr->cameraElem);
@@ -332,13 +318,8 @@
 void GpuRaySensor::Fini()
 {
   Sensor::Fini();
-<<<<<<< HEAD
-  this->scene->RemoveCamera(this->dataPtr->laserCam->GetName());
+  this->scene->RemoveCamera(this->dataPtr->laserCam->Name());
   this->dataPtr->laserCam.reset();
-=======
-  this->scene->RemoveCamera(this->laserCam->Name());
-  this->laserCam.reset();
->>>>>>> bc902c8f
   this->scene.reset();
 }
 
@@ -359,7 +340,6 @@
 //////////////////////////////////////////////////
 unsigned int GpuRaySensor::GetCameraCount() const
 {
-<<<<<<< HEAD
   return this->CameraCount();
 }
 
@@ -367,9 +347,6 @@
 unsigned int GpuRaySensor::CameraCount() const
 {
   return this->dataPtr->laserCam->GetCameraCount();
-=======
-  return this->laserCam->CameraCount();
->>>>>>> bc902c8f
 }
 
 //////////////////////////////////////////////////
@@ -381,101 +358,73 @@
 //////////////////////////////////////////////////
 double GpuRaySensor::GetHorzHalfAngle() const
 {
-<<<<<<< HEAD
-  return this->dataPtr->laserCam->GetHorzHalfAngle();
-=======
-  return this->laserCam->HorzHalfAngle();
->>>>>>> bc902c8f
+  return this->dataPtr->laserCam->HorzHalfAngle();
 }
 
 //////////////////////////////////////////////////
 double GpuRaySensor::GetVertHalfAngle() const
 {
-<<<<<<< HEAD
-  return this->dataPtr->laserCam->GetVertHalfAngle();
-=======
-  return this->laserCam->VertHalfAngle();
->>>>>>> bc902c8f
+  return this->dataPtr->laserCam->VertHalfAngle();
 }
 
 //////////////////////////////////////////////////
 double GpuRaySensor::GetHorzFOV() const
 {
-<<<<<<< HEAD
   return this->HorzFOV();
 }
 
 //////////////////////////////////////////////////
 double GpuRaySensor::HorzFOV() const
 {
-  return this->dataPtr->laserCam->GetHorzFOV();
-=======
-  return this->laserCam->HorzFOV();
->>>>>>> bc902c8f
+  return this->dataPtr->laserCam->HorzFOV();
 }
 
 //////////////////////////////////////////////////
 double GpuRaySensor::GetCosHorzFOV() const
 {
-<<<<<<< HEAD
   return this->CosHorzFOV();
 }
 
 //////////////////////////////////////////////////
 double GpuRaySensor::CosHorzFOV() const
 {
-  return this->dataPtr->laserCam->GetCosHorzFOV();
-=======
-  return this->laserCam->CosHorzFOV();
->>>>>>> bc902c8f
+  return this->dataPtr->laserCam->CosHorzFOV();
 }
 
 //////////////////////////////////////////////////
 double GpuRaySensor::GetVertFOV() const
 {
-<<<<<<< HEAD
   return this->VertFOV();
 }
 
 //////////////////////////////////////////////////
 double GpuRaySensor::VertFOV() const
 {
-  return this->dataPtr->laserCam->GetVertFOV();
-=======
-  return this->laserCam->VertFOV();
->>>>>>> bc902c8f
+  return this->dataPtr->laserCam->VertFOV();
 }
 
 //////////////////////////////////////////////////
 double GpuRaySensor::GetCosVertFOV() const
 {
-<<<<<<< HEAD
   return this->CosVertFOV();
 }
 
 //////////////////////////////////////////////////
 double GpuRaySensor::CosVertFOV() const
 {
-  return this->dataPtr->laserCam->GetCosVertFOV();
-=======
-  return this->laserCam->CosVertFOV();
->>>>>>> bc902c8f
+  return this->dataPtr->laserCam->CosVertFOV();
 }
 
 //////////////////////////////////////////////////
 double GpuRaySensor::GetRayCountRatio() const
 {
-<<<<<<< HEAD
   return this->RayCountRatio();
-=======
-  return this->laserCam->RayCountRatio();
->>>>>>> bc902c8f
 }
 
 //////////////////////////////////////////////////
 double GpuRaySensor::RayCountRatio() const
 {
-  return this->dataPtr->laserCam->GetRayCountRatio();
+  return this->dataPtr->laserCam->RayCountRatio();
 }
 
 //////////////////////////////////////////////////
@@ -777,13 +726,8 @@
   {
     for (int i = 0; i < this->RayCount(); ++i)
     {
-<<<<<<< HEAD
       int index = j * this->RayCount() + i;
       double range = this->dataPtr->laserCam->GetLaserData()[index * 3];
-=======
-      int index = j * this->GetRayCount() + i;
-      double range = this->laserCam->LaserData()[index * 3];
->>>>>>> bc902c8f
 
       // Mask ranges outside of min/max to +/- inf, as per REP 117
       if (range >= this->RangeMax())
@@ -807,22 +751,14 @@
       if (add)
       {
         scan->add_ranges(range);
-<<<<<<< HEAD
         scan->add_intensities(
-            this->dataPtr->laserCam->GetLaserData()[index * 3 + 1]);
-=======
-        scan->add_intensities(this->laserCam->LaserData()[index * 3 + 1]);
->>>>>>> bc902c8f
+            this->dataPtr->laserCam->LaserData()[index * 3 + 1]);
       }
       else
       {
         scan->set_ranges(index, range);
         scan->set_intensities(index,
-<<<<<<< HEAD
-            this->dataPtr->laserCam->GetLaserData()[index * 3 + 1]);
-=======
-            this->laserCam->LaserData()[index * 3 + 1]);
->>>>>>> bc902c8f
+            this->dataPtr->laserCam->LaserData()[index * 3 + 1]);
       }
     }
   }
