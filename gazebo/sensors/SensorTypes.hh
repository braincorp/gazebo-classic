/*
 * Copyright 2011 Nate Koenig
 *
 * Licensed under the Apache License, Version 2.0 (the "License");
 * you may not use this file except in compliance with the License.
 * You may obtain a copy of the License at
 *
 *     http://www.apache.org/licenses/LICENSE-2.0
 *
 * Unless required by applicable law or agreed to in writing, software
 * distributed under the License is distributed on an "AS IS" BASIS,
 * WITHOUT WARRANTIES OR CONDITIONS OF ANY KIND, either express or implied.
 * See the License for the specific language governing permissions and
 * limitations under the License.
 *
*/
#ifndef SENSORTYPES_HH
#define SENSORTYPES_HH

#include <vector>
#include <boost/shared_ptr.hpp>

/// \file
/// \ingroup gazebo_sensors
/// \brief Forward declarations and typedefs for sensors
namespace gazebo
{
  /// \ingroup gazebo_sensors
  /// \brief Sensors namespace
  namespace sensors
  {
    class Sensor;
    class RaySensor;
    class CameraSensor;
    class DepthCameraSensor;
    class ContactSensor;
    class GpuRaySensor;
    class RFIDSensor;
    class RFIDTag;

    /// \TODO Nate check file
    /// \def SensorPtr
    /// \brief Shared pointer to Sensor
    typedef boost::shared_ptr<Sensor> SensorPtr;

    /// \def RaySensorPtr
    /// \brief Shared pointer to Ray Sensor
    typedef boost::shared_ptr<RaySensor> RaySensorPtr;

    /// \def CameraSensorPtr
    /// \brief Shared pointer to Camera Sensor
    typedef boost::shared_ptr<CameraSensor> CameraSensorPtr;

    /// \def DepthCameraSensorPtr
    /// \brief Shared pointer to Depth Camera Sensor
    typedef boost::shared_ptr<DepthCameraSensor> DepthCameraSensorPtr;

    /// \def ContactSensorPtr
    /// \brief Shared pointer to Contact Sensor
    typedef boost::shared_ptr<ContactSensor> ContactSensorPtr;

    /// \def GpuRaySensorPtr
    /// \brief Shared pointer to GpuRaySensor
    typedef boost::shared_ptr<GpuRaySensor> GpuRaySensorPtr;

    /// \def RFIDSensorPtr
    /// \brief Shared pointer to RFIDSensor
    typedef boost::shared_ptr<RFIDSensor> RFIDSensorPtr;
<<<<<<< HEAD
    
=======

>>>>>>> db0608e9
    /// \def RFIDTagPtr
    /// \brief Shared pointer to RFIDTag
    typedef boost::shared_ptr<RFIDTag> RFIDTagPtr;

    /// \def Sensor_V
    /// \brief Vector of Sensor shared pointers
    typedef std::vector<SensorPtr> Sensor_V;

    /// \def RaySensor_V
    /// \brief Vector of RaySensor shared pointers
    typedef std::vector<RaySensorPtr> RaySensor_V;

    /// \def CameraSensor_V
    /// \brief Vector of CameraSensor shared pointers
    typedef std::vector<CameraSensorPtr> CameraSensor_V;

    /// \def DepthCameraSensor_V
    /// \brief Vector of DepthCameraSensor shared pointers
    typedef std::vector<DepthCameraSensorPtr> DepthCameraSensor_V;

    /// \def ContactSensor_V
    /// \brief Vector of ContactSensor shared pointers
    typedef std::vector<ContactSensorPtr> ContactSensor_V;

    /// \def GpuRaySensor_V
    /// \brief Vector of GpuRaySensor shared pointers
    typedef std::vector<GpuRaySensorPtr> GpuRaySensor_V;

    /// \def RFIDSensor_V
<<<<<<< HEAD
    /// \brief Vector of RFIDSensors 
=======
    /// \brief Vector of RFIDSensors
>>>>>>> db0608e9
    typedef std::vector<RFIDSensor> RFIDSensor_V;

    /// \def RFIDTag_V
    /// \brief Vector of RFIDTags
    typedef std::vector<RFIDTag> RFIDTag_V;
    /// \}
  }
}
#endif<|MERGE_RESOLUTION|>--- conflicted
+++ resolved
@@ -66,11 +66,7 @@
     /// \def RFIDSensorPtr
     /// \brief Shared pointer to RFIDSensor
     typedef boost::shared_ptr<RFIDSensor> RFIDSensorPtr;
-<<<<<<< HEAD
-    
-=======
 
->>>>>>> db0608e9
     /// \def RFIDTagPtr
     /// \brief Shared pointer to RFIDTag
     typedef boost::shared_ptr<RFIDTag> RFIDTagPtr;
@@ -100,11 +96,7 @@
     typedef std::vector<GpuRaySensorPtr> GpuRaySensor_V;
 
     /// \def RFIDSensor_V
-<<<<<<< HEAD
-    /// \brief Vector of RFIDSensors 
-=======
     /// \brief Vector of RFIDSensors
->>>>>>> db0608e9
     typedef std::vector<RFIDSensor> RFIDSensor_V;
 
     /// \def RFIDTag_V
