--- conflicted
+++ resolved
@@ -344,23 +344,12 @@
 }
 
 //////////////////////////////////////////////////
-<<<<<<< HEAD
-void ImuSensor::SetOrientation(const ignition::math::Quaterniond &_orientation)
-{
-  // such that imuPose - referencePose = _orientation
-  // or, that referencePose = -_orientation + imuPose
-  ignition::math::Pose3d orientationPose
-    = ignition::math::Pose3d(ignition::math::Vector3d(), _orientation);
-  this->dataPtr->referencePose = -orientationPose +
-    (this->pose + this->dataPtr->parentEntity->GetWorldPose().Ign());
-=======
 void ImuSensor::SetWorldToReferencePose(
   const ignition::math::Pose3d &_pose)
 {
   // _orientation: rotations from NED frame to imu frame
   // worldToReference: from world frame to NED frame.
   this->dataPtr->worldToReference = _pose;
->>>>>>> c9b18fcd
 }
 
 //////////////////////////////////////////////////
@@ -396,8 +385,7 @@
 
     this->dataPtr->imuMsg.set_entity_name(this->ParentName());
 
-    this->dataPtr->gravity =
-      this->world->GetPhysicsEngine()->GetGravity().Ign();
+    this->dataPtr->gravity = this->world->Gravity();
 
     msgs::Set(this->dataPtr->imuMsg.mutable_stamp(), timestamp);
 
