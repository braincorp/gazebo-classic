--- conflicted
+++ resolved
@@ -206,12 +206,7 @@
 ignition::math::Vector3d ImuSensor::AngularVelocity() const
 {
   boost::mutex::scoped_lock lock(this->mutex);
-<<<<<<< HEAD
-  return ignition::math::Vector3d(
-      msgs::ConvertIgn(this->imuMsg.angular_velocity()));
-=======
-  return msgs::Convert(this->imuMsg.angular_velocity()).Ign();
->>>>>>> fff6e658
+  return msgs::ConvertIgn(this->imuMsg.angular_velocity());
 }
 
 //////////////////////////////////////////////////
@@ -224,12 +219,7 @@
 ignition::math::Vector3d ImuSensor::LinearAcceleration() const
 {
   boost::mutex::scoped_lock lock(this->mutex);
-<<<<<<< HEAD
-  return ignition::math::Vector3d(
-      msgs::ConvertIgn(this->imuMsg.linear_acceleration()));
-=======
-  return msgs::Convert(this->imuMsg.linear_acceleration()).Ign();
->>>>>>> fff6e658
+  return msgs::ConvertIgn(this->imuMsg.linear_acceleration());
 }
 
 //////////////////////////////////////////////////
@@ -242,11 +232,7 @@
 ignition::math::Quaterniond ImuSensor::Orientation() const
 {
   boost::mutex::scoped_lock lock(this->mutex);
-<<<<<<< HEAD
   return msgs::ConvertIgn(this->imuMsg.orientation());
-=======
-  return msgs::Convert(this->imuMsg.orientation()).Ign();
->>>>>>> fff6e658
 }
 
 //////////////////////////////////////////////////
@@ -298,42 +284,16 @@
 
     // Set the IMU angular velocity
     ignition::math::Vector3d imuWorldAngularVel
-<<<<<<< HEAD
         = msgs::ConvertIgn(msg.angular_velocity());
 
     msgs::Set(this->imuMsg.mutable_angular_velocity(),
-              imuPose.rot.GetInverse().RotateVector(
-              imuWorldAngularVel).Ign());
+              imuPose.Rot().Inverse().RotateVector(imuWorldAngularVel));
 
     // Compute and set the IMU linear acceleration
     ignition::math::Vector3d imuWorldLinearVel
         = msgs::ConvertIgn(msg.linear_velocity());
     // Get the correct vel for imu's that are at an offset from parent link
     imuWorldLinearVel +=
-        imuWorldAngularVel.Cross(
-            parentEntityPose.pos.Ign() - imuPose.pos.Ign());
-    this->linearAcc = imuPose.rot.GetInverse().RotateVector(
-      (imuWorldLinearVel - this->lastLinearVel.Ign()) / dt);
-
-    // Add contribution from gravity
-    this->linearAcc -= imuPose.rot.GetInverse().RotateVector(this->gravity);
-    msgs::Set(this->imuMsg.mutable_linear_acceleration(),
-        this->linearAcc.Ign());
-
-    // Set the IMU orientation
-    msgs::Set(this->imuMsg.mutable_orientation(),
-              (imuPose - this->referencePose).rot.Ign());
-=======
-        = msgs::Convert(msg.angular_velocity()).Ign();
-
-    msgs::Set(this->imuMsg.mutable_angular_velocity(),
-              imuPose.Rot().Inverse().RotateVector(imuWorldAngularVel));
-
-    // Compute and set the IMU linear acceleration
-    ignition::math::Vector3d imuWorldLinearVel
-        = msgs::Convert(msg.linear_velocity()).Ign();
-    // Get the correct vel for imu's that are at an offset from parent link
-    imuWorldLinearVel +=
         imuWorldAngularVel.Cross(parentEntityPose.Pos() - imuPose.Pos());
     this->linearAcc = imuPose.Rot().Inverse().RotateVector(
       (imuWorldLinearVel - this->lastLinearVel) / dt);
@@ -345,7 +305,6 @@
     // Set the IMU orientation
     msgs::Set(this->imuMsg.mutable_orientation(),
               (imuPose - this->referencePose).Rot());
->>>>>>> fff6e658
 
     this->lastLinearVel = imuWorldLinearVel;
 
