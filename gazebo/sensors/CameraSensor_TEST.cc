/*
 * Copyright (C) 2015 Open Source Robotics Foundation
 *
 * Licensed under the Apache License, Version 2.0 (the "License");
 * you may not use this file except in compliance with the License.
 * You may obtain a copy of the License at
 *
 *     http://www.apache.org/licenses/LICENSE-2.0
 *
 * Unless required by applicable law or agreed to in writing, software
 * distributed under the License is distributed on an "AS IS" BASIS,
 * WITHOUT WARRANTIES OR CONDITIONS OF ANY KIND, either express or implied.
 * See the License for the specific language governing permissions and
 * limitations under the License.
 *
*/

#include <gtest/gtest.h>
#include "gazebo/test/ServerFixture.hh"
#include "gazebo/test/helper_physics_generator.hh"

using namespace gazebo;

class CameraSensor_TEST : public ServerFixture
{
};

/////////////////////////////////////////////////
TEST_F(CameraSensor_TEST, CreateCamera)
{
  this->Load("worlds/camera.world");
  sensors::SensorManager *mgr = sensors::SensorManager::Instance();

  // Create the camera sensor
  std::string sensorName = "default::camera::link::camera";

  // Get a pointer to the camera sensor
  sensors::CameraSensorPtr sensor =
     boost::dynamic_pointer_cast<sensors::CameraSensor>
     (mgr->GetSensor(sensorName));

  // Make sure the above dynamic cast worked.
  EXPECT_TRUE(sensor != NULL);

  EXPECT_TRUE(sensor->IsActive());

<<<<<<< HEAD
  EXPECT_EQ(sensor->ImageWidth(), 320);
  EXPECT_EQ(sensor->ImageHeight(), 240);
  EXPECT_FALSE(sensor->Topic().empty());
=======
  EXPECT_EQ(sensor->GetImageWidth(), 320u);
  EXPECT_EQ(sensor->GetImageHeight(), 240u);
  EXPECT_FALSE(sensor->GetTopic().empty());
>>>>>>> fe727a7b

  // wait for camera images
  int sleep = 0;
  int maxSleep = 20;
  while (sleep < maxSleep && !sensor->ImageData())
  {
    sleep++;
    common::Time::MSleep(100);
  }
  EXPECT_TRUE(sensor->ImageData() != NULL);

  // simulate the case where sensor cannot start and
  // check that we can still read the correct camera sensor descriptions
  std::string sensorScopedName = sensor->ScopedName();
  sensors::SensorManager::Instance()->RemoveSensor(sensorScopedName);

  // wait for the sensor to be removed
  sleep = 0;
  while (sensors::SensorManager::Instance()->GetSensor(sensorScopedName)
      && sleep < maxSleep)
  {
    sleep++;
    common::Time::MSleep(100);
  }
  EXPECT_TRUE(sensors::SensorManager::Instance()->GetSensor(sensorScopedName)
      == NULL);

<<<<<<< HEAD
  EXPECT_EQ(sensor->ImageWidth(), 320);
  EXPECT_EQ(sensor->ImageHeight(), 240);
=======
  EXPECT_EQ(sensor->GetImageWidth(), 320u);
  EXPECT_EQ(sensor->GetImageHeight(), 240u);
>>>>>>> fe727a7b
}

/////////////////////////////////////////////////
int main(int argc, char **argv)
{
  ::testing::InitGoogleTest(&argc, argv);
  return RUN_ALL_TESTS();
}<|MERGE_RESOLUTION|>--- conflicted
+++ resolved
@@ -44,15 +44,9 @@
 
   EXPECT_TRUE(sensor->IsActive());
 
-<<<<<<< HEAD
-  EXPECT_EQ(sensor->ImageWidth(), 320);
-  EXPECT_EQ(sensor->ImageHeight(), 240);
+  EXPECT_EQ(sensor->ImageWidth(), 320u);
+  EXPECT_EQ(sensor->ImageHeight(), 240u);
   EXPECT_FALSE(sensor->Topic().empty());
-=======
-  EXPECT_EQ(sensor->GetImageWidth(), 320u);
-  EXPECT_EQ(sensor->GetImageHeight(), 240u);
-  EXPECT_FALSE(sensor->GetTopic().empty());
->>>>>>> fe727a7b
 
   // wait for camera images
   int sleep = 0;
@@ -80,13 +74,8 @@
   EXPECT_TRUE(sensors::SensorManager::Instance()->GetSensor(sensorScopedName)
       == NULL);
 
-<<<<<<< HEAD
-  EXPECT_EQ(sensor->ImageWidth(), 320);
-  EXPECT_EQ(sensor->ImageHeight(), 240);
-=======
-  EXPECT_EQ(sensor->GetImageWidth(), 320u);
-  EXPECT_EQ(sensor->GetImageHeight(), 240u);
->>>>>>> fe727a7b
+  EXPECT_EQ(sensor->ImageWidth(), 320u);
+  EXPECT_EQ(sensor->ImageHeight(), 240u);
 }
 
 /////////////////////////////////////////////////
