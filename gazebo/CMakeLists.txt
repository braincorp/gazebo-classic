--- conflicted
+++ resolved
@@ -138,24 +138,14 @@
 gz_install_includes("" ${headers})
 
 if (BUILD_OSX_BUNDLE)
-<<<<<<< HEAD
-=======
   message ("bundle dirs ogre: ${OGRE_LIBRARY_DIRS}")
   message ("bundle dirs sformat: ${SDFormat_LIBRARY_DIRS}")
 
->>>>>>> 2e7d8867
   install (TARGETS gzserver BUNDLE DESTINATION .)
   set (APPS "${CMAKE_BINARY_DIR}/gzserver.app/Contents/MacOS/gzserver")
   # Different libraries are not being installed into CMAKE_BINARY_DIR/lib
   # don't know why :/
   set (DIRS
-<<<<<<< HEAD
-      ${OGRE_LIBRARY_DIRS} 
-      ${CMAKE_BINARY_DIR}/lib
-      ${CMAKE_BINARY_DIR}/gazebo/util
-      ${CMAKE_BINARY_DIR}/gazebo/sensors
-=======
-
       ${IGNITION-MATH_LIBRARY_DIRS}
       ${IGNITION-MSGS_LIBRARY_DIRS}
       ${IGNITION-TRANSPORT_LIBRARY_DIRS}
@@ -163,7 +153,6 @@
       ${OGRE_LIBRARY_DIRS}
       ${CMAKE_BINARY_DIR}/lib
       ${CMAKE_BINARY_DIR}/gazebo/util
->>>>>>> 2e7d8867
       ${CMAKE_BINARY_DIR}/gazebo/math
       ${CMAKE_BINARY_DIR}/gazebo/msgs
       ${CMAKE_BINARY_DIR}/gazebo/physics
@@ -172,11 +161,6 @@
       ${CMAKE_BINARY_DIR}/gazebo/common
       ${CMAKE_BINARY_DIR}/gazebo/rendering)
 
-<<<<<<< HEAD
-
-
-  INSTALL(CODE "
-=======
   SET(OGRE_COMPONENT_DIR gzserver.app/Contents/)
   FILE (GLOB OGRE_COMPONENTS "${OGRE_LIBRARY_DIRS}/libOgrePaging.*")
     INSTALL(FILES ${OGRE_COMPONENTS}
@@ -185,7 +169,6 @@
   INSTALL(CODE "
     file(GLOB_RECURSE LIBS
       \"\${CMAKE_INSTALL_PREFIX}/${OGRE_COMPONENT_DIR}/Components/*${CMAKE_SHARED_LIBRARY_SUFFIX}\")
->>>>>>> 2e7d8867
     # Needed for getting the right permissions when using brew
     set (BU_CHMOD_BUNDLE_ITEMS ON)
     include(BundleUtilities)
