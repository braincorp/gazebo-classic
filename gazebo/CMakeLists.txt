--- conflicted
+++ resolved
@@ -4,11 +4,7 @@
   ${Boost_INCLUDE_DIRS}
   ${PROTOBUF_INCLUDE_DIR}
   ${SDFormat_INCLUDE_DIRS}
-<<<<<<< HEAD
-=======
-  ${IGNITION-MATH_INCLUDE_DIRS}
   ${IGNITION-MSGS_INCLUDE_DIRS}
->>>>>>> e04d8624
   ${TBB_INCLUDEDIR}
   ${tinyxml_INCLUDE_DIRS}
   ${tinyxml2_INCLUDE_DIRS}
@@ -21,11 +17,7 @@
   ${PROJECT_BINARY_DIR}/test
   ${TBB_LIBRARY_DIR}
   ${CURL_LIBDIR}
-<<<<<<< HEAD
-=======
-  ${IGNITION-MATH_LIBRARY_DIRS}
   ${IGNITION-MSGS_LIBRARY_DIRS}
->>>>>>> e04d8624
 )
 
 if (WIN32)
