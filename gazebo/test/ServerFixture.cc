--- conflicted
+++ resolved
@@ -21,15 +21,11 @@
 #endif
 
 #include <boost/algorithm/string.hpp>
-#include <boost/filesystem.hpp>
 #include <stdio.h>
 #include <string>
 #include <cmath>
-<<<<<<< HEAD
+#include <ignition/math/Helpers.hh>
 #include <functional>
-=======
-#include <ignition/math/Helpers.hh>
->>>>>>> b7e7aefc
 
 #include "gazebo/gazebo.hh"
 #include "ServerFixture.hh"
@@ -426,11 +422,7 @@
   for (unsigned int i = 0; i < _sampleCount; ++i)
   {
     double diff = fabs(ignition::math::precision(_scanA[i], 10) -
-<<<<<<< HEAD
-                ignition::math::precision(_scanB[i], 10));
-=======
                        ignition::math::precision(_scanB[i], 10));
->>>>>>> b7e7aefc
     _diffSum += diff;
     if (diff > _diffMax)
     {
@@ -461,11 +453,7 @@
     else
     {
       diff = fabs(ignition::math::precision(_scanA[i], 10) -
-<<<<<<< HEAD
-                ignition::math::precision(_scanB[i], 10));
-=======
                   ignition::math::precision(_scanB[i], 10));
->>>>>>> b7e7aefc
     }
 
     _diffSum += diff;
