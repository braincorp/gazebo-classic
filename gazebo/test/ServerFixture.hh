--- conflicted
+++ resolved
@@ -380,7 +380,6 @@
                    const std::string &_noiseType = "", double _noiseMean = 0.0,
                    double _noiseStdDev = 0.0);
 
-<<<<<<< HEAD
     /// \brief Spawn a depth camera.
     /// \param[in] _modelName Name of the model.
     /// \param[in] _cameraName Name of the camera.
@@ -401,7 +400,7 @@
                    const unsigned int _height = 240,
                    const double _rate = 25, const double _near = 0.1,
                    const double _far = 10);
-=======
+
     /// \brief Spawn a gpu laser.
     /// \param[in] _modelName Name of the model.
     /// \param[in] _raySensorName Name of the laser.
@@ -433,7 +432,6 @@
                    double _vResolution = 1.0,
                    const std::string &_noiseType = "", double _noiseMean = 0.0,
                    double _noiseStdDev = 0.0);
->>>>>>> 4a48c3c0
 
     /// \brief Spawn an imu sensor laser.
     /// \param[in] _modelName Name of the model.
