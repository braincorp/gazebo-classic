/*
 * Copyright (C) 2012-2016 Open Source Robotics Foundation
 *
 * Licensed under the Apache License, Version 2.0 (the "License");
 * you may not use this file except in compliance with the License.
 * You may obtain a copy of the License at
 *
 *     http://www.apache.org/licenses/LICENSE-2.0
 *
 * Unless required by applicable law or agreed to in writing, software
 * distributed under the License is distributed on an "AS IS" BASIS,
 * WITHOUT WARRANTIES OR CONDITIONS OF ANY KIND, either express or implied.
 * See the License for the specific language governing permissions and
 * limitations under the License.
 *
*/
#ifndef _GAZEBO_SERVER_FIXTURE_HH_
#define _GAZEBO_SERVER_FIXTURE_HH_

#pragma GCC diagnostic ignored "-Wswitch-default"
#pragma GCC diagnostic ignored "-Wfloat-equal"
#pragma GCC diagnostic ignored "-Wshadow"

// The following is needed to enable the GetMemInfo function for OSX
#ifdef __MACH__
# include <mach/mach.h>
#endif  // __MACH__

#include <sdf/sdf.hh>

#include <gtest/gtest.h>
#include <thread>
#include <memory>
#include <mutex>

#include <map>
#include <string>
#include <vector>

#include <ignition/math/Pose3.hh>
#include <ignition/math/SignalStats.hh>
#include <ignition/math/Vector3Stats.hh>

#include "gazebo/transport/transport.hh"

#include "gazebo/common/CommonIface.hh"
#include "gazebo/common/SystemPaths.hh"
#include "gazebo/common/Console.hh"
#include "gazebo/physics/World.hh"
#include "gazebo/physics/PhysicsTypes.hh"
#include "gazebo/physics/PhysicsIface.hh"
#include "gazebo/sensors/sensors.hh"
#include "gazebo/rendering/rendering.hh"
#include "gazebo/msgs/msgs.hh"

#include "gazebo/math/SignalStats.hh"
#include "gazebo/math/Vector3Stats.hh"

#include "gazebo/gazebo_config.h"
#include "gazebo/Server.hh"
#include "gazebo/util/system.hh"

#include "test_config.h"

namespace gazebo
{
  std::string custom_exec(std::string _cmd);

  class GAZEBO_VISIBLE ServerFixture : public testing::Test
  {
    /// \brief Constructor
    protected: ServerFixture();

    /// \brief Destructor
    protected: virtual ~ServerFixture();

    /// \brief Tear down the test fixture. This gets called by gtest.
    protected: virtual void TearDown();

    /// \brief Unload the test fixture.
    protected: virtual void Unload();

    /// \brief Load a world based on a filename.
    /// \param[in] _worldFilename Name of the world to load.
    protected: virtual void Load(const std::string &_worldFilename);

    /// \brief Load a world based on a filename and set simulation
    /// paused/un-paused.
    /// \param[in] _worldFilename Name of the world to load.
    /// \param[in] _paused True to start the world paused.
    protected: virtual void Load(const std::string &_worldFilename,
                                 bool _paused);

    /// \brief Load a world based on a filename and set simulation
    /// paused/un-paused, and specify physics engine. This versions allows
    /// plugins to be loaded (via the cmd line args)
    /// \param[in] _worldFilename Name of the world to load.
    /// \param[in] _paused True to start the world paused.
    /// \param[in] _physics Name of the physics engine.
    /// \param[in] _systemPlugins Array of system plugins to load.
    protected: virtual void Load(const std::string &_worldFilename,
                                 bool _paused, const std::string &_physics,
                          const std::vector<std::string> &_systemPlugins = {});

    /// \brief Load a world in gzserver.
    /// \param[in] _args Options for the server using the same syntax
    /// used in the command line.
    /// E.g.: "-u --verbose" will run gzserver paused and in verbose mode.
    protected: virtual void LoadArgs(const std::string &_args);

    /// \brief Run the server.
    /// \param[in] _args Vector of options for the server using the same syntax
    /// used in the command line.
    /// E.g.: {"-u", "--verbose"} will run gzserver paused and in verbose mode.
    protected: void RunServer(const std::vector<std::string> &_args);

    /// \brief Get a pointer to the rendering scene.
    /// \param[in] _sceneName Name of the scene to get.
    protected: rendering::ScenePtr GetScene(
                   const std::string &_sceneName = "default");

    /// \brief Function that received world stastics messages.
    /// \param[in] _msg World statistics message.
    protected: void OnStats(ConstWorldStatisticsPtr &_msg);

    /// \brief Set a running simulation paused/unpaused.
    protected: void SetPause(bool _pause);

    /// \brief Get the real-time factor.
    /// \return The percent real time simulation is running.
    protected: double GetPercentRealTime() const;

    /// \brief Function that received poses messages from a running
    /// simulation.
    /// \param[in] _msg Pose message.
    protected: void OnPose(ConstPosesStampedPtr &_msg);

    /// \brief Get the pose of an entity.
    /// \param[in] _name Name of the entity.
    /// \return Pose of the named entity.
    /// \deprecated See ignition::math::Pose3d EntityPose(
    /// const std::string &_name)
    protected: math::Pose GetEntityPose(const std::string &_name)
               GAZEBO_DEPRECATED(8.0);

    /// \brief Get the pose of an entity.
    /// \param[in] _name Name of the entity.
    /// \return Pose of the named entity.
    protected: ignition::math::Pose3d EntityPose(const std::string &_name);

    /// \brief Return true if the named entity exists.
    /// \param[in] _name Name of the entity to check for.
    /// \return True if the entity exists.
    protected: bool HasEntity(const std::string &_name);

    /// \brief Print image data to screen. This is used to generate test data.
    /// \param[in] _name Name to associate with the printed data.
    /// \param[in] _image The raw image data.
    /// \param[in] _width Width of the image.
    /// \param[in] _height Height of the image.
    /// \param[in] _depth Pixel depth.
    protected: void PrintImage(const std::string &_name, unsigned char **_image,
                  unsigned int _width, unsigned int _height,
                  unsigned int _depth);

    /// \brief Print laser scan to screen. This is used to generate test data.
    /// \param[in] _name Name to associate with the printed data.
    /// \param[in] _scan The laser scan data.
    /// \param[in] _sampleCount Number of samples in the scan data.
    protected: void PrintScan(const std::string &_name, double *_scan,
                              unsigned int _sampleCount);

    /// \brief Function to compare two float arrays (for example two laser
    /// scans).
    /// \param[in] _scanA First float array.
    /// \param[in] _scanB Second float array.
    /// \param[in] _sampleCount Number of samples in each float array.
    /// \param[out] _diffMax Maximum difference between the two arrays.
    /// \param[out] _diffSum Sum of the differences between the two arrays.
    /// \param[out] _diffAvg Average difference between the two arrays.
    protected: void FloatCompare(float *_scanA, float *_scanB,
                   unsigned int _sampleCount, float &_diffMax,
                   float &_diffSum, float &_diffAvg);

    /// \brief Function to compare two double arrays (for example two laser
    /// scans).
    /// \param[in] _scanA First double array.
    /// \param[in] _scanB Second double array.
    /// \param[in] _sampleCount Number of samples in each double array.
    /// \param[out] _diffMax Maximum difference between the two arrays.
    /// \param[out] _diffSum Sum of the differences between the two arrays.
    /// \param[out] _diffAvg Average difference between the two arrays.
    protected: void DoubleCompare(double *_scanA, double *_scanB,
                   unsigned int _sampleCount, double &_diffMax,
                   double &_diffSum, double &_diffAvg);

    /// \brief Function to compare two images.
    /// \param[in] _imageA First image to compare.
    /// \param[in] _imageB Second image to compare.
    /// \param[in] _width Width of both images.
    /// \param[in] _height Height of both images.
    /// \param[in] _depth Depth of both images.
    /// \param[out] _diffMax Maximum difference between the two arrays.
    /// \param[out] _diffSum Sum of the differences between the two arrays.
    /// \param[out] _diffAvg Average difference between the two arrays.
    protected: void ImageCompare(unsigned char *_imageA,
                   unsigned char *_imageB,
                   unsigned int _width, unsigned int _height,
                   unsigned int _depth,
                   unsigned int &_diffMax, unsigned int &_diffSum,
                   double &_diffAvg);

    /// \brief Function that receives new image frames.
    /// \param[in] _image Image data.
    /// \param[in] _width Width of the image frame.
    /// \param[in] _height Height of the image frame.
    /// \param[in] _depth Depth of the image frame.
    /// \param[in] _format Pixel format.
    private: void OnNewFrame(const unsigned char *_image,
                             unsigned int _width, unsigned int _height,
                             unsigned int _depth,
                             const std::string &/*_format*/);

    /// \brief Get an image frame from a camera.
    /// \param[in] _cameraName Name of the camera to get a frame from.
    /// \param[out] _imgData Array that receives the image data.
    /// \param[in] _width Width of the image frame.
    /// \param[in] _height Height of the image frame.
    protected: void GetFrame(const std::string &_cameraName,
                   unsigned char **_imgData, unsigned int &_width,
                   unsigned int &_height);

    /// \brief Spawn a model from a msgs::Model and return ModelPtr.
    /// \param[in] _msg Model message.
    /// \return Pointer to model.
    protected: physics::ModelPtr SpawnModel(const msgs::Model &_msg);

    /// \brief Check that a pointer is not NULL. A function is created
    /// for this purpose, since ASSERT's cannot be called from non-void
    /// functions.
    /// \param[in] _ptr Pointer to verify is not NULL.
    protected: template<typename T>
      static void CheckPointer(T *_ptr)
      {
        ASSERT_TRUE(_ptr != nullptr);
      }

    /// \brief Check that a pointer is not NULL. A function is created
    /// for this purpose, since ASSERT's cannot be called from non-void
    /// functions.
    /// \param[in] _ptr Shared pointer to verify is not NULL.
    protected: template<typename T>
      static void CheckPointer(std::shared_ptr<T> _ptr)
      {
        ASSERT_TRUE(_ptr != NULL);
      }

    /// \brief Spawn a camera.
    /// \param[in] _modelName Name of the model.
    /// \param[in] _cameraName Name of the camera.
    /// \param[in] _pos Camera position.
    /// \param[in] _rpy Camera roll, pitch, yaw.
    /// \param[in] _width Output image width.
    /// \param[in] _height Output image height.
    /// \param[in] _rate Output Hz.
    /// \param[in] _noiseType Type of noise to apply.
    /// \param[in] _noiseMean Mean noise value.
    /// \param[in] _noiseStdDev Standard deviation of the noise.
    /// \param[in] _distortionK1 Distortion coefficient k1.
    /// \param[in] _distortionK2 Distortion coefficient k2.
    /// \param[in] _distortionK3 Distortion coefficient k3.
    /// \param[in] _distortionP1 Distortion coefficient P1.
    /// \param[in] _distortionP2 Distortion coefficient p2.
    /// \param[in] _cx Normalized optical center x, used for distortion.
    /// \param[in] _cy Normalized optical center y, used for distortion.
    /// \deprecated See version that accepts ignition math parameters.
    protected: void SpawnCamera(const std::string &_modelName,
                   const std::string &_cameraName,
                   const math::Vector3 &_pos, const math::Vector3 &_rpy,
                   unsigned int _width = 320, unsigned int _height = 240,
                   double _rate = 25,
                   const std::string &_noiseType = "",
                   double _noiseMean = 0.0, double _noiseStdDev = 0.0,
                   bool _distortion = false, double _distortionK1 = 0.0,
                   double _distortionK2 = 0.0, double _distortionK3 = 0.0,
                   double _distortionP1 = 0.0, double _distortionP2 = 0.0,
                   double _cx = 0.5, double _cy = 0.5) GAZEBO_DEPRECATED(8.0);

    /// \brief Spawn a camera.
    /// \param[in] _modelName Name of the model.
    /// \param[in] _cameraName Name of the camera.
    /// \param[in] _pos Camera position.
    /// \param[in] _rpy Camera roll, pitch, yaw.
    /// \param[in] _width Output image width.
    /// \param[in] _height Output image height.
    /// \param[in] _rate Output Hz.
    /// \param[in] _noiseType Type of noise to apply.
    /// \param[in] _noiseMean Mean noise value.
    /// \param[in] _noiseStdDev Standard deviation of the noise.
    /// \param[in] _distortionK1 Distortion coefficient k1.
    /// \param[in] _distortionK2 Distortion coefficient k2.
    /// \param[in] _distortionK3 Distortion coefficient k3.
    /// \param[in] _distortionP1 Distortion coefficient P1.
    /// \param[in] _distortionP2 Distortion coefficient p2.
    /// \param[in] _cx Normalized optical center x, used for distortion.
    /// \param[in] _cy Normalized optical center y, used for distortion.
    protected: void SpawnCamera(const std::string &_modelName,
                   const std::string &_cameraName,
                   const ignition::math::Vector3d &_pos,
                   const ignition::math::Vector3d &_rpy,
                   unsigned int _width = 320, unsigned int _height = 240,
                   double _rate = 25,
                   const std::string &_noiseType = "",
                   double _noiseMean = 0.0, double _noiseStdDev = 0.0,
                   bool _distortion = false, double _distortionK1 = 0.0,
                   double _distortionK2 = 0.0, double _distortionK3 = 0.0,
                   double _distortionP1 = 0.0, double _distortionP2 = 0.0,
                   double _cx = 0.5, double _cy = 0.5);

    /// \brief Spawn a laser.
    /// \param[in] _modelName Name of the model.
    /// \param[in] _raySensorName Name of the laser.
    /// \param[in] _pos Camera position.
    /// \param[in] _rpy Camera roll, pitch, yaw.
    /// \param[in] _hMinAngle Horizontal min angle
    /// \param[in] _hMaxAngle Horizontal max angle
    /// \param[in] _minRange Min range
    /// \param[in] _maxRange Max range
    /// \param[in] _rangeResolution Resolution of the scan
    /// \param[in] _samples Number of samples.
    /// \param[in] _rate Output Hz.
    /// \param[in] _noiseType Type of noise to apply.
    /// \param[in] _noiseMean Mean noise value.
    /// \param[in] _noiseStdDev Standard deviation of the noise.
    /// \deprecated See version that accepts ignition math parameters
    protected: void SpawnRaySensor(const std::string &_modelName,
                   const std::string &_raySensorName,
                   const math::Vector3 &_pos, const math::Vector3 &_rpy,
                   double _hMinAngle = -2.0, double _hMaxAngle = 2.0,
                   double _vMinAngle = -1.0, double _vMaxAngle = 1.0,
                   double _minRange = 0.08, double _maxRange = 10,
                   double _rangeResolution = 0.01, unsigned int _samples = 640,
                   unsigned int _vSamples = 1, double _hResolution = 1.0,
                   double _vResolution = 1.0,
                   const std::string &_noiseType = "", double _noiseMean = 0.0,
                   double _noiseStdDev = 0.0) GAZEBO_DEPRECATED(8.0);

    /// \brief Spawn a laser.
    /// \param[in] _modelName Name of the model.
    /// \param[in] _raySensorName Name of the laser.
    /// \param[in] _pos Camera position.
    /// \param[in] _rpy Camera roll, pitch, yaw.
    /// \param[in] _hMinAngle Horizontal min angle
    /// \param[in] _hMaxAngle Horizontal max angle
    /// \param[in] _minRange Min range
    /// \param[in] _maxRange Max range
    /// \param[in] _rangeResolution Resolution of the scan
    /// \param[in] _samples Number of samples.
    /// \param[in] _rate Output Hz.
    /// \param[in] _noiseType Type of noise to apply.
    /// \param[in] _noiseMean Mean noise value.
    /// \param[in] _noiseStdDev Standard deviation of the noise.
    protected: void SpawnRaySensor(const std::string &_modelName,
                   const std::string &_raySensorName,
                   const ignition::math::Vector3d &_pos,
                   const ignition::math::Vector3d &_rpy,
                   double _hMinAngle = -2.0, double _hMaxAngle = 2.0,
                   double _vMinAngle = -1.0, double _vMaxAngle = 1.0,
                   double _minRange = 0.08, double _maxRange = 10,
                   double _rangeResolution = 0.01, unsigned int _samples = 640,
                   unsigned int _vSamples = 1, double _hResolution = 1.0,
                   double _vResolution = 1.0,
                   const std::string &_noiseType = "", double _noiseMean = 0.0,
                   double _noiseStdDev = 0.0);

    /// \brief Spawn a sonar.
    /// \param[in] _modelName Name of the model.
    /// \param[in] _sonarName Name of the sonar.
    /// \param[in] _pose Sonar pose.
    /// \param[in] _minRange Minimum sonar range.
    /// \param[in] _maxRange Maximum sonar range.
    /// \param[in] _radius Sonar cone radius.
    protected: sensors::SonarSensorPtr SpawnSonar(const std::string &_modelName,
                   const std::string &_sonarName,
                   const ignition::math::Pose3d &_pose,
                   const double _minRange,
                   const double _maxRange,
                   const double _radius);

    /// \brief Spawn a gpu laser.
    /// \param[in] _modelName Name of the model.
    /// \param[in] _raySensorName Name of the laser.
    /// \param[in] _pos Camera position.
    /// \param[in] _rpy Camera roll, pitch, yaw.
    /// \param[in] _hMinAngle Horizontal min angle
    /// \param[in] _hMaxAngle Horizontal max angle
    /// \param[in] _minRange Min range
    /// \param[in] _maxRange Max range
    /// \param[in] _rangeResolution Resolution of the scan
    /// \param[in] _samples Number of samples.
    /// \param[in] _rate Output Hz.
    /// \param[in] _noiseType Type of noise to apply.
    /// \param[in] _noiseMean Mean noise value.
    /// \param[in] _noiseStdDev Standard deviation of the noise.
    /// \deprecated See version that accepts ignition math parameters
    protected: void SpawnGpuRaySensor(const std::string &_modelName,
                   const std::string &_raySensorName,
                   const math::Vector3 &_pos, const math::Vector3 &_rpy,
                   double _hMinAngle = -2.0, double _hMaxAngle = 2.0,
                   double _minRange = 0.08, double _maxRange = 10,
                   double _rangeResolution = 0.01, unsigned int _samples = 640,
                   const std::string &_noiseType = "", double _noiseMean = 0.0,
                   double _noiseStdDev = 0.0) GAZEBO_DEPRECATED(8.0);

    /// \brief Spawn a gpu laser.
    /// \param[in] _modelName Name of the model.
    /// \param[in] _raySensorName Name of the laser.
    /// \param[in] _pos Camera position.
    /// \param[in] _rpy Camera roll, pitch, yaw.
    /// \param[in] _hMinAngle Horizontal min angle
    /// \param[in] _hMaxAngle Horizontal max angle
    /// \param[in] _minRange Min range
    /// \param[in] _maxRange Max range
    /// \param[in] _rangeResolution Resolution of the scan
    /// \param[in] _samples Number of samples.
    /// \param[in] _rate Output Hz.
    /// \param[in] _noiseType Type of noise to apply.
    /// \param[in] _noiseMean Mean noise value.
    /// \param[in] _noiseStdDev Standard deviation of the noise.
    protected: void SpawnGpuRaySensor(const std::string &_modelName,
                   const std::string &_raySensorName,
                   const ignition::math::Vector3d &_pos,
                   const ignition::math::Vector3d &_rpy,
                   double _hMinAngle = -2.0, double _hMaxAngle = 2.0,
                   double _minRange = 0.08, double _maxRange = 10,
                   double _rangeResolution = 0.01, unsigned int _samples = 640,
                   const std::string &_noiseType = "", double _noiseMean = 0.0,
                   double _noiseStdDev = 0.0);

    /// \brief Spawn a depth camera.
    /// \param[in] _modelName Name of the model.
    /// \param[in] _cameraName Name of the camera.
    /// \param[in] _pos Camera position.
    /// \param[in] _rpy Camera roll, pitch, yaw.
    /// \param[in] _width Output image width.
    /// \param[in] _height Output image height.
    /// \param[in] _rate Output Hz.
    /// \param[in] _near Near clipping distance
    /// \param[in] _far Far clipping distance
    protected: void SpawnDepthCameraSensor(const std::string &_modelName,
                   const std::string &_cameraName,
                   const ignition::math::Vector3d &_pos,
                   const ignition::math::Vector3d &_rpy,
                   const unsigned int _width = 320,
                   const unsigned int _height = 240,
                   const double _rate = 25, const double _near = 0.1,
                   const double _far = 10);

    /// \brief Spawn an imu sensor.
    /// \param[in] _modelName Name of the model.
    /// \param[in] _imuSensorName Name of the imu sensor.
    /// \param[in] _pos Camera position.
    /// \param[in] _rpy Camera roll, pitch, yaw.
    /// \param[in] _noiseType Type of noise to apply.
    /// \param[in] _noiseMean Mean noise value.
    /// \param[in] _noiseStdDev Standard deviation of the noise.
    /// \param[in] _accelNoiseMean Acceleration based noise mean.
    /// \param[in] _accelNoiseStdDev Acceleration based noise standard
    /// deviation.
    /// \param[in] _accelBiasMean Acceleration mean bias
    /// \param[in] _accelBiasStdDev Acceleration standard deviation bias
    /// \deprecated See version that accepts ignition math parameters
    protected: void SpawnImuSensor(const std::string &_modelName,
                   const std::string &_imuSensorName,
                   const math::Vector3 &_pos, const math::Vector3 &_rpy,
                   const std::string &_noiseType = "",
                   double _rateNoiseMean = 0.0, double _rateNoiseStdDev = 0.0,
                   double _rateBiasMean = 0.0, double _rateBiasStdDev = 0.0,
                   double _accelNoiseMean = 0.0, double _accelNoiseStdDev = 0.0,
                   double _accelBiasMean = 0.0, double _accelBiasStdDev = 0.0)
               GAZEBO_DEPRECATED(8.0);

    /// \brief Spawn an imu sensor.
    /// \param[in] _modelName Name of the model.
    /// \param[in] _imuSensorName Name of the imu sensor.
    /// \param[in] _pos Camera position.
    /// \param[in] _rpy Camera roll, pitch, yaw.
    /// \param[in] _noiseType Type of noise to apply.
    /// \param[in] _noiseMean Mean noise value.
    /// \param[in] _noiseStdDev Standard deviation of the noise.
    /// \param[in] _accelNoiseMean Acceleration based noise mean.
    /// \param[in] _accelNoiseStdDev Acceleration based noise standard
    /// deviation.
    /// \param[in] _accelBiasMean Acceleration mean bias
    /// \param[in] _accelBiasStdDev Acceleration standard deviation bias
    protected: void SpawnImuSensor(const std::string &_modelName,
                   const std::string &_imuSensorName,
                   const ignition::math::Vector3d &_pos,
                   const ignition::math::Vector3d &_rpy,
                   const std::string &_noiseType = "",
                   double _rateNoiseMean = 0.0, double _rateNoiseStdDev = 0.0,
                   double _rateBiasMean = 0.0, double _rateBiasStdDev = 0.0,
                   double _accelNoiseMean = 0.0, double _accelNoiseStdDev = 0.0,
                   double _accelBiasMean = 0.0, double _accelBiasStdDev = 0.0);

    /// \brief Spawn a contact sensor with the specified collision geometry
    /// \param[in] _name Model name
    /// \param[in] _sensorName Sensor name
    /// \param[in] _collisionType Type of collision, box or cylinder
    /// \param[in] _pos World position
    /// \param[in] _rpy World rotation in Euler angles
    /// \param[in] _static True to make the model static
    /// \deprecated See version that accepts ignition math parameters
    protected: void SpawnUnitContactSensor(const std::string &_name,
                   const std::string &_sensorName,
                   const std::string &_collisionType, const math::Vector3 &_pos,
                   const math::Vector3 &_rpy, bool _static = false)
               GAZEBO_DEPRECATED(8.0);

    /// \brief Spawn a contact sensor with the specified collision geometry
    /// \param[in] _name Model name
    /// \param[in] _sensorName Sensor name
    /// \param[in] _collisionType Type of collision, box or cylinder
    /// \param[in] _pos World position
    /// \param[in] _rpy World rotation in Euler angles
    /// \param[in] _static True to make the model static
    protected: void SpawnUnitContactSensor(const std::string &_name,
                   const std::string &_sensorName,
                   const std::string &_collisionType,
                   const ignition::math::Vector3d &_pos,
                   const ignition::math::Vector3d &_rpy, bool _static = false);

    /// \brief Spawn an IMU sensor on a link
    /// \param[in] _name Model name
    /// \param[in] _sensorName Sensor name
    /// \param[in] _collisionType Type of collision, box or cylinder
    /// \param[in] _topic Topic to publish IMU data to
    /// \param[in] _pos World position
    /// \param[in] _rpy World rotation in Euler angles
    /// \param[in] _static True to make the model static
    /// \deprecated See verision that accepts ignition math parameters
    protected: void SpawnUnitImuSensor(const std::string &_name,
                   const std::string &_sensorName,
                   const std::string &_collisionType,
                   const std::string &_topic, const math::Vector3 &_pos,
                   const math::Vector3 &_rpy, bool _static = false)
               GAZEBO_DEPRECATED(8.0);

    /// \brief Spawn an IMU sensor on a link
    /// \param[in] _name Model name
    /// \param[in] _sensorName Sensor name
    /// \param[in] _collisionType Type of collision, box or cylinder
    /// \param[in] _topic Topic to publish IMU data to
    /// \param[in] _pos World position
    /// \param[in] _rpy World rotation in Euler angles
    /// \param[in] _static True to make the model static
    protected: void SpawnUnitImuSensor(const std::string &_name,
                   const std::string &_sensorName,
                   const std::string &_collisionType,
                   const std::string &_topic,
                   const ignition::math::Vector3d &_pos,
                   const ignition::math::Vector3d &_rpy, bool _static = false);

    /// \brief Spawn an altimeter sensor on a link
    /// \param[in] _name Model name
    /// \param[in] _sensorName Sensor name
    /// \param[in] _collisionType Type of collision, box or cylinder
    /// \param[in] _topic Topic to publish altimeter data to
    /// \param[in] _pos World position
    /// \param[in] _rpy World rotation in Euler angles
    /// \param[in] _static True to make the model static
    protected: void SpawnUnitAltimeterSensor(const std::string &_name,
                   const std::string &_sensorName,
                   const std::string &_collisionType,
                   const std::string &_topic,
                   const ignition::math::Vector3d &_pos,
                   const ignition::math::Vector3d &_rpy,
                   bool _static = false);

    /// \brief Spawn a magnetometer sensor on a link
    /// \param[in] _name Model name
    /// \param[in] _sensorName Sensor name
    /// \param[in] _collisionType Type of collision, box or cylinder
    /// \param[in] _topic Topic to publish magnetometer data to
    /// \param[in] _pos World position
    /// \param[in] _rpy World rotation in Euler angles
    /// \param[in] _static True to make the model static
    protected: void SpawnUnitMagnetometerSensor(const std::string &_name,
                   const std::string &_sensorName,
                   const std::string &_collisionType,
                   const std::string &_topic,
                   const ignition::math::Vector3d &_pos,
                   const ignition::math::Vector3d &_rpy,
                   bool _static = false);

    /// \brief generate a gtest failure from a timeout error and display a
    /// log message about the problem.
    /// \param[in] log_msg: error msg related to the timeout
    /// \param[in] timeoutCS: failing period (in centiseconds)
    private: void launchTimeoutFailure(const char *_logMsg,
                                       const int _timeoutCS);

    /// \brief Spawn an Wireless transmitter sensor on a link
    /// \param[in] _name Model name
    /// \param[in] _sensorName Sensor name
    /// \param[in] _pos World position
    /// \param[in] _rpy World rotation in Euler angles
    /// \param[in] _essid Service set identifier (network name)
    /// \param[in] _freq Frequency of transmission (MHz)
    /// \param[in] _power Transmission power (dBm)
    /// \param[in] _gain Antenna gain (dBi)
    /// \param[in] _visualize Enable sensor visualization
    /// \deprecated See version that accepts ignition math parameters.
    protected: void SpawnWirelessTransmitterSensor(const std::string &_name,
                   const std::string &_sensorName,
                   const math::Vector3 &_pos,
                   const math::Vector3 &_rpy,
                   const std::string &_essid,
                   double _freq,
                   double _power,
                   double _gain,
                   bool _visualize = true) GAZEBO_DEPRECATED(8.0);

    /// \brief Spawn an Wireless transmitter sensor on a link
    /// \param[in] _name Model name
    /// \param[in] _sensorName Sensor name
    /// \param[in] _pos World position
    /// \param[in] _rpy World rotation in Euler angles
    /// \param[in] _essid Service set identifier (network name)
    /// \param[in] _freq Frequency of transmission (MHz)
    /// \param[in] _power Transmission power (dBm)
    /// \param[in] _gain Antenna gain (dBi)
    /// \param[in] _visualize Enable sensor visualization
    protected: void SpawnWirelessTransmitterSensor(const std::string &_name,
                   const std::string &_sensorName,
                   const ignition::math::Vector3d &_pos,
                   const ignition::math::Vector3d &_rpy,
                   const std::string &_essid,
                   double _freq,
                   double _power,
                   double _gain,
                   bool _visualize = true);

    /// \brief Spawn an Wireless receiver sensor on a link
    /// \param[in] _name Model name
    /// \param[in] _sensorName Sensor name
    /// \param[in] _pos World position
    /// \param[in] _rpy World rotation in Euler angles
    /// \param[in] _minFreq Minimum frequency to be filtered (MHz)
    /// \param[in] _maxFreq Maximum frequency to be filtered (MHz)
    /// \param[in] _power Transmission power (dBm)
    /// \param[in] _gain Antenna gain (dBi)
    /// \param[in] _sensitivity Receiver sensitibity (dBm)
    /// \param[in] _visualize Enable sensor visualization
    /// \deprecated See version that accepts ignition math parameters.
    protected: void SpawnWirelessReceiverSensor(const std::string &_name,
                   const std::string &_sensorName,
                   const math::Vector3 &_pos,
                   const math::Vector3 &_rpy,
                   double _minFreq,
                   double _maxFreq,
                   double _power,
                   double _gain,
                   double _sensitivity,
                   bool _visualize = true) GAZEBO_DEPRECATED(8.0);

    /// \brief Spawn an Wireless receiver sensor on a link
    /// \param[in] _name Model name
    /// \param[in] _sensorName Sensor name
    /// \param[in] _pos World position
    /// \param[in] _rpy World rotation in Euler angles
    /// \param[in] _minFreq Minimum frequency to be filtered (MHz)
    /// \param[in] _maxFreq Maximum frequency to be filtered (MHz)
    /// \param[in] _power Transmission power (dBm)
    /// \param[in] _gain Antenna gain (dBi)
    /// \param[in] _sensitivity Receiver sensitibity (dBm)
    /// \param[in] _visualize Enable sensor visualization
    protected: void SpawnWirelessReceiverSensor(const std::string &_name,
                   const std::string &_sensorName,
                   const ignition::math::Vector3d &_pos,
                   const ignition::math::Vector3d &_rpy,
                   double _minFreq,
                   double _maxFreq,
                   double _power,
                   double _gain,
                   double _sensitivity,
                   bool _visualize = true);

    /// \brief Wait for a number of ms. and attempts until the entity is spawned
    /// \param[in] _name Model name
    /// \param[in] _sleepEach Number of milliseconds to sleep in each iteration
    /// \param[in] _retries Number of iterations until give up
    protected: void WaitUntilEntitySpawn(const std::string &_name,
                                       unsigned int _sleepEach,
                                       int _retries);

    /// \brief Wait for a number of ms. and attempts until the sensor is spawned
    /// \param[in] _name Sensor name
    /// \param[in] _sleepEach Number of milliseconds to sleep in each iteration
    /// \param[in] _retries Number of iterations until give up
    protected: void WaitUntilSensorSpawn(const std::string &_name,
                                         unsigned int _sleepEach,
                                         int _retries);

    /// \brief Wait for a number of ms. and attempts until the world reaches a
    /// target "iterations" value
    /// \param _goalIteration Target iterations value
    /// \param _sleepEach Number of milliseconds to sleep in each iteration
    /// \param _retries Number of iterations until give up
    protected: void WaitUntilIteration(const uint32_t _goalIteration,
                                       const int _sleepEach,
                                       const int _retries) const;

    /// \brief Wait for a number of ms. and attempts until the world reaches a
    /// target simulation time
    /// \param _goalTime Target simulation time.
    /// \param _sleepEach Number of milliseconds to sleep in each iteration
    /// \param _retries Number of iterations until give up
    protected: void WaitUntilSimTime(const common::Time &_goalTime,
                                     const int _ms,
                                     const int _maxRetries) const;

    /// \brief Spawn a light.
    /// \param[in] _name Name for the light.
    /// \param[in] _size Type of light - "spot", "directional", or "point".
    /// \param[in] _pos Position for the light.
    /// \param[in] _rpy Roll, pitch, yaw for the light.
    /// \param[in] _diffuse Diffuse color of the light.
    /// \param[in] _specular Specular color of the light.
    /// \param[in] _direction Direction of the light ("spot" and "directional").
    /// \param[in] _attenuationRange Range of attenuation.
    /// \param[in] _attenuationConstant Constant component of attenuation
    /// \param[in] _attenuationLinear Linear component of attenuation
    /// \param[in] _attenuationQuadratic Quadratic component of attenuation
    /// \param[in] _spotInnerAngle Inner angle ("spot" only).
    /// \param[in] _spotOuterAngle Outer angle ("spot" only).
    /// \param[in] _spotFallOff Fall off ("spot" only).
    /// \param[in] _castShadows True to cast shadows.
    /// \deprecated See version that accepts ignition math parameters
    protected: void SpawnLight(const std::string &_name,
                   const std::string &_type,
                   const math::Vector3 &_pos, const math::Vector3 &_rpy,
                   const common::Color &_diffuse = common::Color::White,
                   const common::Color &_specular = common::Color::White,
                   const math::Vector3 &_direction = -math::Vector3::UnitZ,
                   double _attenuationRange = 20,
                   double _attenuationConstant = 0.5,
                   double _attenuationLinear = 0.01,
                   double _attenuationQuadratic = 0.001,
                   double _spotInnerAngle = 0,
                   double _spotOuterAngle = 0,
                   double _spotFallOff = 0,
                   bool _castShadows = true) GAZEBO_DEPRECATED(8.0);

    /// \brief Spawn a light.
    /// \param[in] _name Name for the light.
    /// \param[in] _size Type of light - "spot", "directional", or "point".
    /// \param[in] _pos Position for the light.
    /// \param[in] _rpy Roll, pitch, yaw for the light.
    /// \param[in] _diffuse Diffuse color of the light.
    /// \param[in] _specular Specular color of the light.
    /// \param[in] _direction Direction of the light ("spot" and "directional").
    /// \param[in] _attenuationRange Range of attenuation.
    /// \param[in] _attenuationConstant Constant component of attenuation
    /// \param[in] _attenuationLinear Linear component of attenuation
    /// \param[in] _attenuationQuadratic Quadratic component of attenuation
    /// \param[in] _spotInnerAngle Inner angle ("spot" only).
    /// \param[in] _spotOuterAngle Outer angle ("spot" only).
    /// \param[in] _spotFallOff Fall off ("spot" only).
    /// \param[in] _castShadows True to cast shadows.
    protected: void SpawnLight(const std::string &_name,
                   const std::string &_type,
                   const ignition::math::Vector3d &_pos,
                   const ignition::math::Vector3d &_rpy,
                   const common::Color &_diffuse = common::Color::White,
                   const common::Color &_specular = common::Color::White,
                   const ignition::math::Vector3d &_direction =
                   -ignition::math::Vector3d::UnitZ,
                   double _attenuationRange = 20,
                   double _attenuationConstant = 0.5,
                   double _attenuationLinear = 0.01,
                   double _attenuationQuadratic = 0.001,
                   double _spotInnerAngle = 0,
                   double _spotOuterAngle = 0,
                   double _spotFallOff = 0,
                   bool _castShadows = true);

    /// \brief Spawn a cylinder
    /// \param[in] _name Name for the model.
    /// \param[in] _pos Position for the model.
    /// \param[in] _rpy Roll, pitch, yaw for the model.
    /// \param[in] _static True to make the model static.
    /// \deprecated See version that accepts ignition math parameters.
    protected: void SpawnCylinder(const std::string &_name,
                   const math::Vector3 &_pos, const math::Vector3 &_rpy,
                   bool _static = false) GAZEBO_DEPRECATED(8.0);

    /// \brief Spawn a cylinder
    /// \param[in] _name Name for the model.
    /// \param[in] _pos Position for the model.
    /// \param[in] _rpy Roll, pitch, yaw for the model.
    /// \param[in] _static True to make the model static.
    protected: void SpawnCylinder(const std::string &_name,
                   const ignition::math::Vector3d &_pos,
                   const ignition::math::Vector3d &_rpy,
                   bool _static = false);

    /// \brief Spawn a sphere
    /// \param[in] _name Name for the model.
    /// \param[in] _pos Position for the model.
    /// \param[in] _rpy Roll, pitch, yaw for the model.
    /// \param[in] _static True to make the model static.
    /// \param[in] _wait True to wait for the sphere to spawn before
    /// returning.
    /// \deprecated See version that accepts ignition math parameters.
    protected: void SpawnSphere(const std::string &_name,
                   const math::Vector3 &_pos, const math::Vector3 &_rpy,
                   bool _wait = true, bool _static = false)
               GAZEBO_DEPRECATED(8.0);

    /// \brief Spawn a sphere
    /// \param[in] _name Name for the model.
    /// \param[in] _pos Position for the model.
    /// \param[in] _rpy Roll, pitch, yaw for the model.
    /// \param[in] _static True to make the model static.
    /// \param[in] _wait True to wait for the sphere to spawn before
    /// returning.
    protected: void SpawnSphere(const std::string &_name,
                   const ignition::math::Vector3d &_pos,
                   const ignition::math::Vector3d &_rpy,
                   bool _wait = true, bool _static = false);

    /// \brief Spawn a sphere
    /// \param[in] _name Name for the model.
    /// \param[in] _pos Position for the model.
    /// \param[in] _rpy Roll, pitch, yaw for the model.
    /// \param[in] _cog Center of gravity.
    /// \param[in] _radius Sphere radius.
    /// \param[in] _static True to make the model static.
    /// \param[in] _wait True to wait for the sphere to spawn before
    /// returning.
    /// \deprecated See version that accepts ignition math parameters.
    protected: void SpawnSphere(const std::string &_name,
                   const math::Vector3 &_pos, const math::Vector3 &_rpy,
                   const math::Vector3 &_cog, double _radius,
                   bool _wait = true, bool _static = false)
               GAZEBO_DEPRECATED(8.0);

    /// \brief Spawn a sphere
    /// \param[in] _name Name for the model.
    /// \param[in] _pos Position for the model.
    /// \param[in] _rpy Roll, pitch, yaw for the model.
    /// \param[in] _cog Center of gravity.
    /// \param[in] _radius Sphere radius.
    /// \param[in] _static True to make the model static.
    /// \param[in] _wait True to wait for the sphere to spawn before
    /// returning.
    protected: void SpawnSphere(const std::string &_name,
                   const ignition::math::Vector3d &_pos,
                   const ignition::math::Vector3d &_rpy,
                   const ignition::math::Vector3d &_cog, double _radius,
                   bool _wait = true, bool _static = false);

    /// \brief Spawn a box.
    /// \param[in] _name Name for the model.
    /// \param[in] _size Size of the box.
    /// \param[in] _pos Position for the model.
    /// \param[in] _rpy Roll, pitch, yaw for the model.
    /// \param[in] _static True to make the model static.
    /// \deprecated See version that accepts ignition math parameters.
    protected: void SpawnBox(const std::string &_name,
                   const math::Vector3 &_size, const math::Vector3 &_pos,
                   const math::Vector3 &_rpy, bool _static = false)
               GAZEBO_DEPRECATED(8.0);

    /// \brief Spawn a box.
    /// \param[in] _name Name for the model.
    /// \param[in] _size Size of the box.
    /// \param[in] _pos Position for the model.
    /// \param[in] _rpy Roll, pitch, yaw for the model.
    /// \param[in] _static True to make the model static.
    /// \deprecated See version that accepts ignition math parameters.
    protected: void SpawnBox(const std::string &_name,
                   const ignition::math::Vector3d &_size,
                   const ignition::math::Vector3d &_pos,
                   const ignition::math::Vector3d &_rpy, bool _static = false);

    /// \brief Spawn a triangle mesh.
    /// \param[in] _name Name for the model.
    /// \param[in] _modelPath Path to the mesh file.
    /// \param[in] _scale Scaling factor.
    /// \param[in] _pos Position for the model.
    /// \param[in] _rpy Roll, pitch, yaw for the model.
    /// \param[in] _static True to make the model static.
    /// \deprecated See version that accepts ignition math parameters.
    protected: void SpawnTrimesh(const std::string &_name,
                   const std::string &_modelPath, const math::Vector3 &_scale,
                   const math::Vector3 &_pos, const math::Vector3 &_rpy,
                   bool _static = false) GAZEBO_DEPRECATED(8.0);

    /// \brief Spawn a triangle mesh.
    /// \param[in] _name Name for the model.
    /// \param[in] _modelPath Path to the mesh file.
    /// \param[in] _scale Scaling factor.
    /// \param[in] _pos Position for the model.
    /// \param[in] _rpy Roll, pitch, yaw for the model.
    /// \param[in] _static True to make the model static.
    protected: void SpawnTrimesh(const std::string &_name,
                   const std::string &_modelPath,
                   const ignition::math::Vector3d &_scale,
                   const ignition::math::Vector3d &_pos,
                   const ignition::math::Vector3d &_rpy,
                   bool _static = false);

    /// \brief Spawn an empty link.
    /// \param[in] _name Name for the model.
    /// \param[in] _pos Position for the model.
    /// \param[in] _rpy Roll, pitch, yaw for the model.
    /// \param[in] _static True to make the model static.
    /// \deprecated See version that accepts ignition math parameters.
    protected: void SpawnEmptyLink(const std::string &_name,
                   const math::Vector3 &_pos, const math::Vector3 &_rpy,
                   bool _static = false) GAZEBO_DEPRECATED(8.0);

    /// \brief Spawn an empty link.
    /// \param[in] _name Name for the model.
    /// \param[in] _pos Position for the model.
    /// \param[in] _rpy Roll, pitch, yaw for the model.
    /// \param[in] _static True to make the model static.
    protected: void SpawnEmptyLink(const std::string &_name,
                   const ignition::math::Vector3d &_pos,
                   const ignition::math::Vector3d &_rpy,
                   bool _static = false);

    /// \brief Spawn a model from file.
    /// \param[in] _filename File to load a model from.
    protected: void SpawnModel(const std::string &_filename);

    /// \brief Send a factory message based on an SDF string.
    /// \param[in] _sdf SDF string to publish.
    protected: void SpawnSDF(const std::string &_sdf);

    /// \brief Load a plugin.
    /// \param[in] _filename Plugin filename to load.
    /// \param[in] _name Name to associate with with the plugin.
    protected: void LoadPlugin(const std::string &_filename,
                               const std::string &_name);

    /// \brief Get a pointer to a model.
    /// \param[in] _name Name of the model to get.
    /// \return Pointer to the model, or NULL if the model was not found.
    protected: physics::ModelPtr GetModel(const std::string &_name);

    /// \brief Remove a model by name.
    /// \param[in] _name Name of the model to remove.
    protected: void RemoveModel(const std::string &_name);

    /// \brief Remove a plugin.
    /// \param[in] _name Name of the plugin to remove.
    protected: void RemovePlugin(const std::string &_name);

    /// \brief Get the current memory information.
    /// \param[out] _resident Resident memory.
    /// \param[out] _share Shared memory.
    protected: void GetMemInfo(double &_resident, double &_share);

    /// \brief Get unique string with a specified prefix.
    /// \param[in] _prefix Prefix for unique string.
    /// \return String with prefix and unique number as suffix.
    protected: std::string GetUniqueString(const std::string &_prefix);

    /// \brief Helper to record data to gtest xml output.
    /// \param[in] _name Name of data.
    /// \param[in] _data Floating point number to store.
    protected: void Record(const std::string &_name, const double _data);

    /// \brief Helper to record signal statistics to gtest xml output.
    /// \param[in] _prefix Prefix string for data names.
    /// \param[in] _stats Signal statistics to store.
    /// \deprecated See version that accepts ignition math parameters.
    protected: void Record(const std::string &_prefix,
                           const math::SignalStats &_stats)
               GAZEBO_DEPRECATED(8.0);

    /// \brief Helper to record signal statistics to gtest xml output.
    /// \param[in] _prefix Prefix string for data names.
    /// \param[in] _stats Signal statistics to store.
    protected: void Record(const std::string &_prefix,
                           const ignition::math::SignalStats &_stats);

    /// \brief Helper to record Vector3 signal statistics to gtest xml output.
    /// \param[in] _prefix Prefix string for data names.
    /// \param[in] _stats Vector3 signal statistics to store.
    /// \deprecated See version that accepts ignition math parameters.
    protected: void Record(const std::string &_prefix,
<<<<<<< HEAD
                           const ignition::math::SignalStats &_stats);
=======
                           const math::Vector3Stats &_stats)
               GAZEBO_DEPRECATED(8.0);
>>>>>>> 511b8693

    /// \brief Helper to record Vector3 signal statistics to gtest xml output.
    /// \param[in] _prefix Prefix string for data names.
    /// \param[in] _stats Vector3 signal statistics to store.
    protected: void Record(const std::string &_prefix,
                           const ignition::math::Vector3Stats &_stats);
<<<<<<< HEAD

    /// \brief Helper to record signal statistics to gtest xml output.
    /// \param[in] _prefix Prefix string for data names.
    /// \param[in] _stats Signal statistics to store.
    /// \deprecated See function that accepts ignition::math parameters.
    protected: void Record(const std::string &_prefix,
                           const math::SignalStats &_stats)
                           GAZEBO_DEPRECATED(8.0);

    /// \brief Helper to record Vector3 signal statistics to gtest xml output.
    /// \param[in] _prefix Prefix string for data names.
    /// \param[in] _stats Vector3 signal statistics to store.
    /// \deprecated See function that accepts ignition::math parameters.
    protected: void Record(const std::string &_prefix,
                           const math::Vector3Stats &_stats)
                           GAZEBO_DEPRECATED(8.0);
=======
>>>>>>> 511b8693

    /// \brief Pointer the Gazebo server.
    protected: Server *server;

    /// \brief Pointer the thread the runs the server.
    protected: std::thread *serverThread;

    /// \brief Pointer to a node for communication.
    protected: transport::NodePtr node;

    /// \brief Pose subscription.
    protected: transport::SubscriberPtr poseSub;

    /// \brief World statistics subscription.
    protected: transport::SubscriberPtr statsSub;

    /// \brief Factory publisher.
    protected: transport::PublisherPtr factoryPub;

    /// \brief Request publisher.
    protected: transport::PublisherPtr requestPub;

    /// \brief Map of received poses.
    protected: std::map<std::string, ignition::math::Pose3d> poses;

    /// \brief Mutex to protect data structures that store messages.
    protected: std::mutex receiveMutex;

    /// \brief Image data
    private: unsigned char **imgData;

    /// \brief Increments when images are received.
    private: int gotImage;

    /// \brief Current simulation time, real time, and pause time.
    protected: common::Time simTime, realTime, pauseTime;

    /// \brief Current percent realtime.
    private: double percentRealTime;

    /// \brief True if paused.
    private: bool paused;

    /// \brief True if server is running.
    private: bool serverRunning;

    /// \brief Counter for unique name generation.
    private: int uniqueCounter;
  };

  class GAZEBO_VISIBLE RenderingFixture : public ServerFixture
  {
    // Documentation inherited.
    public: virtual void SetUp();
  };
}       // namespace gazebo
#endif  // define _GAZEBO_SERVER_FIXTURE_HH_<|MERGE_RESOLUTION|>--- conflicted
+++ resolved
@@ -977,35 +977,14 @@
     /// \brief Helper to record signal statistics to gtest xml output.
     /// \param[in] _prefix Prefix string for data names.
     /// \param[in] _stats Signal statistics to store.
-    /// \deprecated See version that accepts ignition math parameters.
-    protected: void Record(const std::string &_prefix,
-                           const math::SignalStats &_stats)
-               GAZEBO_DEPRECATED(8.0);
-
-    /// \brief Helper to record signal statistics to gtest xml output.
-    /// \param[in] _prefix Prefix string for data names.
-    /// \param[in] _stats Signal statistics to store.
     protected: void Record(const std::string &_prefix,
                            const ignition::math::SignalStats &_stats);
-
-    /// \brief Helper to record Vector3 signal statistics to gtest xml output.
-    /// \param[in] _prefix Prefix string for data names.
-    /// \param[in] _stats Vector3 signal statistics to store.
-    /// \deprecated See version that accepts ignition math parameters.
-    protected: void Record(const std::string &_prefix,
-<<<<<<< HEAD
-                           const ignition::math::SignalStats &_stats);
-=======
-                           const math::Vector3Stats &_stats)
-               GAZEBO_DEPRECATED(8.0);
->>>>>>> 511b8693
 
     /// \brief Helper to record Vector3 signal statistics to gtest xml output.
     /// \param[in] _prefix Prefix string for data names.
     /// \param[in] _stats Vector3 signal statistics to store.
     protected: void Record(const std::string &_prefix,
                            const ignition::math::Vector3Stats &_stats);
-<<<<<<< HEAD
 
     /// \brief Helper to record signal statistics to gtest xml output.
     /// \param[in] _prefix Prefix string for data names.
@@ -1022,8 +1001,6 @@
     protected: void Record(const std::string &_prefix,
                            const math::Vector3Stats &_stats)
                            GAZEBO_DEPRECATED(8.0);
-=======
->>>>>>> 511b8693
 
     /// \brief Pointer the Gazebo server.
     protected: Server *server;
