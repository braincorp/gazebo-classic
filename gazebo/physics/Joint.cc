/*
 * Copyright 2012 Open Source Robotics Foundation
 *
 * Licensed under the Apache License, Version 2.0 (the "License");
 * you may not use this file except in compliance with the License.
 * You may obtain a copy of the License at
 *
 *     http://www.apache.org/licenses/LICENSE-2.0
 *
 * Unless required by applicable law or agreed to in writing, software
 * distributed under the License is distributed on an "AS IS" BASIS,
 * WITHOUT WARRANTIES OR CONDITIONS OF ANY KIND, either express or implied.
 * See the License for the specific language governing permissions and
 * limitations under the License.
 *
*/
/* Desc: The base joint class
 * Author: Nate Koenig, Andrew Howard
 * Date: 21 May 2003
 */

#include "gazebo/transport/Transport.hh"
#include "gazebo/transport/Publisher.hh"

#include "gazebo/sensors/Sensor.hh"
#include "gazebo/sensors/Sensors.hh"

#include "gazebo/common/Assert.hh"
#include "gazebo/common/Console.hh"
#include "gazebo/common/Events.hh"
#include "gazebo/common/Exception.hh"

#include "gazebo/physics/PhysicsEngine.hh"
#include "gazebo/physics/Link.hh"
#include "gazebo/physics/Model.hh"
#include "gazebo/physics/World.hh"
#include "gazebo/physics/Joint.hh"

using namespace gazebo;
using namespace physics;

sdf::ElementPtr Joint::sdfJoint;

//////////////////////////////////////////////////
Joint::Joint(BasePtr _parent)
  : Base(_parent)
{
  this->AddType(Base::JOINT);
  this->forceApplied[0] = 0;
  this->forceApplied[1] = 0;
  this->effortLimit[0] = -1;
  this->effortLimit[1] = -1;
  this->velocityLimit[0] = -1;
  this->velocityLimit[1] = -1;
  this->useCFMDamping = false;
  this->lowerLimit[0] = -1e16;
  this->lowerLimit[1] = -1e16;
  this->upperLimit[0] =  1e16;
  this->upperLimit[1] =  1e16;
  this->inertiaRatio[0] = 0;
  this->inertiaRatio[1] = 0;

  if (!this->sdfJoint)
  {
    this->sdfJoint.reset(new sdf::Element);
    sdf::initFile("joint.sdf", this->sdfJoint);
  }
}

//////////////////////////////////////////////////
Joint::~Joint()
{
  for (std::vector<std::string>::iterator iter = this->sensors.begin();
      iter != this->sensors.end(); ++iter)
  {
    sensors::remove_sensor(*iter);
  }
  this->sensors.clear();
}

//////////////////////////////////////////////////
void Joint::Load(LinkPtr _parent, LinkPtr _child, const math::Vector3 &_pos)
{
  this->Load(_parent, _child, math::Pose(_pos, math::Quaternion()));
}

//////////////////////////////////////////////////
void Joint::Load(LinkPtr _parent, LinkPtr _child, const math::Pose &_pose)
{
  if (_parent)
  {
    this->world = _parent->GetWorld();
    this->model = _parent->GetModel();
  }
  else if (_child)
  {
    this->world = _child->GetWorld();
    this->model = _child->GetModel();
  }
  else
    gzthrow("both parent and child link do no exist");

  this->parentLink = _parent;
  this->childLink = _child;

  // Joint is loaded without sdf from a model
  // Initialize this->sdf so it can be used for data storage
  this->sdf = this->sdfJoint->Clone();

  this->LoadImpl(_pose);
}

//////////////////////////////////////////////////
void Joint::Load(sdf::ElementPtr _sdf)
{
  Base::Load(_sdf);

  sdf::ElementPtr parentElem = _sdf->GetElement("parent");
  sdf::ElementPtr childElem = _sdf->GetElement("child");

  GZ_ASSERT(parentElem, "Parent element is NULL");
  GZ_ASSERT(childElem, "Child element is NULL");

  std::string parentName = parentElem->Get<std::string>();
  std::string childName = childElem->Get<std::string>();

  if (this->model)
  {
    this->childLink = this->model->GetLink(childName);
    this->parentLink = this->model->GetLink(parentName);
  }
  else
  {
    this->childLink = boost::dynamic_pointer_cast<Link>(
        this->GetWorld()->GetByName(childName));

    this->parentLink = boost::dynamic_pointer_cast<Link>(
        this->GetWorld()->GetByName(parentName));
  }

  if (!this->parentLink && parentName != std::string("world"))
    gzthrow("Couldn't Find Parent Link[" + parentName + "]");

  if (!this->childLink && childName != std::string("world"))
    gzthrow("Couldn't Find Child Link[" + childName  + "]");

  this->anchorPose = _sdf->Get<math::Pose>("pose");
  this->LoadImpl(this->anchorPose);
}

/////////////////////////////////////////////////
void Joint::LoadImpl(const math::Vector3 &_pos)
{
  this->LoadImpl(math::Pose(_pos, math::Quaternion()));
}

/////////////////////////////////////////////////
void Joint::LoadImpl(const math::Pose &_pose)
{
  BasePtr myBase = shared_from_this();

  if (this->parentLink)
    this->parentLink->AddChildJoint(boost::static_pointer_cast<Joint>(myBase));
  else if (this->childLink)
    this->childLink->AddParentJoint(boost::static_pointer_cast<Joint>(myBase));
  else
    gzthrow("both parent and child link do no exist");

  // setting anchor relative to gazebo child link frame position
  if (this->childLink)
    this->anchorPos = (_pose + this->childLink->GetWorldPose()).pos;
  // otherwise set anchor relative to world frame
  else
    this->anchorPos = _pose.pos;

  if (this->sdf->HasElement("sensor"))
  {
    sdf::ElementPtr sensorElem = this->sdf->GetElement("sensor");
    while (sensorElem)
    {
      /// \todo This if statement is a hack to prevent Joints from creating
      /// other sensors. We should make this more generic.
      if (sensorElem->Get<std::string>("type") == "force_torque")
      {
        std::string sensorName =
          sensors::create_sensor(sensorElem, this->GetWorld()->GetName(),
              this->GetScopedName());
        this->sensors.push_back(sensorName);
      }
      else
        gzerr << "A joint cannot load a [" <<
          sensorElem->Get<std::string>("type") << "] sensor.\n";
      sensorElem = sensorElem->GetNextElement("sensor");
    }
  }
}

//////////////////////////////////////////////////
void Joint::Init()
{
  this->Attach(this->parentLink, this->childLink);

  // Set the anchor vector
  this->SetAnchor(0, this->anchorPos);

  if (this->sdf->HasElement("axis"))
  {
    sdf::ElementPtr axisElem = this->sdf->GetElement("axis");
    this->SetAxis(0, axisElem->Get<math::Vector3>("xyz"));
    if (axisElem->HasElement("limit"))
    {
      sdf::ElementPtr limitElem = axisElem->GetElement("limit");

      // store upper and lower joint limits
      this->upperLimit[0] = limitElem->Get<double>("upper");
      this->lowerLimit[0] = limitElem->Get<double>("lower");

      // Perform this three step ordering to ensure the
      // parameters are set properly.
      // This is taken from the ODE wiki.
      this->SetHighStop(0, this->upperLimit[0].Radian());
      this->SetLowStop(0, this->lowerLimit[0].Radian());
      this->SetHighStop(0, this->upperLimit[0].Radian());

      this->effortLimit[0] = limitElem->Get<double>("effort");
      this->velocityLimit[0] = limitElem->Get<double>("velocity");
    }
  }

  if (this->sdf->HasElement("axis2"))
  {
    sdf::ElementPtr axisElem = this->sdf->GetElement("axis2");
    this->SetAxis(1, axisElem->Get<math::Vector3>("xyz"));
    if (axisElem->HasElement("limit"))
    {
      sdf::ElementPtr limitElem = axisElem->GetElement("limit");

      // store upper and lower joint limits
      this->upperLimit[1] = limitElem->Get<double>("upper");
      this->lowerLimit[1] = limitElem->Get<double>("lower");

      // Perform this three step ordering to ensure the
      // parameters  are set properly.
      // This is taken from the ODE wiki.
      this->SetHighStop(1, this->upperLimit[1].Radian());
      this->SetLowStop(1, this->lowerLimit[1].Radian());
      this->SetHighStop(1, this->upperLimit[1].Radian());

      this->effortLimit[1] = limitElem->Get<double>("effort");
      this->velocityLimit[1] = limitElem->Get<double>("velocity");
    }
  }

  // Set parent name: if parentLink is NULL, it's name be the world
  if (!this->parentLink)
    this->sdf->GetElement("parent")->Set("world");

  // Set axis in physics engines
  if (this->sdf->HasElement("axis"))
  {
    this->SetAxis(0, this->sdf->GetElement("axis")->Get<math::Vector3>("xyz"));
  }
  if (this->sdf->HasElement("axis2"))
  {
    this->SetAxis(1, this->sdf->GetElement("axis2")->Get<math::Vector3>("xyz"));
  }

  this->ComputeInertiaRatio();
}

//////////////////////////////////////////////////
math::Vector3 Joint::GetLocalAxis(int _index) const
{
  math::Vector3 vec;

  if (_index == 0 && this->sdf->HasElement("axis"))
    vec = this->sdf->GetElement("axis")->Get<math::Vector3>("xyz");
  else if (this->sdf->HasElement("axis2"))
    vec = this->sdf->GetElement("axis2")->Get<math::Vector3>("xyz");
  // vec = this->childLink->GetWorldPose().rot.RotateVectorReverse(vec);
  // vec.Round();
  return vec;
}

//////////////////////////////////////////////////
double Joint::GetEffortLimit(int _index)
{
  if (_index >= 0 && static_cast<unsigned int>(_index) < this->GetAngleCount())
    return this->effortLimit[_index];

  gzerr << "GetEffortLimit index[" << _index << "] out of range\n";
  return 0;
}

//////////////////////////////////////////////////
double Joint::GetVelocityLimit(int _index)
{
  if (_index >= 0 && static_cast<unsigned int>(_index) < this->GetAngleCount())
    return this->velocityLimit[_index];

  gzerr << "GetVelocityLimit index[" << _index << "] out of range\n";
  return 0;
}

//////////////////////////////////////////////////
void Joint::Update()
{
  this->jointUpdate();
}

//////////////////////////////////////////////////
void Joint::UpdateParameters(sdf::ElementPtr _sdf)
{
  Base::UpdateParameters(_sdf);
}

//////////////////////////////////////////////////
void Joint::Reset()
{
  this->SetMaxForce(0, 0);
  this->SetVelocity(0, 0);
  this->staticAngle.SetFromRadian(0);
}

//////////////////////////////////////////////////
void Joint::Attach(LinkPtr _parent, LinkPtr _child)
{
  this->parentLink = _parent;
  this->childLink = _child;
}

//////////////////////////////////////////////////
void Joint::Detach()
{
  if (this->parentLink)
    this->parentLink->RemoveChildJoint(this->GetName());
  if (this->childLink)
    this->childLink->RemoveParentJoint(this->GetName());
}

//////////////////////////////////////////////////
void Joint::SetModel(ModelPtr _model)
{
  this->model = _model;
  this->SetWorld(this->model->GetWorld());
}

//////////////////////////////////////////////////
LinkPtr Joint::GetChild() const
{
  return this->childLink;
}

//////////////////////////////////////////////////
LinkPtr Joint::GetParent() const
{
  return this->parentLink;
}

//////////////////////////////////////////////////
void Joint::FillMsg(msgs::Joint &_msg)
{
  _msg.set_name(this->GetScopedName());
  _msg.set_id(this->GetId());

  msgs::Set(_msg.mutable_pose(), this->anchorPose);

  if (this->HasType(Base::HINGE_JOINT))
  {
    _msg.set_type(msgs::Joint::REVOLUTE);
    _msg.add_angle(this->GetAngle(0).Radian());
  }
  else if (this->HasType(Base::HINGE2_JOINT))
  {
    _msg.set_type(msgs::Joint::REVOLUTE2);
    _msg.add_angle(this->GetAngle(0).Radian());
    _msg.add_angle(this->GetAngle(1).Radian());
  }
  else if (this->HasType(Base::BALL_JOINT))
  {
    _msg.set_type(msgs::Joint::BALL);
  }
  else if (this->HasType(Base::SLIDER_JOINT))
  {
    _msg.set_type(msgs::Joint::PRISMATIC);
    _msg.add_angle(this->GetAngle(0).Radian());
  }
  else if (this->HasType(Base::SCREW_JOINT))
  {
    _msg.set_type(msgs::Joint::SCREW);
    _msg.add_angle(this->GetAngle(0).Radian());
  }
  else if (this->HasType(Base::UNIVERSAL_JOINT))
  {
    _msg.set_type(msgs::Joint::UNIVERSAL);
    _msg.add_angle(this->GetAngle(0).Radian());
    _msg.add_angle(this->GetAngle(1).Radian());
  }

  msgs::Set(_msg.mutable_axis1()->mutable_xyz(), this->GetLocalAxis(0));
  _msg.mutable_axis1()->set_limit_lower(0);
  _msg.mutable_axis1()->set_limit_upper(0);
  _msg.mutable_axis1()->set_limit_effort(0);
  _msg.mutable_axis1()->set_limit_velocity(0);
  _msg.mutable_axis1()->set_damping(0);
  _msg.mutable_axis1()->set_friction(0);

  if (this->GetParent())
  {
    _msg.set_parent(this->GetParent()->GetScopedName());
    _msg.set_parent_id(this->GetParent()->GetId());
  }
  else
  {
    _msg.set_parent("world");
    _msg.set_parent_id(0);
  }

  if (this->GetChild())
  {
    _msg.set_child(this->GetChild()->GetScopedName());
    _msg.set_child_id(this->GetChild()->GetId());
  }
  else
  {
    _msg.set_child("world");
<<<<<<< HEAD
    _msg.set_parent_id(0);
=======

  for (std::vector<std::string>::iterator iter = this->sensors.begin();
       iter != this->sensors.end(); ++iter)
  {
    sensors::SensorPtr sensor = sensors::get_sensor(*iter);
    if (sensor)
    {
      msgs::Sensor *sensorMsg =_msg.add_sensor();
      sensor->FillMsg(*sensorMsg);
    }
    else
    {
      gzlog << "Joint::FillMsg: sensor [" << *iter << "] not found.\n";
    }
>>>>>>> 138d4315
  }
}

//////////////////////////////////////////////////
math::Angle Joint::GetAngle(int _index) const
{
  if (this->model->IsStatic())
    return this->staticAngle;
  else
    return this->GetAngleImpl(_index);
}

//////////////////////////////////////////////////
void Joint::SetHighStop(int _index, const math::Angle &_angle)
{
  GZ_ASSERT(this->sdf != NULL, "Joint sdf member is NULL");
  if (_index == 0)
  {
    this->sdf->GetElement("axis")->GetElement("limit")
             ->GetElement("upper")->Set(_angle.Radian());
  }
  else if (_index == 1)
  {
    this->sdf->GetElement("axis2")->GetElement("limit")
             ->GetElement("upper")->Set(_angle.Radian());
  }
  else
  {
    gzerr << "Invalid joint index [" << _index
          << "] when trying to set high stop\n";
  }
}

//////////////////////////////////////////////////
void Joint::SetLowStop(int _index, const math::Angle &_angle)
{
  GZ_ASSERT(this->sdf != NULL, "Joint sdf member is NULL");
  if (_index == 0)
  {
    this->sdf->GetElement("axis")->GetElement("limit")
             ->GetElement("lower")->Set(_angle.Radian());
  }
  else if (_index == 1)
  {
    this->sdf->GetElement("axis2")->GetElement("limit")
             ->GetElement("lower")->Set(_angle.Radian());
  }
  else
  {
    gzerr << "Invalid joint index [" << _index
          << "] when trying to set low stop\n";
  }
}

//////////////////////////////////////////////////
void Joint::SetAngle(int _index, math::Angle _angle)
{
  if (this->model->IsStatic())
    this->staticAngle = _angle;
  else
    this->model->SetJointPosition(
      this->GetScopedName(), _angle.Radian(), _index);
}

//////////////////////////////////////////////////
void Joint::SetState(const JointState &_state)
{
  this->SetMaxForce(0, 0);
  this->SetVelocity(0, 0);
  for (unsigned int i = 0; i < _state.GetAngleCount(); ++i)
    this->SetAngle(i, _state.GetAngle(i));
}

//////////////////////////////////////////////////
void Joint::SetForce(int _index, double _force)
{
  // this bit of code actually doesn't do anything physical,
  // it simply records the forces commanded inside forceApplied.
  if (_index >= 0 && static_cast<unsigned int>(_index) < this->GetAngleCount())
    this->forceApplied[_index] = _force;
  else
    gzerr << "Something's wrong, joint [" << this->GetName()
          << "] index [" << _index
          << "] out of range.\n";
}

//////////////////////////////////////////////////
double Joint::GetForce(unsigned int _index)
{
  if (_index < this->GetAngleCount())
  {
    return this->forceApplied[_index];
  }
  else
  {
    gzerr << "Invalid joint index [" << _index
          << "] when trying to get force\n";
    return 0;
  }
}

//////////////////////////////////////////////////
double Joint::GetForce(int _index)
{
  return this->GetForce(static_cast<unsigned int>(_index));
}

//////////////////////////////////////////////////
void Joint::ApplyDamping()
{
  // Take absolute value of dampingCoefficient, since negative values of
  // dampingCoefficient are used for adaptive damping to enforce stability.
  double dampingForce = -fabs(this->dampingCoefficient) * this->GetVelocity(0);
  this->SetForce(0, dampingForce);
}

//////////////////////////////////////////////////
void Joint::ComputeInertiaRatio()
{
  for (unsigned int i = 0; i < this->GetAngleCount(); ++i)
  {
    math::Vector3 axis = this->GetGlobalAxis(i);
    if (this->parentLink && this->childLink)
    {
      physics::InertialPtr pi = this->parentLink->GetInertial();
      physics::InertialPtr ci = this->childLink->GetInertial();
      math::Matrix3 pm(
       pi->GetIXX(), pi->GetIXY(), pi->GetIXZ(),
       pi->GetIXY(), pi->GetIYY(), pi->GetIYZ(),
       pi->GetIXZ(), pi->GetIYZ(), pi->GetIZZ());
      math::Matrix3 cm(
       ci->GetIXX(), ci->GetIXY(), ci->GetIXZ(),
       ci->GetIXY(), ci->GetIYY(), ci->GetIYZ(),
       ci->GetIXZ(), ci->GetIYZ(), ci->GetIZZ());

      // rotate pm and cm into inertia frame
      math::Pose pPose = this->parentLink->GetWorldPose();
      math::Pose cPose = this->childLink->GetWorldPose();
      for (unsigned col = 0; col < 3; ++col)
      {
        // get each column, and inverse rotate by pose
        math::Vector3 pmCol(pm[0][col], pm[1][col], pm[2][col]);
        pmCol = pPose.rot.RotateVector(pmCol);
        pm.SetCol(col, pmCol);
        math::Vector3 cmCol(cm[0][col], cm[1][col], cm[2][col]);
        cmCol = pPose.rot.RotateVector(cmCol);
        cm.SetCol(col, cmCol);
      }

      // matrix times axis
      // \todo: add operator in Matrix3 class so we can do Matrix3 * Vector3
      math::Vector3 pia(
        pm[0][0] * axis.x + pm[0][1] * axis.y + pm[0][2] * axis.z,
        pm[1][0] * axis.x + pm[1][1] * axis.y + pm[1][2] * axis.z,
        pm[2][0] * axis.x + pm[2][1] * axis.y + pm[2][2] * axis.z);
      math::Vector3 cia(
        cm[0][0] * axis.x + cm[0][1] * axis.y + cm[0][2] * axis.z,
        cm[1][0] * axis.x + cm[1][1] * axis.y + cm[1][2] * axis.z,
        cm[2][0] * axis.x + cm[2][1] * axis.y + cm[2][2] * axis.z);
      double piam = pia.GetLength();
      double ciam = cia.GetLength();

      // should we flip? sure, so the measure of ratio is between [1, +inf]
      if (piam > ciam)
        this->inertiaRatio[i] = piam/ciam;
      else
        this->inertiaRatio[i] = ciam/piam;
    }
  }
}

//////////////////////////////////////////////////
double Joint::GetInertiaRatio(unsigned int _index) const
{
  if (_index < this->GetAngleCount())
  {
    return this->inertiaRatio[_index];
  }
  else
  {
    gzerr << "Invalid joint index [" << _index
          << "] when trying to get inertia ratio across joint.\n";
    return 0;
  }
}

//////////////////////////////////////////////////
double Joint::GetDamping(int /*_index*/)
{
  return this->dampingCoefficient;
}

//////////////////////////////////////////////////
math::Angle Joint::GetLowerLimit(unsigned int _index) const
{
  if (_index < this->GetAngleCount())
    return this->lowerLimit[_index];

  gzwarn << "requesting lower limit of joint index out of bound\n";
  return math::Angle();
}

//////////////////////////////////////////////////
math::Angle Joint::GetUpperLimit(unsigned int _index) const
{
  if (_index < this->GetAngleCount())
    return this->upperLimit[_index];

  gzwarn << "requesting upper limit of joint index out of bound\n";
  return math::Angle();
}

//////////////////////////////////////////////////
void Joint::SetProvideFeedback(bool _enable)
{
  this->provideFeedback = _enable;
}<|MERGE_RESOLUTION|>--- conflicted
+++ resolved
@@ -424,9 +424,8 @@
   else
   {
     _msg.set_child("world");
-<<<<<<< HEAD
     _msg.set_parent_id(0);
-=======
+  }
 
   for (std::vector<std::string>::iterator iter = this->sensors.begin();
        iter != this->sensors.end(); ++iter)
@@ -441,7 +440,6 @@
     {
       gzlog << "Joint::FillMsg: sensor [" << *iter << "] not found.\n";
     }
->>>>>>> 138d4315
   }
 }
 
