/*
 * Copyright (C) 2012-2014 Open Source Robotics Foundation
 *
 * Licensed under the Apache License, Version 2.0 (the "License");
 * you may not use this file except in compliance with the License.
 * You may obtain a copy of the License at
 *
 *     http://www.apache.org/licenses/LICENSE-2.0
 *
 * Unless required by applicable law or agreed to in writing, software
 * distributed under the License is distributed on an "AS IS" BASIS,
 * WITHOUT WARRANTIES OR CONDITIONS OF ANY KIND, either express or implied.
 * See the License for the specific language governing permissions and
 * limitations under the License.
 *
*/
#include "gazebo/transport/TransportIface.hh"
#include "gazebo/transport/Publisher.hh"

#include "gazebo/sensors/Sensor.hh"
#include "gazebo/sensors/SensorsIface.hh"

#include "gazebo/common/Assert.hh"
#include "gazebo/common/Console.hh"
#include "gazebo/common/Events.hh"
#include "gazebo/common/Exception.hh"

#include "gazebo/physics/PhysicsEngine.hh"
#include "gazebo/physics/Link.hh"
#include "gazebo/physics/Model.hh"
#include "gazebo/physics/World.hh"
#include "gazebo/physics/Joint.hh"

using namespace gazebo;
using namespace physics;

sdf::ElementPtr Joint::sdfJoint;

//////////////////////////////////////////////////
Joint::Joint(BasePtr _parent)
  : Base(_parent)
{
  this->AddType(Base::JOINT);
  this->effortLimit[0] = -1;
  this->effortLimit[1] = -1;
  this->velocityLimit[0] = -1;
  this->velocityLimit[1] = -1;
  this->lowerLimit[0] = -1e16;
  this->lowerLimit[1] = -1e16;
  this->upperLimit[0] =  1e16;
  this->upperLimit[1] =  1e16;
  this->dissipationCoefficient[0] = 0;
  this->dissipationCoefficient[1] = 0;
  this->stiffnessCoefficient[0] = 0;
  this->stiffnessCoefficient[1] = 0;
  this->springReferencePosition[0] = 0;
  this->springReferencePosition[1] = 0;
  this->provideFeedback = false;
  this->stopStiffness[0] = 1e8;
  this->stopDissipation[0] = 1.0;
  this->stopStiffness[1] = 1e8;
  this->stopDissipation[1] = 1.0;
<<<<<<< HEAD
=======
  // these flags are related to issue #494
  // set default to true for backward compatibility
  this->axisParentModelFrame[0] = true;
  this->axisParentModelFrame[1] = true;
>>>>>>> 79827dee

  if (!this->sdfJoint)
  {
    this->sdfJoint.reset(new sdf::Element);
    sdf::initFile("joint.sdf", this->sdfJoint);
  }
}

//////////////////////////////////////////////////
Joint::~Joint()
{
  for (std::vector<std::string>::iterator iter = this->sensors.begin();
      iter != this->sensors.end(); ++iter)
  {
    sensors::remove_sensor(*iter);
  }
  this->sensors.clear();
}

//////////////////////////////////////////////////
void Joint::Load(LinkPtr _parent, LinkPtr _child, const math::Pose &_pose)
{
  if (_parent)
  {
    this->world = _parent->GetWorld();
    this->model = _parent->GetModel();
  }
  else if (_child)
  {
    this->world = _child->GetWorld();
    this->model = _child->GetModel();
  }
  else
    gzthrow("both parent and child link do no exist");

  this->parentLink = _parent;
  this->childLink = _child;

  // Joint is loaded without sdf from a model
  // Initialize this->sdf so it can be used for data storage
  this->sdf = this->sdfJoint->Clone();

  this->LoadImpl(_pose);
}

//////////////////////////////////////////////////
void Joint::Load(sdf::ElementPtr _sdf)
{
  Base::Load(_sdf);

  // Joint force and torque feedback
  if (_sdf->HasElement("physics"))
  {
    sdf::ElementPtr physicsElem = _sdf->GetElement("physics");
    if (physicsElem->HasElement("provide_feedback"))
    {
      this->SetProvideFeedback(physicsElem->Get<bool>("provide_feedback"));
    }
  }

  if (_sdf->HasElement("axis"))
  {
    sdf::ElementPtr axisElem = _sdf->GetElement("axis");
<<<<<<< HEAD
=======
    {
      std::string param = "use_parent_model_frame";
      // Check if "use_parent_model_frame" element exists.
      // It has `required=1`, so if it does not exist, then SDF is old,
      // and we should assume support for backwards compatibility
      if (axisElem->HasElement(param))
      {
        this->axisParentModelFrame[0] = axisElem->Get<bool>(param);
      }

      // Axis dynamics
      sdf::ElementPtr dynamicsElem = axisElem->GetElement("dynamics");
      if (dynamicsElem)
      {
        double reference = 0;
        double stiffness = 0;
        if (dynamicsElem->HasElement("spring_reference"))
        {
          reference = dynamicsElem->Get<double>("spring_reference");
        }
        if (dynamicsElem->HasElement("spring_stiffness"))
        {
          stiffness = dynamicsElem->Get<double>("spring_stiffness");
        }
        this->SetStiffnessDamping(0, stiffness,
            dynamicsElem->Get<double>("damping"), reference);
      }
    }
>>>>>>> 79827dee
    if (axisElem->HasElement("limit"))
    {
      sdf::ElementPtr limitElem = axisElem->GetElement("limit");

<<<<<<< HEAD
      // store joint stop stiffness and dissipation coefficients
      this->stopStiffness[0] = limitElem->Get<double>("stiffness");
      this->stopDissipation[0] = limitElem->Get<double>("dissipation");
=======
      // store upper and lower joint limits
      this->upperLimit[0] = limitElem->Get<double>("upper");
      this->lowerLimit[0] = limitElem->Get<double>("lower");
      // store joint stop stiffness and dissipation coefficients
      this->stopStiffness[0] = limitElem->Get<double>("stiffness");
      this->stopDissipation[0] = limitElem->Get<double>("dissipation");
      // store joint effort and velocity limits
      this->effortLimit[0] = limitElem->Get<double>("effort");
      this->velocityLimit[0] = limitElem->Get<double>("velocity");
>>>>>>> 79827dee
    }
  }
  if (_sdf->HasElement("axis2"))
  {
    sdf::ElementPtr axisElem = _sdf->GetElement("axis2");
<<<<<<< HEAD
=======
    {
      std::string param = "use_parent_model_frame";
      if (axisElem->HasElement(param))
      {
        this->axisParentModelFrame[1] = axisElem->Get<bool>(param);
      }

      // Axis dynamics
      sdf::ElementPtr dynamicsElem = axisElem->GetElement("dynamics");
      if (dynamicsElem)
      {
        double reference = 0;
        double stiffness = 0;

        if (dynamicsElem->HasElement("spring_reference"))
        {
          reference = dynamicsElem->Get<double>("spring_reference");
        }
        if (dynamicsElem->HasElement("spring_stiffness"))
        {
          stiffness = dynamicsElem->Get<double>("spring_stiffness");
        }
        this->SetStiffnessDamping(1, stiffness,
            dynamicsElem->Get<double>("damping"), reference);
      }
    }
>>>>>>> 79827dee
    if (axisElem->HasElement("limit"))
    {
      sdf::ElementPtr limitElem = axisElem->GetElement("limit");

<<<<<<< HEAD
      // store joint stop stiffness and dissipation coefficients
      this->stopStiffness[1] = limitElem->Get<double>("stiffness");
      this->stopDissipation[1] = limitElem->Get<double>("dissipation");
=======
      // store upper and lower joint limits
      this->upperLimit[1] = limitElem->Get<double>("upper");
      this->lowerLimit[1] = limitElem->Get<double>("lower");
      // store joint stop stiffness and dissipation coefficients
      this->stopStiffness[1] = limitElem->Get<double>("stiffness");
      this->stopDissipation[1] = limitElem->Get<double>("dissipation");
      // store joint effort and velocity limits
      this->effortLimit[1] = limitElem->Get<double>("effort");
      this->velocityLimit[1] = limitElem->Get<double>("velocity");
>>>>>>> 79827dee
    }
  }

  sdf::ElementPtr parentElem = _sdf->GetElement("parent");
  sdf::ElementPtr childElem = _sdf->GetElement("child");

  GZ_ASSERT(parentElem, "Parent element is NULL");
  GZ_ASSERT(childElem, "Child element is NULL");

  std::string parentName = parentElem->Get<std::string>();
  std::string childName = childElem->Get<std::string>();

  if (this->model)
  {
    this->childLink = this->model->GetLink(childName);
    this->parentLink = this->model->GetLink(parentName);
  }
  else
  {
    this->childLink = boost::dynamic_pointer_cast<Link>(
        this->GetWorld()->GetByName(childName));

    this->parentLink = boost::dynamic_pointer_cast<Link>(
        this->GetWorld()->GetByName(parentName));
  }

  if (!this->parentLink && parentName != std::string("world"))
    gzthrow("Couldn't Find Parent Link[" + parentName + "]");

  if (!this->childLink && childName != std::string("world"))
    gzthrow("Couldn't Find Child Link[" + childName  + "]");

  this->LoadImpl(_sdf->Get<math::Pose>("pose"));
}

/////////////////////////////////////////////////
void Joint::LoadImpl(const math::Pose &_pose)
{
  this->anchorPose = _pose;

  BasePtr myBase = shared_from_this();

  if (this->parentLink)
    this->parentLink->AddChildJoint(boost::static_pointer_cast<Joint>(myBase));

  if (this->childLink)
    this->childLink->AddParentJoint(boost::static_pointer_cast<Joint>(myBase));

  if (!this->parentLink && !this->childLink)
    gzthrow("both parent and child link do no exist");

  // setting anchor relative to gazebo child link frame position
  math::Pose worldPose = this->GetWorldPose();
  this->anchorPos = worldPose.pos;

  // Compute anchor pose relative to parent frame.
  if (this->parentLink)
    this->parentAnchorPose = worldPose - this->parentLink->GetWorldPose();
  else
    this->parentAnchorPose = worldPose;

  if (this->sdf->HasElement("sensor"))
  {
    sdf::ElementPtr sensorElem = this->sdf->GetElement("sensor");
    while (sensorElem)
    {
      /// \todo This if statement is a hack to prevent Joints from creating
      /// other sensors. We should make this more generic.
      if (sensorElem->Get<std::string>("type") == "force_torque")
      {
        std::string sensorName =
          sensors::create_sensor(sensorElem, this->GetWorld()->GetName(),
              this->GetScopedName(), this->GetId());
        this->sensors.push_back(sensorName);
      }
      else
        gzerr << "A joint cannot load a [" <<
          sensorElem->Get<std::string>("type") << "] sensor.\n";
      sensorElem = sensorElem->GetNextElement("sensor");
    }
  }
}

//////////////////////////////////////////////////
void Joint::Init()
{
  try
  {
    this->Attach(this->parentLink, this->childLink);
  }
  catch(...)
  {
    gzerr << "Attach joint failed" << std::endl;
    return;
  }

  // Set the anchor vector
  this->SetAnchor(0, this->anchorPos);

  if (this->GetAngleCount() >= 1 && this->sdf->HasElement("axis"))
  {
    sdf::ElementPtr axisElem = this->sdf->GetElement("axis");
    this->SetAxis(0, axisElem->Get<math::Vector3>("xyz"));
    if (axisElem->HasElement("limit"))
    {
      sdf::ElementPtr limitElem = axisElem->GetElement("limit");

      // Perform this three step ordering to ensure the
      // parameters are set properly.
      // This is taken from the ODE wiki.
      this->SetHighStop(0, this->upperLimit[0].Radian());
      this->SetLowStop(0, this->lowerLimit[0].Radian());
      this->SetHighStop(0, this->upperLimit[0].Radian());
    }
  }

  if (this->GetAngleCount() >= 2 && this->sdf->HasElement("axis2"))
  {
    sdf::ElementPtr axisElem = this->sdf->GetElement("axis2");
    this->SetAxis(1, axisElem->Get<math::Vector3>("xyz"));
    if (axisElem->HasElement("limit"))
    {
      sdf::ElementPtr limitElem = axisElem->GetElement("limit");

      // Perform this three step ordering to ensure the
      // parameters  are set properly.
      // This is taken from the ODE wiki.
      this->SetHighStop(1, this->upperLimit[1].Radian());
      this->SetLowStop(1, this->lowerLimit[1].Radian());
      this->SetHighStop(1, this->upperLimit[1].Radian());
    }
  }

  // Set parent name: if parentLink is NULL, it's name be the world
  if (!this->parentLink)
    this->sdf->GetElement("parent")->Set("world");
}

//////////////////////////////////////////////////
void Joint::Fini()
{
  for (std::vector<std::string>::iterator iter = this->sensors.begin();
      iter != this->sensors.end(); ++iter)
  {
    sensors::remove_sensor(*iter);
  }
  this->sensors.clear();

  Base::Fini();
}

//////////////////////////////////////////////////
math::Vector3 Joint::GetLocalAxis(unsigned int _index) const
{
  math::Vector3 vec;

  if (_index == 0 && this->sdf->HasElement("axis"))
    vec = this->sdf->GetElement("axis")->Get<math::Vector3>("xyz");
  else if (this->sdf->HasElement("axis2"))
    vec = this->sdf->GetElement("axis2")->Get<math::Vector3>("xyz");
  // vec = this->childLink->GetWorldPose().rot.RotateVectorReverse(vec);
  // vec.Round();
  return vec;
}

//////////////////////////////////////////////////
void Joint::SetEffortLimit(unsigned int _index, double _effort)
{
  if (_index < this->GetAngleCount())
  {
    this->effortLimit[_index] = _effort;
    return;
  }

  gzerr << "SetEffortLimit index[" << _index << "] out of range" << std::endl;
}

//////////////////////////////////////////////////
double Joint::GetEffortLimit(unsigned int _index)
{
  if (_index < this->GetAngleCount())
    return this->effortLimit[_index];

  gzerr << "GetEffortLimit index[" << _index << "] out of range\n";
  return 0;
}

//////////////////////////////////////////////////
double Joint::GetVelocityLimit(unsigned int _index)
{
  if (_index < this->GetAngleCount())
    return this->velocityLimit[_index];

  gzerr << "GetVelocityLimit index[" << _index << "] out of range\n";
  return 0;
}

//////////////////////////////////////////////////
void Joint::Update()
{
  this->jointUpdate();
}

//////////////////////////////////////////////////
void Joint::UpdateParameters(sdf::ElementPtr _sdf)
{
  Base::UpdateParameters(_sdf);
}

//////////////////////////////////////////////////
void Joint::Reset()
{
  this->SetMaxForce(0, 0);
  this->SetVelocity(0, 0);
  this->staticAngle.SetFromRadian(0);
}

//////////////////////////////////////////////////
void Joint::Attach(LinkPtr _parent, LinkPtr _child)
{
  this->parentLink = _parent;
  this->childLink = _child;
}

//////////////////////////////////////////////////
void Joint::Detach()
{
  if (this->parentLink)
    this->parentLink->RemoveChildJoint(this->GetName());
  if (this->childLink)
    this->childLink->RemoveParentJoint(this->GetName());
}

//////////////////////////////////////////////////
void Joint::SetModel(ModelPtr _model)
{
  this->model = _model;
  this->SetWorld(this->model->GetWorld());
}

//////////////////////////////////////////////////
LinkPtr Joint::GetChild() const
{
  return this->childLink;
}

//////////////////////////////////////////////////
LinkPtr Joint::GetParent() const
{
  return this->parentLink;
}

//////////////////////////////////////////////////
void Joint::FillMsg(msgs::Joint &_msg)
{
  _msg.set_name(this->GetScopedName());
  _msg.set_id(this->GetId());

  msgs::Set(_msg.mutable_pose(), this->anchorPose);

  if (this->HasType(Base::HINGE_JOINT))
  {
    _msg.set_type(msgs::Joint::REVOLUTE);
  }
  else if (this->HasType(Base::HINGE2_JOINT))
  {
    _msg.set_type(msgs::Joint::REVOLUTE2);
  }
  else if (this->HasType(Base::BALL_JOINT))
  {
    _msg.set_type(msgs::Joint::BALL);
  }
  else if (this->HasType(Base::SLIDER_JOINT))
  {
    _msg.set_type(msgs::Joint::PRISMATIC);
  }
  else if (this->HasType(Base::SCREW_JOINT))
  {
    _msg.set_type(msgs::Joint::SCREW);
  }
  else if (this->HasType(Base::GEARBOX_JOINT))
  {
    _msg.set_type(msgs::Joint::GEARBOX);
  }
  else if (this->HasType(Base::GEARBOX_JOINT))
  {
    _msg.set_type(msgs::Joint::GEARBOX);
    _msg.add_angle(this->GetAngle(0).Radian());
    _msg.add_angle(this->GetAngle(1).Radian());
  }
  else if (this->HasType(Base::UNIVERSAL_JOINT))
  {
    _msg.set_type(msgs::Joint::UNIVERSAL);
  }

  for (unsigned int i = 0; i < this->GetAngleCount(); ++i)
  {
    _msg.add_angle(this->GetAngle(i).Radian());
    msgs::Axis *axis;
    if (i == 0)
      axis = _msg.mutable_axis1();
    else if (i == 1)
      axis = _msg.mutable_axis2();
    else
      break;

    msgs::Set(axis->mutable_xyz(), this->GetLocalAxis(i));
    axis->set_limit_lower(this->GetLowStop(i).Radian());
    axis->set_limit_upper(this->GetHighStop(i).Radian());
    axis->set_limit_effort(this->GetEffortLimit(i));
    axis->set_limit_velocity(this->GetVelocityLimit(i));
    axis->set_damping(this->GetDamping(i));
    axis->set_friction(0);
  }

  if (this->GetParent())
  {
    _msg.set_parent(this->GetParent()->GetScopedName());
    _msg.set_parent_id(this->GetParent()->GetId());
  }
  else
  {
    _msg.set_parent("world");
    _msg.set_parent_id(0);
  }

  if (this->GetChild())
  {
    _msg.set_child(this->GetChild()->GetScopedName());
    _msg.set_child_id(this->GetChild()->GetId());
  }
  else
  {
    _msg.set_child("world");
    _msg.set_parent_id(0);
  }

  for (std::vector<std::string>::iterator iter = this->sensors.begin();
       iter != this->sensors.end(); ++iter)
  {
    sensors::SensorPtr sensor = sensors::get_sensor(*iter);
    if (sensor)
    {
      msgs::Sensor *sensorMsg =_msg.add_sensor();
      sensor->FillMsg(*sensorMsg);
    }
    else
    {
      gzlog << "Joint::FillMsg: sensor [" << *iter << "] not found.\n";
    }
  }
}

//////////////////////////////////////////////////
math::Angle Joint::GetAngle(unsigned int _index) const
{
  if (this->model->IsStatic())
    return this->staticAngle;
  else
    return this->GetAngleImpl(_index);
}

//////////////////////////////////////////////////
bool Joint::SetHighStop(unsigned int _index, const math::Angle &_angle)
{
  this->SetUpperLimit(_index, _angle);
  // switch below to return this->SetUpperLimit when we implement
  // issue #1108
  return true;
}

//////////////////////////////////////////////////
bool Joint::SetLowStop(unsigned int _index, const math::Angle &_angle)
{
  this->SetLowerLimit(_index, _angle);
  // switch below to return this->SetLowerLimit when we implement
  // issue #1108
  return true;
}

//////////////////////////////////////////////////
void Joint::SetAngle(unsigned int _index, math::Angle _angle)
{
  this->SetPosition(_index, _angle.Radian());
}

//////////////////////////////////////////////////
bool Joint::SetPosition(unsigned int /*_index*/, double _position)
{
  // parent class doesn't do much, derived classes do all the work.
  if (this->model)
  {
    if (this->model->IsStatic())
    {
      this->staticAngle = _position;
    }
  }
  else
  {
    gzwarn << "model not setup yet, setting staticAngle.\n";
    this->staticAngle = _position;
  }
  return true;
}

//////////////////////////////////////////////////
bool Joint::SetPositionMaximal(unsigned int _index, double _position)
{
  // check if index is inbound
  if (_index >= this->GetAngleCount())
  {
    gzerr << "Joint axis index too large.\n";
    return false;
  }

  /// If the Joint is static, Gazebo stores the state of
  /// this Joint as a scalar inside the Joint class in Joint::SetPosition.
  if (!Joint::SetPosition(_index, _position))
  {
    gzerr << "Joint::SetPosition failed, "
          << "but it's not possible as implemented.\n";
    return false;
  }

  // truncate position by joint limits
  double lower = this->GetLowStop(_index).Radian();
  double upper = this->GetHighStop(_index).Radian();
  if (lower < upper)
    _position = math::clamp(_position, lower, upper);
  else
    _position = math::clamp(_position, upper, lower);

  // only deal with hinge, universal, slider joints in the user
  // request joint_names list
  if (this->HasType(Base::HINGE_JOINT) ||
      this->HasType(Base::UNIVERSAL_JOINT) ||
      this->HasType(Base::SLIDER_JOINT))
  {
    if (childLink)
    {
      // Get all connected links to this joint
      Link_V connectedLinks;
      if (this->FindAllConnectedLinks(this->parentLink, connectedLinks))
      {
        // debug
        // gzerr << "found connected links: ";
        // for (Link_V::iterator li = connectedLinks.begin();
        //                       li != connectedLinks.end(); ++li)
        //   std::cout << (*li)->GetName() << " ";
        // std::cout << "\n";

        // successfully found a subset of links connected to this joint
        // (parent link cannot be in this set).  Next, compute transform
        // to apply to all these links.

        // Everything here must be done within one time step,
        // Link pose updates need to be synchronized.

        // compute transform about the current anchor, about the axis
        // rotate child (childLink) about anchor point,

        // Get Child Link Pose
        math::Pose childLinkPose = this->childLink->GetWorldPose();

        // Compute new child link pose based on position change
        math::Pose newChildLinkPose =
          this->ComputeChildLinkPose(_index, _position);

        // debug
        // gzerr << "child link pose0 [" << childLinkPose
        //       << "] new child link pose0 [" << newChildLinkPose
        //       << "]\n";

        // update all connected links
        {
          // block any other physics pose updates
          boost::recursive_mutex::scoped_lock lock(
            *this->GetWorld()->GetPhysicsEngine()->GetPhysicsUpdateMutex());

          for (Link_V::iterator li = connectedLinks.begin();
                                li != connectedLinks.end(); ++li)
          {
            // set pose of each link based on child link pose change
            (*li)->MoveFrame(childLinkPose, newChildLinkPose);

            // debug
            // gzerr << "moved " << (*li)->GetName()
            //       << " p0 [" << childLinkPose
            //       << "] p1 [" << newChildLinkPose
            //       << "]\n";
          }
        }
      }
      else
      {
        // if parent Link is found in search, return false
        gzwarn << "failed to find a clean set of connected links,"
               << " i.e. this joint is inside a loop, cannot SetPosition"
               << " kinematically.\n";
        return false;
      }
    }
    else
    {
      gzerr << "child link is null.\n";
      return false;
    }
  }
  else
  {
    gzerr << "joint type SetPosition not supported.\n";
    return false;
  }

  /// \todo:  Set link and joint "velocities" based on change / time
  return true;
}

//////////////////////////////////////////////////
void Joint::SetState(const JointState &_state)
{
  this->SetMaxForce(0, 0);
  this->SetVelocity(0, 0);
  for (unsigned int i = 0; i < _state.GetAngleCount(); ++i)
    this->SetPosition(i, _state.GetAngle(i).Radian());
}

//////////////////////////////////////////////////
double Joint::CheckAndTruncateForce(unsigned int _index, double _effort)
{
  if (_index >= this->GetAngleCount())
  {
    gzerr << "Calling Joint::SetForce with an index ["
          << _index << "] out of range\n";
    return _effort;
  }

  // truncating SetForce effort if velocity limit is reached and
  // effort is applied in the same direction.
  if (this->velocityLimit[_index] >= 0)
  {
    if (this->GetVelocity(_index) > this->velocityLimit[_index])
      _effort = _effort > 0 ? 0 : _effort;
    else if (this->GetVelocity(_index) < -this->velocityLimit[_index])
      _effort = _effort < 0 ? 0 : _effort;
  }

  // truncate effort if effortLimit is not negative
  if (this->effortLimit[_index] >= 0.0)
    _effort = math::clamp(_effort, -this->effortLimit[_index],
      this->effortLimit[_index]);

  return _effort;
}

//////////////////////////////////////////////////
double Joint::GetForce(unsigned int /*_index*/)
{
  gzerr << "Joint::GetForce should be overloaded by physics engines.\n";
  return 0;
}

//////////////////////////////////////////////////
void Joint::ApplyStiffnessDamping()
{
  gzerr << "Joint::ApplyStiffnessDamping should be overloaded by "
        << "physics engines.\n";
}

//////////////////////////////////////////////////
double Joint::GetInertiaRatio(const math::Vector3 &_axis) const
{
  if (this->parentLink && this->childLink)
  {
    math::Matrix3 pm = this->parentLink->GetWorldInertiaMatrix();
    math::Matrix3 cm = this->childLink->GetWorldInertiaMatrix();

    // matrix times axis
    math::Vector3 pia = pm * _axis;
    math::Vector3 cia = cm * _axis;
    double piam = pia.GetLength();
    double ciam = cia.GetLength();

    // return ratio of child MOI to parent MOI.
    if (!math::equal(piam, 0.0))
    {
      return ciam/piam;
    }
    else
    {
      gzerr << "Parent MOI is zero, ratio is not well defined.\n";
      return 0;
    }
  }
  else
  {
    gzerr << "Either parent or child link is missing or static, "
          << "cannot compute inertia ratio.  Returning 0.\n";
    return 0;
  }
}

//////////////////////////////////////////////////
double Joint::GetInertiaRatio(const unsigned int _index) const
{
  if (this->parentLink && this->childLink)
  {
    if (_index < this->GetAngleCount())
    {
      // joint axis in global frame
      math::Vector3 axis = this->GetGlobalAxis(_index);

      // compute ratio about axis
      return this->GetInertiaRatio(axis);
    }
    else
    {
      gzerr << "Invalid joint index [" << _index
            << "] when trying to get inertia ratio across joint.\n";
      return 0;
    }
  }
  else
  {
    gzerr << "Either parent or child link is missing or static, "
          << "cannot compute inertia ratio.  Returning 0.\n";
    return 0;
  }
}

//////////////////////////////////////////////////
double Joint::GetDamping(unsigned int _index)
{
  if (_index < this->GetAngleCount())
  {
    return this->dissipationCoefficient[_index];
  }
  else
  {
    gzerr << "Invalid joint index [" << _index
          << "] when trying to get damping coefficient.\n";
    return 0;
  }
}

//////////////////////////////////////////////////
double Joint::GetStiffness(unsigned int _index)
{
  if (static_cast<unsigned int>(_index) < this->GetAngleCount())
  {
    return this->stiffnessCoefficient[_index];
  }
  else
  {
    gzerr << "Invalid joint index [" << _index
          << "] when trying to get stiffness coefficient.\n";
    return 0;
  }
}

//////////////////////////////////////////////////
double Joint::GetSpringReferencePosition(unsigned int _index) const
{
  if (_index < this->GetAngleCount())
  {
    return this->springReferencePosition[_index];
  }
  else
  {
    gzerr << "Invalid joint index [" << _index
          << "] when trying to get spring reference position.\n";
    return 0;
  }
}

//////////////////////////////////////////////////
math::Angle Joint::GetLowerLimit(unsigned int _index) const
{
  if (_index < this->GetAngleCount())
    return this->lowerLimit[_index];

  gzwarn << "requesting lower limit of joint index out of bound\n";
  return math::Angle();
}

//////////////////////////////////////////////////
math::Angle Joint::GetUpperLimit(unsigned int _index) const
{
  if (_index < this->GetAngleCount())
    return this->upperLimit[_index];

  gzwarn << "requesting upper limit of joint index out of bound\n";
  return math::Angle();
}

//////////////////////////////////////////////////
void Joint::SetLowerLimit(unsigned int _index, math::Angle _limit)
{
  if (_index >= this->GetAngleCount())
  {
    gzerr << "SetLowerLimit for index [" << _index
          << "] out of bounds [" << this->GetAngleCount()
          << "]\n";
    return;
  }

  if (_index == 0)
  {
    sdf::ElementPtr axisElem = this->sdf->GetElement("axis");
    sdf::ElementPtr limitElem = axisElem->GetElement("limit");

    // store lower joint limits
    this->lowerLimit[_index] = _limit;
    limitElem->GetElement("lower")->Set(_limit.Radian());
  }
  else if (_index == 1)
  {
    sdf::ElementPtr axisElem = this->sdf->GetElement("axis2");
    sdf::ElementPtr limitElem = axisElem->GetElement("limit");

    // store lower joint limits
    this->lowerLimit[_index] = _limit;
    limitElem->GetElement("lower")->Set(_limit.Radian());
  }
  else
  {
    gzwarn << "SetLowerLimit for joint [" << this->GetName()
           << "] index [" << _index
           << "] not supported\n";
  }
}

//////////////////////////////////////////////////
void Joint::SetUpperLimit(unsigned int _index, math::Angle _limit)
{
  if (_index >= this->GetAngleCount())
  {
    gzerr << "SetUpperLimit for index [" << _index
          << "] out of bounds [" << this->GetAngleCount()
          << "]\n";
    return;
  }

  if (_index == 0)
  {
    sdf::ElementPtr axisElem = this->sdf->GetElement("axis");
    sdf::ElementPtr limitElem = axisElem->GetElement("limit");

    // store upper joint limits
    this->upperLimit[_index] = _limit;
    limitElem->GetElement("upper")->Set(_limit.Radian());
  }
  else if (_index == 1)
  {
    sdf::ElementPtr axisElem = this->sdf->GetElement("axis2");
    sdf::ElementPtr limitElem = axisElem->GetElement("limit");

    // store upper joint limits
    this->upperLimit[_index] = _limit;
    limitElem->GetElement("upper")->Set(_limit.Radian());
  }
  else
  {
    gzwarn << "SetUpperLimit for joint [" << this->GetName()
           << "] index [" << _index
           << "] not supported\n";
  }
}

//////////////////////////////////////////////////
void Joint::SetProvideFeedback(bool _enable)
{
  this->provideFeedback = _enable;
}

//////////////////////////////////////////////////
void Joint::SetStopStiffness(unsigned int _index, double _stiffness)
{
  if (_index < this->GetAngleCount())
  {
    this->stopStiffness[_index] = _stiffness;
  }
  else
  {
    gzerr << "Invalid joint index [" << _index
          << "] when trying to set joint stop stiffness.\n";
  }
}

//////////////////////////////////////////////////
void Joint::SetStopDissipation(unsigned int _index, double _dissipation)
{
  if (_index < this->GetAngleCount())
  {
    this->stopDissipation[_index] = _dissipation;
  }
  else
  {
    gzerr << "Invalid joint index [" << _index
          << "] when trying to set joint stop dissipation.\n";
  }
}

//////////////////////////////////////////////////
<<<<<<< HEAD
double Joint::GetStopStiffness(unsigned int _index)
=======
double Joint::GetStopStiffness(unsigned int _index) const
>>>>>>> 79827dee
{
  if (_index < this->GetAngleCount())
  {
    return this->stopStiffness[_index];
  }
  else
  {
    gzerr << "Invalid joint index [" << _index
          << "] when trying to get joint stop stiffness.\n";
    return 0;
  }
}

//////////////////////////////////////////////////
<<<<<<< HEAD
double Joint::GetStopDissipation(unsigned int _index)
=======
double Joint::GetStopDissipation(unsigned int _index) const
>>>>>>> 79827dee
{
  if (_index < this->GetAngleCount())
  {
    return this->stopDissipation[_index];
  }
  else
  {
    gzerr << "Invalid joint index [" << _index
          << "] when trying to get joint stop dissipation.\n";
    return 0;
  }
<<<<<<< HEAD
=======
}

//////////////////////////////////////////////////
math::Pose Joint::GetInitialAnchorPose() const
{
  return this->anchorPose;
}

//////////////////////////////////////////////////
math::Pose Joint::GetWorldPose() const
{
  if (this->childLink)
    return this->anchorPose + this->childLink->GetWorldPose();
  return this->anchorPose;
}

//////////////////////////////////////////////////
math::Pose Joint::GetParentWorldPose() const
{
  if (this->parentLink)
    return this->parentAnchorPose + this->parentLink->GetWorldPose();
  return this->parentAnchorPose;
}

//////////////////////////////////////////////////
math::Pose Joint::GetAnchorErrorPose() const
{
  return this->GetWorldPose() - this->GetParentWorldPose();
}

//////////////////////////////////////////////////
math::Quaternion Joint::GetAxisFrame(unsigned int _index) const
{
  if (_index >= this->GetAngleCount())
  {
    gzerr << "GetAxisFrame error, _index[" << _index << "] out of range"
          << std::endl;
    return math::Quaternion();
  }

  // Legacy support for specifying axis in parent model frame (#494)
  if (this->axisParentModelFrame[_index])
  {
    // Use parent model frame
    if (this->parentLink)
      return this->parentLink->GetModel()->GetWorldPose().rot;

    // Parent model is world, use world frame
    return math::Quaternion();
  }

  return this->GetWorldPose().rot;
}

//////////////////////////////////////////////////
math::Quaternion Joint::GetAxisFrameOffset(unsigned int _index) const
{
  if (_index >= this->GetAngleCount())
  {
    gzerr << "GetAxisFrame error, _index[" << _index << "] out of range"
          << " returning identity rotation." << std::endl;
    return math::Quaternion();
  }

  // Legacy support for specifying axis in parent model frame (#494)
  if (this->axisParentModelFrame[_index])
  {
    // axis is defined in parent model frame, so return the rotation
    // from joint frame to parent model frame, or
    // world frame in absence of parent link.
    math::Pose parentModelWorldPose;
    math::Pose jointWorldPose = this->GetWorldPose();
    if (this->parentLink)
    {
      parentModelWorldPose = this->parentLink->GetModel()->GetWorldPose();
    }
    return (parentModelWorldPose - jointWorldPose).rot;
  }

  // axis is defined in the joint frame, so
  // return the rotation from joint frame to joint frame.
  return math::Quaternion();
}

//////////////////////////////////////////////////
double Joint::GetWorldEnergyPotentialSpring(unsigned int _index) const
{
  if (_index >= this->GetAngleCount())
  {
    gzerr << "Get spring potential error, _index[" << _index
          << "] out of range" << std::endl;
    return 0;
  }

  // compute potential energy due to spring compression
  // 1/2 k x^2
  double k = this->stiffnessCoefficient[_index];
  double x = this->GetAngle(_index).Radian() -
    this->springReferencePosition[_index];
  return 0.5 * k * x * x;
}

//////////////////////////////////////////////////
void Joint::CacheForceTorque()
{
}

//////////////////////////////////////////////////
bool Joint::FindAllConnectedLinks(const LinkPtr &_originalParentLink,
  Link_V &_connectedLinks)
{
  // debug
  // std::string pn;
  // if (_originalParentLink) pn = _originalParentLink->GetName();
  // gzerr << "first call to find connected links: "
  //       << " parent " << pn
  //       << " this joint " << this->GetName() << "\n";

  // unlikely, but check anyways to make sure we don't have a 0-height tree
  if (this->childLink.get() == _originalParentLink.get())
  {
    // if parent is a child
    gzerr << "we have a zero length loop.\n";
    _connectedLinks.clear();
    return false;
  }
  else
  {
    // add this->childLink to the list of descendent child links (should be
    // the very first one added).
    _connectedLinks.push_back(this->childLink);

    // START RECURSIVE SEARCH, start adding child links of this->childLink
    // to the collection of _connectedLinks.
    return this->childLink->FindAllConnectedLinksHelper(_originalParentLink,
      _connectedLinks, true);
  }
}

//////////////////////////////////////////////////
math::Pose Joint::ComputeChildLinkPose(unsigned int _index,
          double _position)
{
  // child link pose
  math::Pose childLinkPose = this->childLink->GetWorldPose();

  // default return to current pose
  math::Pose newRelativePose;
  math::Pose newWorldPose = childLinkPose;

  // get anchor and axis of the joint
  math::Vector3 anchor;
  math::Vector3 axis;

  if (this->model->IsStatic())
  {
    /// \TODO: we want to get axis in global frame, but GetGlobalAxis
    /// not implemented for static models yet.
    axis = childLinkPose.rot.RotateVector(this->GetLocalAxis(_index));
    anchor = childLinkPose.pos;
  }
  else
  {
    anchor = this->GetAnchor(_index);
    axis = this->GetGlobalAxis(_index);
  }

  // delta-position along an axis
  double dposition = _position - this->GetAngle(_index).Radian();

  if (this->HasType(Base::HINGE_JOINT) ||
      this->HasType(Base::UNIVERSAL_JOINT))
  {
    // relative to anchor point
    math::Pose relativePose(childLinkPose.pos - anchor,
                            childLinkPose.rot);

    // take axis rotation and turn it into a quaternion
    math::Quaternion rotation(axis, dposition);

    // rotate relative pose by rotation

    newRelativePose.pos = rotation.RotateVector(relativePose.pos);
    newRelativePose.rot = rotation * relativePose.rot;

    newWorldPose =
      math::Pose(newRelativePose.pos + anchor, newRelativePose.rot);

    // \TODO: ideally we want to set this according to
    // Joint Trajectory velocity and use time step since last update.
    /*
    double dt =
      this->dataPtr->model->GetWorld()->GetPhysicsEngine()->GetMaxStepTime();
    this->ComputeAndSetLinkTwist(_link, newWorldPose, newWorldPose, dt);
    */
  }
  else if (this->HasType(Base::SLIDER_JOINT))
  {
    // relative to anchor point
    math::Pose relativePose(childLinkPose.pos - anchor,
                            childLinkPose.rot);

    // slide relative pose by dposition along axis
    newRelativePose.pos = relativePose.pos + axis * dposition;
    newRelativePose.rot = relativePose.rot;

    newWorldPose =
      math::Pose(newRelativePose.pos + anchor, newRelativePose.rot);

    /// \TODO: ideally we want to set this according to Joint Trajectory
    /// velocity and use time step since last update.
    /*
    double dt =
      this->dataPtr->model->GetWorld()->GetPhysicsEngine()->GetMaxStepTime();
    this->ComputeAndSetLinkTwist(_link, newWorldPose, newWorldPose, dt);
    */
  }
  else
  {
    gzerr << "Setting joint position is only supported for"
          << " hinge, universal and slider joints right now.\n";
  }

  return newWorldPose;
>>>>>>> 79827dee
}<|MERGE_RESOLUTION|>--- conflicted
+++ resolved
@@ -60,13 +60,10 @@
   this->stopDissipation[0] = 1.0;
   this->stopStiffness[1] = 1e8;
   this->stopDissipation[1] = 1.0;
-<<<<<<< HEAD
-=======
   // these flags are related to issue #494
   // set default to true for backward compatibility
   this->axisParentModelFrame[0] = true;
   this->axisParentModelFrame[1] = true;
->>>>>>> 79827dee
 
   if (!this->sdfJoint)
   {
@@ -130,8 +127,6 @@
   if (_sdf->HasElement("axis"))
   {
     sdf::ElementPtr axisElem = _sdf->GetElement("axis");
-<<<<<<< HEAD
-=======
     {
       std::string param = "use_parent_model_frame";
       // Check if "use_parent_model_frame" element exists.
@@ -160,16 +155,10 @@
             dynamicsElem->Get<double>("damping"), reference);
       }
     }
->>>>>>> 79827dee
     if (axisElem->HasElement("limit"))
     {
       sdf::ElementPtr limitElem = axisElem->GetElement("limit");
 
-<<<<<<< HEAD
-      // store joint stop stiffness and dissipation coefficients
-      this->stopStiffness[0] = limitElem->Get<double>("stiffness");
-      this->stopDissipation[0] = limitElem->Get<double>("dissipation");
-=======
       // store upper and lower joint limits
       this->upperLimit[0] = limitElem->Get<double>("upper");
       this->lowerLimit[0] = limitElem->Get<double>("lower");
@@ -179,14 +168,11 @@
       // store joint effort and velocity limits
       this->effortLimit[0] = limitElem->Get<double>("effort");
       this->velocityLimit[0] = limitElem->Get<double>("velocity");
->>>>>>> 79827dee
     }
   }
   if (_sdf->HasElement("axis2"))
   {
     sdf::ElementPtr axisElem = _sdf->GetElement("axis2");
-<<<<<<< HEAD
-=======
     {
       std::string param = "use_parent_model_frame";
       if (axisElem->HasElement(param))
@@ -213,16 +199,10 @@
             dynamicsElem->Get<double>("damping"), reference);
       }
     }
->>>>>>> 79827dee
     if (axisElem->HasElement("limit"))
     {
       sdf::ElementPtr limitElem = axisElem->GetElement("limit");
 
-<<<<<<< HEAD
-      // store joint stop stiffness and dissipation coefficients
-      this->stopStiffness[1] = limitElem->Get<double>("stiffness");
-      this->stopDissipation[1] = limitElem->Get<double>("dissipation");
-=======
       // store upper and lower joint limits
       this->upperLimit[1] = limitElem->Get<double>("upper");
       this->lowerLimit[1] = limitElem->Get<double>("lower");
@@ -232,7 +212,6 @@
       // store joint effort and velocity limits
       this->effortLimit[1] = limitElem->Get<double>("effort");
       this->velocityLimit[1] = limitElem->Get<double>("velocity");
->>>>>>> 79827dee
     }
   }
 
@@ -516,12 +495,6 @@
   else if (this->HasType(Base::GEARBOX_JOINT))
   {
     _msg.set_type(msgs::Joint::GEARBOX);
-  }
-  else if (this->HasType(Base::GEARBOX_JOINT))
-  {
-    _msg.set_type(msgs::Joint::GEARBOX);
-    _msg.add_angle(this->GetAngle(0).Radian());
-    _msg.add_angle(this->GetAngle(1).Radian());
   }
   else if (this->HasType(Base::UNIVERSAL_JOINT))
   {
@@ -1037,11 +1010,7 @@
 }
 
 //////////////////////////////////////////////////
-<<<<<<< HEAD
-double Joint::GetStopStiffness(unsigned int _index)
-=======
 double Joint::GetStopStiffness(unsigned int _index) const
->>>>>>> 79827dee
 {
   if (_index < this->GetAngleCount())
   {
@@ -1056,11 +1025,7 @@
 }
 
 //////////////////////////////////////////////////
-<<<<<<< HEAD
-double Joint::GetStopDissipation(unsigned int _index)
-=======
 double Joint::GetStopDissipation(unsigned int _index) const
->>>>>>> 79827dee
 {
   if (_index < this->GetAngleCount())
   {
@@ -1072,8 +1037,6 @@
           << "] when trying to get joint stop dissipation.\n";
     return 0;
   }
-<<<<<<< HEAD
-=======
 }
 
 //////////////////////////////////////////////////
@@ -1298,5 +1261,4 @@
   }
 
   return newWorldPose;
->>>>>>> 79827dee
 }