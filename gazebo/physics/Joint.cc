/*
 * Copyright (C) 2012-2016 Open Source Robotics Foundation
 *
 * Licensed under the Apache License, Version 2.0 (the "License");
 * you may not use this file except in compliance with the License.
 * You may obtain a copy of the License at
 *
 *     http://www.apache.org/licenses/LICENSE-2.0
 *
 * Unless required by applicable law or agreed to in writing, software
 * distributed under the License is distributed on an "AS IS" BASIS,
 * WITHOUT WARRANTIES OR CONDITIONS OF ANY KIND, either express or implied.
 * See the License for the specific language governing permissions and
 * limitations under the License.
 *
*/
#ifdef _WIN32
  // Ensure that Winsock2.h is included before Windows.h, which can get
  // pulled in by anybody (e.g., Boost).
  #include <Winsock2.h>
#endif

#include "gazebo/transport/TransportIface.hh"
#include "gazebo/transport/Publisher.hh"

#include "gazebo/common/Assert.hh"
#include "gazebo/common/Console.hh"
#include "gazebo/common/Events.hh"
#include "gazebo/common/Exception.hh"

#include "gazebo/physics/PhysicsEngine.hh"
#include "gazebo/physics/Link.hh"
#include "gazebo/physics/Model.hh"
#include "gazebo/physics/World.hh"
#include "gazebo/physics/Joint.hh"

using namespace gazebo;
using namespace physics;

sdf::ElementPtr Joint::sdfJoint;

//////////////////////////////////////////////////
Joint::Joint(BasePtr _parent)
: Base(*new JointPrivate, _parent),
  jointDPtr(static_cast<JointPrivate*>(this->baseDPtr))
{
  this->ConstructionHelper();
}

//////////////////////////////////////////////////
Joint::Joint(BasePtr _parent)
: Base(*new JointPrivate, _parent),
  jointDPtr(static_cast<JointPrivate*>(this->baseDPtr)
{
  this->ConstructionHelper();
}

//////////////////////////////////////////////////
void Joint::ConstructionHelper()
{
  this->AddType(Base::JOINT);
  this->jointDPtr->effortLimit[0] = -1;
  this->jointDPtr->effortLimit[1] = -1;
  this->jointDPtr->velocityLimit[0] = -1;
  this->jointDPtr->velocityLimit[1] = -1;
  this->jointDPtr->lowerLimit[0] = -1e16;
  this->jointDPtr->lowerLimit[1] = -1e16;
  this->jointDPtr->upperLimit[0] =  1e16;
  this->jointDPtr->upperLimit[1] =  1e16;
  this->jointDPtr->dissipationCoefficient[0] = 0;
  this->jointDPtr->dissipationCoefficient[1] = 0;
  this->jointDPtr->stiffnessCoefficient[0] = 0;
  this->jointDPtr->stiffnessCoefficient[1] = 0;
  this->jointDPtr->springReferencePosition[0] = 0;
  this->jointDPtr->springReferencePosition[1] = 0;
  this->jointDPtr->provideFeedback = false;
  this->jointDPtr->stopStiffness[0] = 1e8;
  this->jointDPtr->stopDissipation[0] = 1.0;
  this->jointDPtr->stopStiffness[1] = 1e8;
  this->jointDPtr->stopDissipation[1] = 1.0;
  // these flags are related to issue #494
  // set default to true for backward compatibility
  this->jointDPtr->axisParentModelFrame[0] = true;
  this->jointDPtr->axisParentModelFrame[1] = true;

  if (!this->jointDPtr->sdfJoint)
  {
    this->jointDPtr->sdfJoint.reset(new sdf::Element);
    sdf::initFile("joint.sdf", this->jointDPtr->sdfJoint);
  }
}

//////////////////////////////////////////////////
Joint::~Joint()
{
<<<<<<< HEAD
  // Remove all the sensors attached to the joint
  for (auto const &sensor : this->jointDPtr->sensors)
  {
    event::Events::removeSensor(sensor);
  }
  this->jointDPtr->sensors.clear();
=======
  this->Fini();
>>>>>>> f13b0937
}

//////////////////////////////////////////////////
void Joint::Load(LinkPtr _parent, LinkPtr _child, const math::Pose &_pose)
{
  this->Load(_parent, _child, _pose.Ign());
}

//////////////////////////////////////////////////
bool Joint::Load(LinkPtr _parent, LinkPtr _child,
    const ignition::math::Pose3d &_pose)
{
  if (_parent)
  {
    this->world = _parent->World();
    this->jointDPtr->model = _parent->Model();
  }
  else if (_child)
  {
    this->world = _child->World();
    this->jointDPtr->model = _child->Model();
  }
  else
  {
    gzerr << "both parent and child link do no exist\n";
    return false
  }

  this->jointDPtr->parentLink = _parent;
  this->jointDPtr->childLink = _child;

  // Joint is loaded without sdf from a model
  // Initialize this->jointDPtr->sdf so it can be used for data storage
  this->jointDPtr->sdf = this->jointDPtr->sdfJoint->Clone();

  return this->LoadImpl(_pose);
}

//////////////////////////////////////////////////
void Joint::Load(sdf::ElementPtr _sdf)
{
  Base::Load(_sdf);

  // Joint force and torque feedback
  if (_sdf->HasElement("physics"))
  {
    sdf::ElementPtr physicsElem = _sdf->GetElement("physics");
    if (physicsElem->HasElement("provide_feedback"))
    {
      this->SetProvideFeedback(physicsElem->Get<bool>("provide_feedback"));
    }
  }

  for (unsigned int index = 0; index < this->AngleCount(); ++index)
  {
    std::string axisName;
    if (index == 0)
    {
      axisName = "axis";
    }
    else if (index == 1)
    {
      axisName = "axis2";
    }
    else
    {
      gzerr << "Invalid axis count" << std::endl;
      continue;
    }

    if (!_sdf->HasElement(axisName))
    {
      continue;
    }
    sdf::ElementPtr axisElem = _sdf->GetElement(axisName);
    {
      std::string param = "use_parent_model_frame";
      // Check if "use_parent_model_frame" element exists.
      // It has `required=1`, so if it does not exist, then SDF is old,
      // and we should assume support for backwards compatibility
      if (axisElem->HasElement(param))
      {
        this->jointDPtr->axisParentModelFrame[index] = axisElem->Get<bool>(param);
      }

      // Axis dynamics
      sdf::ElementPtr dynamicsElem = axisElem->GetElement("dynamics");
      if (dynamicsElem)
      {
        double reference = 0;
        double stiffness = 0;
        if (dynamicsElem->HasElement("spring_reference"))
        {
          reference = dynamicsElem->Get<double>("spring_reference");
        }
        if (dynamicsElem->HasElement("spring_stiffness"))
        {
          stiffness = dynamicsElem->Get<double>("spring_stiffness");
        }
        this->SetStiffnessDamping(index, stiffness,
            dynamicsElem->Get<double>("damping"), reference);

        if (dynamicsElem->HasElement("friction"))
        {
          this->SetParam("friction", index,
            dynamicsElem->Get<double>("friction"));
        }
      }
    }
    if (axisElem->HasElement("limit"))
    {
      sdf::ElementPtr limitElem = axisElem->GetElement("limit");

      // store upper and lower joint limits
      this->jointDPtr->upperLimit[index] = limitElem->Get<double>("upper");
      this->jointDPtr->lowerLimit[index] = limitElem->Get<double>("lower");
      // store joint stop stiffness and dissipation coefficients
      this->jointDPtr->stopStiffness[index] = limitElem->Get<double>("stiffness");
      this->jointDPtr->stopDissipation[index] = limitElem->Get<double>("dissipation");
      // store joint effort and velocity limits
      this->jointDPtr->effortLimit[index] = limitElem->Get<double>("effort");
      this->jointDPtr->velocityLimit[index] = limitElem->Get<double>("velocity");
    }
  }

  sdf::ElementPtr parentElem = _sdf->GetElement("parent");
  sdf::ElementPtr childElem = _sdf->GetElement("child");

  GZ_ASSERT(parentElem, "Parent element is NULL");
  GZ_ASSERT(childElem, "Child element is NULL");

  std::string parentName = parentElem->Get<std::string>();
  std::string childName = childElem->Get<std::string>();

  if (this->jointDPtr->model)
  {
    this->jointDPtr->childLink = this->jointDPtr->model->GetLink(childName);
    if (!this->jointDPtr->childLink)
    {
      // need to do this if child link belongs to another model
      this->jointDPtr->childLink = std::dynamic_pointer_cast<Link>(
          this->GetWorld()->GetByName(childName));
    }
    this->jointDPtr->parentLink = this->jointDPtr->model->GetLink(parentName);
  }
  else
  {
    this->jointDPtr->childLink = std::dynamic_pointer_cast<Link>(
        this->GetWorld()->GetByName(childName));

    this->jointDPtr->parentLink = std::dynamic_pointer_cast<Link>(
        this->GetWorld()->GetByName(parentName));
  }

  // Link might not have been found because it is on another model
  // or because the model name has been changed, e.g. spawning the same model
  // twice will result in some suffix appended to the model name
  // First try to find the link with different scopes.
  if (!this->jointDPtr->parentLink && parentName != std::string("world"))
  {
    BasePtr parentModel = this->jointDPtr->model;
    while (!this->jointDPtr->parentLink && parentModel && parentModel->HasType(MODEL))
    {
      std::string scopedParentName =
          parentModel->GetScopedName() + "::" + parentName;

      this->jointDPtr->parentLink = std::dynamic_pointer_cast<Link>(
          this->GetWorld()->GetByName(scopedParentName));

      parentModel = parentModel->GetParent();
    }
    if (!this->jointDPtr->parentLink)
    {
      std::string parentNameThisModel =
          parentName.substr(parentName.find("::"));
      parentNameThisModel = parentModel->GetName() + parentNameThisModel;

      this->jointDPtr->parentLink = std::dynamic_pointer_cast<Link>(
          this->GetWorld()->GetByName(parentNameThisModel));
    }
    if (!this->jointDPtr->parentLink)
      gzthrow("Couldn't Find Parent Link[" + parentName + "]");
  }

  if (!this->jointDPtr->childLink && childName != std::string("world"))
  {
    BasePtr parentModel = this->jointDPtr->model;

    while (!this->jointDPtr->childLink && parentModel && parentModel->HasType(MODEL))
    {
      std::string scopedChildName =
          parentModel->GetScopedName() + "::" + childName;
      this->jointDPtr->childLink = std::dynamic_pointer_cast<Link>(
          this->GetWorld()->GetByName(scopedChildName));

        parentModel = parentModel->GetParent();
    }
    if (!this->jointDPtr->childLink)
    {
      std::string childNameThisModel = childName.substr(childName.find("::"));
      childNameThisModel = parentModel->GetName() + childNameThisModel;

      this->jointDPtr->childLink = std::dynamic_pointer_cast<Link>(
          this->GetWorld()->GetByName(childNameThisModel));
    }
    if (!this->jointDPtr->childLink)
      gzthrow("Couldn't Find Child Link[" + childName  + "]");
  }

  this->LoadImpl(_sdf->Get<math::Pose>("pose"));
}

/////////////////////////////////////////////////
bool Joint::LoadImpl(const ignition::math::Pose3d &_pose)
{
  this->jointDPtr->anchorPose = _pose;

  BasePtr myBase = shared_from_this();

  if (this->jointDPtr->parentLink)
  {
    this->jointDPtr->parentLink->AddChildJoint(
        std::static_pointer_cast<Joint>(myBase));
  }

  if (this->jointDPtr->childLink)
  {
    this->jointDPtr->childLink->AddParentJoint(
        std::static_pointer_cast<Joint>(myBase));
  }

  if (!this->jointDPtr->parentLink && !this->jointDPtr->childLink)
  {
    gzerr << "both parent and child link do no exist\n";
    return false;
  }

  // setting anchor relative to gazebo child link frame position
  ignition::math::Pose3d worldPose = this->WorldPose();
  this->jointDPtr->anchorPos = worldPose.Pos();

  // Compute anchor pose relative to parent frame.
  if (this->jointDPtr->parentLink)
  {
    this->jointDPtr->parentAnchorPose = worldPose -
      this->jointDPtr->parentLink->WorldPose();
  }
  else
  {
    this->jointDPtr->parentAnchorPose = worldPose;
  }

  if (this->jointDPtr->sdf->HasElement("sensor"))
  {
    sdf::ElementPtr sensorElem = this->jointDPtr->sdf->GetElement("sensor");
    while (sensorElem)
    {
      /// \todo This if statement is a hack to prevent Joints from creating
      /// other sensors. We should make this more generic.
      if (sensorElem->Get<std::string>("type") == "force_torque")
      {
        // This must match the implementation in Sensors::ScopedName
        std::string sensorName = this->ScopedName(true) + "::" +
          sensorElem->Get<std::string>("name");

        // Tell the sensor library to create a sensor.
        event::Events::createSensor(sensorElem,
            this->World()->Name(), this->ScopedName(), this->Id());

        this->sensors.push_back(sensorName);
      }
      else
      {
        gzerr << "A joint cannot load a [" <<
          sensorElem->Get<std::string>("type") << "] sensor.\n";
      }
      sensorElem = sensorElem->GetNextElement("sensor");
    }
  }

  return true;
}

//////////////////////////////////////////////////
void Joint::Init()
{
  try
  {
    this->Attach(this->jointDPtr->parentLink, this->jointDPtr->childLink);
  }
  catch(...)
  {
    gzerr << "Attach joint failed" << std::endl;
    return;
  }

  // Set the anchor vector
  this->SetAnchor(0, this->jointDPtr->anchorPos);

  if (this->AngleCount() >= 1 && this->jointDPtr->sdf->HasElement("axis"))
  {
    sdf::ElementPtr axisElem = this->jointDPtr->sdf->GetElement("axis");
    this->SetAxis(0, axisElem->Get<math::Vector3>("xyz"));
    if (axisElem->HasElement("limit"))
    {
      sdf::ElementPtr limitElem = axisElem->GetElement("limit");

      // Perform this three step ordering to ensure the
      // parameters are set properly.
      // This is taken from the ODE wiki.
      this->SetHighStop(0, this->jointDPtr->upperLimit[0].Radian());
      this->SetLowStop(0, this->jointDPtr->lowerLimit[0].Radian());
      this->SetHighStop(0, this->jointDPtr->upperLimit[0].Radian());
    }
  }

  if (this->AngleCount() >= 2 && this->jointDPtr->sdf->HasElement("axis2"))
  {
    sdf::ElementPtr axisElem = this->jointDPtr->sdf->GetElement("axis2");
    this->SetAxis(1, axisElem->Get<math::Vector3>("xyz"));
    if (axisElem->HasElement("limit"))
    {
      sdf::ElementPtr limitElem = axisElem->GetElement("limit");

      // Perform this three step ordering to ensure the
      // parameters  are set properly.
      // This is taken from the ODE wiki.
      this->SetHighStop(1, this->jointDPtr->upperLimit[1].Radian());
      this->SetLowStop(1, this->jointDPtr->lowerLimit[1].Radian());
      this->SetHighStop(1, this->jointDPtr->upperLimit[1].Radian());
    }
  }

  // Set parent name: if parentLink is NULL, it's name be the world
  if (!this->jointDPtr->parentLink)
    this->jointDPtr->sdf->GetElement("parent")->Set("world");
}

//////////////////////////////////////////////////
void Joint::Fini()
{
  // Remove all the sensors attached to the joint
  for (auto const &sensor : this->jointDPtr->sensors)
  {
    event::Events::removeSensor(sensor);
  }
  this->jointDPtr->sensors.clear();

  this->anchorLink.reset();
  this->applyDamping.reset();
  this->childLink.reset();
  this->model.reset();
  this->parentLink.reset();
  this->sdfJoint.reset();

  Base::Fini();
}

//////////////////////////////////////////////////
math::Vector3 Joint::GetLocalAxis(unsigned int _index) const
{
  return this->LocalAxis(_index);
}

//////////////////////////////////////////////////
ignition::math::Vector3d Joint::LocalAxis(const unsigned int _index) const
{
  ignition::math::Vector3d vec;

  if (_index == 0 && this->jointDPtr->sdf->HasElement("axis"))
  {
    vec =this->jointDPtr->sdf->GetElement("axis")->Get<
      ignition::math::Vector3d>("xyz");
  }
  else if (this->jointDPtr->sdf->HasElement("axis2"))
  {
    vec = this->jointDPtr->sdf->GetElement("axis2")->Get<
      ignition::math::Vector3d>("xyz");
  }
  return vec;
}

//////////////////////////////////////////////////
void Joint::SetEffortLimit(const unsigned int _index, const double _effort)
{
  if (_index < this->AngleCount())
  {
    this->jointDPtr->effortLimit[_index] = _effort;
    return;
  }

  gzerr << "SetEffortLimit index[" << _index << "] out of range" << std::endl;
}

//////////////////////////////////////////////////
void Joint::SetVelocityLimit(const unsigned int _index, const double _velocity)
{
  if (_index < this->AngleCount())
  {
    this->jointDPtr->velocityLimit[_index] = _velocity;
    return;
  }

  gzerr << "SetVelocityLimit index["
        << _index
        << "] out of range"
        << std::endl;
}

//////////////////////////////////////////////////
double Joint::GetEffortLimit(unsigned int _index)
{
  return this->EffortLimit(_index);
}

//////////////////////////////////////////////////
double Joint::EffortLimit(const unsigned int _index) const
{
  if (_index < this->AngleCount())
    return this->jointDPtr->effortLimit[_index];

  gzerr << "GetEffortLimit index[" << _index << "] out of range\n";
  return 0;
}

//////////////////////////////////////////////////
double Joint::GetVelocityLimit(unsigned int _index)
{
  return this->VelocityLimit(_index);
}

//////////////////////////////////////////////////
double Joint::VelocityLimit(const unsigned int _index) const
{
  if (_index < this->AngleCount())
    return this->jointDPtr->velocityLimit[_index];

  gzerr << "GetVelocityLimit index[" << _index << "] out of range\n";
  return 0;
}

//////////////////////////////////////////////////
void Joint::Update()
{
  this->jointDPtr->jointUpdate();
}

//////////////////////////////////////////////////
void Joint::UpdateParameters(sdf::ElementPtr _sdf)
{
  Base::UpdateParameters(_sdf);
}

//////////////////////////////////////////////////
void Joint::Reset()
{
  for (unsigned int i = 0; i < this->AngleCount(); ++i)
  {
    this->SetVelocity(i, 0.0);
  }
  this->jointDPtr->staticAngle.SetFromRadian(0);
}

//////////////////////////////////////////////////
void Joint::Attach(LinkPtr _parent, LinkPtr _child)
{
  this->jointDPtr->parentLink = _parent;
  this->jointDPtr->childLink = _child;
}

//////////////////////////////////////////////////
void Joint::Detach()
{
  if (this->jointDPtr->parentLink)
    this->jointDPtr->parentLink->RemoveChildJoint(this->Name());
  if (this->jointDPtr->childLink)
    this->jointDPtr->childLink->RemoveParentJoint(this->Name());
}

//////////////////////////////////////////////////
void Joint::SetModel(ModelPtr _model)
{
  this->jointDPtr->model = _model;
  this->SetWorld(this->jointDPtr->model->GetWorld());
}

//////////////////////////////////////////////////
double Joint::GetParam(const std::string &_key, unsigned int _index)
{
  return this->Param(_key, _index);
}

//////////////////////////////////////////////////
double Joint::Param(const std::string &_key, const unsigned int _index) const
{
  if (_key == "hi_stop")
  {
    return this->HighStop(_index).Radian();
  }
  else if (_key == "lo_stop")
  {
    return this->GetLowStop(_index).Radian();
  }
  gzerr << "GetParam unrecognized parameter ["
        << _key
        << "]"
        << std::endl;
  return 0;
}

//////////////////////////////////////////////////
LinkPtr Joint::GetChild() const
{
  return this->Child();
}

//////////////////////////////////////////////////
LinkPtr Joint::Child() const
{
  return this->jointDPtr->childLink;
}

//////////////////////////////////////////////////
LinkPtr Joint::GetParent() const
{
  return this->Parent();
}

//////////////////////////////////////////////////
LinkPtr Joint::Parent() const
{
  return this->jointDPtr->parentLink;
}

//////////////////////////////////////////////////
msgs::Joint::Type Joint::GetMsgType() const
{
  return this->MsgType();
}

//////////////////////////////////////////////////
msgs::Joint::Type Joint::MsgType() const
{
  if (this->HasType(Base::HINGE_JOINT))
  {
    return msgs::Joint::REVOLUTE;
  }
  else if (this->HasType(Base::HINGE2_JOINT))
  {
    return msgs::Joint::REVOLUTE2;
  }
  else if (this->HasType(Base::BALL_JOINT))
  {
    return msgs::Joint::BALL;
  }
  else if (this->HasType(Base::SLIDER_JOINT))
  {
    return msgs::Joint::PRISMATIC;
  }
  else if (this->HasType(Base::SCREW_JOINT))
  {
    return msgs::Joint::SCREW;
  }
  else if (this->HasType(Base::GEARBOX_JOINT))
  {
    return msgs::Joint::GEARBOX;
  }
  else if (this->HasType(Base::UNIVERSAL_JOINT))
  {
    return msgs::Joint::UNIVERSAL;
  }
  else if (this->HasType(Base::FIXED_JOINT))
  {
    return msgs::Joint::FIXED;
  }

  gzerr << "No joint recognized in type ["
        << this->GetType()
        << "], returning REVOLUTE"
        << std::endl;
  return msgs::Joint::REVOLUTE;
}

//////////////////////////////////////////////////
void Joint::FillMsg(msgs::Joint &_msg)
{
  _msg.set_name(this->GetScopedName());
  _msg.set_id(this->GetId());

  msgs::Set(_msg.mutable_pose(), this->jointDPtr->anchorPose.Ign());
  _msg.set_type(this->GetMsgType());

  for (unsigned int i = 0; i < this->AngleCount(); ++i)
  {
    _msg.add_angle(this->Angle(i).Radian());
    msgs::Axis *axis;
    if (i == 0)
      axis = _msg.mutable_axis1();
    else if (i == 1)
      axis = _msg.mutable_axis2();
    else
      break;

    msgs::Set(axis->mutable_xyz(), this->GetLocalAxis(i).Ign());
    axis->set_limit_lower(this->GetLowStop(i).Radian());
    axis->set_limit_upper(this->HighStop(i).Radian());
    axis->set_limit_effort(this->GetEffortLimit(i));
    axis->set_limit_velocity(this->GetVelocityLimit(i));
    axis->set_damping(this->GetDamping(i));
    axis->set_friction(this->GetParam("friction", i));
    axis->set_use_parent_model_frame(this->jointDPtr->axisParentModelFrame[i]);
  }

  if (this->GetParent())
  {
    _msg.set_parent(this->GetParent()->GetScopedName());
    _msg.set_parent_id(this->GetParent()->GetId());
  }
  else
  {
    _msg.set_parent("world");
    _msg.set_parent_id(0);
  }

  if (this->GetChild())
  {
    _msg.set_child(this->GetChild()->GetScopedName());
    _msg.set_child_id(this->GetChild()->GetId());
  }
  else
  {
    _msg.set_child("world");
    _msg.set_parent_id(0);
  }

  // Add in the sensor data.
  if (this->sdf->HasElement("sensor"))
  {
    sdf::ElementPtr sensorElem = this->sdf->GetElement("sensor");
    while (sensorElem)
    {
      msgs::Sensor *msg = _msg.add_sensor();
      msg->CopyFrom(msgs::SensorFromSDF(sensorElem));
      msg->set_parent(this->GetScopedName());
      msg->set_parent_id(this->GetId());
      sensorElem = sensorElem->GetNextElement("sensor");
    }
  }
}

//////////////////////////////////////////////////
math::Angle Joint::GetAngle(unsigned int _index) const
{
  return this->Angle(_index);
}

//////////////////////////////////////////////////
ignition::math::Angle Joint::Angle(const unsigned int _index) const
{
  if (this->jointDPtr->model->IsStatic())
    return this->jointDPtr->staticAngle;
  else
    return this->AngleImpl(_index);
}

//////////////////////////////////////////////////
bool Joint::SetHighStop(unsigned int _index, const math::Angle &_angle)
{
  return this->SetHighStop(_index, _angle.Ign());
}

//////////////////////////////////////////////////
bool Joint::SetHighStop(unsigned int _index,
    const ignition::math::Angle &_angle)
{
  this->SetUpperLimit(_index, _angle);
  // switch below to return this->SetUpperLimit when we implement
  // issue #1108
  return true;
}

//////////////////////////////////////////////////
bool Joint::SetLowStop(unsigned int _index, const math::Angle &_angle)
{
  return this->SetLowStop(_index, _angle.Ign());
}

//////////////////////////////////////////////////
bool Joint::SetLowStop(const unsigned int _index,
    const ignition::math::Angle &_angle)
{
  this->SetLowerLimit(_index, _angle);
  // switch below to return this->SetLowerLimit when we implement
  // issue #1108
  return true;
}

//////////////////////////////////////////////////
bool Joint::SetPosition(const unsigned int /*_index*/, const double _position)
{
  // parent class doesn't do much, derived classes do all the work.
  if (this->jointDPtr->model)
  {
    if (this->jointDPtr->model->IsStatic())
    {
      this->jointDPtr->staticAngle = _position;
    }
  }
  else
  {
    gzwarn << "model not setup yet, setting staticAngle.\n";
    this->jointDPtr->staticAngle = _position;
  }
  return true;
}

//////////////////////////////////////////////////
bool Joint::SetPositionMaximal(const unsigned int _index,
    const double _position)
{
  // check if index is within bounds
  if (_index >= this->AngleCount())
  {
    gzerr << "Joint axis index ["
          << _index
          << "] larger than angle count ["
          << this->AngleCount()
          << "]."
          << std::endl;
    return false;
  }

  /// If the Joint is static, Gazebo stores the state of
  /// this Joint as a scalar inside the Joint class in Joint::SetPosition.
  if (!Joint::SetPosition(_index, _position))
  {
    gzerr << "Joint::SetPosition failed, "
          << "but it's not possible as implemented.\n";
    return false;
  }

  // truncate position by joint limits
  double lower = this->LowStop(_index).Radian();
  double upper = this->HighStop(_index).Radian();
  if (lower < upper)
    _position = ignition::math::clamp(_position, lower, upper);
  else
    _position = ignition::math::clamp(_position, upper, lower);

  // only deal with hinge, universal, slider joints in the user
  // request joint_names list
  if (this->HasType(Base::HINGE_JOINT) ||
      this->HasType(Base::UNIVERSAL_JOINT) ||
      this->HasType(Base::SLIDER_JOINT))
  {
    if (childLink)
    {
      // Get all connected links to this joint
      Link_V connectedLinks;
      if (this->FindAllConnectedLinks(this->jointDPtr->parentLink,
                                      connectedLinks))
      {
        // debug
        // gzerr << "found connected links: ";
        // for (Link_V::iterator li = connectedLinks.begin();
        //                       li != connectedLinks.end(); ++li)
        //   std::cout << (*li)->GetName() << " ";
        // std::cout << "\n";

        // successfully found a subset of links connected to this joint
        // (parent link cannot be in this set).  Next, compute transform
        // to apply to all these links.

        // Everything here must be done within one time step,
        // Link pose updates need to be synchronized.

        // compute transform about the current anchor, about the axis
        // rotate child (childLink) about anchor point,

        // Get Child Link Pose
        ignition::math::Pose3d childLinkPose =
          this->jointDPtr->childLink->WorldPose();

        // Compute new child link pose based on position change
        ignition::math::Pose3d newChildLinkPose =
          this->ComputeChildLinkPose(_index, _position);

        // debug
        // gzerr << "child link pose0 [" << childLinkPose
        //       << "] new child link pose0 [" << newChildLinkPose
        //       << "]\n";

        // update all connected links
        {
          // block any other physics pose updates
          boost::recursive_mutex::scoped_lock lock(
            *this->World()->GetPhysicsEngine()->GetPhysicsUpdateMutex());

          for (Link_V::iterator li = connectedLinks.begin();
                                li != connectedLinks.end(); ++li)
          {
            // set pose of each link based on child link pose change
            (*li)->MoveFrame(childLinkPose, newChildLinkPose);

            // debug
            // gzerr << "moved " << (*li)->GetName()
            //       << " p0 [" << childLinkPose
            //       << "] p1 [" << newChildLinkPose
            //       << "]\n";
          }
        }
      }
      else
      {
        // if parent Link is found in search, return false
        gzwarn << "failed to find a clean set of connected links,"
               << " i.e. this joint is inside a loop, cannot SetPosition"
               << " kinematically.\n";
        return false;
      }
    }
    else
    {
      gzerr << "child link is null.\n";
      return false;
    }
  }
  else
  {
    gzerr << "joint type SetPosition not supported.\n";
    return false;
  }

  /// \todo:  Set link and joint "velocities" based on change / time
  return true;
}

//////////////////////////////////////////////////
bool Joint::SetVelocityMaximal(const unsigned int _index,
    const double _velocity)
{
  // check if index is within bounds
  if (_index >= this->AngleCount())
  {
    gzerr << "Joint axis index ["
          << _index
          << "] larger than angle count ["
          << this->AngleCount()
          << "]."
          << std::endl;
    return false;
  }

  // Set child link relative to parent for now.
  // TODO: recursive velocity setting on trees.
  if (!this->jointDPtr->childLink)
  {
    gzerr << "SetVelocityMaximal failed for joint ["
          << this->ScopedName()
          << "] since a child link was not found."
          << std::endl;
    return false;
  }

  // only deal with hinge, universal, slider joints for now
  if (this->HasType(Base::HINGE_JOINT) ||
      this->HasType(Base::UNIVERSAL_JOINT))
  {
    // Desired angular and linear velocity in world frame for child link
    ignition::math::Vector3d angularVel, linearVel;
    if (this->jointDPtr->parentLink)
    {
      // Use parent link velocity as reference (if parent exists)
      angularVel = this->jointDPtr->parentLink->WorldAngularVel();

      // Get parent linear velocity at joint anchor
      // Passing unit quaternion q ensures that parentOffset will be
      //  interpreted in world frame.
      ignition::math::Quaterniond q;
      ignition::math::Vector3d parentOffset =
        this->ParentWorldPose().Pos() -
        this->jointDPtr->parentLink->WorldPose().Pos();
      linearVel = this->jointDPtr->parentLink->WorldLinearVel(parentOffset, q);
    }

    // Add desired velocity along specified axis
    angularVel += _velocity * this->GlobalAxis(_index);

    if (this->HasType(Base::UNIVERSAL_JOINT))
    {
      // For multi-axis joints, retain velocity of other axis.
      unsigned int otherIndex = (_index + 1) % 2;
      angularVel += this->Velocity(otherIndex) * this->GlobalAxis(otherIndex);
    }

    this->jointDPtr->childLink->SetAngularVel(angularVel);

    // Compute desired linear velocity of the child link based on
    //  offset between the child's CG and the joint anchor
    //  and the desired angular velocity.
    ignition::math::Vector3d childCoGOffset =
      this->jointDPtr->childLink->WorldCoGPose().Pos() -
      this->WorldPose().Pos();
    linearVel += angularVel.Cross(childCoGOffset);
    this->jointDPtr->childLink->SetLinearVel(linearVel);
  }
  else if (this->HasType(Base::SLIDER_JOINT))
  {
    ignition::math::Vector3d desiredVel;
    if (this->jointDPtr->parentLink)
    {
      desiredVel = this->jointDPtr->parentLink->WorldLinearVel();
    }
    desiredVel += _velocity * this->GlobalAxis(_index);
    this->jointDPtr->childLink->SetLinearVel(desiredVel);
  }
  else
  {
    gzerr << "SetVelocityMaximal does not yet support"
          << " this joint type."
          << std::endl;
    return false;
  }

  return true;
}

//////////////////////////////////////////////////
void Joint::SetState(const JointState &_state)
{
  for (unsigned int i = 0; i < _state.GetAngleCount(); ++i)
  {
    this->SetVelocity(i, 0.0);
    this->SetPosition(i, _state.GetAngle(i).Radian());
  }
}

//////////////////////////////////////////////////
double Joint::CheckAndTruncateForce(const unsigned int _index,
    const double _effort)
{
  if (_index >= this->AngleCount())
  {
    gzerr << "Calling Joint::SetForce with an index ["
          << _index << "] out of range\n";
    return _effort;
  }

  // truncating SetForce effort if velocity limit is reached and
  // effort is applied in the same direction.
  if (this->jointDPtr->velocityLimit[_index] >= 0)
  {
    if (this->Velocity(_index) > this->jointDPtr->velocityLimit[_index])
    {
      _effort = _effort > 0 ? 0 : _effort;
    }
    else if (this->GetVelocity(_index) <
             -this->jointDPtr->velocityLimit[_index])
    {
      _effort = _effort < 0 ? 0 : _effort;
    }
  }

  // truncate effort if effortLimit is not negative
  if (this->jointDPtr->effortLimit[_index] >= 0.0)
  {
    _effort = math::clamp(_effort, -this->jointDPtr->effortLimit[_index],
      this->jointDPtr->effortLimit[_index]);
  }

  return _effort;
}

//////////////////////////////////////////////////
double Joint::GetForce(unsigned int _index)
{
  return this->Force(_index);
}

//////////////////////////////////////////////////
double Joint::Force(const unsigned int /*_index*/) const
{
  gzerr << "Joint::Force should be overloaded by physics engines.\n";
  return 0;
}

//////////////////////////////////////////////////
void Joint::ApplyStiffnessDamping()
{
  gzerr << "Joint::ApplyStiffnessDamping should be overloaded by "
        << "physics engines.\n";
}

//////////////////////////////////////////////////
double Joint::GetInertiaRatio(const math::Vector3 &_axis) const
{
  return this->InertiaRatio(_axis.Ign());
}

//////////////////////////////////////////////////
double Joint::GetInertiaRatio(const ignition::math::Vector3d &_axis) const
{
  if (this->jointDPtr->parentLink && this->jointDPtr->childLink)
  {
    ignition::math::Matrix3d pm =
      this->jointDPtr->parentLink->WorldInertiaMatrix();
    ignition::math::Matrix3d cm =
      this->jointDPtr->childLink->WorldInertiaMatrix();

    // matrix times axis
    ignition::math::Vector3 pia = pm * _axis;
    ignition::math::Vector3 cia = cm * _axis;
    double piam = pia.Length();
    double ciam = cia.Length();

    // return ratio of child MOI to parent MOI.
    if (!ignition::math::equal(piam, 0.0))
    {
      return ciam/piam;
    }
    else
    {
      gzerr << "Parent MOI is zero, ratio is not well defined.\n";
      return 0;
    }
  }
  else
  {
    gzerr << "Either parent or child link is missing or static, "
          << "cannot compute inertia ratio.  Returning 0.\n";
    return 0;
  }
}

//////////////////////////////////////////////////
double Joint::GetInertiaRatio(const unsigned int _index) const
{
  return this->InertiaRatio(_index);
}

//////////////////////////////////////////////////
double Joint::InertiaRatio(const unsigned int _index) const
{
  if (this->jointDPtr->parentLink && this->jointDPtr->childLink)
  {
    if (_index < this->AngleCount())
    {
      // joint axis in global frame
      ignition::math::Vector3d axis = this->GlobalAxis(_index);

      // compute ratio about axis
      return this->InertiaRatio(axis);
    }
    else
    {
      gzerr << "Invalid joint index [" << _index
            << "] when trying to get inertia ratio across joint.\n";
      return 0;
    }
  }
  else
  {
    gzerr << "Either parent or child link is missing or static, "
          << "cannot compute inertia ratio.  Returning 0.\n";
    return 0;
  }
}

//////////////////////////////////////////////////
double Joint::GetDamping(unsigned int _index)
{
  return this->Damping(_index);
}

//////////////////////////////////////////////////
double Joint::Damping(const unsigned int _index) const
{
  if (_index < this->AngleCount())
  {
    return this->jointDPtr->dissipationCoefficient[_index];
  }
  else
  {
    gzerr << "Invalid joint index [" << _index
          << "] when trying to get damping coefficient.\n";
    return 0;
  }
}

//////////////////////////////////////////////////
double Joint::GetStiffness(unsigned int _index)
{
  return this->SpringStiffness(_index);
}

//////////////////////////////////////////////////
double Joint::Stiffness(const unsigned int _index) const
{
  if (static_cast<unsigned int>(_index) < this->AngleCount())
  {
    return this->jointDPtr->stiffnessCoefficient[_index];
  }
  else
  {
    gzerr << "Invalid joint index [" << _index
          << "] when trying to get stiffness coefficient.\n";
    return 0;
  }
}

//////////////////////////////////////////////////
double Joint::GetSpringReferencePosition(unsigned int _index) const
{
  return this->SpringReferencePosition(_index);
}

//////////////////////////////////////////////////
double Joint::SpringReferencePosition(unsigned int _index) const
{
  if (_index < this->AngleCount())
  {
    return this->jointDPtr->springReferencePosition[_index];
  }
  else
  {
    gzerr << "Invalid joint index [" << _index
          << "] when trying to get spring reference position.\n";
    return 0;
  }
}

//////////////////////////////////////////////////
math::Angle Joint::GetLowerLimit(unsigned int _index) const
{
  return this->LowerLimit(_index);
}

//////////////////////////////////////////////////
ignition::math::Angle Joint::LowerLimit(const unsigned int _index) const
{
  if (_index < this->AngleCount())
    return this->jointDPtr->lowerLimit[_index];

  gzwarn << "requesting lower limit of joint index out of bound\n";
  return ignition::math::Angle();
}

//////////////////////////////////////////////////
math::Angle Joint::GetUpperLimit(unsigned int _index) const
{
  return this->UpperLimit(_index);
}

//////////////////////////////////////////////////
ignition::math::Angle Joint::UpperLimit(const unsigned int _index) const
{
  if (_index < this->AngleCount())
    return this->jointDPtr->upperLimit[_index];

  gzwarn << "requesting upper limit of joint index out of bound\n";
  return ignition::math::Angle();
}

//////////////////////////////////////////////////
void Joint::SetLowerLimit(unsigned int _index, math::Angle _limit)
{
  return this->SetLowerLimit(_index, _limit.Ign());
}

//////////////////////////////////////////////////
void Joint::LowerLimit(const unsigned int _index,
                       const ignition::math::Angle &_limit)
{
  if (_index >= this->AngleCount())
  {
    gzerr << "SetLowerLimit for index [" << _index
          << "] out of bounds [" << this->AngleCount()
          << "]\n";
    return;
  }

  if (_index == 0)
  {
    sdf::ElementPtr axisElem = this->jointDPtr->sdf->GetElement("axis");
    sdf::ElementPtr limitElem = axisElem->GetElement("limit");

    // store lower joint limits
    this->jointDPtr->lowerLimit[_index] = _limit;
    limitElem->GetElement("lower")->Set(_limit.Radian());
  }
  else if (_index == 1)
  {
    sdf::ElementPtr axisElem = this->jointDPtr->sdf->GetElement("axis2");
    sdf::ElementPtr limitElem = axisElem->GetElement("limit");

    // store lower joint limits
    this->jointDPtr->lowerLimit[_index] = _limit;
    limitElem->GetElement("lower")->Set(_limit.Radian());
  }
  else
  {
    gzwarn << "SetLowerLimit for joint [" << this->Name()
           << "] index [" << _index
           << "] not supported\n";
  }
}

//////////////////////////////////////////////////
void Joint::SetUpperLimit(unsigned int _index, math::Angle _limit)
{
  return this->SetUpperLimit(_index, _limit);
}

//////////////////////////////////////////////////
void Joint::SetUpperLimit(const unsigned int _index,
    const ignition::math::Angle &_limit)
{
  if (_index >= this->AngleCount())
  {
    gzerr << "SetUpperLimit for index [" << _index
          << "] out of bounds [" << this->AngleCount()
          << "]\n";
    return;
  }

  if (_index == 0)
  {
    sdf::ElementPtr axisElem = this->jointDPtr->sdf->GetElement("axis");
    sdf::ElementPtr limitElem = axisElem->GetElement("limit");

    // store upper joint limits
    this->jointDPtr->upperLimit[_index] = _limit;
    limitElem->GetElement("upper")->Set(_limit.Radian());
  }
  else if (_index == 1)
  {
    sdf::ElementPtr axisElem = this->jointDPtr->sdf->GetElement("axis2");
    sdf::ElementPtr limitElem = axisElem->GetElement("limit");

    // store upper joint limits
    this->jointDPtr->upperLimit[_index] = _limit;
    limitElem->GetElement("upper")->Set(_limit.Radian());
  }
  else
  {
    gzwarn << "SetUpperLimit for joint [" << this->Name()
           << "] index [" << _index
           << "] not supported\n";
  }
}

//////////////////////////////////////////////////
void Joint::SetProvideFeedback(const bool _enable)
{
  this->jointDPtr->provideFeedback = _enable;
}

//////////////////////////////////////////////////
void Joint::SetStopStiffness(const unsigned int _index, const double _stiffness)
{
  if (_index < this->AngleCount())
  {
    this->jointDPtr->stopStiffness[_index] = _stiffness;
  }
  else
  {
    gzerr << "Invalid joint index [" << _index
          << "] when trying to set joint stop stiffness.\n";
  }
}

//////////////////////////////////////////////////
void Joint::SetStopDissipation(const unsigned int _index,
    const double _dissipation)
{
  if (_index < this->AngleCount())
  {
    this->jointDPtr->stopDissipation[_index] = _dissipation;
  }
  else
  {
    gzerr << "Invalid joint index [" << _index
          << "] when trying to set joint stop dissipation.\n";
  }
}

//////////////////////////////////////////////////
double Joint::GetStopStiffness(unsigned int _index) const
{
  return this->StopStiffness(_index);
}

//////////////////////////////////////////////////
double Joint::StopStiffness(const unsigned int _index) const
{
  if (_index < this->AngleCount())
  {
    return this->jointDPtr->stopStiffness[_index];
  }
  else
  {
    gzerr << "Invalid joint index [" << _index
          << "] when trying to get joint stop stiffness.\n";
    return 0;
  }
}

//////////////////////////////////////////////////
double Joint::GetStopDissipation(unsigned int _index) const
{
  return this->StopDissipation(_index);
}

//////////////////////////////////////////////////
double Joint::StopDissipation(const unsigned int _index) const
{
  if (_index < this->AngleCount())
  {
    return this->jointDPtr->stopDissipation[_index];
  }
  else
  {
    gzerr << "Invalid joint index [" << _index
          << "] when trying to get joint stop dissipation.\n";
    return 0;
  }
}

//////////////////////////////////////////////////
math::Pose Joint::GetInitialAnchorPose() const
{
  return this->InitialAnchorPose();
}

//////////////////////////////////////////////////
ignition::math::Pose3d Joint::InitialAnchorPose() const
{
  return this->jointDPtr->anchorPose;
}

//////////////////////////////////////////////////
math::Pose Joint::GetWorldPose() const
{
  return this->WorldPose();
}

//////////////////////////////////////////////////
ignition::math::Pose3d Joint::WorldPose() const
{
  if (this->jointDPtr->childLink)
  {
    return this->jointDPtr->anchorPose +
      this->jointDPtr->childLink->GetWorldPose();
  }
  return this->jointDPtr->anchorPose;
}

//////////////////////////////////////////////////
math::Pose Joint::GetParentWorldPose() const
{
  return this->ParentWorldPose();
}

//////////////////////////////////////////////////
ignition::math::Pose3d Joint::ParentWorldPose() const
{
  if (this->jointDPtr->parentLink)
  {
    return this->jointDPtr->parentAnchorPose +
      this->jointDPtr->parentLink->WorldPose();
  }
  return this->jointDPtr->parentAnchorPose;
}

//////////////////////////////////////////////////
math::Pose Joint::GetAnchorErrorPose() const
{
  return this->AnchorErrorPose();
}

//////////////////////////////////////////////////
ignition::math::Pose3d Joint::AnchorErrorPose() const
{
  return this->WorldPose() - this->ParentWorldPose();
}

//////////////////////////////////////////////////
math::Quaternion Joint::GetAxisFrame(unsigned int _index) const
{
  return this->AxisFrame(_index);
}

//////////////////////////////////////////////////
ignition::math::Quaterniond Joint::AxisFrame(const unsigned int _index) const
{
  if (_index >= this->AngleCount())
  {
    gzerr << "GetAxisFrame error, _index[" << _index << "] out of range"
          << std::endl;
    return ignition::math::Quaternion();
  }

  // Legacy support for specifying axis in parent model frame (#494)
  if (this->jointDPtr->axisParentModelFrame[_index])
  {
    // Use parent model frame
    if (this->jointDPtr->parentLink)
      return this->jointDPtr->parentLink->GetModel()->GetWorldPose().rot;

    // Parent model is world, use world frame
    return ignition::math::Quaternion();
  }

  return this->WorldPose().Rot();
}

//////////////////////////////////////////////////
math::Quaternion Joint::GetAxisFrameOffset(unsigned int _index) const
{
  return this->AxisFrameOffset(_index);
}

//////////////////////////////////////////////////
ignition::math::Quaterniond Joint::AxisFrameOffset(
    const unsigned int _index) const
{
  if (_index >= this->AngleCount())
  {
    gzerr << "GetAxisFrame error, _index[" << _index << "] out of range"
          << " returning identity rotation." << std::endl;
    return igniton::math::Quaterniond();
  }

  // Legacy support for specifying axis in parent model frame (#494)
  if (this->jointDPtr->axisParentModelFrame[_index])
  {
    // axis is defined in parent model frame, so return the rotation
    // from joint frame to parent model frame, or
    // world frame in absence of parent link.
    ignition::math::Pose3d parentModelWorldPose;
    ignition::math::Pose3d jointWorldPose = this->WorldPose();
    if (this->jointDPtr->parentLink)
    {
      parentModelWorldPose = this->jointDPtr->parentLink->Model()->WorldPose();
    }
    return (parentModelWorldPose - jointWorldPose).Rot();
  }

  // axis is defined in the joint frame, so
  // return the rotation from joint frame to joint frame.
  return ignition::math::Quaterniond();
}

//////////////////////////////////////////////////
double Joint::GetWorldEnergyPotentialSpring(unsigned int _index) const
{
  return this->WorldEnergyPotentialSpring(_index);
}

//////////////////////////////////////////////////
double Joint::WorldEnergyPotentialSpring(unsigned int _index) const
{
  if (_index >= this->AngleCount())
  {
    gzerr << "Get spring potential error, _index[" << _index
          << "] out of range" << std::endl;
    return 0;
  }

  // compute potential energy due to spring compression
  // 1/2 k x^2
  double k = this->jointDPtr->stiffnessCoefficient[_index];
  double x = this->Angle(_index).Radian() -
    this->jointDPtr->springReferencePosition[_index];
  return 0.5 * k * x * x;
}

//////////////////////////////////////////////////
void Joint::CacheForceTorque()
{
}

//////////////////////////////////////////////////
bool Joint::FindAllConnectedLinks(const LinkPtr &_originalParentLink,
  Link_V &_connectedLinks)
{
  // debug
  // std::string pn;
  // if (_originalParentLink) pn = _originalParentLink->GetName();
  // gzerr << "first call to find connected links: "
  //       << " parent " << pn
  //       << " this joint " << this->Name() << "\n";

  // unlikely, but check anyways to make sure we don't have a 0-height tree
  if (this->jointDPtr->childLink.get() == _originalParentLink.get())
  {
    // if parent is a child
    gzerr << "we have a zero length loop.\n";
    _connectedLinks.clear();
    return false;
  }
  else
  {
    // add this->jointDPtr->childLink to the list of descendent child links (should be
    // the very first one added).
    _connectedLinks.push_back(this->jointDPtr->childLink);

    // START RECURSIVE SEARCH, start adding child links of this->jointDPtr->childLink
    // to the collection of _connectedLinks.
    return this->jointDPtr->childLink->FindAllConnectedLinksHelper(_originalParentLink,
      _connectedLinks, true);
  }
}

//////////////////////////////////////////////////
math::Pose Joint::ComputeChildLinkPose(unsigned int _index,
          double _position)
{
  return this->ChildLinkPose(_index, _position);
}

//////////////////////////////////////////////////
ignition::math::Pose3d Joint::ChildLinkPose(const unsigned int _index,
          const double _position)
{
  // child link pose
  ignition::math::Pose3d childLinkPose =
    this->jointDPtr->childLink->WorldPose();

  // default return to current pose
  ignition::math::Pose3d newRelativePose;
  ignition::math::Pose3d newWorldPose = childLinkPose;

  // get anchor and axis of the joint
  ignition::math::Vector3d anchor;
  ignition::math::Vector3d axis;

  if (this->jointDPtr->model->IsStatic())
  {
    /// \TODO: we want to get axis in global frame, but GetGlobalAxis
    /// not implemented for static models yet.
    axis = childLinkPose.Rot().RotateVector(this->LocalAxis(_index));
    anchor = childLinkPose.Pos();
  }
  else
  {
    anchor = this->Anchor(_index);
    axis = this->lobalAxis(_index);
  }

  // delta-position along an axis
  double dposition = _position - this->Angle(_index).Radian();

  if (this->HasType(Base::HINGE_JOINT) ||
      this->HasType(Base::UNIVERSAL_JOINT))
  {
    // relative to anchor point
    ignition::math::Pose3d relativePose(childLinkPose.Pos() - anchor,
                                        childLinkPose.Rot());

    // take axis rotation and turn it into a quaternion
    ignition::math::Quaterniond rotation(axis, dposition);

    // rotate relative pose by rotation

    newRelativePose.Pos() = rotation.RotateVector(relativePose.Pos());
    newRelativePose.Rot() = rotation * relativePose.Rot();

    newWorldPose = ignition::math::Pose3d(newRelativePose.Pos() + anchor,
        newRelativePose.Rot());

    // \TODO: ideally we want to set this according to
    // Joint Trajectory velocity and use time step since last update.
    /*
    double dt =
      this->jointDPtr->model->GetWorld()->GetPhysicsEngine()->GetMaxStepTime();
    this->ComputeAndSetLinkTwist(_link, newWorldPose, newWorldPose, dt);
    */
  }
  else if (this->HasType(Base::SLIDER_JOINT))
  {
    // relative to anchor point
    ignition::math::Pose3d relativePose(childLinkPose.Pos() - anchor,
                                        childLinkPose.Rot());

    // slide relative pose by dposition along axis
    newRelativePose.Pos() = relativePose.Pos() + axis * dposition;
    newRelativePose.Rot() = relativePose.Rot();

    newWorldPose = ignition::math::Pose3d(newRelativePose.pos + anchor,
        newRelativePose.Rot());

    /// \TODO: ideally we want to set this according to Joint Trajectory
    /// velocity and use time step since last update.
    /*
    double dt =
      this->jointDPtr->model->GetWorld()->GetPhysicsEngine()->GetMaxStepTime();
    this->ComputeAndSetLinkTwist(_link, newWorldPose, newWorldPose, dt);
    */
  }
  else
  {
    gzerr << "Setting joint position is only supported for"
          << " hinge, universal and slider joints right now.\n";
  }

  return newWorldPose;
}

/////////////////////////////////////////////////
LinkPtr Joint::GetJointLink(unsigned int _index) const
{
  return this->JointLink(_index);
}

/////////////////////////////////////////////////
void Joint::SetAxis(unsigned int _index,
    const math::Vector3 &_axis)
{
  return this->SetAxis(_index, _axis.Ign());
}

/////////////////////////////////////////////////
event::ConnectionPtr Joint::ConnectJointUpdate(
    std::function<void()> _subscriber)
{
  return this->jointDPtr->jointUpdate.Connect(_subscriber);
}

/////////////////////////////////////////////////
void Joint::DisconnectJointUpdate(event::ConnectionPtr &_conn)
{
  this->jointDPtr->jointUpdate.Disconnect(_conn);
}

/////////////////////////////////////////////////
math::Vector3 Joint::GetGlobalAxis(unsigned int _index) const
{
  return this->GlobalAxis(_index);
}

/////////////////////////////////////////////////
void Joint::SetAnchor(unsigned int _index,
    const math::Vector3 &_anchor)
{
  return this->SetAnchor(_index, _anchor.Ign());
}

/////////////////////////////////////////////////
math::Vector3 Joint::GetAnchor(unsigned int _index) const
{
  return this->Anchor(_index);
}

/////////////////////////////////////////////////
math::Angle Joint::GetHighStop(unsigned int _index)
{
  return this->HighStop(_index);
}

/////////////////////////////////////////////////
math::Angle Joint::GetLowStop(unsigned int _index)
{
  return this->LowStop(_index);
}

/////////////////////////////////////////////////
double Joint::GetVelocity(unsigned int _index) const
{
  return this->Velocity(_index);
}

/////////////////////////////////////////////////
JointWrench Joint::GetForceTorque(unsigned int _index)
{
  return this->ForceTorque(_index);
}

/////////////////////////////////////////////////
unsigned int Joint::GetAngleCount() const
{
  return this->AngleCount();
}

/////////////////////////////////////////////////
math::Vector3 Joint::GetLinkForce(unsigned int _index) const
{
  return this->LinkForce(_index);
}

/////////////////////////////////////////////////
math::Vector3 Joint::GetLinkTorque(unsigned int _index) const
{
  return this->LinkTorque(_index);
}

/////////////////////////////////////////////////
math::Angle Joint::GetAngleImpl(unsigned int _index) const
{
  return this->AngleImpl(_index);
}

/////////////////////////////////////////////////
void Joint::SetAxis(const unsigned int _index)
{
  // record axis in sdf element
  if (_index == 0)
    this->jointDPtr->sdf->GetElement("axis")->GetElement("xyz")->Set(_axis);
  else if (_index == 1)
    this->jointDPtr->sdf->GetElement("axis2")->GetElement("xyz")->Set(_axis);
  else
    gzerr << "SetAxis index [" << _index << "] out of bounds\n";
}<|MERGE_RESOLUTION|>--- conflicted
+++ resolved
@@ -93,16 +93,7 @@
 //////////////////////////////////////////////////
 Joint::~Joint()
 {
-<<<<<<< HEAD
-  // Remove all the sensors attached to the joint
-  for (auto const &sensor : this->jointDPtr->sensors)
-  {
-    event::Events::removeSensor(sensor);
-  }
-  this->jointDPtr->sensors.clear();
-=======
   this->Fini();
->>>>>>> f13b0937
 }
 
 //////////////////////////////////////////////////
