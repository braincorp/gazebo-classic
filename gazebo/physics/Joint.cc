/*
 * Copyright 2012 Open Source Robotics Foundation
 *
 * Licensed under the Apache License, Version 2.0 (the "License");
 * you may not use this file except in compliance with the License.
 * You may obtain a copy of the License at
 *
 *     http://www.apache.org/licenses/LICENSE-2.0
 *
 * Unless required by applicable law or agreed to in writing, software
 * distributed under the License is distributed on an "AS IS" BASIS,
 * WITHOUT WARRANTIES OR CONDITIONS OF ANY KIND, either express or implied.
 * See the License for the specific language governing permissions and
 * limitations under the License.
 *
*/
/* Desc: The base joint class
 * Author: Nate Koenig, Andrew Howard
 * Date: 21 May 2003
 */

#include "gazebo/transport/Transport.hh"
#include "gazebo/transport/Publisher.hh"

#include "gazebo/common/Assert.hh"
#include "gazebo/common/Console.hh"
#include "gazebo/common/Events.hh"
#include "gazebo/common/Exception.hh"

#include "gazebo/physics/PhysicsEngine.hh"
#include "gazebo/physics/Link.hh"
#include "gazebo/physics/Model.hh"
#include "gazebo/physics/World.hh"
#include "gazebo/physics/Joint.hh"

using namespace gazebo;
using namespace physics;

//////////////////////////////////////////////////
Joint::Joint(BasePtr _parent)
  : Base(_parent)
{
  this->AddType(Base::JOINT);
  this->forceApplied[0] = 0;
  this->forceApplied[1] = 0;
  this->effortLimit[0] = -1;
  this->effortLimit[1] = -1;
  this->velocityLimit[0] = -1;
  this->velocityLimit[1] = -1;
  this->useCFMDamping = false;
  this->lowerLimit[0] = -1e16;
  this->lowerLimit[1] = -1e16;
  this->upperLimit[0] =  1e16;
  this->upperLimit[1] =  1e16;
  this->inertiaRatio[0] = 0;
  this->inertiaRatio[1] = 0;
}

//////////////////////////////////////////////////
Joint::~Joint()
{
}

//////////////////////////////////////////////////
void Joint::Load(LinkPtr _parent, LinkPtr _child, const math::Vector3 &_pos)
{
  this->Load(_parent, _child, math::Pose(_pos, math::Quaternion()));
}

//////////////////////////////////////////////////
void Joint::Load(LinkPtr _parent, LinkPtr _child, const math::Pose &_pose)
{
  if (_parent)
  {
    this->world = _parent->GetWorld();
    this->model = _parent->GetModel();
  }
  else if (_child)
  {
    this->world = _child->GetWorld();
    this->model = _child->GetModel();
  }
  else
    gzthrow("both parent and child link do no exist");

  this->parentLink = _parent;
  this->childLink = _child;

  // Joint is loaded without sdf from a model
  // Initialize this->sdf so it can be used for data storage
  sdf::initFile("joint.sdf", this->sdf);

  this->LoadImpl(_pose);
}

//////////////////////////////////////////////////
void Joint::Load(sdf::ElementPtr _sdf)
{
  Base::Load(_sdf);

<<<<<<< HEAD
  std::string parentName = _sdf->Get<std::string>("parent");
  std::string childName = _sdf->Get<std::string>("child");

  math::Pose pose;
  if (_sdf->HasElement("pose"))
    pose = _sdf->Get<math::Pose>("pose");
=======
  sdf::ElementPtr parentElem = _sdf->GetElement("parent");
  sdf::ElementPtr childElem = _sdf->GetElement("child");

  GZ_ASSERT(parentElem, "Parent element is NULL");
  GZ_ASSERT(childElem, "Child element is NULL");

  std::string parentName = parentElem->GetValueString("link_name");
  std::string childName = childElem->GetValueString("link_name");
>>>>>>> 4ada83f1

  if (this->model)
  {
    this->childLink = this->model->GetLink(childName);
    this->parentLink = this->model->GetLink(parentName);
  }
  else
  {
    this->childLink = boost::shared_dynamic_cast<Link>(
        this->GetWorld()->GetByName(childName));

    this->parentLink = boost::shared_dynamic_cast<Link>(
        this->GetWorld()->GetByName(parentName));
  }

  if (!this->parentLink && parentName != std::string("world"))
    gzthrow("Couldn't Find Parent Link[" + parentName + "]");

  if (!this->childLink && childName != std::string("world"))
    gzthrow("Couldn't Find Child Link[" + childName  + "]");

  this->anchorPose = _sdf->GetValuePose("pose");
  this->LoadImpl(this->anchorPose);
}

/////////////////////////////////////////////////
void Joint::LoadImpl(const math::Vector3 &_pos)
{
  this->LoadImpl(math::Pose(_pos, math::Quaternion()));
}

/////////////////////////////////////////////////
void Joint::LoadImpl(const math::Pose &_pose)
{
  BasePtr myBase = shared_from_this();

  if (this->parentLink)
    this->parentLink->AddChildJoint(boost::shared_static_cast<Joint>(myBase));
  else if (this->childLink)
    this->childLink->AddParentJoint(boost::shared_static_cast<Joint>(myBase));
  else
    gzthrow("both parent and child link do no exist");

  // setting anchor relative to gazebo child link frame position
  if (this->childLink)
    this->anchorPos = (_pose + this->childLink->GetWorldPose()).pos;
  // otherwise set anchor relative to world frame
  else
    this->anchorPos = _pose.pos;
}

//////////////////////////////////////////////////
void Joint::Init()
{
  this->Attach(this->parentLink, this->childLink);

  // Set the anchor vector
  this->SetAnchor(0, this->anchorPos);

  if (this->sdf->HasElement("axis"))
  {
    sdf::ElementPtr axisElem = this->sdf->GetElement("axis");
    this->SetAxis(0, axisElem->Get<math::Vector3>("xyz"));
    if (axisElem->HasElement("limit"))
    {
      sdf::ElementPtr limitElem = axisElem->GetElement("limit");

      // store upper and lower joint limits
      this->upperLimit[0] = limitElem->GetValueDouble("upper");
      this->lowerLimit[0] = limitElem->GetValueDouble("lower");

      // Perform this three step ordering to ensure the
      // parameters are set properly.
      // This is taken from the ODE wiki.
<<<<<<< HEAD
      this->SetHighStop(0, limitElem->Get<double>("upper"));
      this->SetLowStop(0, limitElem->Get<double>("lower"));
      this->SetHighStop(0, limitElem->Get<double>("upper"));
=======
      this->SetHighStop(0, this->upperLimit[0].Radian());
      this->SetLowStop(0, this->lowerLimit[0].Radian());
      this->SetHighStop(0, this->upperLimit[0].Radian());

      this->effortLimit[0] = limitElem->GetValueDouble("effort");
      this->velocityLimit[0] = limitElem->GetValueDouble("velocity");
>>>>>>> 4ada83f1
    }
  }

  if (this->sdf->HasElement("axis2"))
  {
    sdf::ElementPtr axisElem = this->sdf->GetElement("axis2");
    this->SetAxis(1, axisElem->Get<math::Vector3>("xyz"));
    if (axisElem->HasElement("limit"))
    {
      sdf::ElementPtr limitElem = axisElem->GetElement("limit");

      // store upper and lower joint limits
      this->upperLimit[1] = limitElem->GetValueDouble("upper");
      this->lowerLimit[1] = limitElem->GetValueDouble("lower");

      // Perform this three step ordering to ensure the
      // parameters  are set properly.
      // This is taken from the ODE wiki.
<<<<<<< HEAD
      limitElem = axisElem->GetElement("limit");
      this->SetHighStop(1, limitElem->Get<double>("upper"));
      this->SetLowStop(1, limitElem->Get<double>("lower"));
      this->SetHighStop(1, limitElem->Get<double>("upper"));
=======
      this->SetHighStop(1, this->upperLimit[1].Radian());
      this->SetLowStop(1, this->lowerLimit[1].Radian());
      this->SetHighStop(1, this->upperLimit[1].Radian());

      this->effortLimit[1] = limitElem->GetValueDouble("effort");
      this->velocityLimit[1] = limitElem->GetValueDouble("velocity");
>>>>>>> 4ada83f1
    }
  }

  if (this->parentLink)
  {
    math::Pose modelPose = this->parentLink->GetModel()->GetWorldPose();

    // Set joint axis
    if (this->sdf->HasElement("axis"))
    {
      this->SetAxis(0, modelPose.rot.RotateVector(
            this->sdf->GetElement("axis")->Get<math::Vector3>("xyz")));
    }

    if (this->sdf->HasElement("axis2"))
    {
      this->SetAxis(1, modelPose.rot.RotateVector(
            this->sdf->GetElement("axis2")->Get<math::Vector3>("xyz")));
    }
  }
  else
  {
    if (this->sdf->HasElement("axis"))
    {
<<<<<<< HEAD
      this->SetAxis(0, this->sdf->GetElement("axis")->Get<math::Vector3>("xyz"));
      if (this->sdf->Get<std::string>("parent") != "world")
      {
        gzwarn << "joint [" << this->GetScopedName()
          << "] has a non-real parentLink ["
          << this->sdf->Get<std::string>("parent")
=======
      this->SetAxis(0, this->sdf->GetElement("axis")->GetValueVector3("xyz"));
      if (this->sdf->GetElement("parent")->GetValueString("link_name")
          != "world")
      {
        gzwarn << "joint [" << this->GetScopedName()
          << "] has a non-real parentLink ["
          << this->sdf->GetElement("parent")->GetValueString("link_name")
>>>>>>> 4ada83f1
          << "], loading axis from SDF ["
          << this->sdf->GetElement("axis")->Get<math::Vector3>("xyz")
          << "]\n";
      }
    }
    if (this->sdf->HasElement("axis2"))
    {
      this->SetAxis(1, this->sdf->GetElement("axis2")->Get<math::Vector3>("xyz"));

<<<<<<< HEAD
      if (this->sdf->Get<std::string>("parent") != "world")
      {
        gzwarn << "joint [" << this->GetScopedName()
          << "] has a non-real parentLink ["
          << this->sdf->Get<std::string>("parent")
=======
      if (this->sdf->GetElement("parent")->GetValueString("link_name")
          != "world")
      {
        gzwarn << "joint [" << this->GetScopedName()
          << "] has a non-real parentLink ["
          << this->sdf->GetElement("parent")->GetValueString("link_name")
>>>>>>> 4ada83f1
          << "], loading axis2 from SDF ["
          << this->sdf->GetElement("axis2")->Get<math::Vector3>("xyz")
          << "]\n";
      }
    }
  }
  this->ComputeInertiaRatio();
}

//////////////////////////////////////////////////
math::Vector3 Joint::GetLocalAxis(int _index) const
{
  math::Vector3 vec;

  if (_index == 0 && this->sdf->HasElement("axis"))
    vec = this->sdf->GetElement("axis")->Get<math::Vector3>("xyz");
  else if (this->sdf->HasElement("axis2"))
    vec = this->sdf->GetElement("axis2")->Get<math::Vector3>("xyz");
  // vec = this->childLink->GetWorldPose().rot.RotateVectorReverse(vec);
  // vec.Round();
  return vec;
}

//////////////////////////////////////////////////
double Joint::GetEffortLimit(int _index)
{
  if (_index >= 0 && static_cast<unsigned int>(_index) < this->GetAngleCount())
    return this->effortLimit[_index];

  gzerr << "GetEffortLimit index[" << _index << "] out of range\n";
  return 0;
}

//////////////////////////////////////////////////
double Joint::GetVelocityLimit(int _index)
{
  if (_index >= 0 && static_cast<unsigned int>(_index) < this->GetAngleCount())
    return this->velocityLimit[_index];

  gzerr << "GetVelocityLimit index[" << _index << "] out of range\n";
  return 0;
}

//////////////////////////////////////////////////
void Joint::Update()
{
  this->jointUpdate();
}

//////////////////////////////////////////////////
void Joint::UpdateParameters(sdf::ElementPtr _sdf)
{
  Base::UpdateParameters(_sdf);
}

//////////////////////////////////////////////////
void Joint::Reset()
{
  this->SetMaxForce(0, 0);
  this->SetVelocity(0, 0);
  this->staticAngle.SetFromRadian(0);
}

//////////////////////////////////////////////////
void Joint::Attach(LinkPtr _parent, LinkPtr _child)
{
  this->parentLink = _parent;
  this->childLink = _child;
}

//////////////////////////////////////////////////
void Joint::Detach()
{
  if (this->parentLink)
    this->parentLink->RemoveChildJoint(this->GetName());
  if (this->childLink)
    this->childLink->RemoveParentJoint(this->GetName());
}

//////////////////////////////////////////////////
void Joint::SetModel(ModelPtr _model)
{
  this->model = _model;
  this->SetWorld(this->model->GetWorld());
}

//////////////////////////////////////////////////
LinkPtr Joint::GetChild() const
{
  return this->childLink;
}

//////////////////////////////////////////////////
LinkPtr Joint::GetParent() const
{
  return this->parentLink;
}

//////////////////////////////////////////////////
void Joint::FillMsg(msgs::Joint &_msg)
{
  _msg.set_name(this->GetScopedName());

<<<<<<< HEAD
  if (this->sdf->HasElement("pose"))
  {
    msgs::Set(_msg.mutable_pose(),
              this->sdf->Get<math::Pose>("pose"));
  }
  else
    msgs::Set(_msg.mutable_pose(), math::Pose(0, 0, 0, 0, 0, 0));

  msgs::Set(_msg.mutable_pose()->mutable_position(), this->anchorPos);

=======
  msgs::Set(_msg.mutable_pose(), this->anchorPose);
>>>>>>> 4ada83f1

  if (this->HasType(Base::HINGE_JOINT))
  {
    _msg.set_type(msgs::Joint::REVOLUTE);
    _msg.add_angle(this->GetAngle(0).Radian());
  }
  else if (this->HasType(Base::HINGE2_JOINT))
  {
    _msg.set_type(msgs::Joint::REVOLUTE2);
    _msg.add_angle(this->GetAngle(0).Radian());
    _msg.add_angle(this->GetAngle(1).Radian());
  }
  else if (this->HasType(Base::BALL_JOINT))
  {
    _msg.set_type(msgs::Joint::BALL);
  }
  else if (this->HasType(Base::SLIDER_JOINT))
  {
    _msg.set_type(msgs::Joint::PRISMATIC);
    _msg.add_angle(this->GetAngle(0).Radian());
  }
  else if (this->HasType(Base::SCREW_JOINT))
  {
    _msg.set_type(msgs::Joint::SCREW);
    _msg.add_angle(this->GetAngle(0).Radian());
  }
  else if (this->HasType(Base::UNIVERSAL_JOINT))
  {
    _msg.set_type(msgs::Joint::UNIVERSAL);
    _msg.add_angle(this->GetAngle(0).Radian());
    _msg.add_angle(this->GetAngle(1).Radian());
  }

  msgs::Set(_msg.mutable_axis1()->mutable_xyz(), this->GetLocalAxis(0));
  _msg.mutable_axis1()->set_limit_lower(0);
  _msg.mutable_axis1()->set_limit_upper(0);
  _msg.mutable_axis1()->set_limit_effort(0);
  _msg.mutable_axis1()->set_limit_velocity(0);
  _msg.mutable_axis1()->set_damping(0);
  _msg.mutable_axis1()->set_friction(0);

  if (this->GetParent())
    _msg.set_parent(this->GetParent()->GetScopedName());
  else
    _msg.set_parent("world");

  if (this->GetChild())
    _msg.set_child(this->GetChild()->GetScopedName());
  else
    _msg.set_child("world");
}

//////////////////////////////////////////////////
math::Angle Joint::GetAngle(int _index) const
{
  if (this->model->IsStatic())
    return this->staticAngle;
  else
    return this->GetAngleImpl(_index);
}

//////////////////////////////////////////////////
void Joint::SetHighStop(int _index, const math::Angle &_angle)
{
  GZ_ASSERT(this->sdf != NULL, "Joint sdf member is NULL");
  if (_index == 0)
  {
    this->sdf->GetElement("axis")->GetElement("limit")
             ->GetElement("upper")->Set(_angle.Radian());
  }
  else if (_index == 1)
  {
    this->sdf->GetElement("axis2")->GetElement("limit")
             ->GetElement("upper")->Set(_angle.Radian());
  }
  else
  {
    gzerr << "Invalid joint index [" << _index
          << "] when trying to set high stop\n";
  }
}

//////////////////////////////////////////////////
void Joint::SetLowStop(int _index, const math::Angle &_angle)
{
  GZ_ASSERT(this->sdf != NULL, "Joint sdf member is NULL");
  if (_index == 0)
  {
    this->sdf->GetElement("axis")->GetElement("limit")
             ->GetElement("lower")->Set(_angle.Radian());
  }
  else if (_index == 1)
  {
    this->sdf->GetElement("axis2")->GetElement("limit")
             ->GetElement("lower")->Set(_angle.Radian());
  }
  else
  {
    gzerr << "Invalid joint index [" << _index
          << "] when trying to set low stop\n";
  }
}

//////////////////////////////////////////////////
void Joint::SetAngle(int /*index*/, math::Angle _angle)
{
  if (this->model->IsStatic())
    this->staticAngle = _angle;
  else
    this->model->SetJointPosition(this->GetScopedName(), _angle.Radian());
}

//////////////////////////////////////////////////
void Joint::SetState(const JointState &_state)
{
  this->SetMaxForce(0, 0);
  this->SetVelocity(0, 0);
  for (unsigned int i = 0; i < _state.GetAngleCount(); ++i)
    this->SetAngle(i, _state.GetAngle(i));
}

//////////////////////////////////////////////////
void Joint::SetForce(int _index, double _force)
{
  // this bit of code actually doesn't do anything physical,
  // it simply records the forces commanded inside forceApplied.
  if (_index >= 0 && static_cast<unsigned int>(_index) < this->GetAngleCount())
    this->forceApplied[_index] = _force;
  else
    gzerr << "Something's wrong, joint [" << this->GetName()
          << "] index [" << _index
          << "] out of range.\n";
}

//////////////////////////////////////////////////
double Joint::GetForce(unsigned int _index)
{
  if (_index < this->GetAngleCount())
  {
    return this->forceApplied[_index];
  }
  else
  {
    gzerr << "Invalid joint index [" << _index
          << "] when trying to get force\n";
    return 0;
  }
}

//////////////////////////////////////////////////
double Joint::GetForce(int _index)
{
  return this->GetForce(static_cast<unsigned int>(_index));
}

//////////////////////////////////////////////////
void Joint::ApplyDamping()
{
  double dampingForce = -this->dampingCoefficient * this->GetVelocity(0);
  this->SetForce(0, dampingForce);
}

//////////////////////////////////////////////////
void Joint::ComputeInertiaRatio()
{
  for (unsigned int i = 0; i < this->GetAngleCount(); ++i)
  {
    math::Vector3 axis = this->GetGlobalAxis(i);
    if (this->parentLink && this->childLink)
    {
      physics::InertialPtr pi = this->parentLink->GetInertial();
      physics::InertialPtr ci = this->childLink->GetInertial();
      math::Matrix3 pm(
       pi->GetIXX(), pi->GetIXY(), pi->GetIXZ(),
       pi->GetIXY(), pi->GetIYY(), pi->GetIYZ(),
       pi->GetIXZ(), pi->GetIYZ(), pi->GetIZZ());
      math::Matrix3 cm(
       ci->GetIXX(), ci->GetIXY(), ci->GetIXZ(),
       ci->GetIXY(), ci->GetIYY(), ci->GetIYZ(),
       ci->GetIXZ(), ci->GetIYZ(), ci->GetIZZ());

      // rotate pm and cm into inertia frame
      math::Pose pPose = this->parentLink->GetWorldPose();
      math::Pose cPose = this->childLink->GetWorldPose();
      for (unsigned col = 0; col < 3; ++col)
      {
        // get each column, and inverse rotate by pose
        math::Vector3 pmCol(pm[0][col], pm[1][col], pm[2][col]);
        pmCol = pPose.rot.RotateVector(pmCol);
        pm.SetCol(col, pmCol);
        math::Vector3 cmCol(cm[0][col], cm[1][col], cm[2][col]);
        cmCol = pPose.rot.RotateVector(cmCol);
        cm.SetCol(col, cmCol);
      }

      // matrix times axis
      // \todo: add operator in Matrix3 class so we can do Matrix3 * Vector3
      math::Vector3 pia(
        pm[0][0] * axis.x + pm[0][1] * axis.y + pm[0][2] * axis.z,
        pm[1][0] * axis.x + pm[1][1] * axis.y + pm[1][2] * axis.z,
        pm[2][0] * axis.x + pm[2][1] * axis.y + pm[2][2] * axis.z);
      math::Vector3 cia(
        cm[0][0] * axis.x + cm[0][1] * axis.y + cm[0][2] * axis.z,
        cm[1][0] * axis.x + cm[1][1] * axis.y + cm[1][2] * axis.z,
        cm[2][0] * axis.x + cm[2][1] * axis.y + cm[2][2] * axis.z);
      double piam = pia.GetLength();
      double ciam = cia.GetLength();

      // should we flip? sure, so the measure of ratio is between [1, +inf]
      if (piam > ciam)
        this->inertiaRatio[i] = piam/ciam;
      else
        this->inertiaRatio[i] = ciam/piam;
    }
  }
}

//////////////////////////////////////////////////
double Joint::GetInertiaRatio(unsigned int _index) const
{
  if (_index < this->GetAngleCount())
  {
    return this->inertiaRatio[_index];
  }
  else
  {
    gzerr << "Invalid joint index [" << _index
          << "] when trying to get inertia ratio across joint.\n";
    return 0;
  }
}<|MERGE_RESOLUTION|>--- conflicted
+++ resolved
@@ -98,23 +98,14 @@
 {
   Base::Load(_sdf);
 
-<<<<<<< HEAD
   std::string parentName = _sdf->Get<std::string>("parent");
   std::string childName = _sdf->Get<std::string>("child");
 
-  math::Pose pose;
-  if (_sdf->HasElement("pose"))
-    pose = _sdf->Get<math::Pose>("pose");
-=======
-  sdf::ElementPtr parentElem = _sdf->GetElement("parent");
-  sdf::ElementPtr childElem = _sdf->GetElement("child");
-
   GZ_ASSERT(parentElem, "Parent element is NULL");
   GZ_ASSERT(childElem, "Child element is NULL");
 
-  std::string parentName = parentElem->GetValueString("link_name");
-  std::string childName = childElem->GetValueString("link_name");
->>>>>>> 4ada83f1
+  std::string parentName = parentElem->Get<std::string>("link_name");
+  std::string childName = childElem->Get<std::string>("link_name");
 
   if (this->model)
   {
@@ -136,7 +127,7 @@
   if (!this->childLink && childName != std::string("world"))
     gzthrow("Couldn't Find Child Link[" + childName  + "]");
 
-  this->anchorPose = _sdf->GetValuePose("pose");
+  this->anchorPose = _sdf->Get<math::Pose>("pose");
   this->LoadImpl(this->anchorPose);
 }
 
@@ -183,24 +174,18 @@
       sdf::ElementPtr limitElem = axisElem->GetElement("limit");
 
       // store upper and lower joint limits
-      this->upperLimit[0] = limitElem->GetValueDouble("upper");
-      this->lowerLimit[0] = limitElem->GetValueDouble("lower");
+      this->upperLimit[0] = limitElem->Get<double>("upper");
+      this->lowerLimit[0] = limitElem->Get<double>("lower");
 
       // Perform this three step ordering to ensure the
       // parameters are set properly.
       // This is taken from the ODE wiki.
-<<<<<<< HEAD
-      this->SetHighStop(0, limitElem->Get<double>("upper"));
-      this->SetLowStop(0, limitElem->Get<double>("lower"));
-      this->SetHighStop(0, limitElem->Get<double>("upper"));
-=======
       this->SetHighStop(0, this->upperLimit[0].Radian());
       this->SetLowStop(0, this->lowerLimit[0].Radian());
       this->SetHighStop(0, this->upperLimit[0].Radian());
 
-      this->effortLimit[0] = limitElem->GetValueDouble("effort");
-      this->velocityLimit[0] = limitElem->GetValueDouble("velocity");
->>>>>>> 4ada83f1
+      this->effortLimit[0] = limitElem->Get<double>("effort");
+      this->velocityLimit[0] = limitElem->Get<double>("velocity");
     }
   }
 
@@ -213,25 +198,18 @@
       sdf::ElementPtr limitElem = axisElem->GetElement("limit");
 
       // store upper and lower joint limits
-      this->upperLimit[1] = limitElem->GetValueDouble("upper");
-      this->lowerLimit[1] = limitElem->GetValueDouble("lower");
+      this->upperLimit[1] = limitElem->Get<double>("upper");
+      this->lowerLimit[1] = limitElem->Get<double>("lower");
 
       // Perform this three step ordering to ensure the
       // parameters  are set properly.
       // This is taken from the ODE wiki.
-<<<<<<< HEAD
-      limitElem = axisElem->GetElement("limit");
-      this->SetHighStop(1, limitElem->Get<double>("upper"));
-      this->SetLowStop(1, limitElem->Get<double>("lower"));
-      this->SetHighStop(1, limitElem->Get<double>("upper"));
-=======
       this->SetHighStop(1, this->upperLimit[1].Radian());
       this->SetLowStop(1, this->lowerLimit[1].Radian());
       this->SetHighStop(1, this->upperLimit[1].Radian());
 
-      this->effortLimit[1] = limitElem->GetValueDouble("effort");
-      this->velocityLimit[1] = limitElem->GetValueDouble("velocity");
->>>>>>> 4ada83f1
+      this->effortLimit[1] = limitElem->Get<double>("effort");
+      this->velocityLimit[1] = limitElem->Get<double>("velocity");
     }
   }
 
@@ -256,22 +234,13 @@
   {
     if (this->sdf->HasElement("axis"))
     {
-<<<<<<< HEAD
       this->SetAxis(0, this->sdf->GetElement("axis")->Get<math::Vector3>("xyz"));
-      if (this->sdf->Get<std::string>("parent") != "world")
-      {
-        gzwarn << "joint [" << this->GetScopedName()
-          << "] has a non-real parentLink ["
-          << this->sdf->Get<std::string>("parent")
-=======
-      this->SetAxis(0, this->sdf->GetElement("axis")->GetValueVector3("xyz"));
-      if (this->sdf->GetElement("parent")->GetValueString("link_name")
+      if (this->sdf->GetElement("parent")->Get<std::string>("link_name")
           != "world")
       {
         gzwarn << "joint [" << this->GetScopedName()
           << "] has a non-real parentLink ["
-          << this->sdf->GetElement("parent")->GetValueString("link_name")
->>>>>>> 4ada83f1
+          << this->sdf->GetElement("parent")->Get<std::string>("link_name")
           << "], loading axis from SDF ["
           << this->sdf->GetElement("axis")->Get<math::Vector3>("xyz")
           << "]\n";
@@ -281,20 +250,12 @@
     {
       this->SetAxis(1, this->sdf->GetElement("axis2")->Get<math::Vector3>("xyz"));
 
-<<<<<<< HEAD
-      if (this->sdf->Get<std::string>("parent") != "world")
-      {
-        gzwarn << "joint [" << this->GetScopedName()
-          << "] has a non-real parentLink ["
-          << this->sdf->Get<std::string>("parent")
-=======
-      if (this->sdf->GetElement("parent")->GetValueString("link_name")
+      if (this->sdf->GetElement("parent")->Get<std::string>("link_name")
           != "world")
       {
         gzwarn << "joint [" << this->GetScopedName()
           << "] has a non-real parentLink ["
-          << this->sdf->GetElement("parent")->GetValueString("link_name")
->>>>>>> 4ada83f1
+          << this->sdf->GetElement("parent")->Get<std::string>("link_name")
           << "], loading axis2 from SDF ["
           << this->sdf->GetElement("axis2")->Get<math::Vector3>("xyz")
           << "]\n";
@@ -398,20 +359,7 @@
 {
   _msg.set_name(this->GetScopedName());
 
-<<<<<<< HEAD
-  if (this->sdf->HasElement("pose"))
-  {
-    msgs::Set(_msg.mutable_pose(),
-              this->sdf->Get<math::Pose>("pose"));
-  }
-  else
-    msgs::Set(_msg.mutable_pose(), math::Pose(0, 0, 0, 0, 0, 0));
-
-  msgs::Set(_msg.mutable_pose()->mutable_position(), this->anchorPos);
-
-=======
   msgs::Set(_msg.mutable_pose(), this->anchorPose);
->>>>>>> 4ada83f1
 
   if (this->HasType(Base::HINGE_JOINT))
   {
