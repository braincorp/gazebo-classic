--- conflicted
+++ resolved
@@ -82,59 +82,7 @@
 //////////////////////////////////////////////////
 Link::~Link()
 {
-<<<<<<< HEAD
-  this->linkDPtr->attachedModels.clear();
-
-  for (LinkPrivate::Visuals_M::iterator iter = this->linkDPtr->visuals.begin();
-      iter != this->linkDPtr->visuals.end(); ++iter)
-  {
-    msgs::Visual msg;
-    msg.set_name(iter->second.name());
-    msg.set_id(iter->second.id());
-    if (this->linkDPtr->parent)
-    {
-      msg.set_parent_name(this->linkDPtr->parent->ScopedName());
-      msg.set_parent_id(this->linkDPtr->parent->Id());
-    }
-    else
-    {
-      msg.set_parent_name("");
-      msg.set_parent_id(0);
-    }
-    msg.set_delete_me(true);
-    this->linkDPtr->visPub->Publish(msg);
-  }
-  this->linkDPtr->visuals.clear();
-
-  if (this->linkDPtr->cgVisuals.size() > 0)
-  {
-    for (unsigned int i = 0; i < this->linkDPtr->cgVisuals.size(); i++)
-    {
-      msgs::Visual msg;
-      msg.set_name(this->linkDPtr->cgVisuals[i]);
-      if (this->linkDPtr->parent)
-        msg.set_parent_name(this->linkDPtr->parent->ScopedName());
-      else
-        msg.set_parent_name("");
-      msg.set_delete_me(true);
-      this->linkDPtr->visPub->Publish(msg);
-    }
-    this->linkDPtr->cgVisuals.clear();
-  }
-
-  this->linkDPtr->visPub.reset();
-  this->linkDPtr->sensors.clear();
-
-  this->linkDPtr->requestPub.reset();
-  this->linkDPtr->dataPub.reset();
-  this->linkDPtr->wrenchSub.reset();
-  this->linkDPtr->connections.clear();
-
-  this->linkDPtr->collisions.clear();
-  this->linkDPtr->batteries.clear();
-=======
   this->Fini();
->>>>>>> cf2af96e
 }
 
 //////////////////////////////////////////////////
@@ -258,25 +206,16 @@
     }
   }
 
-<<<<<<< HEAD
-  this->linkDPtr->connections.push_back(
-      event::Events::ConnectWorldUpdateBegin(
-        boost::bind(&Link::Update, this, _1)));
-=======
-  if (this->sdf->HasElement("enable_wind"))
-  {
-    this->SetWindMode(this->sdf->Get<bool>("enable_wind"));
+  if (this->linkDPtr->sdf->HasElement("enable_wind"))
+  {
+    this->SetWindMode(this->linkDPtr->sdf->Get<bool>("enable_wind"));
   }
   else
   {
-    this->SetWindMode(this->GetModel()->WindMode());
-  }
-  this->sdf->GetElement("enable_wind")->GetValue()->SetUpdateFunc(
+    this->SetWindMode(this->Model()->WindMode());
+  }
+  this->linkDPtr->sdf->GetElement("enable_wind")->GetValue()->SetUpdateFunc(
       std::bind(&Link::WindMode, this));
-
-  this->connections.push_back(event::Events::ConnectWorldUpdateBegin(
-      boost::bind(&Link::Update, this, _1)));
->>>>>>> cf2af96e
 
   std::string topicName = "~/" + this->ScopedName() + "/wrench";
   boost::replace_all(topicName, "::", "/");
@@ -317,14 +256,10 @@
     battery->Init();
   }
 
-<<<<<<< HEAD
-  this->linkDPtr->initialized = true;
-=======
   if (this->WindMode() && this->world->WindEnabled())
     this->SetWindEnabled(true);
 
-  this->linkDPtr->intialized = true;
->>>>>>> cf2af96e
+  this->linkDPtr->initialized = true;
 }
 
 //////////////////////////////////////////////////
@@ -342,14 +277,6 @@
     event::Events::removeSensor(sensor);
   }
 
-<<<<<<< HEAD
-  for (LinkPrivate::Visuals_M::iterator iter = this->linkDPtr->visuals.begin();
-       iter != this->linkDPtr->visuals.end(); ++iter)
-  {
-    msgs::Request *msg = msgs::CreateRequest("entity_delete",
-        std::to_string(iter->second.id()));
-    this->linkDPtr->requestPub->Publish(*msg, true);
-=======
   this->sensors.clear();
 
   // Clean up visuals
@@ -379,7 +306,6 @@
       msg.set_delete_me(true);
       this->visPub->Publish(msg);
     }
->>>>>>> cf2af96e
   }
 
   for (std::vector<std::string>::iterator iter =
@@ -431,19 +357,12 @@
     this->linkDPtr->inertial.UpdateParameters(inertialElem);
   }
 
-<<<<<<< HEAD
-  this->linkDPtr->sdf->GetElement("gravity")->GetValue()->SetUpdateFunc(
-      std::bind(&Link::GravityMode, this));
-  this->linkDPtr->sdf->GetElement("kinematic")->GetValue()->SetUpdateFunc(
-      std::bind(&Link::Kinematic, this));
-=======
   this->sdf->GetElement("gravity")->GetValue()->SetUpdateFunc(
       boost::bind(&Link::GetGravityMode, this));
   this->sdf->GetElement("enable_wind")->GetValue()->SetUpdateFunc(
       std::bind(&Link::WindMode, this));
   this->sdf->GetElement("kinematic")->GetValue()->SetUpdateFunc(
       boost::bind(&Link::GetKinematic, this));
->>>>>>> cf2af96e
 
   if (this->linkDPtr->sdf->Get<bool>("gravity") != this->GravityMode())
     this->SetGravityMode(this->linkDPtr->sdf->Get<bool>("gravity"));
@@ -1105,29 +1024,7 @@
 //////////////////////////////////////////////////
 void Link::FillMsg(msgs::Link &_msg)
 {
-<<<<<<< HEAD
   ignition::math::Pose3d relPose = this->RelativePose();
-
-  _msg.set_id(this->Id());
-  _msg.set_name(this->ScopedName());
-  _msg.set_self_collide(this->SelfCollide());
-  _msg.set_gravity(this->GravityMode());
-  _msg.set_kinematic(this->Kinematic());
-  _msg.set_enabled(this->Enabled());
-  msgs::Set(_msg.mutable_pose(), relPose);
-
-  msgs::Set(this->linkDPtr->visualMsg->mutable_pose(), relPose);
-  _msg.add_visual()->CopyFrom(*this->linkDPtr->visualMsg);
-
-  _msg.mutable_inertial()->set_mass(this->linkDPtr->inertial.Mass());
-  _msg.mutable_inertial()->set_ixx(this->linkDPtr->inertial.IXX());
-  _msg.mutable_inertial()->set_ixy(this->linkDPtr->inertial.IXY());
-  _msg.mutable_inertial()->set_ixz(this->linkDPtr->inertial.IXZ());
-  _msg.mutable_inertial()->set_iyy(this->linkDPtr->inertial.IYY());
-  _msg.mutable_inertial()->set_iyz(this->linkDPtr->inertial.IYZ());
-  _msg.mutable_inertial()->set_izz(this->linkDPtr->inertial.IZZ());
-=======
-  math::Pose relPose = this->GetRelativePose();
 
   _msg.set_id(this->GetId());
   _msg.set_name(this->GetScopedName());
@@ -1138,17 +1035,16 @@
   _msg.set_enabled(this->GetEnabled());
   msgs::Set(_msg.mutable_pose(), relPose.Ign());
 
-  msgs::Set(this->visualMsg->mutable_pose(), relPose.Ign());
-  _msg.add_visual()->CopyFrom(*this->visualMsg);
-
-  _msg.mutable_inertial()->set_mass(this->linkDPtr->inertial->GetMass());
-  _msg.mutable_inertial()->set_ixx(this->linkDPtr->inertial->GetIXX());
-  _msg.mutable_inertial()->set_ixy(this->linkDPtr->inertial->GetIXY());
-  _msg.mutable_inertial()->set_ixz(this->linkDPtr->inertial->GetIXZ());
-  _msg.mutable_inertial()->set_iyy(this->linkDPtr->inertial->GetIYY());
-  _msg.mutable_inertial()->set_iyz(this->linkDPtr->inertial->GetIYZ());
-  _msg.mutable_inertial()->set_izz(this->linkDPtr->inertial->GetIZZ());
->>>>>>> cf2af96e
+  msgs::Set(this->linkDPtr->visualMsg->mutable_pose(), relPose);
+  _msg.add_visual()->CopyFrom(*this->linkDPtr->visualMsg);
+
+  _msg.mutable_inertial()->set_mass(this->linkDPtr->inertial.Mass());
+  _msg.mutable_inertial()->set_ixx(this->linkDPtr->inertial.IXX());
+  _msg.mutable_inertial()->set_ixy(this->linkDPtr->inertial.IXY());
+  _msg.mutable_inertial()->set_ixz(this->linkDPtr->inertial.IXZ());
+  _msg.mutable_inertial()->set_iyy(this->linkDPtr->inertial.IYY());
+  _msg.mutable_inertial()->set_iyz(this->linkDPtr->inertial.IYZ());
+  _msg.mutable_inertial()->set_izz(this->linkDPtr->inertial.IZZ());
   msgs::Set(_msg.mutable_inertial()->mutable_pose(),
       this->linkDPtr->inertial.Pose());
 
@@ -1423,8 +1319,7 @@
 
   {
     std::lock_guard<std::recursive_mutex> lock(
-        this->linkDPtr->publishDataMutex);
-
+      this->linkDPtr->publishDataMutex);
     if (this->linkDPtr->publishData == _enable)
       return;
 
