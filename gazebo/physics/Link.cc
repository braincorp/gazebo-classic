--- conflicted
+++ resolved
@@ -145,12 +145,6 @@
     sdf::ElementPtr sensorElem = this->sdf->GetElement("sensor");
     while (sensorElem)
     {
-<<<<<<< HEAD
-      std::string sensorName =
-        sensors::create_sensor(sensorElem, this->GetWorld()->GetName(),
-            this->GetScopedName(), this->GetId());
-      this->sensors.push_back(sensorName);
-=======
       /// \todo This if statement is a hack to prevent Links from creating
       /// a force torque sensor. We should make this more generic.
       if (sensorElem->Get<std::string>("type") == "force_torque")
@@ -161,11 +155,10 @@
       else if (sensorElem->Get<std::string>("type") != "__default__")
       {
         std::string sensorName =
-          sensors::create_sensor(sensorElem, this->GetWorld()->GetName(),
-              this->GetScopedName());
+        sensors::create_sensor(sensorElem, this->GetWorld()->GetName(),
+            this->GetScopedName(), this->GetId());
         this->sensors.push_back(sensorName);
       }
->>>>>>> 138d4315
       sensorElem = sensorElem->GetNextElement("sensor");
     }
   }
@@ -702,17 +695,7 @@
   for (Collision_V::iterator iter = this->collisions.begin();
       iter != this->collisions.end(); ++iter)
   {
-<<<<<<< HEAD
     (*iter)->FillMsg(*_msg.add_collision());
-=======
-    if (this->GetChild(j)->HasType(Base::COLLISION) &&
-       !this->GetChild(j)->HasType(Base::SENSOR_COLLISION))
-    {
-      CollisionPtr coll = boost::dynamic_pointer_cast<Collision>(
-          this->GetChild(j));
-      coll->FillMsg(*_msg.add_collision());
-    }
->>>>>>> 138d4315
   }
 
   for (std::vector<std::string>::iterator iter = this->sensors.begin();
