--- conflicted
+++ resolved
@@ -1335,15 +1335,9 @@
 void Link::OnWrenchMsg(ConstWrenchPtr &_msg)
 {
   math::Vector3 pos = math::Vector3::Zero;
-<<<<<<< HEAD
-  if (_msg->has_position())
-  {
-    pos = msgs::Convert(_msg->position());
-=======
   if (_msg->has_force_position())
   {
     pos = msgs::Convert(_msg->force_position());
->>>>>>> 811ea324
   }
   if (_msg->has_force())
   {
@@ -1353,15 +1347,8 @@
     // AddRelativeForceAtRelativePosition
     force = this->GetWorldPose().rot.RotateVector(force);
 
-<<<<<<< HEAD
-//    gzdbg << "Pos: " << pos.x << "  " << pos.y << "  " << pos.z
-//          << "  Force: " << force.x << "  " << force.y << "  " << force.z << std::endl;
-
-    // AddForceAtRelativePosition seems to be relative to the CoM
-=======
     // AddForceAtRelativePosition seems to be relative to the CoM
     // (only ODE tested), so we translate it to the link origin
->>>>>>> 811ea324
    pos = pos - this->inertial->GetCoG();
 
     this->AddForceAtRelativePosition(force, pos);
