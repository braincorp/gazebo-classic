/*
 * Copyright 2012 Open Source Robotics Foundation
 *
 * Licensed under the Apache License, Version 2.0 (the "License");
 * you may not use this file except in compliance with the License.
 * You may obtain a copy of the License at
 *
 *     http://www.apache.org/licenses/LICENSE-2.0
 *
 * Unless required by applicable law or agreed to in writing, software
 * distributed under the License is distributed on an "AS IS" BASIS,
 * WITHOUT WARRANTIES OR CONDITIONS OF ANY KIND, either express or implied.
 * See the License for the specific language governing permissions and
 * limitations under the License.
 *
*/
/* Desc: Link class
 * Author: Nate Koenig
 * Date: 13 Feb 2006
 */

#include <float.h>
#include <sstream>

#include "msgs/msgs.hh"

#include "common/Events.hh"
#include "math/Quaternion.hh"
#include "common/Console.hh"
#include "common/Exception.hh"

#include "sensors/Sensors.hh"
#include "sensors/Sensor.hh"

#include "physics/Model.hh"
#include "physics/World.hh"
#include "physics/PhysicsEngine.hh"
#include "physics/Collision.hh"
#include "physics/Link.hh"

#include "transport/Publisher.hh"

using namespace gazebo;
using namespace physics;

//////////////////////////////////////////////////
Link::Link(EntityPtr _parent)
    : Entity(_parent)
{
  this->AddType(Base::LINK);
  this->inertial.reset(new Inertial);
  this->parentJoints.clear();
  this->childJoints.clear();
}


//////////////////////////////////////////////////
Link::~Link()
{
  std::vector<Entity*>::iterator iter;

  this->attachedModels.clear();

  for (unsigned int i = 0; i < this->visuals.size(); i++)
  {
    msgs::Visual msg;
    msg.set_name(this->visuals[i]);
    msg.set_delete_me(true);
    this->visPub->Publish(msg);
  }
  this->visuals.clear();

  if (this->cgVisuals.size() > 0)
  {
    for (unsigned int i = 0; i < this->cgVisuals.size(); i++)
    {
      msgs::Visual msg;
      msg.set_name(this->cgVisuals[i]);
      msg.set_delete_me(true);
      this->visPub->Publish(msg);
    }
    this->cgVisuals.clear();
  }

  this->visPub.reset();
  this->sensors.clear();
}

//////////////////////////////////////////////////
void Link::Load(sdf::ElementPtr _sdf)
{
  Entity::Load(_sdf);

  // before loading child collsion, we have to figure out of selfCollide is true
  // and modify parent class Entity so this body has its own spaceId
  this->SetSelfCollide(this->sdf->GetValueBool("self_collide"));
  this->sdf->GetElement("self_collide")->GetValue()->SetUpdateFunc(
      boost::bind(&Link::GetSelfCollide, this));

  // TODO: this shouldn't be in the physics sim
  if (this->sdf->HasElement("visual"))
  {
    sdf::ElementPtr visualElem = this->sdf->GetElement("visual");
    while (visualElem)
    {
      msgs::Visual msg = msgs::VisualFromSDF(visualElem);

      std::string visName = this->GetScopedName() + "::" + msg.name();
      msg.set_name(visName);
      msg.set_parent_name(this->GetScopedName());
      msg.set_is_static(this->IsStatic());

      this->visPub->Publish(msg);

      std::vector<std::string>::iterator iter;
      iter = std::find(this->visuals.begin(), this->visuals.end(), msg.name());
      if (iter != this->visuals.end())
        gzthrow(std::string("Duplicate visual name[")+msg.name()+"]\n");

      this->visuals.push_back(msg.name());

      visualElem = visualElem->GetNextElement("visual");
    }
  }

  // Load the geometries
  if (this->sdf->HasElement("collision"))
  {
    sdf::ElementPtr collisionElem = this->sdf->GetElement("collision");
    while (collisionElem)
    {
      // Create and Load a collision, which will belong to this body.
      this->LoadCollision(collisionElem);
      collisionElem = collisionElem->GetNextElement("collision");
    }
  }

  if (this->sdf->HasElement("sensor"))
  {
    sdf::ElementPtr sensorElem = this->sdf->GetElement("sensor");
    while (sensorElem)
    {
      std::string sensorName =
        sensors::create_sensor(sensorElem, this->GetWorld()->GetName(),
                               this->GetScopedName());
      this->sensors.push_back(sensorName);
      sensorElem = sensorElem->GetNextElement("sensor");
    }
  }

  if (!this->IsStatic())
  {
    this->inertial->Load(this->sdf->GetElement("inertial"));
  }
}

//////////////////////////////////////////////////
void Link::Init()
{
  this->SetKinematic(this->sdf->GetValueBool("kinematic"));
  this->SetGravityMode(this->sdf->GetValueBool("gravity"));

  this->SetLinearDamping(this->GetLinearDamping());
  this->SetAngularDamping(this->GetAngularDamping());

  this->linearAccel.Set(0, 0, 0);
  this->angularAccel.Set(0, 0, 0);

  /// Attach mesh for CG visualization
  /// Add a renderable visual for CG, make visible in Update()
  /// TODO: this shouldn't be in the physics sim
  /*if (this->mass.GetAsDouble() > 0.0)
  {
    std::ostringstream visname;
    visname << this->GetCompleteScopedName() + ":" + this->GetName() << "_CGVISUAL" ;

    msgs::Visual msg;
    msg.set_name(visname.str());
    msg.set_parent_id(this->comEntity->GetCompleteScopedName());
    msg.set_render_type(msgs::Visual::MESH_RESOURCE);
    msg.set_mesh("unit_box");
    msg.set_material("Gazebo/RedGlow");
    msg.set_cast_shadows(false);
    msg.set_attach_axes(true);
    msg.set_visible(false);
    msgs::Set(msg.mutable_scale(), math::Vector3(0.1, 0.1, 0.1));
    this->vis_pub->Publish(msg);
    this->cgVisuals.push_back(msg.header().str_id());

    if (this->children.size() > 1)
    {
      msgs::Visual g_msg;
      g_msg.set_name(visname.str() + "_connectors");

      g_msg.set_parent_id(this->comEntity->GetCompleteScopedName());
      g_msg.set_render_type(msgs::Visual::LINE_LIST);
      g_msg.set_attach_axes(false);
      g_msg.set_material("Gazebo/GreenGlow");
      g_msg.set_visible(false);

      // Create a line to each collision
      for (Base_V::iterator giter = this->children.begin();
           giter != this->children.end(); giter++)
      {
        EntityPtr e = boost::shared_dynamic_cast<Entity>(*giter);

        msgs::Point *pt;
        pt = g_msg.add_points();
        pt->set_x(0);
        pt->set_y(0);
        pt->set_z(0);

        pt = g_msg.add_points();
        pt->set_x(e->GetRelativePose().pos.x);
        pt->set_y(e->GetRelativePose().pos.y);
        pt->set_z(e->GetRelativePose().pos.z);
      }
      this->vis_pub->Publish(msg);
      this->cgVisuals.push_back(g_msg.header().str_id());
    }
  }*/

<<<<<<< HEAD
  // DO THIS LAST!
=======
  this->enabled = true;

  // Set Link pose before setting pose of child collisions
>>>>>>> 661769b9
  this->SetRelativePose(this->sdf->GetValuePose("pose"));
  this->SetInitialRelativePose(this->sdf->GetValuePose("pose"));

  // Call Init for child collisions, which whill set their pose
  Base_V::iterator iter;
  for (iter = this->children.begin(); iter != this->children.end(); ++iter)
  {
    if ((*iter)->HasType(Base::COLLISION))
      boost::shared_static_cast<Collision>(*iter)->Init();
  }
}

//////////////////////////////////////////////////
void Link::Fini()
{
  std::vector<std::string>::iterator iter;

  this->parentJoints.clear();
  this->childJoints.clear();
  this->inertial.reset();

  for (iter = this->sensors.begin(); iter != this->sensors.end(); ++iter)
    sensors::remove_sensor(*iter);
  this->sensors.clear();

  for (iter = this->visuals.begin(); iter != this->visuals.end(); ++iter)
  {
    msgs::Request *msg = msgs::CreateRequest("entity_delete", *iter);
    this->requestPub->Publish(*msg, true);
  }

  for (iter = this->cgVisuals.begin(); iter != this->cgVisuals.end(); ++iter)
  {
    msgs::Request *msg = msgs::CreateRequest("entity_delete", *iter);
    this->requestPub->Publish(*msg, true);
  }

  Entity::Fini();
}

//////////////////////////////////////////////////
void Link::Reset()
{
  Entity::Reset();
  this->SetAngularVel(math::Vector3(0, 0, 0));
  this->SetLinearVel(math::Vector3(0, 0, 0));
  this->SetAngularAccel(math::Vector3(0, 0, 0));
  this->SetLinearAccel(math::Vector3(0, 0, 0));
  this->SetForce(math::Vector3(0, 0, 0));
  this->SetTorque(math::Vector3(0, 0, 0));
}

//////////////////////////////////////////////////
void Link::UpdateParameters(sdf::ElementPtr _sdf)
{
  Entity::UpdateParameters(_sdf);

  if (this->sdf->HasElement("inertial"))
  {
    sdf::ElementPtr inertialElem = this->sdf->GetElement("inertial");
    this->inertial->UpdateParameters(inertialElem);
  }

  this->sdf->GetElement("gravity")->GetValue()->SetUpdateFunc(
      boost::bind(&Link::GetGravityMode, this));
  this->sdf->GetElement("kinematic")->GetValue()->SetUpdateFunc(
      boost::bind(&Link::GetKinematic, this));

  if (this->sdf->GetValueBool("gravity") != this->GetGravityMode())
    this->SetGravityMode(this->sdf->GetValueBool("gravity"));

  // before loading child collsiion, we have to figure out if
  // selfCollide is true and modify parent class Entity so this
  // body has its own spaceId
  this->SetSelfCollide(this->sdf->GetValueBool("self_collide"));

  // TODO: this shouldn't be in the physics sim
  if (this->sdf->HasElement("visual"))
  {
    sdf::ElementPtr visualElem = this->sdf->GetElement("visual");
    while (visualElem)
    {
      // TODO: Update visuals properly
      msgs::Visual msg = msgs::VisualFromSDF(visualElem);

      msg.set_name(this->GetScopedName() + "::" + msg.name());
      msg.set_parent_name(this->GetScopedName());
      msg.set_is_static(this->IsStatic());

      this->visPub->Publish(msg);

      visualElem = visualElem->GetNextElement("visual");
    }
  }

  if (this->sdf->HasElement("collision"))
  {
    sdf::ElementPtr collisionElem = this->sdf->GetElement("collision");
    while (collisionElem)
    {
      CollisionPtr collision = boost::shared_dynamic_cast<Collision>(
          this->GetChild(collisionElem->GetValueString("name")));

      if (collision)
        collision->UpdateParameters(collisionElem);
      collisionElem = collisionElem->GetNextElement("collision");
    }
  }
}

//////////////////////////////////////////////////
void Link::SetCollideMode(const std::string &_mode)
{
  unsigned int categoryBits;
  unsigned int collideBits;

  if (_mode == "all")
  {
    categoryBits =  GZ_ALL_COLLIDE;
    collideBits =  GZ_ALL_COLLIDE;
  }
  else if (_mode == "none")
  {
    categoryBits =  GZ_NONE_COLLIDE;
    collideBits =  GZ_NONE_COLLIDE;
  }
  else if (_mode == "sensors")
  {
    categoryBits = GZ_SENSOR_COLLIDE;
    collideBits = ~GZ_SENSOR_COLLIDE;
  }
  else if (_mode == "fixed")
  {
    categoryBits = GZ_FIXED_COLLIDE;
    collideBits = ~GZ_FIXED_COLLIDE;
  }
  else if (_mode == "ghost")
  {
    categoryBits = GZ_GHOST_COLLIDE;
    collideBits = ~GZ_GHOST_COLLIDE;
  }
  else
  {
    gzerr << "Unknown collide mode[" << _mode << "]\n";
    return;
  }

  for (Base_V::iterator iter = this->children.begin();
       iter != this->children.end(); ++iter)
  {
    if ((*iter)->HasType(Base::COLLISION))
    {
      physics::CollisionPtr pc =
        boost::dynamic_pointer_cast<physics::Collision>(*iter);
      if (pc)
      {
        pc->SetCategoryBits(categoryBits);
        pc->SetCollideBits(collideBits);
      }
    }
  }
}

//////////////////////////////////////////////////
bool Link::GetSelfCollide()
{
  return this->sdf->GetValueBool("self_collide");
}

//////////////////////////////////////////////////
void Link::SetLaserRetro(float _retro)
{
  Base_V::iterator iter;

  for (iter = this->children.begin(); iter != this->children.end(); ++iter)
  {
    if ((*iter)->HasType(Base::COLLISION))
      boost::shared_static_cast<Collision>(*iter)->SetLaserRetro(_retro);
  }
}

//////////////////////////////////////////////////
void Link::Update()
{
  // Apply our linear accel
  // this->SetForce(this->linearAccel);

  // Apply our angular accel
  // this->SetTorque(this->angularAccel);
}

/////////////////////////////////////////////////
Link_V Link::GetChildJointsLinks() const
{
  Link_V links;
  for (std::vector<JointPtr>::const_iterator iter = this->childJoints.begin();
                                             iter != this->childJoints.end();
                                             ++iter)
  {
    if ((*iter)->GetChild())
      links.push_back((*iter)->GetChild());
  }
  return links;
}

/////////////////////////////////////////////////
Link_V Link::GetParentJointsLinks() const
{
  Link_V links;
  for (std::vector<JointPtr>::const_iterator iter = this->parentJoints.begin();
                                             iter != this->parentJoints.end();
                                             ++iter)
  {
    if ((*iter)->GetParent())
      links.push_back((*iter)->GetParent());
  }
  return links;
}

//////////////////////////////////////////////////
void Link::LoadCollision(sdf::ElementPtr _sdf)
{
  CollisionPtr collision;
  std::string geomType =
    _sdf->GetElement("geometry")->GetFirstElement()->GetName();

  if (geomType == "heightmap" || geomType == "map")
    this->SetStatic(true);

  collision = this->GetWorld()->GetPhysicsEngine()->CreateCollision(geomType,
      boost::shared_static_cast<Link>(shared_from_this()));

  if (!collision)
    gzthrow("Unknown Collisionetry Type[" + geomType + "]");

  collision->Load(_sdf);
}

//////////////////////////////////////////////////
CollisionPtr Link::GetCollisionById(unsigned int _id) const
{
  return boost::shared_dynamic_cast<Collision>(this->GetById(_id));
}

//////////////////////////////////////////////////
CollisionPtr Link::GetCollision(const std::string &_name)
{
  CollisionPtr result;
  Base_V::const_iterator biter;
  for (biter = this->children.begin(); biter != this->children.end(); ++biter)
  {
    if ((*biter)->GetName() == _name)
    {
      result = boost::shared_dynamic_cast<Collision>(*biter);
      break;
    }
  }

  return result;
}

//////////////////////////////////////////////////
Collision_V Link::GetCollisions() const
{
  Collision_V result;
  Base_V::const_iterator biter;
  for (biter = this->children.begin(); biter != this->children.end(); ++biter)
  {
    if ((*biter)->HasType(Base::COLLISION))
    {
      result.push_back(boost::shared_static_cast<Collision>(*biter));
    }
  }

  return result;
}

//////////////////////////////////////////////////
CollisionPtr Link::GetCollision(unsigned int _index) const
{
  CollisionPtr collision;
  if (_index <= this->GetChildCount())
    collision = boost::shared_static_cast<Collision>(this->GetChild(_index));
  else
    gzerr << "Index is out of range\n";

  return collision;
}

//////////////////////////////////////////////////
void Link::SetLinearAccel(const math::Vector3 &_accel)
{
  this->SetEnabled(true);
  this->linearAccel = _accel;
}

//////////////////////////////////////////////////
void Link::SetAngularAccel(const math::Vector3 &_accel)
{
  this->SetEnabled(true);
  this->angularAccel = _accel * this->inertial->GetMass();
}

//////////////////////////////////////////////////
math::Vector3 Link::GetRelativeLinearVel() const
{
  return this->GetWorldPose().rot.RotateVectorReverse(
      this->GetWorldLinearVel());
}

//////////////////////////////////////////////////
math::Vector3 Link::GetRelativeAngularVel() const
{
  return this->GetWorldPose().rot.RotateVectorReverse(
         this->GetWorldAngularVel());
}

//////////////////////////////////////////////////
math::Vector3 Link::GetRelativeLinearAccel() const
{
  return this->GetRelativeForce() / this->inertial->GetMass();
}

//////////////////////////////////////////////////
math::Vector3 Link::GetWorldLinearAccel() const
{
  return this->GetWorldForce() / this->inertial->GetMass();
}

//////////////////////////////////////////////////
math::Vector3 Link::GetRelativeAngularAccel() const
{
  return this->GetRelativeTorque() / this->inertial->GetMass();
}

//////////////////////////////////////////////////
math::Vector3 Link::GetWorldAngularAccel() const
{
  return this->GetWorldTorque() / this->inertial->GetMass();
}

//////////////////////////////////////////////////
math::Vector3 Link::GetRelativeForce() const
{
  return this->GetWorldPose().rot.RotateVectorReverse(this->GetWorldForce());
}

//////////////////////////////////////////////////
math::Vector3 Link::GetRelativeTorque() const
{
  return this->GetWorldPose().rot.RotateVectorReverse(this->GetWorldTorque());
}

//////////////////////////////////////////////////
ModelPtr Link::GetModel() const
{
  return boost::shared_dynamic_cast<Model>(this->GetParent());
}

//////////////////////////////////////////////////
math::Box Link::GetBoundingBox() const
{
  math::Box box;
  Base_V::const_iterator iter;

  box.min.Set(FLT_MAX, FLT_MAX, FLT_MAX);
  box.max.Set(0, 0, 0);

  for (iter = this->children.begin(); iter != this->children.end(); ++iter)
  {
    if ((*iter)->HasType(Base::COLLISION))
      box += boost::shared_static_cast<Collision>(*iter)->GetBoundingBox();
  }

  return box;
}

//////////////////////////////////////////////////
bool Link::SetSelected(bool _s)
{
  Entity::SetSelected(_s);

  if (_s == false)
    this->SetEnabled(true);

  return true;
}

//////////////////////////////////////////////////
void Link::SetInertial(const InertialPtr &/*_inertial*/)
{
  gzwarn << "Link::SetMass is empty\n";
}

//////////////////////////////////////////////////
void Link::AddParentJoint(JointPtr _joint)
{
  this->parentJoints.push_back(_joint);
}

//////////////////////////////////////////////////
void Link::AddChildJoint(JointPtr _joint)
{
  this->childJoints.push_back(_joint);
}

//////////////////////////////////////////////////
void Link::RemoveParentJoint(JointPtr _joint)
{
  for (std::vector<JointPtr>::iterator iter = this->parentJoints.begin();
                                       iter != this->parentJoints.end();
                                       ++iter)
  {
    /// @todo: can we assume there are no repeats?
    if ((*iter)->GetName() == _joint->GetName())
    {
      this->parentJoints.erase(iter);
      break;
    }
  }
}

//////////////////////////////////////////////////
void Link::RemoveChildJoint(JointPtr _joint)
{
  for (std::vector<JointPtr>::iterator iter = this->childJoints.begin();
                                       iter != this->childJoints.end();
                                       ++iter)
  {
    /// @todo: can we assume there are no repeats?
    if ((*iter)->GetName() == _joint->GetName())
    {
      this->childJoints.erase(iter);
      break;
    }
  }
}

//////////////////////////////////////////////////
void Link::FillLinkMsg(msgs::Link &_msg)
{
  this->FillMsg(_msg);
}

//////////////////////////////////////////////////
void Link::FillMsg(msgs::Link &_msg)
{
  _msg.set_id(this->GetId());
  _msg.set_name(this->GetScopedName());
  _msg.set_self_collide(this->GetSelfCollide());
  _msg.set_gravity(this->GetGravityMode());
  _msg.set_kinematic(this->GetKinematic());
  _msg.set_enabled(this->GetEnabled());
  msgs::Set(_msg.mutable_pose(), this->GetRelativePose());

  msgs::Set(this->visualMsg->mutable_pose(), this->GetRelativePose());
  _msg.add_visual()->CopyFrom(*this->visualMsg);

  _msg.mutable_inertial()->set_mass(this->inertial->GetMass());
  _msg.mutable_inertial()->set_ixx(this->inertial->GetIXX());
  _msg.mutable_inertial()->set_ixy(this->inertial->GetIXY());
  _msg.mutable_inertial()->set_ixz(this->inertial->GetIXZ());
  _msg.mutable_inertial()->set_iyy(this->inertial->GetIYY());
  _msg.mutable_inertial()->set_iyz(this->inertial->GetIYZ());
  _msg.mutable_inertial()->set_izz(this->inertial->GetIZZ());
  msgs::Set(_msg.mutable_inertial()->mutable_pose(), this->inertial->GetPose());

  for (unsigned int j = 0; j < this->GetChildCount(); j++)
  {
    if (this->GetChild(j)->HasType(Base::COLLISION))
    {
      CollisionPtr coll = boost::shared_dynamic_cast<Collision>(
          this->GetChild(j));
      coll->FillMsg(*_msg.add_collision());
    }
  }

  for (std::vector<std::string>::iterator iter = this->sensors.begin();
       iter != this->sensors.end(); ++iter)
  {
    sensors::SensorPtr sensor = sensors::get_sensor(*iter);
    if (sensor)
      sensor->FillMsg(*_msg.add_sensor());
  }

  if (this->sdf->HasElement("visual"))
  {
    sdf::ElementPtr visualElem = this->sdf->GetElement("visual");
    while (visualElem)
    {
      msgs::Visual *vis = _msg.add_visual();
      vis->CopyFrom(msgs::VisualFromSDF(visualElem));
      vis->set_name(this->GetScopedName() + "::" + vis->name());
      vis->set_parent_name(this->GetScopedName());

      visualElem = visualElem->GetNextElement("visual");
    }
  }

  if (this->sdf->HasElement("projector"))
  {
    sdf::ElementPtr elem = this->sdf->GetElement("projector");

    msgs::Projector *proj = _msg.add_projector();
    proj->set_name(this->GetScopedName() + "::" + elem->GetValueString("name"));
    proj->set_texture(elem->GetValueString("texture"));
    proj->set_fov(elem->GetValueDouble("fov"));
    proj->set_near_clip(elem->GetValueDouble("near_clip"));
    proj->set_far_clip(elem->GetValueDouble("far_clip"));
    msgs::Set(proj->mutable_pose(), elem->GetValuePose("pose"));
  }
}

//////////////////////////////////////////////////
void Link::ProcessMsg(const msgs::Link &_msg)
{
  if (_msg.id() != this->GetId())
  {
    return;
  }

  this->SetName(_msg.name());

  if (_msg.has_self_collide())
    this->SetSelfCollide(_msg.self_collide());
  if (_msg.has_gravity())
  {
    this->SetGravityMode(_msg.gravity());
    this->SetEnabled(true);
  }
  if (_msg.has_kinematic())
  {
    this->SetKinematic(_msg.kinematic());
    this->SetEnabled(true);
  }
  if (_msg.has_inertial())
  {
    this->inertial->ProcessMsg(_msg.inertial());
    this->SetEnabled(true);
    this->UpdateMass();
  }

  if (_msg.has_pose())
  {
    this->SetEnabled(true);
    this->SetRelativePose(msgs::Convert(_msg.pose()));
  }

  for (int i = 0; i < _msg.collision_size(); i++)
  {
    CollisionPtr coll = this->GetCollisionById(_msg.collision(i).id());
    if (coll)
      coll->ProcessMsg(_msg.collision(i));
  }
  if (_msg.collision_size()>0)
    this->UpdateSurface();
}


//////////////////////////////////////////////////
unsigned int Link::GetSensorCount() const
{
  return this->sensors.size();
}

//////////////////////////////////////////////////
std::string Link::GetSensorName(unsigned int _i) const
{
  if (_i < this->sensors.size())
    return this->sensors[_i];

  return std::string();
}

//////////////////////////////////////////////////
void Link::AttachStaticModel(ModelPtr &_model, const math::Pose &_offset)
{
  if (!_model->IsStatic())
  {
    gzerr << "AttachStaticModel requires a static model\n";
    return;
  }

  this->attachedModels.push_back(_model);
  this->attachedModelsOffset.push_back(_offset);
}

//////////////////////////////////////////////////
void Link::DetachStaticModel(const std::string &_modelName)
{
  for (unsigned int i = 0; i < this->attachedModels.size(); i++)
  {
    if (this->attachedModels[i]->GetName() == _modelName)
    {
      this->attachedModels.erase(this->attachedModels.begin()+i);
      this->attachedModelsOffset.erase(this->attachedModelsOffset.begin()+i);
      break;
    }
  }
}

//////////////////////////////////////////////////
void Link::DetachAllStaticModels()
{
  this->attachedModels.clear();
  this->attachedModelsOffset.clear();
}

//////////////////////////////////////////////////
void Link::OnPoseChange()
{
  math::Pose p;
  for (unsigned int i = 0; i < this->attachedModels.size(); i++)
  {
    p = this->GetWorldPose();
    p.pos += this->attachedModelsOffset[i].pos;
    p.rot = p.rot * this->attachedModelsOffset[i].rot;

    this->attachedModels[i]->SetWorldPose(p, true);
  }
}

//////////////////////////////////////////////////
void Link::SetState(const LinkState & /*_state*/)
{
  // this->SetRelativePose(_state.GetPose());

  /*
  for (unsigned int i = 0; i < _state.GetCollisionStateCount(); ++i)
  {
    CollisionState collisionState = _state.GetCollisionState(i);
    CollisionPtr collision = this->GetCollision(collisionState.GetName());
    if (collision)
      collision->SetState(collisionState);
    else
      gzerr << "Unable to find collision[" << collisionState.GetName() << "]\n";
  }*/
}

/////////////////////////////////////////////////
double Link::GetLinearDamping() const
{
  if (this->sdf->HasElement("velocity_decay"))
    return this->sdf->GetElement("velocity_decay")->GetValueDouble("linear");
  else
    return 0.0;
}

/////////////////////////////////////////////////
double Link::GetAngularDamping() const
{
  if (this->sdf->HasElement("velocity_decay"))
    return this->sdf->GetElement("velocity_decay")->GetValueDouble("angular");
  else
    return 0.0;
}

/////////////////////////////////////////////////
void Link::SetKinematic(const bool &/*_kinematic*/)
{
}<|MERGE_RESOLUTION|>--- conflicted
+++ resolved
@@ -220,13 +220,7 @@
     }
   }*/
 
-<<<<<<< HEAD
-  // DO THIS LAST!
-=======
-  this->enabled = true;
-
   // Set Link pose before setting pose of child collisions
->>>>>>> 661769b9
   this->SetRelativePose(this->sdf->GetValuePose("pose"));
   this->SetInitialRelativePose(this->sdf->GetValuePose("pose"));
 
