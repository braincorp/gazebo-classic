--- conflicted
+++ resolved
@@ -14,14 +14,8 @@
  * limitations under the License.
  *
 */
-<<<<<<< HEAD
-#ifndef _GAZEBO_PHYSICS_BASE_HH_
-#define _GAZEBO_PHYSICS_BASE_HH_
-=======
-
 #ifndef GAZEBO_PHYSICS_BASE_HH_
 #define GAZEBO_PHYSICS_BASE_HH_
->>>>>>> f13b0937
 
 #ifdef _WIN32
   // Ensure that Winsock2.h is included before Windows.h, which can get
@@ -33,14 +27,7 @@
 #include <memory>
 #include <sdf/sdf.hh>
 
-<<<<<<< HEAD
 #include <gazebo/physics/PhysicsTypes.hh>
-=======
-#include "gazebo/common/CommonTypes.hh"
-#include "gazebo/common/URI.hh"
-#include "gazebo/physics/PhysicsTypes.hh"
-#include "gazebo/util/system.hh"
->>>>>>> f13b0937
 
 namespace gazebo
 {
@@ -340,6 +327,10 @@
       /// \return The full type definition.
       public: unsigned int Type() const;
 
+      /// \brief Get the string name for the entity type.
+      /// \return The string name for this entity.
+      public: std::string TypeStr() const;
+
       /// \brief Return the name of this entity with the model scope
       /// model1::...::modelN::entityName
       /// \param[in] _prependWorldName True to prended the returned string
@@ -350,10 +341,6 @@
       public: std::string GetScopedName(bool _prependWorldName = false) const
               GAZEBO_DEPRECATED(7.0);
 
-      /// \brief Get the string name for the entity type.
-      /// \return The string name for this entity.
-      public: std::string TypeStr() const;
-
       /// \brief Return the name of this entity with the model scope
       /// model1::...::modelN::entityName
       /// \param[in] _prependWorldName True to prended the returned string
@@ -413,19 +400,11 @@
       /// \return The SDF values for the object.
       public: virtual const sdf::ElementPtr SDF() const;
 
-<<<<<<< HEAD
       /// \internal
       /// \brief Constructor used by inherited classes
       /// \param[in] _dataPtr Pointer to protected data
       /// \param[in] _parent Pointer to parent of this object
       protected: Base(BasePrivate &_dataPtr, BasePtr _parent);
-=======
-      /// \brief The string representation of the type of this object.
-      private: std::string typeStr;
-
-      /// \brief True if selected.
-      private: bool selected;
->>>>>>> f13b0937
 
       /// \brief Construction helper function.
       private: void ConstructionHelper();
