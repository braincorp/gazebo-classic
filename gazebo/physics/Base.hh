--- conflicted
+++ resolved
@@ -15,13 +15,8 @@
  *
 */
 
-<<<<<<< HEAD
-#ifndef _GAZEBO_PHYSICS_BASE_HH_
-#define _GAZEBO_PHYSICS_BASE_HH_
-=======
 #ifndef GAZEBO_PHYSICS_BASE_HH_
 #define GAZEBO_PHYSICS_BASE_HH_
->>>>>>> e8fb1728
 
 #ifdef _WIN32
   // Ensure that Winsock2.h is included before Windows.h, which can get
@@ -284,11 +279,7 @@
       /// \return The scoped name.
       public: std::string GetScopedName(bool _prependWorldName = false) const;
 
-<<<<<<< HEAD
-      /// \brief Return the common::Uri of this entity.
-=======
       /// \brief Return the common::URI of this entity.
->>>>>>> e8fb1728
       /// The URI includes the world where the entity is contained and all the
       /// hierarchy of sub-entities that can compose this entity.
       /// E.g.: A link entity contains the name of the link and the model where
