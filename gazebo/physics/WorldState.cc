/*
 * Copyright (C) 2012 Open Source Robotics Foundation
 *
 * Licensed under the Apache License, Version 2.0 (the "License");
 * you may not use this file except in compliance with the License.
 * You may obtain a copy of the License at
 *
 *     http://www.apache.org/licenses/LICENSE-2.0
 *
 * Unless required by applicable law or agreed to in writing, software
 * distributed under the License is distributed on an "AS IS" BASIS,
 * WITHOUT WARRANTIES OR CONDITIONS OF ANY KIND, either express or implied.
 * See the License for the specific language governing permissions and
 * limitations under the License.
 *
 */
/* Desc: A world state
 * Author: Nate Koenig
 */

#ifdef _WIN32
  // Ensure that Winsock2.h is included before Windows.h, which can get
  // pulled in by anybody (e.g., Boost).
  #include <Winsock2.h>
#endif
#include <boost/algorithm/string.hpp>

#include "gazebo/common/Console.hh"
#include "gazebo/common/Exception.hh"
#include "gazebo/physics/World.hh"
#include "gazebo/physics/Model.hh"
#include "gazebo/physics/Light.hh"
#include "gazebo/physics/WorldState.hh"

using namespace gazebo;
using namespace physics;

// TODO added here for ABI compatibility
// move to class when merging forward
static std::string worldStateFilter;

/////////////////////////////////////////////////
WorldState::WorldState()
  : State()
{
  worldStateFilter = "";
}

/////////////////////////////////////////////////
WorldState::WorldState(const WorldPtr _world)
  : State(_world->Name(), _world->RealTime(), _world->SimTime(),
      _world->Iterations())
{
  this->world = _world;

  // Add a state for all the models
  Model_V models = _world->Models();
  for (Model_V::const_iterator iter = models.begin();
       iter != models.end(); ++iter)
  {
    this->modelStates.insert(std::make_pair((*iter)->GetName(),
          ModelState(*iter, this->realTime, this->simTime, this->iterations)));
  }

  // Add states for all the lights
  for (const auto &light : _world->Lights())
  {
    this->lightStates.insert(std::make_pair(light->GetName(),
          LightState(light, this->realTime, this->simTime, this->iterations)));
  }
}

/////////////////////////////////////////////////
WorldState::WorldState(const sdf::ElementPtr _sdf)
  : State()
{
  this->Load(_sdf);
}

/////////////////////////////////////////////////
WorldState::~WorldState()
{
  this->world.reset();
  this->modelStates.clear();
  this->lightStates.clear();
}

/////////////////////////////////////////////////
void WorldState::LoadWithFilter(const WorldPtr _world,
                                const std::string &_filter)
{
  worldStateFilter = _filter;
  this->Load(_world);
}

/////////////////////////////////////////////////
void WorldState::Load(const WorldPtr _world)
{
  this->world = _world;
  this->name = _world->Name();
  this->wallTime = common::Time::GetWallTime();
  this->simTime = _world->SimTime();
  this->realTime = _world->RealTime();
  this->iterations = _world->Iterations();

<<<<<<< HEAD
  // Add a state for all the models
  Model_V models = _world->Models();
=======
  std::string filter = worldStateFilter;
  std::list<std::string> mainParts, parts;
  boost::split(mainParts, filter, boost::is_any_of("/"));

  // Create the model filter
  if (!mainParts.empty())
  {
    boost::split(parts, mainParts.front(), boost::is_any_of("."));
    if (parts.empty() && !mainParts.front().empty())
      parts.push_back(mainParts.front());
  }
  std::list<std::string>::iterator partIter = parts.begin();

  // Add a state for all the models that match the filter
  Model_V models = _world->GetModels();
>>>>>>> 9624e066
  for (Model_V::const_iterator iter = models.begin();
       iter != models.end(); ++iter)
  {
    bool add = true;

    // The first element in the filter must be a model name or a star.
    if (partIter != parts.end() && !parts.empty() &&
        !(*partIter).empty() && (*partIter) != "*")
    {
      std::string regexStr = *partIter;
      boost::replace_all(regexStr, "*", ".*");
      boost::regex regex(regexStr);
      add = boost::regex_match((*iter)->GetName(), regex);
    }

    if (add)
    {
      this->modelStates[(*iter)->GetName()].Load(*iter, this->realTime,
          this->simTime, this->iterations);
    }
  }

  // Remove models that no longer exist. We determine this by check the time
  // stamp on each model.
  for (ModelState_M::iterator iter = this->modelStates.begin();
       iter != this->modelStates.end();)
  {
    if (iter->second.GetRealTime() != this->realTime)
      this->modelStates.erase(iter++);
    else
      ++iter;
  }

  // Add states for all the lights
  this->lightStates.clear();
  Light_V lights = _world->Lights();
  for (const auto &light : lights)
  {
    this->lightStates[light->GetName()].Load(light, this->realTime,
        this->simTime, this->iterations);
  }
}

/////////////////////////////////////////////////
void WorldState::Load(const sdf::ElementPtr _elem)
{
  // Copy the name and time information
  this->name = _elem->Get<std::string>("world_name");
  this->simTime = _elem->Get<common::Time>("sim_time");
  this->wallTime = _elem->Get<common::Time>("wall_time");
  this->realTime = _elem->Get<common::Time>("real_time");
  this->iterations = _elem->Get<uint64_t>("iterations");

  // Add the model states
  this->modelStates.clear();
  if (_elem->HasElement("model"))
  {
    sdf::ElementPtr childElem = _elem->GetElement("model");

    while (childElem)
    {
      std::string modelName = childElem->Get<std::string>("name");
      this->modelStates.insert(std::make_pair(
            modelName, ModelState(childElem)));
      this->modelStates[modelName].SetSimTime(this->simTime);
      this->modelStates[modelName].SetWallTime(this->wallTime);
      this->modelStates[modelName].SetRealTime(this->realTime);
      this->modelStates[modelName].SetIterations(this->iterations);
      childElem = childElem->GetNextElement("model");
    }
  }

  // Add the light states
  this->lightStates.clear();
  if (_elem->HasElement("light"))
  {
    sdf::ElementPtr childElem = _elem->GetElement("light");

    while (childElem)
    {
      LightState lightState(childElem);
      lightState.SetSimTime(this->simTime);
      lightState.SetWallTime(this->wallTime);
      lightState.SetRealTime(this->realTime);
      lightState.SetIterations(this->iterations);

      std::string lightName = childElem->Get<std::string>("name");
      this->lightStates.insert(std::make_pair(
            lightName, lightState));

      childElem = childElem->GetNextElement("light");
    }
  }
}

/////////////////////////////////////////////////
void WorldState::SetWorld(const WorldPtr _world)
{
  this->world = _world;
}

/////////////////////////////////////////////////
const ModelState_M &WorldState::GetModelStates() const
{
  return this->modelStates;
}

/////////////////////////////////////////////////
const LightState_M &WorldState::LightStates() const
{
  return this->lightStates;
}

/////////////////////////////////////////////////
ModelState_M WorldState::GetModelStates(const boost::regex &_regex) const
{
  ModelState_M result;

  // Search for matching link names
  for (ModelState_M::const_iterator iter = this->modelStates.begin();
       iter != this->modelStates.end(); ++iter)
  {
    if (boost::regex_match(iter->first, _regex))
      result.insert(std::make_pair(iter->first, iter->second));
  }

  return result;
}

/////////////////////////////////////////////////
unsigned int WorldState::GetModelStateCount() const
{
  return this->modelStates.size();
}

/////////////////////////////////////////////////
unsigned int WorldState::LightStateCount() const
{
  return this->lightStates.size();
}

/////////////////////////////////////////////////
ModelState WorldState::GetModelState(const std::string &_modelName) const
{
  // Search for the model name
  ModelState_M::const_iterator iter = this->modelStates.find(_modelName);
  if (iter != this->modelStates.end())
    return iter->second;

  // Error if the model name doesn't exist.
  gzerr << "Invalid model name[" + _modelName + "]." << std::endl;
  return ModelState();
}

/////////////////////////////////////////////////
LightState WorldState::GetLightState(const std::string &_lightName) const
{
  // Search for the light name
  auto iter = this->lightStates.find(_lightName);
  if (iter != this->lightStates.end())
    return iter->second;

  // Error if the light name doesn't exist.
  gzerr << "Invalid light name[" + _lightName + "]." << std::endl;
  return LightState();
}

/////////////////////////////////////////////////
bool WorldState::HasModelState(const std::string &_modelName) const
{
  return this->modelStates.find(_modelName) != this->modelStates.end();
}

/////////////////////////////////////////////////
bool WorldState::HasLightState(const std::string &_lightName) const
{
  return this->lightStates.find(_lightName) != this->lightStates.end();
}

/////////////////////////////////////////////////
const std::vector<std::string> &WorldState::Insertions() const
{
  return this->insertions;
}

/////////////////////////////////////////////////
void WorldState::SetInsertions(const std::vector<std::string> &_insertions)
{
  this->insertions = _insertions;
}

/////////////////////////////////////////////////
const std::vector<std::string> &WorldState::Deletions() const
{
  return this->deletions;
}

/////////////////////////////////////////////////
void WorldState::SetDeletions(const std::vector<std::string> &_deletions)
{
  this->deletions = _deletions;
}

/////////////////////////////////////////////////
bool WorldState::IsZero() const
{
  bool result = this->insertions.size() == 0 && this->deletions.size() == 0;

  // Model
  for (ModelState_M::const_iterator iter = this->modelStates.begin();
       iter != this->modelStates.end() && result; ++iter)
  {
    result = result && iter->second.IsZero();
  }

  // Light
  for (const auto &light : this->lightStates)
  {
    result = result && light.second.IsZero();
  }

  return result;
}

/////////////////////////////////////////////////
WorldState &WorldState::operator=(const WorldState &_state)
{
  State::operator=(_state);

  // Clear the states
  this->modelStates.clear();
  this->lightStates.clear();

  this->insertions.clear();
  this->deletions.clear();

  // Copy the model states.
  for (ModelState_M::const_iterator iter =
       _state.modelStates.begin(); iter != _state.modelStates.end(); ++iter)
  {
    this->modelStates.insert(std::make_pair(iter->first,
          ModelState(iter->second)));
  }

  // Copy the light states.
  for (const auto &light : _state.lightStates)
  {
    this->lightStates.insert(std::make_pair(light.first,
          LightState(light.second)));
  }

  // Copy the insertions
  std::copy(_state.insertions.begin(),
            _state.insertions.end(), this->insertions.begin());

  // Copy the deletions
  std::copy(_state.deletions.begin(),
            _state.deletions.end(), this->deletions.begin());

  return *this;
}

/////////////////////////////////////////////////
WorldState WorldState::operator-(const WorldState &_state) const
{
  WorldState result;

  result.name = this->name;
  result.simTime = this->simTime;
  result.realTime = this->realTime;
  result.wallTime = this->wallTime;
  result.iterations = this->iterations;

  // Subtract the model states.
  for (ModelState_M::const_iterator iter =
       _state.modelStates.begin(); iter != _state.modelStates.end(); ++iter)
  {
    if (this->HasModelState(iter->second.GetName()))
    {
      ModelState state = this->GetModelState(iter->second.GetName()) -
        iter->second;

      if (!state.IsZero())
      {
        result.modelStates.insert(std::make_pair(state.GetName(), state));
      }
    }
    else
    {
      result.deletions.push_back(iter->second.GetName());
    }
  }

  // Subtract the light states.
  for (const auto &light : _state.lightStates)
  {
    if (this->HasLightState(light.second.GetName()))
    {
      LightState state = this->GetLightState(light.second.GetName()) -
          light.second;

      if (!state.IsZero())
      {
        result.lightStates.insert(std::make_pair(state.GetName(), state));
      }
    }
    else
    {
      result.deletions.push_back(light.second.GetName());
    }
  }

  // Add in the new model states
  for (const auto &modelState : this->modelStates)
  {
    if (!_state.HasModelState(modelState.second.GetName()) && this->world)
    {
<<<<<<< HEAD
      ModelPtr model = this->world->ModelByName(iter->second.GetName());
=======
      ModelPtr model = this->world->GetModel(modelState.second.GetName());
>>>>>>> 9624e066
      if (model)
        result.insertions.push_back(model->UnscaledSDF()->ToString(""));
    }
  }

  // Add in the new light states
  for (const auto &light : this->lightStates)
  {
    if (!_state.HasLightState(light.second.GetName()) && this->world)
    {
      LightPtr lightPtr = this->world->LightByName(light.second.GetName());
      result.insertions.push_back(lightPtr->GetSDF()->ToString(""));
    }
  }

  return result;
}

/////////////////////////////////////////////////
WorldState WorldState::operator+(const WorldState &_state) const
{
  WorldState result;

  result.name = this->name;
  result.simTime = this->simTime;
  result.realTime = this->realTime;
  result.wallTime = this->wallTime;
  result.iterations = this->iterations;

  // Add the model states.
  for (ModelState_M::const_iterator iter =
       _state.modelStates.begin(); iter != _state.modelStates.end(); ++iter)
  {
    ModelState state = this->GetModelState(iter->second.GetName()) +
      iter->second;
    result.modelStates.insert(std::make_pair(state.GetName(), state));
  }

  // Add the light states.
  for (const auto &light : _state.lightStates)
  {
    LightState state = this->GetLightState(light.second.GetName()) +
        light.second;
    result.lightStates.insert(std::make_pair(state.GetName(), state));
  }

  return result;
}

/////////////////////////////////////////////////
void WorldState::FillSDF(sdf::ElementPtr _sdf)
{
  _sdf->ClearElements();

  _sdf->GetAttribute("world_name")->Set(this->name);
  _sdf->GetElement("sim_time")->Set(this->simTime);
  _sdf->GetElement("real_time")->Set(this->realTime);
  _sdf->GetElement("wall_time")->Set(this->wallTime);
  _sdf->GetElement("iterations")->Set(this->iterations);

  // Models
  for (ModelState_M::iterator iter =
       this->modelStates.begin(); iter != this->modelStates.end(); ++iter)
  {
    sdf::ElementPtr elem = _sdf->AddElement("model");
    iter->second.FillSDF(elem);
  }

  // Lights
  for (auto &light : this->lightStates)
  {
    sdf::ElementPtr elem = _sdf->AddElement("light");
    light.second.FillSDF(elem);
  }
}

/////////////////////////////////////////////////
void WorldState::SetWallTime(const common::Time &_time)
{
  State::SetWallTime(_time);

  // Models
  for (ModelState_M::iterator iter = this->modelStates.begin();
       iter != this->modelStates.end(); ++iter)
  {
    iter->second.SetWallTime(_time);
  }

  // Lights
  for (auto &light : this->lightStates)
  {
    light.second.SetWallTime(_time);
  }
}

/////////////////////////////////////////////////
void WorldState::SetRealTime(const common::Time &_time)
{
  State::SetRealTime(_time);

  // Models
  for (ModelState_M::iterator iter = this->modelStates.begin();
           iter != this->modelStates.end(); ++iter)
  {
    iter->second.SetRealTime(_time);
  }

  // Lights
  for (auto &light : this->lightStates)
  {
    light.second.SetRealTime(_time);
  }
}

/////////////////////////////////////////////////
void WorldState::SetSimTime(const common::Time &_time)
{
  State::SetSimTime(_time);

  // Models
  for (ModelState_M::iterator iter = this->modelStates.begin();
       iter != this->modelStates.end(); ++iter)
  {
    iter->second.SetSimTime(_time);
  }

  // Lights
  for (auto &light : this->lightStates)
  {
    light.second.SetSimTime(_time);
  }
}

/////////////////////////////////////////////////
void WorldState::SetIterations(const uint64_t _iterations)
{
  State::SetIterations(_iterations);

  // Models
  for (auto &modelState : this->modelStates)
    modelState.second.SetIterations(_iterations);

  // Lights
  for (auto &lightState : this->lightStates)
    lightState.second.SetIterations(_iterations);
}<|MERGE_RESOLUTION|>--- conflicted
+++ resolved
@@ -103,10 +103,6 @@
   this->realTime = _world->RealTime();
   this->iterations = _world->Iterations();
 
-<<<<<<< HEAD
-  // Add a state for all the models
-  Model_V models = _world->Models();
-=======
   std::string filter = worldStateFilter;
   std::list<std::string> mainParts, parts;
   boost::split(mainParts, filter, boost::is_any_of("/"));
@@ -121,8 +117,7 @@
   std::list<std::string>::iterator partIter = parts.begin();
 
   // Add a state for all the models that match the filter
-  Model_V models = _world->GetModels();
->>>>>>> 9624e066
+  Model_V models = _world->Models();
   for (Model_V::const_iterator iter = models.begin();
        iter != models.end(); ++iter)
   {
@@ -440,11 +435,7 @@
   {
     if (!_state.HasModelState(modelState.second.GetName()) && this->world)
     {
-<<<<<<< HEAD
-      ModelPtr model = this->world->ModelByName(iter->second.GetName());
-=======
-      ModelPtr model = this->world->GetModel(modelState.second.GetName());
->>>>>>> 9624e066
+      ModelPtr model = this->world->ModelByName(modelState.second.GetName());
       if (model)
         result.insertions.push_back(model->UnscaledSDF()->ToString(""));
     }
