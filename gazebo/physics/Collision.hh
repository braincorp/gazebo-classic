--- conflicted
+++ resolved
@@ -279,13 +279,6 @@
       // Documentation inherited.
       public: virtual const ignition::math::Pose3d &WorldPose() const;
 
-<<<<<<< HEAD
-      /// \brief Constructor used by inherited classes
-      /// \param[in] _dataPtr Pointer to protected data
-      /// \param[in] _link Link that contains this collision object.
-      protected: Collision(CollisionProtected &_dataPtr, LinkPtr _link);
-
-=======
       /// \internal
       /// \brief Constructor used by inherited classes
       /// \param[in] _dataPtr Pointer to protected data
@@ -296,7 +289,6 @@
       /// \param[in] _link Pointer to parent link
       private: void ConstructionHelper(LinkPtr _Link);
 
->>>>>>> 4855efb7
       /// \brief Helper function used to create a collision visual message.
       /// \return Visual message for a collision.
       private: msgs::Visual CreateCollisionVisual();
