/*
 * Copyright (C) 2012-2015 Open Source Robotics Foundation
 *
 * Licensed under the Apache License, Version 2.0 (the "License");
 * you may not use this file except in compliance with the License.
 * You may obtain a copy of the License at
 *
 *     http://www.apache.org/licenses/LICENSE-2.0
 *
 * Unless required by applicable law or agreed to in writing, software
 * distributed under the License is distributed on an "AS IS" BASIS,
 * WITHOUT WARRANTIES OR CONDITIONS OF ANY KIND, either express or implied.
 * See the License for the specific language governing permissions and
 * limitations under the License.
 *
*/
#ifdef _WIN32
  // Ensure that Winsock2.h is included before Windows.h, which can get
  // pulled in by anybody (e.g., Boost).
  #include <Winsock2.h>
#endif

#include <boost/thread/recursive_mutex.hpp>
#include <sstream>
#include <limits>
#include <algorithm>

#include "gazebo/msgs/msgs.hh"

#include "gazebo/common/KeyFrame.hh"
#include "gazebo/common/Animation.hh"
#include "gazebo/common/Plugin.hh"
#include "gazebo/common/Events.hh"
#include "gazebo/common/Exception.hh"
#include "gazebo/common/Console.hh"
#include "gazebo/common/CommonTypes.hh"
#include "gazebo/common/MeshManager.hh"
#include "gazebo/common/Mesh.hh"
#include "gazebo/common/Skeleton.hh"
#include "gazebo/common/SkeletonAnimation.hh"
#include "gazebo/common/BVHLoader.hh"

#include "gazebo/physics/World.hh"
#include "gazebo/physics/Joint.hh"
#include "gazebo/physics/Link.hh"
#include "gazebo/physics/Model.hh"
#include "gazebo/physics/PhysicsEngine.hh"
#include "gazebo/physics/Actor.hh"
#include "gazebo/physics/PhysicsIface.hh"

#include "gazebo/transport/Node.hh"

using namespace gazebo;
using namespace physics;
using namespace common;

//////////////////////////////////////////////////
Actor::Actor(BasePtr _parent)
  : Model(*new ActorPrivate, _parent)
{
  this->AddType(ACTOR);
  this->mesh = NULL;
  this->skeleton = NULL;
  this->pathLength = 0.0;
  this->lastTraj = 1e+5;
}

//////////////////////////////////////////////////
Actor::~Actor()
{
  this->skelAnimation.clear();
  this->bonePosePub.reset();
}

//////////////////////////////////////////////////
void Actor::Load(sdf::ElementPtr _sdf)
{
  sdf::ElementPtr skinSdf = _sdf->GetElement("skin");
  this->skinFile = skinSdf->Get<std::string>("filename");
  this->skinScale = skinSdf->Get<double>("scale");

  MeshManager::Instance()->Load(this->skinFile);
  std::string actorName = _sdf->Get<std::string>("name");

/*  double radius = 1.0;
  unsigned int pointNum = 32;
  for (unsigned int i = 0; i < pointNum; i++)
  {
    double angle = (2 * i * M_PI) / pointNum;
    double x = radius * sin(angle);
    double y = radius * cos(angle);
    if (ignition::math::equal(x, 0.0))
      x = 0;
    if (ignition::math::equal(y, 0.0))
      y = 0;
    std::cerr << x << " " << y << " 0 0 0 " << angle << "\n";
  }   */

  if (MeshManager::Instance()->HasMesh(this->skinFile))
  {
    this->mesh = MeshManager::Instance()->GetMesh(this->skinFile);
    if (!this->mesh->HasSkeleton())
      gzthrow("Collada file does not contain skeletal animation.");
    this->skeleton = mesh->GetSkeleton();
    this->skeleton->Scale(this->skinScale);
    /// create the link sdfs for the model
    NodeMap nodes = this->skeleton->GetNodes();

    /// self_collide should be added to prevent error messages
    // _sdf->GetElement("self_collide")->Set(false);

    sdf::ElementPtr linkSdf;
    linkSdf = _sdf->GetElement("link");
    linkSdf->GetAttribute("name")->Set(actorName + "_pose");
    linkSdf->GetElement("gravity")->Set(false);
    linkSdf->GetElement("self_collide")->Set(false);
    sdf::ElementPtr linkPose = linkSdf->GetElement("pose");

    // this->AddSphereInertia(linkSdf, ignition::math::Pose3d(), 1.0, 0.01);
    // this->AddSphereCollision(linkSdf, actorName + "_pose_col",
    //                          ignition::math::Pose3d(), 0.02);
    // this->AddBoxVisual(linkSdf, actorName + "_pose_vis",
    // ignition::math::Pose3d(),
    // ignition::math::Vector3d(0.05, 0.05, 0.05), "Gazebo/White",
    // Color::White);
    this->AddActorVisual(linkSdf, actorName + "_visual",
        ignition::math::Pose3d::Zero);
    std::string actorLinkName = actorName + "::" + actorName + "_pose";
    this->visualName = actorLinkName + "::"
                             + actorName + "_visual";

    for (NodeMapIter iter = nodes.begin(); iter != nodes.end(); ++iter)
    {
      SkeletonNode* bone = iter->second;

      linkSdf = _sdf->AddElement("link");

      linkSdf->GetAttribute("name")->Set(bone->GetName());
      linkSdf->GetElement("gravity")->Set(false);
      linkSdf->GetElement("self_collide")->Set(false);
      linkPose = linkSdf->GetElement("pose");
      ignition::math::Pose3d pose(bone->ModelTransform().Translation(),
                                  bone->ModelTransform().Rotation());
      if (bone->IsRootNode())
        pose = ignition::math::Pose3d::Zero;
      linkPose->Set(pose);

      /// FIXME hardcoded inertia of a sphere with mass 1.0 and radius 0.01
      this->AddSphereInertia(linkSdf, ignition::math::Pose3d::Zero, 1.0, 0.01);

      /// FIXME hardcoded collision to sphere with radius 0.02
      this->AddSphereCollision(linkSdf, bone->GetName() + "_collision",
                       ignition::math::Pose3d::Zero, 0.02);

      /// FIXME hardcoded visual to red sphere with radius 0.02
      if (bone->IsRootNode())
      {
        this->AddSphereVisual(linkSdf, bone->GetName() + "__SKELETON_VISUAL__",
            ignition::math::Pose3d::Zero, 0.02, "Gazebo/Blue", Color::Blue);
      }
      else
        if (bone->GetChildCount() == 0)
        {
          this->AddSphereVisual(linkSdf, bone->GetName() +
              "__SKELETON_VISUAL__", ignition::math::Pose3d::Zero, 0.02,
              "Gazebo/Yellow", Color::Yellow);
        }
        else
        {
          this->AddSphereVisual(linkSdf, bone->GetName() +
              "__SKELETON_VISUAL__", ignition::math::Pose3d::Zero, 0.02,
              "Gazebo/Red", Color::Red);
        }

      for (unsigned int i = 0; i < bone->GetChildCount(); ++i)
      {
        SkeletonNode *curChild = bone->GetChild(i);

        ignition::math::Vector3d dir =
          curChild->ModelTransform().Translation() -
          bone->ModelTransform().Translation();
        double length = dir.Length();

        if (!ignition::math::equal(length, 0.0))
        {
          ignition::math::Vector3d r =
            curChild->Transform().Translation();
          ignition::math::Vector3d linkPos =
            ignition::math::Vector3d(r.X() / 2.0, r.Y() / 2.0, r.Z() / 2.0);
          double theta = atan2(dir.Y(), dir.X());
          double phi = acos(dir.Z() / length);

          ignition::math::Pose3d bonePose(linkPos,
              ignition::math::Quaterniond(0.0, phi, theta));
          bonePose.Rot() = pose.Rot().Inverse() * bonePose.Rot();

          this->AddBoxVisual(linkSdf, bone->GetName() + "_" +
            curChild->GetName() + "__SKELETON_VISUAL__", bonePose,
            ignition::math::Vector3d(0.02, 0.02, length),
            "Gazebo/Green", Color::Green);
        }
      }
    }

    sdf::ElementPtr animSdf = _sdf->GetElement("animation");

    while (animSdf)
    {
      this->LoadAnimation(animSdf);
      animSdf = animSdf->GetNextElement("animation");
    }

    this->LoadScript(_sdf->GetElement("script"));

    /// we are ready to load the links
    Model::Load(_sdf);
    LinkPtr actorLinkPtr = Model::GetLink(actorLinkName);
    if (actorLinkPtr)
    {
       msgs::Visual actorVisualMsg = actorLinkPtr->GetVisualMessage(
         this->visualName);
       if (actorVisualMsg.has_id())
         this->visualId = actorVisualMsg.id();
       else
         gzerr << "No actor visual message found.";
    }
    else
    {
      gzerr << "No actor link found.";
    }
    this->bonePosePub = this->node->Advertise<msgs::PoseAnimation>(
                                       "~/skeleton_pose/info", 10);
  }
}

//////////////////////////////////////////////////
void Actor::LoadScript(sdf::ElementPtr _sdf)
{
  this->loop = _sdf->Get<bool>("loop");
  this->startDelay = _sdf->Get<double>("delay_start");
  this->autoStart = _sdf->Get<bool>("auto_start");
  this->active = this->autoStart;

  if (_sdf->HasElement("trajectory"))
  {
    sdf::ElementPtr trajSdf = _sdf->GetElement("trajectory");
    while (trajSdf)
    {
      if (this->skelAnimation.find(trajSdf->Get<std::string>("type")) ==
              this->skelAnimation.end())
      {
        gzwarn << "Resource not found for trajectory of type " <<
                  trajSdf->Get<std::string>("type") << "\n";
        continue;
      }

      TrajectoryInfo tinfo;
      tinfo.id = trajSdf->Get<int>("id");
      tinfo.type = trajSdf->Get<std::string>("type");
      std::vector<TrajectoryInfo>::iterator iter = this->trajInfo.begin();
      while (iter != this->trajInfo.end())
      {
        if (iter->id > tinfo.id)
          break;
        ++iter;
      }

      unsigned int idx = iter - this->trajInfo.begin();
      this->trajInfo.insert(iter, tinfo);

      std::map<double, ignition::math::Pose3d> points;

      if (trajSdf->HasElement("waypoint"))
      {
        sdf::ElementPtr wayptSdf = trajSdf->GetElement("waypoint");
        while (wayptSdf)
        {
          points[wayptSdf->Get<double>("time")] =
            wayptSdf->Get<ignition::math::Pose3d>("pose");
          wayptSdf = wayptSdf->GetNextElement("waypoint");
        }

        std::map<double, ignition::math::Pose3d>::reverse_iterator last =
          points.rbegin();
        std::stringstream animName;
        animName << tinfo.type << "_" << tinfo.id;
        common::PoseAnimation *anim = new common::PoseAnimation(animName.str(),
                                                          last->first, false);
        this->trajInfo[idx].duration = last->first;
        this->trajInfo[idx].translated = true;

        for (std::map<double, ignition::math::Pose3d>::iterator pIter =
            points.begin(); pIter != points.end(); ++pIter)
        {
          common::PoseKeyFrame *key;
          if (pIter == points.begin() &&
              !ignition::math::equal(pIter->first, 0.0))
          {
            key = anim->CreateKeyFrame(0.0);
            key->Translation(pIter->second.Pos());
            key->Rotation(pIter->second.Rot());
          }
          key = anim->CreateKeyFrame(pIter->first);
          key->Translation(pIter->second.Pos());
          key->Rotation(pIter->second.Rot());
        }

        this->trajectories[this->trajInfo[idx].id] = anim;
      }
      else
      {
        this->trajInfo[idx].duration =
                this->skelAnimation[this->trajInfo[idx].type]->GetLength();
        this->trajInfo[idx].translated = false;
      }

      trajSdf = trajSdf->GetNextElement("trajectory");
    }
  }
  double scriptTime = 0.0;
  if (!this->skelAnimation.empty())
  {
    if (this->trajInfo.empty())
    {
      TrajectoryInfo tinfo;
      tinfo.id = 0;
      tinfo.type = this->skinFile;
      tinfo.startTime = 0.0;
      tinfo.duration = this->skelAnimation.begin()->second->GetLength();
      tinfo.endTime = tinfo.duration;
      tinfo.translated = false;
      this->trajInfo.push_back(tinfo);
      this->interpolateX[this->skinFile] = false;
    }
    for (unsigned int i = 0; i < this->trajInfo.size(); i++)
    {
      this->trajInfo[i].startTime = scriptTime;
      scriptTime += this->trajInfo[i].duration;
      this->trajInfo[i].endTime = scriptTime;
    }
  }
  this->scriptLength = scriptTime;
}

//////////////////////////////////////////////////
void Actor::LoadAnimation(sdf::ElementPtr _sdf)
{
  std::string animName = _sdf->Get<std::string>("name");

  if (animName == "__default__")
  {
    this->skelAnimation[this->skinFile] =
        this->skeleton->GetAnimation(0);
    std::map<std::string, std::string> skelMap;
    for (unsigned int i = 0; i < this->skeleton->GetNumNodes(); ++i)
      skelMap[this->skeleton->GetNodeByHandle(i)->GetName()] =
        this->skeleton->GetNodeByHandle(i)->GetName();
    this->skelNodesMap[this->skinFile] = skelMap;
    this->interpolateX[this->skinFile] = false;
  }
  else
  {
    std::string animFile = _sdf->Get<std::string>("filename");
    std::string extension = animFile.substr(animFile.rfind(".") + 1,
        animFile.size());
    double animScale = _sdf->Get<double>("scale");
    Skeleton *skel = NULL;

    if (extension == "bvh")
    {
      BVHLoader loader;
      skel = loader.Load(animFile, animScale);
    }
    else
      if (extension == "dae")
      {
        MeshManager::Instance()->Load(animFile);
        const Mesh *animMesh = NULL;
        if (MeshManager::Instance()->HasMesh(animFile))
          animMesh = MeshManager::Instance()->GetMesh(animFile);
        if (animMesh && animMesh->HasSkeleton())
        {
          skel = animMesh->GetSkeleton();
          skel->Scale(animScale);
        }
      }

    if (!skel || skel->GetNumAnimations() == 0)
      gzerr << "Failed to load animation.";
    else
    {
      bool compatible = true;
      std::map<std::string, std::string> skelMap;
      if (this->skeleton->GetNumNodes() != skel->GetNumNodes())
        compatible = false;
      else
        for (unsigned int i = 0; i < this->skeleton->GetNumNodes(); ++i)
        {
          SkeletonNode *skinNode = this->skeleton->GetNodeByHandle(i);
          SkeletonNode *animNode = skel->GetNodeByHandle(i);
          if (animNode->GetChildCount() != skinNode->GetChildCount())
          {
            compatible = false;
            break;
          }
          else
            skelMap[skinNode->GetName()] = animNode->GetName();
        }

      if (!compatible)
      {
        gzerr << "Skin and animation " << animName <<
              " skeletons are not compatible.\n";
      }
      else
      {
        this->skelAnimation[animName] =
            skel->GetAnimation(0);
        this->interpolateX[animName] = _sdf->Get<bool>("interpolate_x");
        this->skelNodesMap[animName] = skelMap;
      }
    }
  }
}

//////////////////////////////////////////////////
void Actor::Init()
{
  this->prevFrameTime = this->world->GetSimTime();
  if (this->autoStart)
    this->Play();
  this->mainLink = this->GetChildLink(this->GetName() + "_pose");
}

//////////////////////////////////////////////////
void Actor::Play()
{
  this->active = true;
  this->playStartTime = this->world->GetSimTime();
  this->lastScriptTime = std::numeric_limits<double>::max();
}

//////////////////////////////////////////////////
void Actor::Stop()
{
  this->active = false;
}

//////////////////////////////////////////////////
bool Actor::IsActive() const
{
  return this->active;
}

///////////////////////////////////////////////////
void Actor::Update()
{
  if (!this->active)
    return;

  common::Time currentTime = this->world->GetSimTime();

  /// do not refresh animation more faster the 30 Hz sim time
  /// TODO: Reducing to 20 Hz. Because there were memory corruption
  /// and segmentation faults. Possibly due to some dangling pointers
  /// in pose message processing. This will need a proper fix. Just a
  /// workaround for now.
  if ((currentTime - this->prevFrameTime).Double() < (1.0 / 20.0))
    return;

  double scriptTime = currentTime.Double() - this->startDelay -
            this->playStartTime.Double();

  /// waiting for delayed start
  if (scriptTime < 0)
    return;

  if (scriptTime >= this->scriptLength)
  {
    if (!this->loop)
      return;
    else
    {
      scriptTime = scriptTime - this->scriptLength;
      this->playStartTime = currentTime - scriptTime;
    }
  }

  /// at this point we are certain that a new frame will be animated
  this->prevFrameTime = currentTime;

  TrajectoryInfo tinfo;

  for (unsigned int i = 0; i < this->trajInfo.size(); ++i)
    if (this->trajInfo[i].startTime <= scriptTime &&
          this->trajInfo[i].endTime >= scriptTime)
    {
      tinfo = this->trajInfo[i];
      break;
    }

  scriptTime = scriptTime - tinfo.startTime;

  SkeletonAnimation *skelAnim = this->skelAnimation[tinfo.type];
  std::map<std::string, std::string> skelMap = this->skelNodesMap[tinfo.type];

  ignition::math::Pose3d modelPose;
  std::map<std::string, ignition::math::Matrix4d> frame;
  if (this->trajectories.find(tinfo.id) != this->trajectories.end())
  {
    common::PoseKeyFrame posFrame(0.0);
    this->trajectories[tinfo.id]->SetTime(scriptTime);
    this->trajectories[tinfo.id]->GetInterpolatedKeyFrame(posFrame);

    modelPose.Pos() = posFrame.Translation();
    modelPose.Rot() = posFrame.Rotation();

    if (this->lastTraj == tinfo.id)
      this->pathLength += fabs(this->lastPos.Distance(modelPose.Pos()));
    else
    {
      common::PoseKeyFrame *frame0 = dynamic_cast<common::PoseKeyFrame*>
        (this->trajectories[tinfo.id]->GetKeyFrame(0));
      ignition::math::Vector3d vector3Ign;
      vector3Ign = frame0->Translation();
      this->pathLength = fabs(modelPose.Pos().Distance(vector3Ign));
    }
    this->lastPos = modelPose.Pos();
  }
  if (this->interpolateX[tinfo.type] &&
        this->trajectories.find(tinfo.id) != this->trajectories.end())
  {
    frame = skelAnim->PoseAtX(this->pathLength,
              skelMap[this->skeleton->GetRootNode()->GetName()]);
  }
  else
    frame = skelAnim->PoseAt(scriptTime);

  this->lastTraj = tinfo.id;

  ignition::math::Matrix4d rootTrans =
    frame[skelMap[this->skeleton->GetRootNode()->GetName()]];

  ignition::math::Vector3d rootPos = rootTrans.Translation();
  ignition::math::Quaterniond rootRot = rootTrans.Rotation();

  if (tinfo.translated)
    rootPos.X() = 0.0;
  ignition::math::Pose3d actorPose;
  actorPose.Pos() = modelPose.Pos() + modelPose.Rot().RotateVector(rootPos);
  actorPose.Rot() = modelPose.Rot() * rootRot;

  ignition::math::Matrix4d rootM(actorPose.Rot());
  rootM.Translate(actorPose.Pos());

  frame[skelMap[this->skeleton->GetRootNode()->GetName()]] = rootM;

  this->SetPose(frame, skelMap, currentTime.Double());

  this->lastScriptTime = scriptTime;
}

//////////////////////////////////////////////////
void Actor::SetPose(
    const std::map<std::string, ignition::math::Matrix4d> &_frame,
    const std::map<std::string, std::string> &_skelMap, const double _time)
{
  msgs::PoseAnimation msg;
  msg.set_model_name(this->visualName);
  msg.set_model_id(this->visualId);

  ignition::math::Matrix4d modelTrans(ignition::math::Matrix4d::Identity);
  ignition::math::Pose3d mainLinkPose;

  for (unsigned int i = 0; i < this->skeleton->GetNumNodes(); ++i)
  {
    SkeletonNode *bone = this->skeleton->GetNodeByHandle(i);
    SkeletonNode *parentBone = bone->GetParent();
    ignition::math::Matrix4d transform(ignition::math::Matrix4d::Identity);
    if (_frame.find(_skelMap[bone->GetName()]) != _frame.end())
      transform = _frame[_skelMap[bone->GetName()]];
    else
      transform = bone->Transform();

    LinkPtr currentLink = this->GetChildLink(bone->GetName());
    ignition::math::Pose3d bonePose = transform.Pose();

    if (!bonePose.IsFinite())
    {
      std::cerr << "ACTOR: " << _time << " " << bone->GetName()
                << " " << bonePose << "\n";
      bonePose.Correct();
    }

    msgs::Pose *bone_pose = msg.add_pose();
    bone_pose->set_name(bone->GetName());

    if (!parentBone)
    {
      bone_pose->mutable_position()->CopyFrom(
          msgs::Convert(ignition::math::Vector3d()));
      bone_pose->mutable_orientation()->CopyFrom(msgs::Convert(
            ignition::math::Quaterniond()));
      mainLinkPose = bonePose;
    }
    else
    {
      bone_pose->mutable_position()->CopyFrom(msgs::Convert(bonePose.Pos()));
      bone_pose->mutable_orientation()->CopyFrom(msgs::Convert(bonePose.Rot()));
      LinkPtr parentLink = this->GetChildLink(parentBone->GetName());
      math::Pose parentPose = parentLink->GetWorldPose();
      math::Matrix4 parentTrans(parentPose.rot.GetAsMatrix4());
      parentTrans.SetTranslate(parentPose.pos);
      transform = (parentTrans * transform).Ign();
    }

    msgs::Pose *link_pose = msg.add_pose();
    link_pose->set_name(currentLink->GetScopedName());
    link_pose->set_id(currentLink->GetId());
    ignition::math::Pose3d linkPose = transform.Pose() - mainLinkPose;
    link_pose->mutable_position()->CopyFrom(msgs::Convert(linkPose.Pos()));
    link_pose->mutable_orientation()->CopyFrom(msgs::Convert(linkPose.Rot()));
    currentLink->SetWorldPose(transform.Pose(), true, false);
  }

  msgs::Time *stamp = msg.add_time();
  stamp->CopyFrom(msgs::Convert(_time));

  msgs::Pose *model_pose = msg.add_pose();
  model_pose->set_name(this->GetScopedName());
  model_pose->set_id(this->GetId());
  model_pose->mutable_position()->CopyFrom(msgs::Convert(mainLinkPose.Pos()));
  model_pose->mutable_orientation()->CopyFrom(
      msgs::Convert(mainLinkPose.Rot()));

  if (this->bonePosePub && this->bonePosePub->HasConnections())
    this->bonePosePub->Publish(msg);
  this->SetWorldPose(mainLinkPose, true, false);
}

//////////////////////////////////////////////////
void Actor::Fini()
{
  Model::Fini();
}

//////////////////////////////////////////////////
void Actor::UpdateParameters(sdf::ElementPtr /*_sdf*/)
{
//  Model::UpdateParameters(_sdf);
}

//////////////////////////////////////////////////
<<<<<<< HEAD
void Actor::AddSphereInertia(sdf::ElementPtr _linkSdf,
                             const math::Pose &_pose,
                             double _mass, double _radius)
=======
const sdf::ElementPtr Actor::GetSDF()
{
  return Model::GetSDF();
}

//////////////////////////////////////////////////
void Actor::AddSphereInertia(const sdf::ElementPtr &_linkSdf,
                             const ignition::math::Pose3d &_pose,
                             const double _mass, const double _radius)
>>>>>>> 828be8d9
{
  double ixx = 2.0 * _mass * _radius * _radius / 5.0;
  sdf::ElementPtr inertialSdf = _linkSdf->GetElement("inertial");
  sdf::ElementPtr inertialPoseSdf = inertialSdf->GetElement("pose");
  inertialPoseSdf->Set(_pose);
  inertialSdf->GetElement("mass")->Set(_mass);
  sdf::ElementPtr tensorSdf = inertialSdf->GetElement("inertia");
  tensorSdf->GetElement("ixx")->Set(ixx);
  tensorSdf->GetElement("ixy")->Set(0.00);
  tensorSdf->GetElement("ixz")->Set(0.00);
  tensorSdf->GetElement("iyy")->Set(ixx);
  tensorSdf->GetElement("iyz")->Set(0.00);
  tensorSdf->GetElement("izz")->Set(ixx);
}

//////////////////////////////////////////////////
void Actor::AddSphereCollision(const sdf::ElementPtr &_linkSdf,
                               const std::string &_name,
                               const ignition::math::Pose3d &_pose,
                               const double _radius)
{
  sdf::ElementPtr collisionSdf = _linkSdf->GetElement("collision");
  collisionSdf->GetAttribute("name")->Set(_name);
  sdf::ElementPtr collPoseSdf = collisionSdf->GetElement("pose");
  collPoseSdf->Set(_pose);
  sdf::ElementPtr geomColSdf = collisionSdf->GetElement("geometry");
  sdf::ElementPtr sphereColSdf = geomColSdf->GetElement("sphere");
  sphereColSdf->GetElement("radius")->Set(_radius);
}

//////////////////////////////////////////////////
void Actor::AddSphereVisual(const sdf::ElementPtr &_linkSdf,
    const std::string &_name, const ignition::math::Pose3d &_pose,
    const double _radius, const std::string &_material,
    const common::Color &_ambient)
{
  sdf::ElementPtr visualSdf = _linkSdf->GetElement("visual");
  visualSdf->GetAttribute("name")->Set(_name);
  sdf::ElementPtr visualPoseSdf = visualSdf->GetElement("pose");
  visualPoseSdf->Set(_pose);
  sdf::ElementPtr geomVisSdf = visualSdf->GetElement("geometry");
  sdf::ElementPtr sphereVisSdf = geomVisSdf->GetElement("sphere");
  sphereVisSdf->GetElement("radius")->Set(_radius);
  sdf::ElementPtr matSdf = visualSdf->GetElement("material");
  matSdf->GetElement("script")->Set(_material);
  sdf::ElementPtr colorSdf = matSdf->GetElement("ambient");
  colorSdf->Set(_ambient);
}

//////////////////////////////////////////////////
void Actor::AddBoxVisual(const sdf::ElementPtr &_linkSdf,
    const std::string &_name, const ignition::math::Pose3d &_pose,
    const ignition::math::Vector3d &_size, const std::string &_material,
    const common::Color &_ambient)
{
  sdf::ElementPtr visualSdf = _linkSdf->AddElement("visual");
  visualSdf->GetAttribute("name")->Set(_name);
  sdf::ElementPtr visualPoseSdf = visualSdf->GetElement("pose");
  visualPoseSdf->Set(_pose);
  sdf::ElementPtr geomVisSdf = visualSdf->GetElement("geometry");
  sdf::ElementPtr boxSdf = geomVisSdf->GetElement("box");
  boxSdf->GetElement("size")->Set(_size);
  sdf::ElementPtr matSdf = visualSdf->GetElement("material");
  matSdf->GetElement("script")->Set(_material);
  sdf::ElementPtr colorSdf = matSdf->GetElement("ambient");
  colorSdf->Set(_ambient);
}

//////////////////////////////////////////////////
void Actor::AddActorVisual(const sdf::ElementPtr &_linkSdf,
    const std::string &_name, const ignition::math::Pose3d &_pose)
{
  sdf::ElementPtr visualSdf = _linkSdf->AddElement("visual");
  visualSdf->GetAttribute("name")->Set(_name);
  sdf::ElementPtr visualPoseSdf = visualSdf->GetElement("pose");
  visualPoseSdf->Set(_pose);
  sdf::ElementPtr geomVisSdf = visualSdf->GetElement("geometry");
  sdf::ElementPtr meshSdf = geomVisSdf->GetElement("mesh");
  meshSdf->GetElement("uri")->Set(this->skinFile);
  meshSdf->GetElement("scale")->Set(math::Vector3(this->skinScale,
      this->skinScale, this->skinScale));
}

//////////////////////////////////////////////////
TrajectoryInfo::TrajectoryInfo()
  : id(0), type(""), duration(0.0), startTime(0.0), endTime(0.0),
  translated(false)
{
}<|MERGE_RESOLUTION|>--- conflicted
+++ resolved
@@ -651,21 +651,9 @@
 }
 
 //////////////////////////////////////////////////
-<<<<<<< HEAD
-void Actor::AddSphereInertia(sdf::ElementPtr _linkSdf,
-                             const math::Pose &_pose,
-                             double _mass, double _radius)
-=======
-const sdf::ElementPtr Actor::GetSDF()
-{
-  return Model::GetSDF();
-}
-
-//////////////////////////////////////////////////
 void Actor::AddSphereInertia(const sdf::ElementPtr &_linkSdf,
                              const ignition::math::Pose3d &_pose,
                              const double _mass, const double _radius)
->>>>>>> 828be8d9
 {
   double ixx = 2.0 * _mass * _radius * _radius / 5.0;
   sdf::ElementPtr inertialSdf = _linkSdf->GetElement("inertial");
