--- conflicted
+++ resolved
@@ -30,13 +30,6 @@
 #include "gazebo/transport/TransportTypes.hh"
 #include "gazebo/util/system.hh"
 
-<<<<<<< HEAD
-=======
-namespace boost
-{
-  class recursive_mutex;
-}
-
 // Forward declare reference and pointer parameters
 namespace ignition
 {
@@ -46,7 +39,6 @@
   }
 }
 
->>>>>>> 71d0c76a
 namespace gazebo
 {
   namespace physics
@@ -649,43 +641,37 @@
       /// returns NULL if link _name already exists.
       public: LinkPtr CreateLink(const std::string &_name);
 
-<<<<<<< HEAD
+      /// \brief Get information about plugins in this model or one of its
+      /// children, according to the given _pluginUri. Some accepted URI
+      /// patterns:
+      ///
+      /// * Info about a specific model plugin in this model:
+      ///    data://world/<world_name>/model/<this_name>/plugin/<plugin_name>
+      ///
+      /// * Info about all model plugins in this model (empty plugin name):
+      ///    data://world/<world_name>/model/<this_name>/plugin
+      ///
+      /// * Info about a model plugin in a nested model:
+      ///    data://world/<world_name>/model/<this_name>/model/
+      ///        <nested_model_name>/plugin/<plugin_name>
+      ///
+      /// \param[in] _pluginUri URI for the desired plugin(s).
+      /// \param[out] _plugins Message containing vector of plugins.
+      /// \param[out] _success True if the info was successfully obtained.
+      public: void PluginInfo(const common::URI &_pluginUri,
+          ignition::msgs::Plugin_V &_plugins, bool &_success);
+
       /// \internal
       /// \brief Constructor used by inherited classes.
       /// \param[in] _dataPtr Protected data class
       /// \param[in] _parent Pointer to parent entity.
       protected: Model(ModelPrivate &_dataPtr, BasePtr _parent);
-=======
-      /// \brief Get information about plugins in this model or one of its
-      /// children, according to the given _pluginUri. Some accepted URI
-      /// patterns:
-      ///
-      /// * Info about a specific model plugin in this model:
-      ///    data://world/<world_name>/model/<this_name>/plugin/<plugin_name>
-      ///
-      /// * Info about all model plugins in this model (empty plugin name):
-      ///    data://world/<world_name>/model/<this_name>/plugin
-      ///
-      /// * Info about a model plugin in a nested model:
-      ///    data://world/<world_name>/model/<this_name>/model/
-      ///        <nested_model_name>/plugin/<plugin_name>
-      ///
-      /// \param[in] _pluginUri URI for the desired plugin(s).
-      /// \param[out] _plugins Message containing vector of plugins.
-      /// \param[out] _success True if the info was successfully obtained.
-      public: void PluginInfo(const common::URI &_pluginUri,
-          ignition::msgs::Plugin_V &_plugins, bool &_success);
->>>>>>> 71d0c76a
 
       /// \brief Callback when the pose of the model has been changed.
       protected: virtual void OnPoseChange();
 
       /// \brief Register items in the introspection service.
       protected: virtual void RegisterIntrospectionItems();
-
-      /// \brief Called when a request message is received.
-      /// \param[in] _msg The request message.
-      private: void OnRequest(ConstRequestPtr &_msg);
 
       /// \brief Load all the links.
       private: void LoadLinks();
@@ -713,54 +699,9 @@
       /// \brief Publish the scale.
       private: virtual void PublishScale();
 
-<<<<<<< HEAD
       /// \internal
       /// \brief Private data pointer
       protected: ModelPrivate *modelDPtr;
-=======
-      /// used by Model::AttachStaticModel
-      protected: std::vector<ModelPtr> attachedModels;
-
-      /// used by Model::AttachStaticModel
-      protected: std::vector<math::Pose> attachedModelsOffset;
-
-      /// \brief Publisher for joint info.
-      protected: transport::PublisherPtr jointPub;
-
-      /// \brief The canonical link of the model.
-      private: LinkPtr canonicalLink;
-
-      /// \brief All the joints in the model.
-      private: Joint_V joints;
-
-      /// \brief Cached list of links. This is here for performance.
-      private: Link_V links;
-
-      /// \brief Cached list of nested models.
-      private: Model_V models;
-
-      /// \brief All the grippers in the model.
-      private: std::vector<GripperPtr> grippers;
-
-      /// \brief All the model plugins.
-      private: std::vector<ModelPluginPtr> plugins;
-
-      /// \brief The joint animations.
-      private: std::map<std::string, common::NumericAnimationPtr>
-               jointAnimations;
-
-      /// \brief Callback used when a joint animation completes.
-      private: boost::function<void()> onJointAnimationComplete;
-
-      /// \brief Controller for the joints.
-      private: JointControllerPtr jointController;
-
-      /// \brief Mutex used during the update cycle.
-      private: mutable boost::recursive_mutex updateMutex;
-
-      /// \brief Mutex to protect incoming message buffers.
-      private: std::mutex receiveMutex;
->>>>>>> 71d0c76a
     };
     /// \}
   }
