--- conflicted
+++ resolved
@@ -485,14 +485,8 @@
       /// \param[in] _name Unscoped sensor name.
       /// \return The scoped name of the sensor(s),
       ///         or empty list if not found.
-<<<<<<< HEAD
-      public: std::vector<std::string> GetSensorScopedName(
-        const std::string _name) const;
-
-=======
       public: std::vector<std::string> SensorScopedName(
         const std::string &_name) const;
->>>>>>> e1e59607
 
       /// \brief Get a handle to the Controller for the joints in this model.
       /// \return A handle to the Controller for the joints in this model.
