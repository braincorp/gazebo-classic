/*
 * Copyright 2012 Open Source Robotics Foundation
 *
 * Licensed under the Apache License, Version 2.0 (the "License");
 * you may not use this file except in compliance with the License.
 * You may obtain a copy of the License at
 *
 *     http://www.apache.org/licenses/LICENSE-2.0
 *
 * Unless required by applicable law or agreed to in writing, software
 * distributed under the License is distributed on an "AS IS" BASIS,
 * WITHOUT WARRANTIES OR CONDITIONS OF ANY KIND, either express or implied.
 * See the License for the specific language governing permissions and
 * limitations under the License.
 *
*/
/*
 * Desc: Factory for creating physics engine
 * Author: Nate Koenig
 * Date: 21 May 2009
 */

#include "physics/World.hh"
#include "physics/PhysicsEngine.hh"
#include "physics/PhysicsFactory.hh"
#include "common/Console.hh"
#include "gazebo_config.h"

void RegisterODEPhysics();

#ifdef HAVE_BULLET
  void RegisterBulletPhysics();
#endif

<<<<<<< HEAD
//#ifdef HAVE_RTQL8
  void RegisterRTQL8Physics();
//#endif

=======
void RegisterRTQL8Physics();
  
>>>>>>> 423bd2b9
using namespace gazebo;
using namespace physics;


std::map<std::string, PhysicsFactoryFn> PhysicsFactory::engines;

//////////////////////////////////////////////////
void PhysicsFactory::RegisterAll()
{
  RegisterODEPhysics();

#ifdef HAVE_BULLET
  RegisterBulletPhysics();
#endif
<<<<<<< HEAD

//#ifdef HAVE_RTQL8
  RegisterRTQL8Physics();
//#endif
=======
  
  RegisterRTQL8Physics();
>>>>>>> 423bd2b9
}

//////////////////////////////////////////////////
void PhysicsFactory::RegisterPhysicsEngine(std::string classname,
                                     PhysicsFactoryFn factoryfn)
{
  engines[classname] = factoryfn;
}

//////////////////////////////////////////////////
PhysicsEnginePtr PhysicsFactory::NewPhysicsEngine(const std::string &_classname,
    WorldPtr _world)
{
  PhysicsEnginePtr result;

  if (engines[_classname])
  {
    result = (engines[_classname]) (_world);
  }
  else
    gzerr << "Invalid Physics Type[" << _classname << "]\n";

  return result;
}<|MERGE_RESOLUTION|>--- conflicted
+++ resolved
@@ -32,15 +32,10 @@
   void RegisterBulletPhysics();
 #endif
 
-<<<<<<< HEAD
-//#ifdef HAVE_RTQL8
+#ifdef HAVE_RTQL8
   void RegisterRTQL8Physics();
-//#endif
+#endif
 
-=======
-void RegisterRTQL8Physics();
-  
->>>>>>> 423bd2b9
 using namespace gazebo;
 using namespace physics;
 
@@ -55,15 +50,10 @@
 #ifdef HAVE_BULLET
   RegisterBulletPhysics();
 #endif
-<<<<<<< HEAD
 
-//#ifdef HAVE_RTQL8
+#ifdef HAVE_RTQL8
   RegisterRTQL8Physics();
-//#endif
-=======
-  
-  RegisterRTQL8Physics();
->>>>>>> 423bd2b9
+#endif
 }
 
 //////////////////////////////////////////////////
