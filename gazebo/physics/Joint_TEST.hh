/*
 * Copyright 2013 Open Source Robotics Foundation
 *
 * Licensed under the Apache License, Version 2.0 (the "License");
 * you may not use this file except in compliance with the License.
 * You may obtain a copy of the License at
 *
 *     http://www.apache.org/licenses/LICENSE-2.0
 *
 * Unless required by applicable law or agreed to in writing, software
 * distributed under the License is distributed on an "AS IS" BASIS,
 * WITHOUT WARRANTIES OR CONDITIONS OF ANY KIND, either express or implied.
 * See the License for the specific language governing permissions and
 * limitations under the License.
 *
*/

#ifndef _JOINT_TEST_HH_
#define _JOINT_TEST_HH_

#include <string>
#include <sstream>

#include "test/ServerFixture.hh"

#include "gazebo/common/Time.hh"
#include "gazebo/physics/physics.hh"

using namespace gazebo;

class Joint_TEST : public ServerFixture
{
  protected: Joint_TEST() : ServerFixture(), spawnCount(0)
             {
             }

  /// \brief Load example world with a few joints
  /// Measure / verify static force torques against analytical answers.
<<<<<<< HEAD
=======
  /// \param[in] _physicsEngine Type of physics engine to use.
  public: void ForceTorque1(const std::string &_physicsEngine);

  /// \brief Load example world with a few joints
  /// Measure / verify static force torques against analytical answers.
>>>>>>> 0d58d96e
  /// Change gravity to tip over the joints.
  /// Wait until joint stops are hit and joint motion settles,
  /// then check force torques values against analytical values.
  /// \param[in] _physicsEngine Type of physics engine to use.
<<<<<<< HEAD
  public: void ForceTorque(const std::string &_physicsEngine);
=======
  public: void ForceTorque2(const std::string &_physicsEngine);
>>>>>>> 0d58d96e

  /// \brief Load example world with a few joints.
  /// Servo the joints to a fixed target position using simple PID controller.
  /// Measure / verify static force torques against analytical answers.
  /// \param[in] _physicsEngine Type of physics engine to use.
  public: void GetForceTorqueWithAppliedForce(
    const std::string &_physicsEngine);

  /// \brief Spawn model with each type of joint.
  /// \param[in] _physicsEngine Type of physics engine to use.
  public: void SpawnJointTypes(const std::string &_physicsEngine);

  /// \brief Create a hinge joint between link and world.
  /// Apply force and check acceleration against analytical solution.
  /// \param[in] _physicsEngine Type of physics engine to use.
  public: void JointTorqueTest(const std::string &_physicsEngine);

  /// \brief Create and destroy joints repeatedly, monitors memory usage.
  /// \param[in] _physicsEngine Type of physics engine to use.
  public: void JointCreationDestructionTest(const std::string &_physicsEngine);

  /// \brief Spawn a model with a joint connecting to the world. The function
  ///        will wait for duration _wait for the model to spawn and attempt
  ///        to return a pointer to the spawned joint. This function is not
  ///        guaranteed to return a valid JointPtr, so the output should be
  ///        checked.
  /// \param[in] _type Type of joint to create.
  /// \param[in] _worldChild Flag to set child link to the world.
  /// \param[in] _worldParent Flag to set parent link to the world.
  /// \param[in] _wait Length of time to wait for model to spawn in order
  ///                  to return Joint pointer.
  public: physics::JointPtr SpawnJoint(const std::string &_type,
                                       bool _worldChild = false,
                                       bool _worldParent = false,
                                       common::Time _wait = common::Time(99, 0))
          {
            msgs::Factory msg;
            std::ostringstream modelStr;
            std::ostringstream modelName;
            modelName << "joint_model" << this->spawnCount++;

            modelStr
              << "<sdf version='" << SDF_VERSION << "'>"
              << "<model name ='" << modelName.str() << "'>";
            if (!_worldParent)
            {
              modelStr
                << "  <link name='parent'>"
                << "  </link>";
            }
            if (!_worldChild)
            {
              modelStr
                << "  <link name='child'>"
                << "  </link>";
            }
            modelStr
              << "  <joint name='joint' type='" << _type << "'>"
              << "    <pose>0 0 0  0 0 0</pose>";
            if (_worldParent)
              modelStr << "    <parent>world</parent>";
            else
              modelStr << "    <parent>parent</parent>";
            if (_worldChild)
              modelStr << "    <child>world</child>";
            else
              modelStr << "    <child>child</child>";
            modelStr
              << "    <axis>"
              << "      <xyz>0 0 1</xyz>"
              << "    </axis>";
            modelStr
              << "  </joint>"
              << "</model>";

            msg.set_sdf(modelStr.str());
            this->factoryPub->Publish(msg);

            physics::JointPtr joint;
            if (_wait != common::Time::Zero)
            {
              common::Time wallStart = common::Time::GetWallTime();
              unsigned int waitCount = 0;
              while (_wait > (common::Time::GetWallTime() - wallStart) &&
                     !this->HasEntity(modelName.str()))
              {
                common::Time::MSleep(100);
                if (++waitCount % 10 == 0)
                {
                  gzwarn << "Waiting " << waitCount / 10 << " seconds for "
                         << _type << " joint to spawn." << std::endl;
                }
              }
              if (this->HasEntity(modelName.str()) && waitCount >= 10)
                gzwarn << _type << " joint has spawned." << std::endl;

              physics::WorldPtr world = physics::get_world("default");
              if (world != NULL)
              {
                physics::ModelPtr model = world->GetModel(modelName.str());
                if (model != NULL)
                  joint = model->GetJoint("joint");
              }
            }
            return joint;
          }

  /// \brief Count of spawned models, used to ensure unique model names.
  private: unsigned int spawnCount;
};

#endif<|MERGE_RESOLUTION|>--- conflicted
+++ resolved
@@ -36,23 +36,16 @@
 
   /// \brief Load example world with a few joints
   /// Measure / verify static force torques against analytical answers.
-<<<<<<< HEAD
-=======
   /// \param[in] _physicsEngine Type of physics engine to use.
   public: void ForceTorque1(const std::string &_physicsEngine);
 
   /// \brief Load example world with a few joints
   /// Measure / verify static force torques against analytical answers.
->>>>>>> 0d58d96e
   /// Change gravity to tip over the joints.
   /// Wait until joint stops are hit and joint motion settles,
   /// then check force torques values against analytical values.
   /// \param[in] _physicsEngine Type of physics engine to use.
-<<<<<<< HEAD
-  public: void ForceTorque(const std::string &_physicsEngine);
-=======
   public: void ForceTorque2(const std::string &_physicsEngine);
->>>>>>> 0d58d96e
 
   /// \brief Load example world with a few joints.
   /// Servo the joints to a fixed target position using simple PID controller.
