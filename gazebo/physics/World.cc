--- conflicted
+++ resolved
@@ -18,23 +18,16 @@
  * Author: Andrew Howard and Nate Koenig
  */
 
-#include <time.h>
-
 #include <tbb/parallel_for.h>
 #include <tbb/blocked_range.h>
 
 #include <boost/thread.hpp>
 #include <boost/thread/mutex.hpp>
 #include <boost/thread/recursive_mutex.hpp>
-
-<<<<<<< HEAD
 #include <sdf/sdf.hh>
 
-=======
 #include "gazebo/sensors/SensorManager.hh"
 
-#include "gazebo/sdf/sdf.hh"
->>>>>>> 71a87f6b
 #include "gazebo/transport/Node.hh"
 #include "gazebo/transport/Transport.hh"
 #include "gazebo/transport/Publisher.hh"
@@ -100,6 +93,7 @@
   this->resetTimeOnly = false;
   this->resetModelOnly = false;
   this->enablePhysicsEngine = true;
+
   this->setWorldPoseMutex = new boost::mutex();
   this->worldUpdateMutex = new boost::recursive_mutex();
 
