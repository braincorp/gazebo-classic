--- conflicted
+++ resolved
@@ -255,26 +255,15 @@
   this->dataPtr->lightPub = this->dataPtr->node->Advertise<msgs::Light>(
       "~/light/modify");
 
-<<<<<<< HEAD
-  std::string service(this->GetName() + "/server/info/plugin");
-  if (!this->dataPtr->ignNode.Advertise(service,
-      &World::PluginInfoService, this))
-  {
-    gzerr << "Error advertising service [" << service << "]"
-        << std::endl;
-  }
-  
-=======
   // Ignition transport
   std::string pluginInfoService("/physics/info/plugin");
   if (!this->dataPtr->ignNode.Advertise(pluginInfoService,
       &World::PluginInfoService, this))
   {
-    gzerr << "Error advertising service [" << pluginInfoService << "]"
+    gzerr << "Error advertising service [" << service << "]"
         << std::endl;
   }
-
->>>>>>> 15549707
+  
   // This should come before loading of entities
   sdf::ElementPtr physicsElem = this->dataPtr->sdf->GetElement("physics");
 
@@ -2940,25 +2929,6 @@
 void World::PluginInfoService(const ignition::msgs::StringMsg &_req,
     ignition::msgs::Plugin_V &_plugins, bool &_success)
 {
-<<<<<<< HEAD
-  this->PluginInfo(_req.data(), _plugins, _success);
-}
-
-//////////////////////////////////////////////////
-void World::PluginInfo(const common::URI &_pluginUri,
-    ignition::msgs::Plugin_V &_plugins, bool &_success)
-{
-  _plugins.clear_plugins();
-  _success = true;
-
-  if (!_pluginUri.Valid())
-  {
-    gzwarn << "URI [" << _pluginUri.Str() << "] is not valid." << std::endl;
-    return;
-  }
-
-  auto parts = common::split(_pluginUri.Path().Str(), "/");
-=======
   _plugins.clear_plugins();
   _success = false;
 
@@ -2970,36 +2940,23 @@
   }
 
   auto parts = common::split(pluginUri.Path().Str(), "/");
->>>>>>> 15549707
   auto myParts = common::split(this->URI().Path().Str(), "/");
 
   // Plugin URI should be longer than world URI
   if (myParts.size() >= parts.size())
   {
-<<<<<<< HEAD
-    gzwarn << "Plugin [" << _pluginUri.Str() << "] does not match world [" <<
-=======
     gzwarn << "Plugin [" << pluginUri.Str() << "] does not match world [" <<
->>>>>>> 15549707
         this->URI().Str() << "]" << std::endl;
     return;
   }
 
   // Check if all segments match up to this world
-<<<<<<< HEAD
   size_t i = 0;
-=======
-  size_t i =0;
->>>>>>> 15549707
   for ( ; i < myParts.size(); ++i)
   {
     if (parts[i] != myParts[i])
     {
-<<<<<<< HEAD
-      gzwarn << "Plugin [" << _pluginUri.Str() << "] does not match model [" <<
-=======
       gzwarn << "Plugin [" << pluginUri.Str() << "] does not match world [" <<
->>>>>>> 15549707
           this->URI().Str() << "]" << std::endl;
       return;
     }
@@ -3019,8 +2976,7 @@
         return;
       }
 
-<<<<<<< HEAD
-      model->PluginInfo(_pluginUri, _plugins, _success);
+      model->PluginInfo(pluginUri, _plugins, _success);
       return;
     }
     // No specific plugin (last element plugin tag) -> return all plugins
@@ -3081,25 +3037,12 @@
     }
     else
     {
-      gzwarn << "Segment [" << parts[i] << "] in [" << _pluginUri.Str() <<
-=======
-      model->PluginInfo(pluginUri, _plugins, _success);
-      return;
-    }
-    // TODO: Handle world plugins
-    else
-    {
       gzwarn << "Segment [" << parts[i] << "] in [" << pluginUri.Str() <<
->>>>>>> 15549707
          "] cannot be handled." << std::endl;
       return;
     }
   }
 
-<<<<<<< HEAD
-  gzwarn << "Couldn't get information for plugin [" << _pluginUri.Str() << "]"
-=======
   gzwarn << "Couldn't get information for plugin [" << pluginUri.Str() << "]"
->>>>>>> 15549707
       << std::endl;
 }