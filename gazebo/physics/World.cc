--- conflicted
+++ resolved
@@ -93,7 +93,6 @@
 #include "gazebo/physics/Collision.hh"
 #include "gazebo/physics/ContactManager.hh"
 #include "gazebo/physics/Population.hh"
-
 
 using namespace gazebo;
 using namespace physics;
@@ -2950,22 +2949,8 @@
     return;
   }
 
-<<<<<<< HEAD
-  // Check if all segments match up to this world
-  size_t i = 0;
-  for ( ; i < myParts.size(); ++i)
-  {
-    if (parts[i] != myParts[i])
-    {
-      gzwarn << "Plugin [" << pluginUri.Str() << "] does not match world [" <<
-          this->URI().Str() << "]" << std::endl;
-      return;
-    }
-  }
-=======
   auto parts = common::split(pluginUri.Path().Str(), "/");
   auto myParts = common::split(this->URI().Path().Str(), "/");
->>>>>>> e04d8624
 
   for (size_t i = myParts.size(); i < parts.size(); i = i+2)
   {
