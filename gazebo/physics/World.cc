/*
 * Copyright (C) 2012-2015 Open Source Robotics Foundation
 *
 * Licensed under the Apache License, Version 2.0 (the "License");
 * you may not use this file except in compliance with the License.
 * You may obtain a copy of the License at
 *
 *     http://www.apache.org/licenses/LICENSE-2.0
 *
 * Unless required by applicable law or agreed to in writing, software
 * distributed under the License is distributed on an "AS IS" BASIS,
 * WITHOUT WARRANTIES OR CONDITIONS OF ANY KIND, either express or implied.
 * See the License for the specific language governing permissions and
 * limitations under the License.
 *
*/

#ifdef _WIN32
  // Ensure that Winsock2.h is included before Windows.h, which can get
  // pulled in by anybody (e.g., Boost).
  #include <Winsock2.h>
#endif

#include <time.h>

#include <tbb/parallel_for.h>
#include <tbb/blocked_range.h>

#include <boost/bind.hpp>
#include <boost/thread.hpp>
#include <boost/thread/mutex.hpp>
#include <boost/thread/recursive_mutex.hpp>

#include <sdf/sdf.hh>

#include <deque>
#include <list>
#include <set>
#include <string>
#include <vector>

#include "gazebo/sensors/SensorManager.hh"
#include "gazebo/math/Rand.hh"

#include "gazebo/transport/Node.hh"
#include "gazebo/transport/TransportIface.hh"
#include "gazebo/transport/Publisher.hh"
#include "gazebo/transport/Subscriber.hh"

#include "gazebo/util/LogPlay.hh"

#include "gazebo/common/ModelDatabase.hh"
#include "gazebo/common/CommonIface.hh"
#include "gazebo/common/Events.hh"
#include "gazebo/common/Exception.hh"
#include "gazebo/common/Console.hh"
#include "gazebo/common/Plugin.hh"

#include "gazebo/math/Vector3.hh"

#include "gazebo/msgs/msgs.hh"

#include "gazebo/util/OpenAL.hh"
#include "gazebo/util/Diagnostics.hh"
#include "gazebo/util/LogRecord.hh"

#include "gazebo/physics/Road.hh"
#include "gazebo/physics/RayShape.hh"
#include "gazebo/physics/Link.hh"
#include "gazebo/physics/PhysicsEngine.hh"
#include "gazebo/physics/PhysicsFactory.hh"
#include "gazebo/physics/PresetManager.hh"
#include "gazebo/physics/UserCmdManager.hh"
#include "gazebo/physics/Model.hh"
#include "gazebo/physics/Light.hh"
#include "gazebo/physics/Actor.hh"
#include "gazebo/physics/WorldPrivate.hh"
#include "gazebo/physics/World.hh"
#include "gazebo/common/SphericalCoordinates.hh"

#include "gazebo/physics/Collision.hh"
#include "gazebo/physics/ContactManager.hh"
#include "gazebo/physics/Population.hh"

using namespace gazebo;
using namespace physics;

/// \brief Flag used to say if/when to clear all models.
/// This will be replaced with a class member variable in Gazebo 3.0
bool g_clearModels;

class ModelUpdate_TBB
{
  public: ModelUpdate_TBB(Model_V *_models) : models(_models) {}
  public: void operator() (const tbb::blocked_range<size_t> &_r) const
  {
    for (size_t i = _r.begin(); i != _r.end(); i++)
    {
      (*models)[i]->Update();
    }
  }

  private: Model_V *models;
};

//////////////////////////////////////////////////
World::World(const std::string &_name)
  : dataPtr(new WorldPrivate)
{
  g_clearModels = false;
  this->dataPtr->sdf.reset(new sdf::Element);
  sdf::initFile("world.sdf", this->dataPtr->sdf);

  this->dataPtr->factorySDF.reset(new sdf::SDF);
  sdf::initFile("root.sdf", this->dataPtr->factorySDF);

  this->dataPtr->logPlayStateSDF.reset(new sdf::Element);
  sdf::initFile("state.sdf", this->dataPtr->logPlayStateSDF);

  this->dataPtr->receiveMutex = new boost::recursive_mutex();
  this->dataPtr->loadModelMutex = new boost::mutex();
  this->dataPtr->loadLightMutex = new boost::mutex();

  this->dataPtr->initialized = false;
  this->dataPtr->loaded = false;
  this->dataPtr->stepInc = 0;
  this->dataPtr->pause = false;
  this->dataPtr->thread = NULL;
  this->dataPtr->logThread = NULL;
  this->dataPtr->stop = false;
  this->dataPtr->seekPending = false;

  this->dataPtr->currentStateBuffer = 0;
  this->dataPtr->stateToggle = 0;

  this->dataPtr->pluginsLoaded = false;

  this->dataPtr->name = _name;

  this->dataPtr->needsReset = false;
  this->dataPtr->resetAll = true;
  this->dataPtr->resetTimeOnly = false;
  this->dataPtr->resetModelOnly = false;
  this->dataPtr->enablePhysicsEngine = true;
  this->dataPtr->setWorldPoseMutex = new boost::mutex();
  this->dataPtr->worldUpdateMutex = new boost::recursive_mutex();

  this->dataPtr->sleepOffset = common::Time(0);

  this->dataPtr->prevStatTime = common::Time::GetWallTime();
  this->dataPtr->prevProcessMsgsTime = common::Time::GetWallTime();

  this->dataPtr->connections.push_back(
     event::Events::ConnectStep(boost::bind(&World::OnStep, this)));
  this->dataPtr->connections.push_back(
     event::Events::ConnectPause(
       boost::bind(&World::SetPaused, this, _1)));
}

//////////////////////////////////////////////////
World::~World()
{
  this->dataPtr->presetManager.reset();
  this->dataPtr->userCmdManager.reset();
  delete this->dataPtr->receiveMutex;
  this->dataPtr->receiveMutex = NULL;
  delete this->dataPtr->loadModelMutex;
  this->dataPtr->loadModelMutex = NULL;
  delete this->dataPtr->loadLightMutex;
  this->dataPtr->loadLightMutex = NULL;
  delete this->dataPtr->setWorldPoseMutex;
  this->dataPtr->setWorldPoseMutex = NULL;
  delete this->dataPtr->worldUpdateMutex;
  this->dataPtr->worldUpdateMutex = NULL;

  this->dataPtr->connections.clear();
  this->Fini();

  this->dataPtr->sdf->Reset();
  this->dataPtr->rootElement.reset();
  this->dataPtr->node.reset();

  this->dataPtr->testRay.reset();

  delete this->dataPtr;
  this->dataPtr = NULL;
}

//////////////////////////////////////////////////
void World::Load(sdf::ElementPtr _sdf)
{
  this->dataPtr->loaded = false;
  this->dataPtr->sdf = _sdf;

  if (this->dataPtr->sdf->Get<std::string>("name").empty())
    gzwarn << "create_world(world_name =["
           << this->dataPtr->name << "]) overwrites sdf world name\n!";
  else
    this->dataPtr->name = this->dataPtr->sdf->Get<std::string>("name");

#ifdef HAVE_OPENAL
  util::OpenAL::Instance()->Load(this->dataPtr->sdf->GetElement("audio"));
#endif

  this->dataPtr->sceneMsg.CopyFrom(
      msgs::SceneFromSDF(this->dataPtr->sdf->GetElement("scene")));
  this->dataPtr->sceneMsg.set_name(this->GetName());

  // The period at which messages are processed
  this->dataPtr->processMsgsPeriod = common::Time(0, 200000000);

  this->dataPtr->node = transport::NodePtr(new transport::Node());
  this->dataPtr->node->Init(this->GetName());

  // pose pub for server side, mainly used for updating and timestamping
  // Scene, which in turn will be used by rendering sensors.
  // TODO: replace local communication with shared memory for efficiency.
  this->dataPtr->poseLocalPub =
    this->dataPtr->node->Advertise<msgs::PosesStamped>("~/pose/local/info", 10);

  // pose pub for client with a cap on publishing rate to reduce traffic
  // overhead
  this->dataPtr->posePub = this->dataPtr->node->Advertise<msgs::PosesStamped>(
    "~/pose/info", 10, 60);

  this->dataPtr->guiPub = this->dataPtr->node->Advertise<msgs::GUI>("~/gui", 5);
  if (this->dataPtr->sdf->HasElement("gui"))
  {
    this->dataPtr->guiPub->Publish(
        msgs::GUIFromSDF(this->dataPtr->sdf->GetElement("gui")));
  }

  this->dataPtr->factorySub = this->dataPtr->node->Subscribe("~/factory",
                                           &World::OnFactoryMsg, this);
  this->dataPtr->controlSub = this->dataPtr->node->Subscribe("~/world_control",
                                           &World::OnControl, this);
  this->dataPtr->playbackControlSub = this->dataPtr->node->Subscribe(
      "~/playback_control", &World::OnPlaybackControl, this);

  this->dataPtr->requestSub = this->dataPtr->node->Subscribe("~/request",
                                           &World::OnRequest, this, true);
  this->dataPtr->jointSub = this->dataPtr->node->Subscribe("~/joint",
      &World::JointLog, this);

  this->dataPtr->lightSub = this->dataPtr->node->Subscribe("~/light",
      &World::OnLightMsg, this);
  this->dataPtr->lightFactorySub =
      this->dataPtr->node->Subscribe("~/factory/light",
      &World::OnLightFactoryMsg, this);
  this->dataPtr->lightModifySub =
      this->dataPtr->node->Subscribe("~/light/modify",
      &World::OnLightModifyMsg, this);

  this->dataPtr->modelSub = this->dataPtr->node->Subscribe<msgs::Model>(
      "~/model/modify", &World::OnModelMsg, this);

  this->dataPtr->responsePub = this->dataPtr->node->Advertise<msgs::Response>(
      "~/response");
  this->dataPtr->statPub =
    this->dataPtr->node->Advertise<msgs::WorldStatistics>(
        "~/world_stats", 100, 5);
  this->dataPtr->modelPub = this->dataPtr->node->Advertise<msgs::Model>(
      "~/model/info");
  this->dataPtr->lightPub = this->dataPtr->node->Advertise<msgs::Light>(
      "~/light/modify");

  // This should come before loading of entities
  sdf::ElementPtr physicsElem = this->dataPtr->sdf->GetElement("physics");

  std::string type = physicsElem->Get<std::string>("type");
  this->dataPtr->physicsEngine = PhysicsFactory::NewPhysicsEngine(type,
      shared_from_this());

  if (this->dataPtr->physicsEngine == NULL)
    gzthrow("Unable to create physics engine\n");

  this->dataPtr->physicsEngine->Load(physicsElem);

  // This should also come before loading of entities
  {
    sdf::ElementPtr spherical = this->dataPtr->sdf->GetElement(
        "spherical_coordinates");
    common::SphericalCoordinates::SurfaceType surfaceType =
      common::SphericalCoordinates::Convert(
        spherical->Get<std::string>("surface_model"));
    ignition::math::Angle latitude, longitude, heading;
    double elevation = spherical->Get<double>("elevation");
    latitude.Degree(spherical->Get<double>("latitude_deg"));
    longitude.Degree(spherical->Get<double>("longitude_deg"));
    heading.Degree(spherical->Get<double>("heading_deg"));

    this->dataPtr->sphericalCoordinates.reset(new common::SphericalCoordinates(
      surfaceType, latitude, longitude, elevation, heading));
  }

  if (this->dataPtr->sphericalCoordinates == NULL)
    gzthrow("Unable to create spherical coordinates data structure\n");

  this->dataPtr->rootElement.reset(new Base(BasePtr()));
  this->dataPtr->rootElement->SetName(this->GetName());
  this->dataPtr->rootElement->SetWorld(shared_from_this());

  // A special order is necessary when loading a world that contains state
  // information. The joints must be created last, otherwise they get
  // initialized improperly.
  {
    // Create all the entities
    this->LoadEntities(this->dataPtr->sdf, this->dataPtr->rootElement);

    // Set the state of the entities
    if (this->dataPtr->sdf->HasElement("state"))
    {
      sdf::ElementPtr childElem = this->dataPtr->sdf->GetElement("state");

      while (childElem)
      {
        WorldState myState;
        myState.Load(childElem);
        this->SetState(myState);

        childElem = childElem->GetNextElement("state");

        // TODO: We currently load just the first state data. Need to
        // implement a better mechanism for handling multiple states
        break;
      }
    }

    for (unsigned int i = 0; i < this->GetModelCount(); ++i)
      this->GetModel(i)->LoadJoints();
  }

  // TODO: Performance test to see if TBB model updating is necessary
  // Choose threaded or unthreaded model updating depending on the number of
  // models in the scene
  // if (this->GetModelCount() < 20)
  this->dataPtr->modelUpdateFunc = &World::ModelUpdateSingleLoop;
  // else
  // this->dataPtr->modelUpdateFunc = &World::ModelUpdateTBB;

  event::Events::worldCreated(this->GetName());

  this->dataPtr->userCmdManager = UserCmdManagerPtr(
      new UserCmdManager(shared_from_this()));

  this->dataPtr->loaded = true;
}

//////////////////////////////////////////////////
void World::Save(const std::string &_filename)
{
  this->UpdateStateSDF();
  std::string data;
  data = "<?xml version ='1.0'?>\n";
  data += "<sdf version='" +
          boost::lexical_cast<std::string>(SDF_VERSION) + "'>\n";
  data += this->dataPtr->sdf->ToString("");
  data += "</sdf>\n";

  std::ofstream out(_filename.c_str(), std::ios::out);
  if (!out)
    gzerr << "Unable to open file[" << _filename << "]\n";
  else
    out << data;

  out.close();
}

//////////////////////////////////////////////////
void World::Init()
{
  // Initialize all the entities (i.e. Model)
  for (unsigned int i = 0; i < this->dataPtr->rootElement->GetChildCount(); i++)
    this->dataPtr->rootElement->GetChild(i)->Init();

  // Initialize the physics engine
  this->dataPtr->physicsEngine->Init();

  this->dataPtr->presetManager = PresetManagerPtr(
      new PresetManager(this->dataPtr->physicsEngine, this->dataPtr->sdf));

  this->dataPtr->testRay = boost::dynamic_pointer_cast<RayShape>(
      this->GetPhysicsEngine()->CreateShape("ray", CollisionPtr()));

  this->dataPtr->prevStates[0].SetWorld(shared_from_this());
  this->dataPtr->prevStates[1].SetWorld(shared_from_this());

  this->dataPtr->prevStates[0].SetName(this->GetName());
  this->dataPtr->prevStates[1].SetName(this->GetName());

  this->dataPtr->updateInfo.worldName = this->GetName();

  this->dataPtr->iterations = 0;
  this->dataPtr->logPrevIteration = 0;

  util::DiagnosticManager::Instance()->Init(this->GetName());

  util::LogRecord::Instance()->Add(this->GetName(), "state.log",
      boost::bind(&World::OnLog, this, _1));

  // Check if we have to insert an object population.
  if (this->dataPtr->sdf->HasElement("population"))
  {
    Population population(this->dataPtr->sdf, shared_from_this());
    population.PopulateAll();
  }

  this->dataPtr->initialized = true;

  // Mark the world initialization
  gzlog << "Init world[" << this->GetName() << "]" << std::endl;
}

//////////////////////////////////////////////////
void World::Run(unsigned int _iterations)
{
  this->dataPtr->stop = false;
  this->dataPtr->stopIterations = _iterations;

  this->dataPtr->thread = new boost::thread(boost::bind(&World::RunLoop, this));
}

//////////////////////////////////////////////////
void World::RunBlocking(unsigned int _iterations)
{
  this->dataPtr->stop = false;
  this->dataPtr->stopIterations = _iterations;
  this->RunLoop();
}

//////////////////////////////////////////////////
void World::RemoveModel(ModelPtr _model)
{
  if (_model)
    this->RemoveModel(_model->GetName());
}

//////////////////////////////////////////////////
bool World::GetRunning() const
{
  return !this->dataPtr->stop;
}

//////////////////////////////////////////////////
void World::Stop()
{
  this->dataPtr->stop = true;

  if (this->dataPtr->thread)
  {
    this->dataPtr->thread->join();
    delete this->dataPtr->thread;
    this->dataPtr->thread = NULL;
  }
}

//////////////////////////////////////////////////
void World::RunLoop()
{
  this->dataPtr->physicsEngine->InitForThread();

  this->dataPtr->startTime = common::Time::GetWallTime();

  // This fixes a minor issue when the world is paused before it's started
  if (this->IsPaused())
    this->dataPtr->pauseStartTime = this->dataPtr->startTime;

  this->dataPtr->prevStepWallTime = common::Time::GetWallTime();

  // Get the first state
  this->dataPtr->prevStates[0] = WorldState(shared_from_this());
  this->dataPtr->prevStates[1] = WorldState(shared_from_this());
  this->dataPtr->stateToggle = 0;

  this->dataPtr->logThread =
    new boost::thread(boost::bind(&World::LogWorker, this));

  if (!util::LogPlay::Instance()->IsOpen())
  {
    for (this->dataPtr->iterations = 0; !this->dataPtr->stop &&
        (!this->dataPtr->stopIterations ||
         (this->dataPtr->iterations < this->dataPtr->stopIterations));)
    {
      this->Step();
    }
  }
  else
  {
    this->dataPtr->enablePhysicsEngine = false;
    for (this->dataPtr->iterations = 0; !this->dataPtr->stop &&
        (!this->dataPtr->stopIterations ||
         (this->dataPtr->iterations < this->dataPtr->stopIterations));)
    {
      this->LogStep();
    }
  }

  this->dataPtr->stop = true;

  if (this->dataPtr->logThread)
  {
    this->dataPtr->logCondition.notify_all();
    {
      boost::mutex::scoped_lock lock(this->dataPtr->logMutex);
      this->dataPtr->logCondition.notify_all();
    }
    this->dataPtr->logThread->join();
    delete this->dataPtr->logThread;
    this->dataPtr->logThread = NULL;
  }
}

//////////////////////////////////////////////////
void World::LogStep()
{
  bool stay;

  if (this->dataPtr->stepInc < 0)
  {
    // Step back: This is implemented by going to the beginning of the log file,
    // and then, step forward up to the target frame.
    // ToDo: Use keyframes in the log file to speed up this process.
    if (!util::LogPlay::Instance()->Rewind())
    {
      gzerr << "Error processing a negative multi-step" << std::endl;
      this->dataPtr->stepInc = 0;
      return;
    }

    this->dataPtr->stepInc = this->dataPtr->iterations + this->dataPtr->stepInc;

    // For some reason, the first two chunks contains the same <iterations>
    // value. If the log file contains <iterations> we will load the same
    // iterations value twice and this will affect the way we're stepping back.
    // ToDo: Fix the source of the problem for avoiding this extra step.
    if (util::LogPlay::Instance()->HasIterations())
    {
      this->dataPtr->stepInc +=
        2 - util::LogPlay::Instance()->GetInitialIterations();
    }

    if (this->dataPtr->stepInc < 1)
      this->dataPtr->stepInc = 1;
    this->dataPtr->iterations = 0;
  }

  {
    boost::recursive_mutex::scoped_lock lk(*this->dataPtr->worldUpdateMutex);
    // There are two main reasons to keep iterating in the following loop:
    //   1. If "stepInc" is positive: This means that a client requested to
    //      advanced the simulation some steps.
    //   2. If "seekPending" is true: This means that a client requested to
    //      advance the simulation to a given simulation time ("seek"). We will
    //      have to check at the end of each iteration if we reached the target
    //      simulation time.
    //   Note that if the simulation is not paused (play mode) we will enter
    //   the loop. However, the code will only execute one iteration (one step).
    stay = !this->IsPaused() || this->dataPtr->stepInc > 0 ||
           this->dataPtr->seekPending;
  }
  while (stay)
  {
    boost::recursive_mutex::scoped_lock lk(*this->dataPtr->worldUpdateMutex);

    std::string data;
    if (!util::LogPlay::Instance()->Step(data))
    {
      // There are no more chunks, time to exit.
      this->SetPaused(true);
      this->dataPtr->stepInc = 0;
      break;
    }
    else
    {
      this->dataPtr->logPlayStateSDF->ClearElements();
      sdf::readString(data, this->dataPtr->logPlayStateSDF);

      this->dataPtr->logPlayState.Load(this->dataPtr->logPlayStateSDF);

      // If the log file does not contain iterations we have to manually
      // increase the iteration counter in logPlayState.
      if (!util::LogPlay::Instance()->HasIterations())
      {
        this->dataPtr->logPlayState.SetIterations(
          this->dataPtr->iterations + 1);
      }

      // Process insertions
      if (this->dataPtr->logPlayStateSDF->HasElement("insertions"))
      {
        sdf::ElementPtr modelElem =
          this->dataPtr->logPlayStateSDF->GetElement(
              "insertions")->GetElement("model");

        while (modelElem)
        {
          ModelPtr model = this->LoadModel(modelElem,
              this->dataPtr->rootElement);
          model->Init();

          // Disabling plugins on playback
          // model->LoadPlugins();

          modelElem = modelElem->GetNextElement("model");
        }
      }

      // Process deletions
      if (this->dataPtr->logPlayStateSDF->HasElement("deletions"))
      {
        sdf::ElementPtr nameElem =
          this->dataPtr->logPlayStateSDF->GetElement(
              "deletions")->GetElement("name");

        while (nameElem)
        {
          transport::requestNoReply(this->GetName(), "entity_delete",
                                    nameElem->Get<std::string>());
          nameElem = nameElem->GetNextElement("name");
        }
      }

      this->SetState(this->dataPtr->logPlayState);
      this->Update();
    }

    if (this->dataPtr->stepInc > 0)
      this->dataPtr->stepInc--;

    // We may have entered into the loop because a "seek" command was
    // requested. At this point we have executed one more step. Now, it's time
    // to check if we have reached the target simulation time specified in the
    // "seek" command.
    if (this->dataPtr->seekPending)
    {
      this->dataPtr->seekPending =
        this->GetSimTime() < this->dataPtr->targetSimTime;
    }

    stay = !this->IsPaused() || this->dataPtr->stepInc > 0 ||
           this->dataPtr->seekPending;

    // We only run one step if we are in play mode and we don't have
    // other pending commands.
    if (!this->IsPaused() && !this->dataPtr->seekPending)
      break;
  }

  this->PublishWorldStats();

  this->ProcessMessages();
}

//////////////////////////////////////////////////
void World::Step()
{
  DIAG_TIMER_START("World::Step");

  /// need this because ODE does not call dxReallocateWorldProcessContext()
  /// until dWorld.*Step
  /// Plugins that manipulate joints (and probably other properties) require
  /// one iteration of the physics engine. Do not remove this.
  if (!this->dataPtr->pluginsLoaded &&
      sensors::SensorManager::Instance()->SensorsInitialized())
  {
    this->LoadPlugins();
    this->dataPtr->pluginsLoaded = true;
  }

  DIAG_TIMER_LAP("World::Step", "loadPlugins");

  // Send statistics about the world simulation
  this->PublishWorldStats();

  DIAG_TIMER_LAP("World::Step", "publishWorldStats");

  double updatePeriod = this->dataPtr->physicsEngine->GetUpdatePeriod();
  // sleep here to get the correct update rate
  common::Time tmpTime = common::Time::GetWallTime();
  common::Time sleepTime = this->dataPtr->prevStepWallTime +
    common::Time(updatePeriod) - tmpTime - this->dataPtr->sleepOffset;

  common::Time actualSleep = 0;
  if (sleepTime > 0)
  {
    common::Time::Sleep(sleepTime);
    actualSleep = common::Time::GetWallTime() - tmpTime;
  }
  else
    sleepTime = 0;

  // exponentially avg out
  this->dataPtr->sleepOffset = (actualSleep - sleepTime) * 0.01 +
                      this->dataPtr->sleepOffset * 0.99;

  DIAG_TIMER_LAP("World::Step", "sleepOffset");

  // throttling update rate, with sleepOffset as tolerance
  // the tolerance is needed as the sleep time is not exact
  if (common::Time::GetWallTime() - this->dataPtr->prevStepWallTime +
      this->dataPtr->sleepOffset >= common::Time(updatePeriod))
  {
    boost::recursive_mutex::scoped_lock lock(*this->dataPtr->worldUpdateMutex);

    DIAG_TIMER_LAP("World::Step", "worldUpdateMutex");

    this->dataPtr->prevStepWallTime = common::Time::GetWallTime();

    double stepTime = this->dataPtr->physicsEngine->GetMaxStepSize();

    if (!this->IsPaused() || this->dataPtr->stepInc > 0
        || this->dataPtr->needsReset)
    {
      // query timestep to allow dynamic time step size updates
      this->dataPtr->simTime += stepTime;
      this->dataPtr->iterations++;
      this->Update();

      DIAG_TIMER_LAP("World::Step", "update");

      if (this->IsPaused() && this->dataPtr->stepInc > 0)
        this->dataPtr->stepInc--;
    }
    else
    {
      // Flush the log record buffer, if there is data in it.
      if (util::LogRecord::Instance()->GetBufferSize() > 0)
        util::LogRecord::Instance()->Notify();
      this->dataPtr->pauseTime += stepTime;
    }
  }

  this->ProcessMessages();

  DIAG_TIMER_STOP("World::Step");

  if (g_clearModels)
    this->ClearModels();
}

//////////////////////////////////////////////////
void World::Step(unsigned int _steps)
{
  if (!this->IsPaused())
  {
    gzwarn << "Calling World::Step(steps) while world is not paused\n";
    this->SetPaused(true);
  }

  {
    boost::recursive_mutex::scoped_lock lock(*this->dataPtr->worldUpdateMutex);
    this->dataPtr->stepInc = _steps;
  }

  // block on completion
  bool wait = true;
  while (wait)
  {
    common::Time::NSleep(1);
    boost::recursive_mutex::scoped_lock lock(*this->dataPtr->worldUpdateMutex);
    if (this->dataPtr->stepInc == 0 || this->dataPtr->stop)
      wait = false;
  }
}

//////////////////////////////////////////////////
void World::Update()
{
  DIAG_TIMER_START("World::Update");

  if (this->dataPtr->needsReset)
  {
    if (this->dataPtr->resetAll)
      this->Reset();
    else if (this->dataPtr->resetTimeOnly)
      this->ResetTime();
    else if (this->dataPtr->resetModelOnly)
      this->ResetEntities(Base::MODEL);
    this->dataPtr->needsReset = false;
  }
  DIAG_TIMER_LAP("World::Update", "needsReset");

  this->dataPtr->updateInfo.simTime = this->GetSimTime();
  this->dataPtr->updateInfo.realTime = this->GetRealTime();
  event::Events::worldUpdateBegin(this->dataPtr->updateInfo);

  DIAG_TIMER_LAP("World::Update", "Events::worldUpdateBegin");

  // Update all the models
  (*this.*dataPtr->modelUpdateFunc)();

  DIAG_TIMER_LAP("World::Update", "Model::Update");

  // This must be called before PhysicsEngine::UpdatePhysics.
  this->dataPtr->physicsEngine->UpdateCollision();

  DIAG_TIMER_LAP("World::Update", "PhysicsEngine::UpdateCollision");

  // Wait for logging to finish, if it's running.
  if (util::LogRecord::Instance()->GetRunning())
  {
    boost::mutex::scoped_lock lock(this->dataPtr->logMutex);

    // It's possible the logWorker thread never processed the previous
    // state. This checks to make sure that we don't continute until the log
    // worker catchs up.
    if (this->dataPtr->iterations - this->dataPtr->logPrevIteration > 1)
    {
      this->dataPtr->logCondition.notify_one();
      this->dataPtr->logContinueCondition.wait(lock);
    }
  }

  // Update the physics engine
  if (this->dataPtr->enablePhysicsEngine && this->dataPtr->physicsEngine)
  {
    // This must be called directly after PhysicsEngine::UpdateCollision.
    this->dataPtr->physicsEngine->UpdatePhysics();

    DIAG_TIMER_LAP("World::Update", "PhysicsEngine::UpdatePhysics");

    // do this after physics update as
    //   ode --> MoveCallback sets the dirtyPoses
    //           and we need to propagate it into Entity::worldPose
    {
      // block any other pose updates (e.g. Joint::SetPosition)
      boost::recursive_mutex::scoped_lock lock(
        *this->dataPtr->physicsEngine->GetPhysicsUpdateMutex());

      for (auto &dirtyEntity : this->dataPtr->dirtyPoses)
      {
        dirtyEntity->SetWorldPose(dirtyEntity->GetDirtyPose(), false);
      }

      this->dataPtr->dirtyPoses.clear();
    }

    DIAG_TIMER_LAP("World::Update", "SetWorldPose(dirtyPoses)");
  }

  // Only update state information if logging data.
  if (util::LogRecord::Instance()->GetRunning())
    this->dataPtr->logCondition.notify_one();
  DIAG_TIMER_LAP("World::Update", "LogRecordNotify");

  // Output the contact information
  this->dataPtr->physicsEngine->GetContactManager()->PublishContacts();

  DIAG_TIMER_LAP("World::Update", "ContactManager::PublishContacts");

  event::Events::worldUpdateEnd();

  DIAG_TIMER_STOP("World::Update");
}

//////////////////////////////////////////////////
void World::Fini()
{
  this->Stop();
  this->dataPtr->plugins.clear();

  this->dataPtr->publishModelPoses.clear();
  this->dataPtr->publishLightPoses.clear();

  this->dataPtr->node->Fini();

  if (this->dataPtr->rootElement)
  {
    this->dataPtr->rootElement->Fini();
    this->dataPtr->rootElement.reset();
  }

  if (this->dataPtr->physicsEngine)
  {
    this->dataPtr->physicsEngine->Fini();
    this->dataPtr->physicsEngine.reset();
  }

  this->dataPtr->models.clear();
  this->dataPtr->prevStates[0].SetWorld(WorldPtr());
  this->dataPtr->prevStates[1].SetWorld(WorldPtr());

#ifdef HAVE_OPENAL
  util::OpenAL::Instance()->Fini();
#endif
}

//////////////////////////////////////////////////
void World::Clear()
{
  g_clearModels = true;
}

//////////////////////////////////////////////////
void World::ClearModels()
{
  g_clearModels = false;
  bool pauseState = this->IsPaused();
  this->SetPaused(true);

  this->dataPtr->publishModelPoses.clear();

  // Remove all models
  for (auto &model : this->dataPtr->models)
  {
    this->dataPtr->rootElement->RemoveChild(model->GetId());
  }
  this->dataPtr->models.clear();

  this->SetPaused(pauseState);
}

//////////////////////////////////////////////////
std::string World::GetName() const
{
  return this->dataPtr->name;
}

//////////////////////////////////////////////////
PhysicsEnginePtr World::GetPhysicsEngine() const
{
  return this->dataPtr->physicsEngine;
}

//////////////////////////////////////////////////
PresetManagerPtr World::GetPresetManager() const
{
  return this->dataPtr->presetManager;
}

//////////////////////////////////////////////////
common::SphericalCoordinatesPtr World::GetSphericalCoordinates() const
{
  return this->dataPtr->sphericalCoordinates;
}

//////////////////////////////////////////////////
BasePtr World::GetByName(const std::string &_name)
{
  if (this->dataPtr->rootElement)
    return this->dataPtr->rootElement->GetByName(_name);
  else
    return BasePtr();
}

/////////////////////////////////////////////////
ModelPtr World::GetModelById(unsigned int _id)
{
  return boost::dynamic_pointer_cast<Model>(
      this->dataPtr->rootElement->GetById(_id));
}

//////////////////////////////////////////////////
ModelPtr World::GetModel(const std::string &_name)
{
  boost::mutex::scoped_lock lock(*this->dataPtr->loadModelMutex);
  return boost::dynamic_pointer_cast<Model>(this->GetByName(_name));
}

//////////////////////////////////////////////////
LightPtr World::Light(const std::string &_name)
{
<<<<<<< HEAD
  boost::mutex::scoped_lock lock(*this->dataPtr->loadModelMutex);
=======
  boost::mutex::scoped_lock lock(*this->dataPtr->loadLightMutex);
>>>>>>> 9180ab18
  return boost::dynamic_pointer_cast<physics::Light>(this->GetByName(_name));
}

//////////////////////////////////////////////////
EntityPtr World::GetEntity(const std::string &_name)
{
  return boost::dynamic_pointer_cast<Entity>(this->GetByName(_name));
}

//////////////////////////////////////////////////
msgs::Light World::GetLightMsg(const std::string &_name)
{
  if (this->dataPtr->sdf->HasElement("light"))
  {
    sdf::ElementPtr lightElem = this->dataPtr->sdf->GetElement("light");
    while (lightElem && lightElem->Get<std::string>("name") != _name)
      lightElem = lightElem->GetNextElement("light");

    msgs::Light msg = msgs::LightFromSDF(lightElem);
    return msg;
  }
  return msgs::Light();
}

//////////////////////////////////////////////////
ModelPtr World::LoadModel(sdf::ElementPtr _sdf , BasePtr _parent)
{
  boost::mutex::scoped_lock lock(*this->dataPtr->loadModelMutex);
  ModelPtr model;

  if (_sdf->GetName() == "model")
  {
    model = this->dataPtr->physicsEngine->CreateModel(_parent);
    model->SetWorld(shared_from_this());
    model->Load(_sdf);

    event::Events::addEntity(model->GetScopedName());

    msgs::Model msg;
    model->FillMsg(msg);
    this->dataPtr->modelPub->Publish(msg);

    this->EnableAllModels();
  }
  else
  {
    gzerr << "SDF is missing the <model> tag:\n";
  }

  this->PublishModelPose(model);
  this->dataPtr->models.push_back(model);
  return model;
}

//////////////////////////////////////////////////
LightPtr World::LoadLight(const sdf::ElementPtr &_sdf, const BasePtr &_parent)
{
<<<<<<< HEAD
  boost::mutex::scoped_lock lock(*this->dataPtr->loadModelMutex);
=======
  boost::mutex::scoped_lock lock(*this->dataPtr->loadLightMutex);
>>>>>>> 9180ab18

  if (_sdf->GetName() != "light")
  {
    gzerr << "SDF is missing the <light> tag" << std::endl;
    return NULL;
  }

  // Add to scene message
  msgs::Light *msg = this->dataPtr->sceneMsg.add_light();
  msg->CopyFrom(msgs::LightFromSDF(_sdf));

  // Create new light object
  LightPtr light(new physics::Light(_parent));
  light->ProcessMsg(*msg);
  light->SetWorld(shared_from_this());
  light->Load(_sdf);
  this->dataPtr->lights.push_back(light);

  return light;
}

//////////////////////////////////////////////////
ActorPtr World::LoadActor(sdf::ElementPtr _sdf , BasePtr _parent)
{
  ActorPtr actor(new Actor(_parent));
  actor->SetWorld(shared_from_this());
  actor->Load(_sdf);

  event::Events::addEntity(actor->GetScopedName());

  msgs::Model msg;
  actor->FillMsg(msg);
  this->dataPtr->modelPub->Publish(msg);

  return actor;
}

//////////////////////////////////////////////////
RoadPtr World::LoadRoad(sdf::ElementPtr _sdf , BasePtr _parent)
{
  RoadPtr road(new Road(_parent));
  road->Load(_sdf);
  return road;
}

//////////////////////////////////////////////////
void World::LoadEntities(sdf::ElementPtr _sdf, BasePtr _parent)
{
  if (_sdf->HasElement("light"))
  {
    sdf::ElementPtr childElem = _sdf->GetElement("light");
    while (childElem)
    {
      this->LoadLight(childElem, _parent);

      childElem = childElem->GetNextElement("light");
    }
  }

  if (_sdf->HasElement("model"))
  {
    sdf::ElementPtr childElem = _sdf->GetElement("model");

    while (childElem)
    {
      this->LoadModel(childElem, _parent);

      // TODO : Put back in the ability to nest models. We should do this
      // without requiring a joint.

      childElem = childElem->GetNextElement("model");
    }
  }

  if (_sdf->HasElement("actor"))
  {
    sdf::ElementPtr childElem = _sdf->GetElement("actor");

    while (childElem)
    {
      this->LoadActor(childElem, _parent);

      childElem = childElem->GetNextElement("actor");
    }
  }

  if (_sdf->HasElement("road"))
  {
    sdf::ElementPtr childElem = _sdf->GetElement("road");
    while (childElem)
    {
      this->LoadRoad(childElem, _parent);
      childElem = childElem->GetNextElement("road");
    }
  }
}

//////////////////////////////////////////////////
unsigned int World::GetModelCount() const
{
  return this->dataPtr->models.size();
}

//////////////////////////////////////////////////
ModelPtr World::GetModel(unsigned int _index) const
{
  if (_index >= this->dataPtr->models.size())
  {
    gzerr << "Given model index[" << _index << "] is out of range[0.."
          << this->dataPtr->models.size() << "]\n";
    return ModelPtr();
  }

  return this->dataPtr->models[_index];
}

//////////////////////////////////////////////////
Model_V World::GetModels() const
{
  return this->dataPtr->models;
}

//////////////////////////////////////////////////
Light_V World::Lights() const
{
  return this->dataPtr->lights;
}

//////////////////////////////////////////////////
void World::ResetTime()
{
  this->dataPtr->simTime = common::Time(0);
  this->dataPtr->pauseTime = common::Time(0);
  this->dataPtr->startTime = common::Time::GetWallTime();
  this->dataPtr->realTimeOffset = common::Time(0);
  this->dataPtr->iterations = 0;

  if (this->IsPaused())
    this->dataPtr->pauseStartTime = this->dataPtr->startTime;

  sensors::SensorManager::Instance()->ResetLastUpdateTimes();
}

//////////////////////////////////////////////////
void World::ResetEntities(Base::EntityType _type)
{
  this->dataPtr->rootElement->Reset(_type);
}

//////////////////////////////////////////////////
void World::Reset()
{
  bool currentlyPaused = this->IsPaused();
  this->SetPaused(true);

  {
    boost::recursive_mutex::scoped_lock lk(*this->dataPtr->worldUpdateMutex);

    math::Rand::SetSeed(math::Rand::GetSeed());
    this->dataPtr->physicsEngine->SetSeed(math::Rand::GetSeed());

    this->ResetTime();
    this->ResetEntities(Base::BASE);
    for (auto &plugin : this->dataPtr->plugins)
    {
      plugin->Reset();
    }
    this->dataPtr->physicsEngine->Reset();

    // Signal a reset has occurred
    event::Events::worldReset();
  }

  this->SetPaused(currentlyPaused);
}

//////////////////////////////////////////////////
void World::OnStep()
{
  this->dataPtr->stepInc = 1;
}

//////////////////////////////////////////////////
void World::PrintEntityTree()
{
  // Initialize all the entities
  for (unsigned int i = 0; i < this->dataPtr->rootElement->GetChildCount(); i++)
    this->dataPtr->rootElement->GetChild(i)->Print("");
}

//////////////////////////////////////////////////
gazebo::common::Time World::GetSimTime() const
{
  return this->dataPtr->simTime;
}

//////////////////////////////////////////////////
void World::SetSimTime(const common::Time &_t)
{
  this->dataPtr->simTime = _t;
}

//////////////////////////////////////////////////
gazebo::common::Time World::GetPauseTime() const
{
  return this->dataPtr->pauseTime;
}

//////////////////////////////////////////////////
gazebo::common::Time World::GetStartTime() const
{
  return this->dataPtr->startTime;
}

//////////////////////////////////////////////////
common::Time World::GetRealTime() const
{
  if (!util::LogPlay::Instance()->IsOpen())
  {
    if (this->dataPtr->pause)
    {
      return (this->dataPtr->pauseStartTime - this->dataPtr->startTime) -
        this->dataPtr->realTimeOffset;
    }
    else
    {
      return (common::Time::GetWallTime() - this->dataPtr->startTime) -
        this->dataPtr->realTimeOffset;
    }
  }
  else
    return this->dataPtr->logRealTime;
}

//////////////////////////////////////////////////
bool World::IsPaused() const
{
  return this->dataPtr->pause;
}

//////////////////////////////////////////////////
void World::SetPaused(bool _p)
{
  if (this->dataPtr->pause == _p)
    return;

  {
    boost::recursive_mutex::scoped_lock lk(*this->dataPtr->worldUpdateMutex);
    this->dataPtr->pause = _p;
  }

  if (_p)
  {
    // This is also a good time to clear out the logging buffer.
    util::LogRecord::Instance()->Notify();

    this->dataPtr->pauseStartTime = common::Time::GetWallTime();
  }
  else
  {
    this->dataPtr->realTimeOffset += common::Time::GetWallTime() -
      this->dataPtr->pauseStartTime;
  }

  event::Events::pause(_p);
}

//////////////////////////////////////////////////
void World::OnFactoryMsg(ConstFactoryPtr &_msg)
{
  boost::recursive_mutex::scoped_lock lock(*this->dataPtr->receiveMutex);
  this->dataPtr->factoryMsgs.push_back(*_msg);
}

//////////////////////////////////////////////////
void World::OnControl(ConstWorldControlPtr &_data)
{
  if (_data->has_pause())
    this->SetPaused(_data->pause());

  if (_data->has_step())
    this->OnStep();

  if (_data->has_multi_step())
  {
    // stepWorld is a blocking call so set stepInc directly so that world stats
    // will still be published
    this->SetPaused(true);
    boost::recursive_mutex::scoped_lock lock(*this->dataPtr->worldUpdateMutex);
    this->dataPtr->stepInc = _data->multi_step();
  }

  if (_data->has_seed())
  {
    math::Rand::SetSeed(_data->seed());
    this->dataPtr->physicsEngine->SetSeed(_data->seed());
  }

  if (_data->has_reset())
  {
    this->dataPtr->needsReset = true;

    if (_data->reset().has_all() && _data->reset().all())
    {
      this->dataPtr->resetAll = true;
    }
    else
    {
      this->dataPtr->resetAll = false;

      if (_data->reset().has_time_only() && _data->reset().time_only())
        this->dataPtr->resetTimeOnly = true;

      if (_data->reset().has_model_only() && _data->reset().model_only())
        this->dataPtr->resetModelOnly = true;
    }
  }
}

//////////////////////////////////////////////////
void World::OnPlaybackControl(ConstLogPlaybackControlPtr &_data)
{
  boost::recursive_mutex::scoped_lock lock(*this->dataPtr->worldUpdateMutex);

  // Ignore this command if there's another one pending.
  if (this->dataPtr->seekPending)
    return;

  if (_data->has_pause())
    this->SetPaused(_data->pause());

  if (_data->has_multi_step())
  {
    // stepWorld is a blocking call so set stepInc directly so that world stats
    // will still be published
    this->SetPaused(true);
    this->dataPtr->stepInc += _data->multi_step();
  }

  if (_data->has_seek())
  {
    this->dataPtr->targetSimTime = msgs::Convert(_data->seek());
    if (this->GetSimTime() > this->dataPtr->targetSimTime)
      util::LogPlay::Instance()->Rewind();
    this->dataPtr->seekPending = true;
  }

  if (_data->has_rewind() && _data->rewind())
  {
    util::LogPlay::Instance()->Rewind();
    this->dataPtr->stepInc = 1;
    if (!util::LogPlay::Instance()->HasIterations())
      this->dataPtr->iterations = 0;
  }

  if (_data->has_forward() && _data->forward())
  {
    this->dataPtr->targetSimTime = util::LogPlay::Instance()->GetLogEndTime();
    if (this->GetSimTime() > this->dataPtr->targetSimTime)
      util::LogPlay::Instance()->Rewind();
    this->dataPtr->seekPending = true;
  }
}

//////////////////////////////////////////////////
void World::OnRequest(ConstRequestPtr &_msg)
{
  boost::recursive_mutex::scoped_lock lock(*this->dataPtr->receiveMutex);
  this->dataPtr->requestMsgs.push_back(*_msg);
}

//////////////////////////////////////////////////
void World::JointLog(ConstJointPtr &_msg)
{
  boost::recursive_mutex::scoped_lock lock(*this->dataPtr->receiveMutex);
  int i = 0;
  for (; i < this->dataPtr->sceneMsg.joint_size(); i++)
  {
    if (this->dataPtr->sceneMsg.joint(i).name() == _msg->name())
    {
      this->dataPtr->sceneMsg.mutable_joint(i)->CopyFrom(*_msg);
      break;
    }
  }

  if (i >= this->dataPtr->sceneMsg.joint_size())
  {
    msgs::Joint *newJoint = this->dataPtr->sceneMsg.add_joint();
    newJoint->CopyFrom(*_msg);
  }
}

//////////////////////////////////////////////////
void World::OnModelMsg(ConstModelPtr &_msg)
{
  boost::recursive_mutex::scoped_lock lock(*this->dataPtr->receiveMutex);
  this->dataPtr->modelMsgs.push_back(*_msg);
}

//////////////////////////////////////////////////
void World::BuildSceneMsg(msgs::Scene &_scene, BasePtr _entity)
{
  if (_entity)
  {
    if (_entity->HasType(Entity::MODEL))
    {
      msgs::Model *modelMsg = _scene.add_model();
      boost::static_pointer_cast<Model>(_entity)->FillMsg(*modelMsg);
    }

    for (unsigned int i = 0; i < _entity->GetChildCount(); ++i)
    {
      this->BuildSceneMsg(_scene, _entity->GetChild(i));
    }
  }
}


//////////////////////////////////////////////////
// void World::ModelUpdateTBB()
// {
//   tbb::parallel_for (tbb::blocked_range<size_t>(0,
//   this->dataPtr->models.size(), 10),
//       ModelUpdate_TBB(&this->dataPtr->models));
// }

//////////////////////////////////////////////////
void World::ModelUpdateSingleLoop()
{
  // Update all the models
  for (unsigned int i = 0; i < this->dataPtr->rootElement->GetChildCount(); i++)
    this->dataPtr->rootElement->GetChild(i)->Update();
}


//////////////////////////////////////////////////
void World::LoadPlugins()
{
  // Load the plugins
  if (this->dataPtr->sdf->HasElement("plugin"))
  {
    sdf::ElementPtr pluginElem = this->dataPtr->sdf->GetElement("plugin");
    while (pluginElem)
    {
      this->LoadPlugin(pluginElem);
      pluginElem = pluginElem->GetNextElement("plugin");
    }
  }

  // Load the plugins for all the models
  for (unsigned int i = 0; i < this->dataPtr->rootElement->GetChildCount(); i++)
  {
    if (this->dataPtr->rootElement->GetChild(i)->HasType(Base::MODEL))
    {
      ModelPtr model = boost::static_pointer_cast<Model>(
          this->dataPtr->rootElement->GetChild(i));
      model->LoadPlugins();
    }
  }
}

//////////////////////////////////////////////////
void World::LoadPlugin(const std::string &_filename,
                       const std::string &_name,
                       sdf::ElementPtr _sdf)
{
  gazebo::WorldPluginPtr plugin = gazebo::WorldPlugin::Create(_filename,
                                                              _name);

  if (plugin)
  {
    if (plugin->GetType() != WORLD_PLUGIN)
    {
      gzerr << "World[" << this->GetName() << "] is attempting to load "
            << "a plugin, but detected an incorrect plugin type. "
            << "Plugin filename[" << _filename << "] name[" << _name << "]\n";
      return;
    }
    plugin->Load(shared_from_this(), _sdf);
    this->dataPtr->plugins.push_back(plugin);

    if (this->dataPtr->initialized)
      plugin->Init();
  }
}

//////////////////////////////////////////////////
void World::RemovePlugin(const std::string &_name)
{
  for (auto plugin = this->dataPtr->plugins.begin();
           plugin != this->dataPtr->plugins.end(); ++plugin)
  {
    if ((*plugin)->GetHandle() == _name)
    {
      this->dataPtr->plugins.erase(plugin);
      break;
    }
  }
}

//////////////////////////////////////////////////
void World::LoadPlugin(sdf::ElementPtr _sdf)
{
  std::string pluginName = _sdf->Get<std::string>("name");
  std::string filename = _sdf->Get<std::string>("filename");
  this->LoadPlugin(filename, pluginName, _sdf);
}

//////////////////////////////////////////////////
void World::ProcessEntityMsgs()
{
  boost::mutex::scoped_lock lock(this->dataPtr->entityDeleteMutex);

  for (auto &entityName : this->dataPtr->deleteEntity)
  {
    this->RemoveModel(entityName);
  }

  if (!this->dataPtr->deleteEntity.empty())
  {
    this->EnableAllModels();
    this->dataPtr->deleteEntity.clear();
  }
}

//////////////////////////////////////////////////
void World::ProcessRequestMsgs()
{
  boost::recursive_mutex::scoped_lock lock(*this->dataPtr->receiveMutex);
  msgs::Response response;

  for (auto const &requestMsg : this->dataPtr->requestMsgs)
  {
    bool send = true;
    response.set_id(requestMsg.id());
    response.set_request(requestMsg.request());
    response.set_response("success");

    if (requestMsg.request() == "entity_list")
    {
      msgs::Model_V modelVMsg;

      for (unsigned int i = 0;
          i < this->dataPtr->rootElement->GetChildCount(); ++i)
      {
        BasePtr entity = this->dataPtr->rootElement->GetChild(i);
        if (entity->HasType(Base::MODEL))
        {
          msgs::Model *modelMsg = modelVMsg.add_models();
          ModelPtr model = boost::dynamic_pointer_cast<Model>(entity);
          model->FillMsg(*modelMsg);
        }
      }

      response.set_type(modelVMsg.GetTypeName());
      std::string *serializedData = response.mutable_serialized_data();
      modelVMsg.SerializeToString(serializedData);
    }
    else if (requestMsg.request() == "entity_delete")
    {
      boost::mutex::scoped_lock lock2(this->dataPtr->entityDeleteMutex);
      this->dataPtr->deleteEntity.push_back(requestMsg.data());
    }
    else if (requestMsg.request() == "entity_info")
    {
      BasePtr entity = this->dataPtr->rootElement->GetByName(requestMsg.data());
      if (entity)
      {
        if (entity->HasType(Base::MODEL))
        {
          msgs::Model modelMsg;
          ModelPtr model = boost::dynamic_pointer_cast<Model>(entity);
          model->FillMsg(modelMsg);

          std::string *serializedData = response.mutable_serialized_data();
          modelMsg.SerializeToString(serializedData);
          response.set_type(modelMsg.GetTypeName());
        }
        else if (entity->HasType(Base::LINK))
        {
          msgs::Link linkMsg;
          LinkPtr link = boost::dynamic_pointer_cast<Link>(entity);
          link->FillMsg(linkMsg);

          std::string *serializedData = response.mutable_serialized_data();
          linkMsg.SerializeToString(serializedData);
          response.set_type(linkMsg.GetTypeName());
        }
        else if (entity->HasType(Base::COLLISION))
        {
          msgs::Collision collisionMsg;
          CollisionPtr collision =
            boost::dynamic_pointer_cast<Collision>(entity);
          collision->FillMsg(collisionMsg);

          std::string *serializedData = response.mutable_serialized_data();
          collisionMsg.SerializeToString(serializedData);
          response.set_type(collisionMsg.GetTypeName());
        }
        else if (entity->HasType(Base::JOINT))
        {
          msgs::Joint jointMsg;
          JointPtr joint = boost::dynamic_pointer_cast<Joint>(entity);
          joint->FillMsg(jointMsg);

          std::string *serializedData = response.mutable_serialized_data();
          jointMsg.SerializeToString(serializedData);
          response.set_type(jointMsg.GetTypeName());
        }
      }
      else
      {
        response.set_type("error");
        response.set_response("nonexistent");
      }
    }
    else if (requestMsg.request() == "world_sdf")
    {
      msgs::GzString msg;
      this->UpdateStateSDF();
      std::ostringstream stream;
      stream << "<?xml version='1.0'?>\n"
             << "<sdf version='" << SDF_VERSION << "'>\n"
             << this->dataPtr->sdf->ToString("")
             << "</sdf>";

      msg.set_data(stream.str());

      std::string *serializedData = response.mutable_serialized_data();
      msg.SerializeToString(serializedData);
      response.set_type(msg.GetTypeName());
    }
    else if (requestMsg.request() == "scene_info")
    {
      this->dataPtr->sceneMsg.clear_model();
      this->BuildSceneMsg(this->dataPtr->sceneMsg, this->dataPtr->rootElement);

      std::string *serializedData = response.mutable_serialized_data();
      this->dataPtr->sceneMsg.SerializeToString(serializedData);
      response.set_type(this->dataPtr->sceneMsg.GetTypeName());
    }
    else if (requestMsg.request() == "spherical_coordinates_info")
    {
      msgs::SphericalCoordinates sphereCoordMsg;
      msgs::Set(&sphereCoordMsg, *(this->dataPtr->sphericalCoordinates));

      std::string *serializedData = response.mutable_serialized_data();
      sphereCoordMsg.SerializeToString(serializedData);
      response.set_type(sphereCoordMsg.GetTypeName());
    }
    else
      send = false;

    if (send)
    {
      this->dataPtr->responsePub->Publish(response);
    }
  }

  this->dataPtr->requestMsgs.clear();
}

//////////////////////////////////////////////////
void World::ProcessModelMsgs()
{
  boost::recursive_mutex::scoped_lock lock(*this->dataPtr->receiveMutex);
  for (auto const &modelMsg : this->dataPtr->modelMsgs)
  {
    ModelPtr model;
    if (modelMsg.has_id())
      model = this->GetModelById(modelMsg.id());
    else
      model = this->GetModel(modelMsg.name());

    if (!model)
      gzerr << "Unable to find model["
            << modelMsg.name() << "] Id[" << modelMsg.id() << "]\n";
    else
    {
      model->ProcessMsg(modelMsg);

      // May 30, 2013: The following code was removed because it has a
      // major performance impact when dragging complex object via the GUI.
      // This code also does not seem to be necessary, since can just
      // publish the incoming changes instead of a full model message. We
      // are leaving it temporarily in case we find a need for it.
      //
      // Let all other subscribers know about the change
      // msgs::Model msg;
      // model->FillMsg(msg);
      // // FillMsg fills the visual components from initial sdf
      // // but problem is that Visuals may have changed e.g. through ~/visual,
      // // so don't publish them to subscribers.
      // for (int i = 0; i < msg.link_size(); ++i)
      // {
      //   msg.mutable_link(i)->clear_visual();
      //   for (int j = 0; j < msg.link(i).collision_size(); ++j)
      //   {
      //     msg.mutable_link(i)->mutable_collision(j)->clear_visual();
      //   }
      // }

      this->dataPtr->modelPub->Publish(modelMsg);
    }
  }

  if (!this->dataPtr->modelMsgs.empty())
  {
    this->EnableAllModels();
    this->dataPtr->modelMsgs.clear();
  }
}

//////////////////////////////////////////////////
<<<<<<< HEAD
void World::ProcessLightMsgs()
{
  boost::recursive_mutex::scoped_lock lock(*this->dataPtr->receiveMutex);
  for (auto const &lightMsg : this->dataPtr->lightMsgs)
  {
    LightPtr light = this->Light(lightMsg.name());

    // Add a new light if the light doesn't exist.
    //
    // Note that this is dangerous, an old message might be trying to modify the
    // pose of a light which has been deleted and ends up creating a new light.
    // Consider separating light handling into many topics like it's done for
    // models: ~/factory, ~/model/modify, ~/pose/info.
    // That would affect user code and other clients such as GzWeb.
    if (!light)
    {
      // Add to world SDF
      sdf::ElementPtr lightSDF = msgs::LightToSDF(lightMsg);
      lightSDF->SetParent(this->dataPtr->sdf);
      lightSDF->GetParent()->InsertElement(lightSDF);

      // Create new light object
      this->LoadLight(lightSDF, this->dataPtr->rootElement);
=======
void World::ProcessLightModifyMsgs()
{
  boost::recursive_mutex::scoped_lock lock(*this->dataPtr->receiveMutex);
  for (auto const &lightModifyMsg : this->dataPtr->lightModifyMsgs)
  {
    LightPtr light = this->Light(lightModifyMsg.name());

    if (!light)
    {
      gzerr << "Light [" << lightModifyMsg.name() << "] not found."
          << " Use topic ~/factory/light to spawn a new light." << std::endl;
      continue;
>>>>>>> 9180ab18
    }
    else
    {
      // Update in scene message
      for (int i = 0; i < this->dataPtr->sceneMsg.light_size(); ++i)
      {
<<<<<<< HEAD
        if (this->dataPtr->sceneMsg.light(i).name() == lightMsg.name())
        {
          this->dataPtr->sceneMsg.mutable_light(i)->MergeFrom(lightMsg);
=======
        if (this->dataPtr->sceneMsg.light(i).name() == lightModifyMsg.name())
        {
          this->dataPtr->sceneMsg.mutable_light(i)->MergeFrom(lightModifyMsg);
>>>>>>> 9180ab18
          break;
        }
      }

      // Update light object
<<<<<<< HEAD
      light->ProcessMsg(lightMsg);
    }
  }

  if (!this->dataPtr->lightMsgs.empty())
  {
    this->dataPtr->lightMsgs.clear();
=======
      light->ProcessMsg(lightModifyMsg);
    }
  }

  if (!this->dataPtr->lightModifyMsgs.empty())
  {
    this->dataPtr->lightModifyMsgs.clear();
  }
}

//////////////////////////////////////////////////
void World::ProcessLightFactoryMsgs()
{
  boost::recursive_mutex::scoped_lock lock(*this->dataPtr->receiveMutex);
  for (auto const &lightFactoryMsg : this->dataPtr->lightFactoryMsgs)
  {
    LightPtr light = this->Light(lightFactoryMsg.name());

    if (light)
    {
      gzerr << "Light [" << lightFactoryMsg.name() << "] already exists."
          << " Use topic ~/light/modify to modify it." << std::endl;
      continue;
    }
    else
    {
      // Add to world SDF
      sdf::ElementPtr lightSDF = msgs::LightToSDF(lightFactoryMsg);
      lightSDF->SetParent(this->dataPtr->sdf);
      lightSDF->GetParent()->InsertElement(lightSDF);

      // Create new light object
      this->LoadLight(lightSDF, this->dataPtr->rootElement);
    }
  }

  if (!this->dataPtr->lightFactoryMsgs.empty())
  {
    this->dataPtr->lightFactoryMsgs.clear();
>>>>>>> 9180ab18
  }
}

//////////////////////////////////////////////////
void World::ProcessFactoryMsgs()
{
  std::list<sdf::ElementPtr> modelsToLoad, lightsToLoad;

  {
    boost::recursive_mutex::scoped_lock lock(*this->dataPtr->receiveMutex);
    for (auto const &factoryMsg : this->dataPtr->factoryMsgs)
    {
      this->dataPtr->factorySDF->Root()->ClearElements();

      if (factoryMsg.has_sdf() && !factoryMsg.sdf().empty())
      {
        // SDF Parsing happens here
        if (!sdf::readString(factoryMsg.sdf(), this->dataPtr->factorySDF))
        {
          gzerr << "Unable to read sdf string[" << factoryMsg.sdf() << "]\n";
          continue;
        }
      }
      else if (factoryMsg.has_sdf_filename() &&
              !factoryMsg.sdf_filename().empty())
      {
        std::string filename = common::ModelDatabase::Instance()->GetModelFile(
            factoryMsg.sdf_filename());

        if (!sdf::readFile(filename, this->dataPtr->factorySDF))
        {
          gzerr << "Unable to read sdf file.\n";
          continue;
        }
      }
      else if (factoryMsg.has_clone_model_name())
      {
        ModelPtr model = this->GetModel(factoryMsg.clone_model_name());
        if (!model)
        {
          gzerr << "Unable to clone model[" << factoryMsg.clone_model_name()
            << "]. Model not found.\n";
          continue;
        }

        this->dataPtr->factorySDF->Root()->InsertElement(
            model->GetSDF()->Clone());

        std::string newName = model->GetName() + "_clone";
        int i = 0;
        while (this->GetModel(newName))
        {
          newName = model->GetName() + "_clone_" +
            boost::lexical_cast<std::string>(i);
          i++;
        }

        this->dataPtr->factorySDF->Root()->GetElement("model")->GetAttribute(
            "name")->Set(newName);
      }
      else
      {
        gzerr << "Unable to load sdf from factory message."
          << "No SDF or SDF filename specified.\n";
        continue;
      }

      if (factoryMsg.has_edit_name())
      {
        BasePtr base =
          this->dataPtr->rootElement->GetByName(factoryMsg.edit_name());
        if (base)
        {
          sdf::ElementPtr elem;
          if (this->dataPtr->factorySDF->Root()->GetName() == "sdf")
            elem = this->dataPtr->factorySDF->Root()->GetFirstElement();
          else
            elem = this->dataPtr->factorySDF->Root();

          base->UpdateParameters(elem);
        }
      }
      else
      {
        bool isActor = false;
        bool isModel = false;
        bool isLight = false;

        sdf::ElementPtr elem = this->dataPtr->factorySDF->Root()->Clone();

        if (elem->HasElement("world"))
          elem = elem->GetElement("world");

        if (elem->HasElement("model"))
        {
          elem = elem->GetElement("model");
          isModel = true;
        }
        else if (elem->HasElement("light"))
        {
          elem = elem->GetElement("light");
          isLight = true;
        }
        else if (elem->HasElement("actor"))
        {
          elem = elem->GetElement("actor");
          isActor = true;
        }
        else
        {
          gzerr << "Unable to find a model, light, or actor in:\n";
          this->dataPtr->factorySDF->Root()->PrintValues("");
          continue;
        }

        if (!elem)
        {
          gzerr << "Invalid SDF:";
          this->dataPtr->factorySDF->Root()->PrintValues("");
          continue;
        }

        elem->SetParent(this->dataPtr->sdf);
        elem->GetParent()->InsertElement(elem);
        if (factoryMsg.has_pose())
        {
          elem->GetElement("pose")->Set(msgs::ConvertIgn(factoryMsg.pose()));
        }

        if (isActor)
        {
          ActorPtr actor = this->LoadActor(elem, this->dataPtr->rootElement);
          actor->Init();
        }
        else if (isModel)
        {
          modelsToLoad.push_back(elem);
        }
        else if (isLight)
        {
          lightsToLoad.push_back(elem);
        }
      }
    }

    this->dataPtr->factoryMsgs.clear();
  }

  // Load models
  for (auto const &elem : modelsToLoad)
  {
    try
    {
      boost::mutex::scoped_lock lock(this->dataPtr->factoryDeleteMutex);

      ModelPtr model = this->LoadModel(elem, this->dataPtr->rootElement);
      model->Init();
      model->LoadPlugins();
    }
    catch(...)
    {
      gzerr << "Loading model from factory message failed\n";
    }
  }

  // Load lights
  for (auto const &elem : lightsToLoad)
  {
    try
    {
      boost::mutex::scoped_lock lock(this->dataPtr->factoryDeleteMutex);

      LightPtr light = this->LoadLight(elem, this->dataPtr->rootElement);
    }
    catch(...)
    {
      gzerr << "Loading light from factory message failed\n";
    }
  }
}

//////////////////////////////////////////////////
ModelPtr World::GetModelBelowPoint(const math::Vector3 &_pt)
{
  ModelPtr model;
  EntityPtr entity = this->GetEntityBelowPoint(_pt);

  if (entity)
    model = entity->GetParentModel();
  else
    gzerr << "Unable to find entity below point[" << _pt << "]\n";

  return model;
}

//////////////////////////////////////////////////
EntityPtr World::GetEntityBelowPoint(const math::Vector3 &_pt)
{
  std::string entityName;
  double dist;
  math::Vector3 end;

  end = _pt;
  end.z -= 1000;

  this->dataPtr->physicsEngine->InitForThread();
  this->dataPtr->testRay->SetPoints(_pt, end);
  this->dataPtr->testRay->GetIntersection(dist, entityName);
  return this->GetEntity(entityName);
}

//////////////////////////////////////////////////
void World::SetState(const WorldState &_state)
{
  this->SetSimTime(_state.GetSimTime());
  this->dataPtr->logRealTime = _state.GetRealTime();
  this->dataPtr->iterations = _state.GetIterations();

  // Models
  const ModelState_M modelStates = _state.GetModelStates();
  for (auto const &modelState : modelStates)
  {
    ModelPtr model = this->GetModel(modelState.second.GetName());
    if (model)
      model->SetState(modelState.second);
    else
      gzerr << "Unable to find model[" << modelState.second.GetName() << "]\n";
  }

  // Lights
  const LightState_M lightStates = _state.LightStates();
  for (auto const &lightState : lightStates)
  {
    LightPtr light = this->Light(lightState.second.GetName());
    if (light)
      light->SetState(lightState.second);
    else
    {
      gzerr << "Unable to find light[" << lightState.second.GetName() << "]"
            << std::endl;
    }
  }
}

//////////////////////////////////////////////////
void World::InsertModelFile(const std::string &_sdfFilename)
{
  boost::recursive_mutex::scoped_lock lock(*this->dataPtr->receiveMutex);
  msgs::Factory msg;
  msg.set_sdf_filename(_sdfFilename);
  this->dataPtr->factoryMsgs.push_back(msg);
}

//////////////////////////////////////////////////
void World::InsertModelSDF(const sdf::SDF &_sdf)
{
  boost::recursive_mutex::scoped_lock lock(*this->dataPtr->receiveMutex);
  msgs::Factory msg;
  msg.set_sdf(_sdf.ToString());
  this->dataPtr->factoryMsgs.push_back(msg);
}

//////////////////////////////////////////////////
void World::InsertModelString(const std::string &_sdfString)
{
  boost::recursive_mutex::scoped_lock lock(*this->dataPtr->receiveMutex);
  msgs::Factory msg;
  msg.set_sdf(_sdfString);
  this->dataPtr->factoryMsgs.push_back(msg);
}

//////////////////////////////////////////////////
std::string World::StripWorldName(const std::string &_name) const
{
  if (_name.find(this->GetName() + "::") == 0)
    return _name.substr(this->GetName().size() + 2);
  else
    return _name;
}

//////////////////////////////////////////////////
void World::EnableAllModels()
{
  for (auto &model : this->dataPtr->models)
  {
    model->SetEnabled(true);
  }
}

//////////////////////////////////////////////////
void World::DisableAllModels()
{
  for (auto &model : this->dataPtr->models)
  {
    model->SetEnabled(false);
  }
}

//////////////////////////////////////////////////
void World::UpdateStateSDF()
{
  this->dataPtr->sdf->Update();
  sdf::ElementPtr stateElem = this->dataPtr->sdf->GetElement("state");
  stateElem->ClearElements();

  WorldState currentState(shared_from_this());
  currentState.FillSDF(stateElem);
}

//////////////////////////////////////////////////
bool World::OnLog(std::ostringstream &_stream)
{
  int bufferIndex = this->dataPtr->currentStateBuffer;
  // Save the entire state when its the first call to OnLog.
  if (util::LogRecord::Instance()->GetFirstUpdate())
  {
    this->dataPtr->sdf->Update();
    _stream << "<sdf version ='";
    _stream << SDF_VERSION;
    _stream << "'>\n";
    _stream << this->dataPtr->sdf->ToString("");
    _stream << "</sdf>\n";
  }
  else if (this->dataPtr->states[bufferIndex].size() >= 1)
  {
    {
      boost::mutex::scoped_lock lock(this->dataPtr->logBufferMutex);
      this->dataPtr->currentStateBuffer ^= 1;
    }
    for (auto const &worldState : this->dataPtr->states[bufferIndex])
    {
      _stream << "<sdf version='" << SDF_VERSION << "'>"
              << worldState
              << "</sdf>";
    }

    this->dataPtr->states[bufferIndex].clear();
  }

  // Logging has stopped. Wait for log worker to finish. Output last bit
  // of data, and reset states.
  if (!util::LogRecord::Instance()->GetRunning())
  {
    boost::mutex::scoped_lock lock(this->dataPtr->logBufferMutex);

    // Output any data that may have been pushed onto the queue
    for (size_t i = 0;
        i < this->dataPtr->states[this->dataPtr->currentStateBuffer^1].size();
        ++i)
    {
      _stream << "<sdf version='" << SDF_VERSION << "'>"
        << this->dataPtr->states[this->dataPtr->currentStateBuffer^1][i]
        << "</sdf>";
    }

    for (size_t i = 0;
        i < this->dataPtr->states[this->dataPtr->currentStateBuffer].size();
        ++i)
    {
      _stream << "<sdf version='" << SDF_VERSION << "'>"
        << this->dataPtr->states[this->dataPtr->currentStateBuffer][i]
        << "</sdf>";
    }

    // Clear everything.
    this->dataPtr->states[0].clear();
    this->dataPtr->states[1].clear();
    this->dataPtr->stateToggle = 0;
    this->dataPtr->prevStates[0] = WorldState();
    this->dataPtr->prevStates[1] = WorldState();
  }

  return true;
}

//////////////////////////////////////////////////
void World::ProcessMessages()
{
  {
    boost::recursive_mutex::scoped_lock lock(*this->dataPtr->receiveMutex);

    if ((this->dataPtr->posePub && this->dataPtr->posePub->HasConnections()) ||
        (this->dataPtr->poseLocalPub &&
         this->dataPtr->poseLocalPub->HasConnections()))
    {
      msgs::PosesStamped msg;

      // Time stamp this PosesStamped message
      msgs::Set(msg.mutable_time(), this->GetSimTime());

      if (!this->dataPtr->publishModelPoses.empty())
      {
        for (auto const &model : this->dataPtr->publishModelPoses)
        {
          std::list<ModelPtr> modelList;
          modelList.push_back(model);
          while (!modelList.empty())
          {
            ModelPtr m = modelList.front();
            modelList.pop_front();
            msgs::Pose *poseMsg = msg.add_pose();

            // Publish the model's relative pose
            poseMsg->set_name(m->GetScopedName());
            poseMsg->set_id(m->GetId());
            msgs::Set(poseMsg, m->GetRelativePose().Ign());

            // Publish each of the model's child links relative poses
            Link_V links = m->GetLinks();
            for (auto const &link : links)
            {
              poseMsg = msg.add_pose();
              poseMsg->set_name(link->GetScopedName());
              poseMsg->set_id(link->GetId());
              msgs::Set(poseMsg, link->GetRelativePose().Ign());
            }

            // add all nested models to the queue
            Model_V models = m->NestedModels();
            for (auto const &n : models)
              modelList.push_back(n);
          }
        }

        if (this->dataPtr->posePub && this->dataPtr->posePub->HasConnections())
          this->dataPtr->posePub->Publish(msg);
      }

      if (this->dataPtr->poseLocalPub &&
          this->dataPtr->poseLocalPub->HasConnections())
      {
        // rendering::Scene depends on this timestamp, which is used by
        // rendering sensors to time stamp their data
        this->dataPtr->poseLocalPub->Publish(msg);
      }
    }
    this->dataPtr->publishModelPoses.clear();

    // Light poses
    if (!this->dataPtr->publishLightPoses.empty() && this->dataPtr->lightPub &&
        this->dataPtr->lightPub->HasConnections())
    {
      for (auto const &light : this->dataPtr->publishLightPoses)
      {
        // Publish the light's world pose
        // \todo Change to relative once lights can be attached to links
        msgs::Light lightMsg;
        lightMsg.set_name(light->GetScopedName());
        msgs::Set(lightMsg.mutable_pose(), light->GetWorldPose().Ign());
        this->dataPtr->lightPub->Publish(lightMsg);
      }
    }
    this->dataPtr->publishLightPoses.clear();
  }

  if (common::Time::GetWallTime() - this->dataPtr->prevProcessMsgsTime >
      this->dataPtr->processMsgsPeriod)
  {
    this->ProcessEntityMsgs();
    this->ProcessRequestMsgs();
    this->ProcessFactoryMsgs();
    this->ProcessModelMsgs();
<<<<<<< HEAD
    this->ProcessLightMsgs();
=======
    this->ProcessLightFactoryMsgs();
    this->ProcessLightModifyMsgs();
>>>>>>> 9180ab18
    this->dataPtr->prevProcessMsgsTime = common::Time::GetWallTime();
  }

  // Process light poses after light factory
  {
    boost::recursive_mutex::scoped_lock lock(*this->dataPtr->receiveMutex);

    if (!this->dataPtr->publishLightPoses.empty() && this->dataPtr->lightPub &&
        this->dataPtr->lightPub->HasConnections())
    {
      for (auto const &light : this->dataPtr->publishLightPoses)
      {
        // Publish the light's world pose
        // \todo Change to relative once lights can be attached to links
        msgs::Light lightMsg;
        lightMsg.set_name(light->GetScopedName());
        msgs::Set(lightMsg.mutable_pose(), light->GetWorldPose().Ign());
        this->dataPtr->lightPub->Publish(lightMsg);
      }
    }
    this->dataPtr->publishLightPoses.clear();
  }
}

//////////////////////////////////////////////////
void World::PublishWorldStats()
{
  this->dataPtr->worldStatsMsg.Clear();

  msgs::Set(this->dataPtr->worldStatsMsg.mutable_sim_time(),
      this->GetSimTime());
  msgs::Set(this->dataPtr->worldStatsMsg.mutable_real_time(),
      this->GetRealTime());
  msgs::Set(this->dataPtr->worldStatsMsg.mutable_pause_time(),
      this->GetPauseTime());

  this->dataPtr->worldStatsMsg.set_iterations(this->dataPtr->iterations);
  this->dataPtr->worldStatsMsg.set_paused(this->IsPaused());

  if (util::LogPlay::Instance()->IsOpen())
  {
    msgs::LogPlaybackStatistics logStats;
    msgs::Set(logStats.mutable_start_time(),
        util::LogPlay::Instance()->GetLogStartTime());
    msgs::Set(logStats.mutable_end_time(),
        util::LogPlay::Instance()->GetLogEndTime());

    this->dataPtr->worldStatsMsg.mutable_log_playback_stats()->CopyFrom(
        logStats);
  }

  if (this->dataPtr->statPub && this->dataPtr->statPub->HasConnections())
    this->dataPtr->statPub->Publish(this->dataPtr->worldStatsMsg);
  this->dataPtr->prevStatTime = common::Time::GetWallTime();
}

//////////////////////////////////////////////////
bool World::IsLoaded() const
{
  return this->dataPtr->loaded;
}

//////////////////////////////////////////////////
void World::PublishModelPose(physics::ModelPtr _model)
{
  boost::recursive_mutex::scoped_lock lock(*this->dataPtr->receiveMutex);

  // Only add if the model name is not in the list
  this->dataPtr->publishModelPoses.insert(_model);
}

//////////////////////////////////////////////////
void World::PublishLightPose(const physics::LightPtr _light)
{
  boost::recursive_mutex::scoped_lock lock(*this->dataPtr->receiveMutex);

  // Only add if the light name is not in the list
  this->dataPtr->publishLightPoses.insert(_light);
}

//////////////////////////////////////////////////
void World::LogWorker()
{
  boost::mutex::scoped_lock lock(this->dataPtr->logMutex);

  WorldPtr self = shared_from_this();
  this->dataPtr->logPrevIteration = this->dataPtr->iterations;

  GZ_ASSERT(self, "Self pointer to World is invalid");

  while (!this->dataPtr->stop)
  {
    int currState = (this->dataPtr->stateToggle + 1) % 2;

    this->dataPtr->prevStates[currState].Load(self);
    WorldState diffState = this->dataPtr->prevStates[currState] -
      this->dataPtr->prevStates[this->dataPtr->stateToggle];
    this->dataPtr->logPrevIteration = this->dataPtr->iterations;

    if (!diffState.IsZero())
    {
      this->dataPtr->stateToggle = currState;
      {
        // Store the entire current state (instead of the diffState). A slow
        // moving link may never be captured if only diff state is recorded.
        boost::mutex::scoped_lock bLock(this->dataPtr->logBufferMutex);
        this->dataPtr->states[this->dataPtr->currentStateBuffer].push_back(
            this->dataPtr->prevStates[currState]);
        // Tell the logger to update, once the number of states exceeds 1000
        if (this->dataPtr->states[this->dataPtr->currentStateBuffer].size() >
            1000)
        {
          util::LogRecord::Instance()->Notify();
        }
      }
    }

    this->dataPtr->logContinueCondition.notify_all();

    // Wait until there is work to be done.
    this->dataPtr->logCondition.wait(lock);
  }

  // Make sure nothing is blocked by this thread.
  this->dataPtr->logContinueCondition.notify_all();
}

/////////////////////////////////////////////////
uint32_t World::GetIterations() const
{
  return this->dataPtr->iterations;
}

//////////////////////////////////////////////////
void World::RemoveModel(const std::string &_name)
{
  boost::mutex::scoped_lock flock(this->dataPtr->factoryDeleteMutex);

  // Remove all the dirty poses from the delete entity.
  {
    for (auto entity = this->dataPtr->dirtyPoses.begin();
             entity != this->dataPtr->dirtyPoses.end(); ++entity)
    {
      if ((*entity)->GetName() == _name ||
         ((*entity)->GetParent() && (*entity)->GetParent()->GetName() == _name))
      {
        this->dataPtr->dirtyPoses.erase(entity++);
      }
      else
        ++entity;
    }
  }

  if (this->dataPtr->sdf->HasElement("model"))
  {
    sdf::ElementPtr childElem = this->dataPtr->sdf->GetElement("model");
    while (childElem && childElem->Get<std::string>("name") != _name)
      childElem = childElem->GetNextElement("model");
    if (childElem)
      this->dataPtr->sdf->RemoveChild(childElem);
  }

  if (this->dataPtr->sdf->HasElement("light"))
  {
    sdf::ElementPtr childElem = this->dataPtr->sdf->GetElement("light");
    while (childElem && childElem->Get<std::string>("name") != _name)
      childElem = childElem->GetNextElement("light");
    if (childElem)
    {
      // Remove light object
      for (auto light = this->dataPtr->lights.begin();
          light != this->dataPtr->lights.end(); ++light)
      {
        if ((*light)->GetName() == _name || (*light)->GetScopedName() == _name)
        {
          this->dataPtr->lights.erase(light);
          break;
        }
      }

      // Remove from SDF
      this->dataPtr->sdf->RemoveChild(childElem);

      // Find the light by name in the scene msg, and remove it.
      for (int i = 0; i < this->dataPtr->sceneMsg.light_size(); ++i)
      {
        if (this->dataPtr->sceneMsg.light(i).name() == _name)
        {
          this->dataPtr->sceneMsg.mutable_light()->SwapElements(i,
              this->dataPtr->sceneMsg.light_size()-1);
          this->dataPtr->sceneMsg.mutable_light()->RemoveLast();
          break;
        }
      }
    }
  }

  {
    boost::recursive_mutex::scoped_lock lock(
        *this->GetPhysicsEngine()->GetPhysicsUpdateMutex());

    this->dataPtr->rootElement->RemoveChild(_name);

    for (auto model = this->dataPtr->models.begin();
             model != this->dataPtr->models.end(); ++model)
    {
      if ((*model)->GetName() == _name || (*model)->GetScopedName() == _name)
      {
        this->dataPtr->models.erase(model);
        break;
      }
    }
  }

  // Cleanup the publishModelPoses list.
  {
    boost::recursive_mutex::scoped_lock lock2(*this->dataPtr->receiveMutex);
    for (auto model = this->dataPtr->publishModelPoses.begin();
             model != this->dataPtr->publishModelPoses.end(); ++model)
    {
      if ((*model)->GetName() == _name || (*model)->GetScopedName() == _name)
      {
        this->dataPtr->publishModelPoses.erase(model);
        break;
      }
    }
  }

  // Cleanup the publishLightPoses list.
  {
    boost::recursive_mutex::scoped_lock lock2(*this->dataPtr->receiveMutex);
<<<<<<< HEAD
    for (auto light = this->dataPtr->publishLightPoses.begin();
        light != this->dataPtr->publishLightPoses.end(); ++light)
    {
      if ((*light)->GetName() == _name || (*light)->GetScopedName() == _name)
=======
    for (auto light : this->dataPtr->publishLightPoses)
    {
      if (light->GetName() == _name || light->GetScopedName() == _name)
>>>>>>> 9180ab18
      {
        this->dataPtr->publishLightPoses.erase(light);
        break;
      }
    }
  }
}

/////////////////////////////////////////////////
<<<<<<< HEAD
void World::OnLightMsg(ConstLightPtr &_msg)
{
  boost::recursive_mutex::scoped_lock lock(*this->dataPtr->receiveMutex);
  this->dataPtr->lightMsgs.push_back(*_msg);
=======
void World::OnLightMsg(ConstLightPtr &/*_msg*/)
{
  gzerr << "Topic ~/light deprecated, use ~/factory/light to spawn new lights "
      << "and ~/light/modify to modify existing lights." << std::endl;
}

/////////////////////////////////////////////////
void World::OnLightModifyMsg(ConstLightPtr &_msg)
{
  boost::recursive_mutex::scoped_lock lock(*this->dataPtr->receiveMutex);
  this->dataPtr->lightModifyMsgs.push_back(*_msg);
}

/////////////////////////////////////////////////
void World::OnLightFactoryMsg(ConstLightPtr &_msg)
{
  boost::recursive_mutex::scoped_lock lock(*this->dataPtr->receiveMutex);
  this->dataPtr->lightFactoryMsgs.push_back(*_msg);
>>>>>>> 9180ab18
}

/////////////////////////////////////////////////
msgs::Scene World::GetSceneMsg() const
{
  return this->dataPtr->sceneMsg;
}

/////////////////////////////////////////////////
boost::mutex *World::GetSetWorldPoseMutex() const
{
  return this->dataPtr->setWorldPoseMutex;
}

/////////////////////////////////////////////////
bool World::GetEnablePhysicsEngine()
{
  return this->dataPtr->enablePhysicsEngine;
}

/////////////////////////////////////////////////
void World::EnablePhysicsEngine(bool _enable)
{
  this->dataPtr->enablePhysicsEngine = _enable;
}

/////////////////////////////////////////////////
void World::_AddDirty(Entity *_entity)
{
  GZ_ASSERT(_entity != NULL, "_entity is NULL");
  this->dataPtr->dirtyPoses.push_back(_entity);
}

/////////////////////////////////////////////////
void World::ResetPhysicsStates()
{
  for (auto &model : this->dataPtr->models)
    model->ResetPhysicsStates();
}<|MERGE_RESOLUTION|>--- conflicted
+++ resolved
@@ -960,11 +960,7 @@
 //////////////////////////////////////////////////
 LightPtr World::Light(const std::string &_name)
 {
-<<<<<<< HEAD
-  boost::mutex::scoped_lock lock(*this->dataPtr->loadModelMutex);
-=======
   boost::mutex::scoped_lock lock(*this->dataPtr->loadLightMutex);
->>>>>>> 9180ab18
   return boost::dynamic_pointer_cast<physics::Light>(this->GetByName(_name));
 }
 
@@ -972,21 +968,6 @@
 EntityPtr World::GetEntity(const std::string &_name)
 {
   return boost::dynamic_pointer_cast<Entity>(this->GetByName(_name));
-}
-
-//////////////////////////////////////////////////
-msgs::Light World::GetLightMsg(const std::string &_name)
-{
-  if (this->dataPtr->sdf->HasElement("light"))
-  {
-    sdf::ElementPtr lightElem = this->dataPtr->sdf->GetElement("light");
-    while (lightElem && lightElem->Get<std::string>("name") != _name)
-      lightElem = lightElem->GetNextElement("light");
-
-    msgs::Light msg = msgs::LightFromSDF(lightElem);
-    return msg;
-  }
-  return msgs::Light();
 }
 
 //////////////////////////////////////////////////
@@ -1022,11 +1003,7 @@
 //////////////////////////////////////////////////
 LightPtr World::LoadLight(const sdf::ElementPtr &_sdf, const BasePtr &_parent)
 {
-<<<<<<< HEAD
-  boost::mutex::scoped_lock lock(*this->dataPtr->loadModelMutex);
-=======
   boost::mutex::scoped_lock lock(*this->dataPtr->loadLightMutex);
->>>>>>> 9180ab18
 
   if (_sdf->GetName() != "light")
   {
@@ -1741,31 +1718,6 @@
 }
 
 //////////////////////////////////////////////////
-<<<<<<< HEAD
-void World::ProcessLightMsgs()
-{
-  boost::recursive_mutex::scoped_lock lock(*this->dataPtr->receiveMutex);
-  for (auto const &lightMsg : this->dataPtr->lightMsgs)
-  {
-    LightPtr light = this->Light(lightMsg.name());
-
-    // Add a new light if the light doesn't exist.
-    //
-    // Note that this is dangerous, an old message might be trying to modify the
-    // pose of a light which has been deleted and ends up creating a new light.
-    // Consider separating light handling into many topics like it's done for
-    // models: ~/factory, ~/model/modify, ~/pose/info.
-    // That would affect user code and other clients such as GzWeb.
-    if (!light)
-    {
-      // Add to world SDF
-      sdf::ElementPtr lightSDF = msgs::LightToSDF(lightMsg);
-      lightSDF->SetParent(this->dataPtr->sdf);
-      lightSDF->GetParent()->InsertElement(lightSDF);
-
-      // Create new light object
-      this->LoadLight(lightSDF, this->dataPtr->rootElement);
-=======
 void World::ProcessLightModifyMsgs()
 {
   boost::recursive_mutex::scoped_lock lock(*this->dataPtr->receiveMutex);
@@ -1778,36 +1730,20 @@
       gzerr << "Light [" << lightModifyMsg.name() << "] not found."
           << " Use topic ~/factory/light to spawn a new light." << std::endl;
       continue;
->>>>>>> 9180ab18
     }
     else
     {
       // Update in scene message
       for (int i = 0; i < this->dataPtr->sceneMsg.light_size(); ++i)
       {
-<<<<<<< HEAD
-        if (this->dataPtr->sceneMsg.light(i).name() == lightMsg.name())
-        {
-          this->dataPtr->sceneMsg.mutable_light(i)->MergeFrom(lightMsg);
-=======
         if (this->dataPtr->sceneMsg.light(i).name() == lightModifyMsg.name())
         {
           this->dataPtr->sceneMsg.mutable_light(i)->MergeFrom(lightModifyMsg);
->>>>>>> 9180ab18
           break;
         }
       }
 
       // Update light object
-<<<<<<< HEAD
-      light->ProcessMsg(lightMsg);
-    }
-  }
-
-  if (!this->dataPtr->lightMsgs.empty())
-  {
-    this->dataPtr->lightMsgs.clear();
-=======
       light->ProcessMsg(lightModifyMsg);
     }
   }
@@ -1847,7 +1783,6 @@
   if (!this->dataPtr->lightFactoryMsgs.empty())
   {
     this->dataPtr->lightFactoryMsgs.clear();
->>>>>>> 9180ab18
   }
 }
 
@@ -2285,22 +2220,6 @@
       }
     }
     this->dataPtr->publishModelPoses.clear();
-
-    // Light poses
-    if (!this->dataPtr->publishLightPoses.empty() && this->dataPtr->lightPub &&
-        this->dataPtr->lightPub->HasConnections())
-    {
-      for (auto const &light : this->dataPtr->publishLightPoses)
-      {
-        // Publish the light's world pose
-        // \todo Change to relative once lights can be attached to links
-        msgs::Light lightMsg;
-        lightMsg.set_name(light->GetScopedName());
-        msgs::Set(lightMsg.mutable_pose(), light->GetWorldPose().Ign());
-        this->dataPtr->lightPub->Publish(lightMsg);
-      }
-    }
-    this->dataPtr->publishLightPoses.clear();
   }
 
   if (common::Time::GetWallTime() - this->dataPtr->prevProcessMsgsTime >
@@ -2310,12 +2229,8 @@
     this->ProcessRequestMsgs();
     this->ProcessFactoryMsgs();
     this->ProcessModelMsgs();
-<<<<<<< HEAD
-    this->ProcessLightMsgs();
-=======
     this->ProcessLightFactoryMsgs();
     this->ProcessLightModifyMsgs();
->>>>>>> 9180ab18
     this->dataPtr->prevProcessMsgsTime = common::Time::GetWallTime();
   }
 
@@ -2547,16 +2462,9 @@
   // Cleanup the publishLightPoses list.
   {
     boost::recursive_mutex::scoped_lock lock2(*this->dataPtr->receiveMutex);
-<<<<<<< HEAD
-    for (auto light = this->dataPtr->publishLightPoses.begin();
-        light != this->dataPtr->publishLightPoses.end(); ++light)
-    {
-      if ((*light)->GetName() == _name || (*light)->GetScopedName() == _name)
-=======
     for (auto light : this->dataPtr->publishLightPoses)
     {
       if (light->GetName() == _name || light->GetScopedName() == _name)
->>>>>>> 9180ab18
       {
         this->dataPtr->publishLightPoses.erase(light);
         break;
@@ -2566,12 +2474,6 @@
 }
 
 /////////////////////////////////////////////////
-<<<<<<< HEAD
-void World::OnLightMsg(ConstLightPtr &_msg)
-{
-  boost::recursive_mutex::scoped_lock lock(*this->dataPtr->receiveMutex);
-  this->dataPtr->lightMsgs.push_back(*_msg);
-=======
 void World::OnLightMsg(ConstLightPtr &/*_msg*/)
 {
   gzerr << "Topic ~/light deprecated, use ~/factory/light to spawn new lights "
@@ -2590,7 +2492,6 @@
 {
   boost::recursive_mutex::scoped_lock lock(*this->dataPtr->receiveMutex);
   this->dataPtr->lightFactoryMsgs.push_back(*_msg);
->>>>>>> 9180ab18
 }
 
 /////////////////////////////////////////////////
