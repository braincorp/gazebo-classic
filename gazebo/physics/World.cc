/*
 * Copyright (C) 2012-2015 Open Source Robotics Foundation
 *
 * Licensed under the Apache License, Version 2.0 (the "License");
 * you may not use this file except in compliance with the License.
 * You may obtain a copy of the License at
 *
 *     http://www.apache.org/licenses/LICENSE-2.0
 *
 * Unless required by applicable law or agreed to in writing, software
 * distributed under the License is distributed on an "AS IS" BASIS,
 * WITHOUT WARRANTIES OR CONDITIONS OF ANY KIND, either express or implied.
 * See the License for the specific language governing permissions and
 * limitations under the License.
 *
*/

#ifdef _WIN32
  // Ensure that Winsock2.h is included before Windows.h, which can get
  // pulled in by anybody (e.g., Boost).
  #include <Winsock2.h>
#endif

#include <time.h>

#include <tbb/parallel_for.h>
#include <tbb/blocked_range.h>

#include <boost/thread.hpp>
#include <boost/thread/mutex.hpp>
#include <boost/thread/recursive_mutex.hpp>

#include <sdf/sdf.hh>

#include <deque>
#include <list>
#include <set>
#include <string>
#include <vector>

#include "gazebo/sensors/SensorManager.hh"
#include "gazebo/math/Rand.hh"

#include "gazebo/transport/Node.hh"
#include "gazebo/transport/TransportIface.hh"
#include "gazebo/transport/Publisher.hh"
#include "gazebo/transport/Subscriber.hh"

#include "gazebo/util/LogPlay.hh"

#include "gazebo/common/ModelDatabase.hh"
#include "gazebo/common/CommonIface.hh"
#include "gazebo/common/Events.hh"
#include "gazebo/common/Exception.hh"
#include "gazebo/common/Console.hh"
#include "gazebo/common/Plugin.hh"

#include "gazebo/math/Vector3.hh"

#include "gazebo/msgs/msgs.hh"

#include "gazebo/util/OpenAL.hh"
#include "gazebo/util/Diagnostics.hh"
#include "gazebo/util/LogRecord.hh"

#include "gazebo/physics/Road.hh"
#include "gazebo/physics/RayShape.hh"
#include "gazebo/physics/Link.hh"
#include "gazebo/physics/PhysicsEngine.hh"
#include "gazebo/physics/PhysicsFactory.hh"
#include "gazebo/physics/PresetManager.hh"
#include "gazebo/physics/Model.hh"
#include "gazebo/physics/Actor.hh"
#include "gazebo/physics/WorldPrivate.hh"
#include "gazebo/physics/World.hh"
#include "gazebo/common/SphericalCoordinates.hh"

#include "gazebo/physics/Collision.hh"
#include "gazebo/physics/ContactManager.hh"
#include "gazebo/physics/Population.hh"

using namespace gazebo;
using namespace physics;

/// \brief Flag used to say if/when to clear all models.
/// This will be replaced with a class member variable in Gazebo 3.0
bool g_clearModels;

class ModelUpdate_TBB
{
  public: ModelUpdate_TBB(Model_V *_models) : models(_models) {}
  public: void operator() (const tbb::blocked_range<size_t> &_r) const
  {
    for (size_t i = _r.begin(); i != _r.end(); i++)
    {
      (*models)[i]->Update();
    }
  }

  private: Model_V *models;
};

//////////////////////////////////////////////////
World::World(const std::string &_name)
  : dataPtr(new WorldPrivate)
{
  g_clearModels = false;
  this->dataPtr->sdf.reset(new sdf::Element);
  sdf::initFile("world.sdf", this->dataPtr->sdf);

  this->dataPtr->factorySDF.reset(new sdf::SDF);
  sdf::initFile("root.sdf", this->dataPtr->factorySDF);

  this->dataPtr->logPlayStateSDF.reset(new sdf::Element);
  sdf::initFile("state.sdf", this->dataPtr->logPlayStateSDF);

  this->dataPtr->receiveMutex = new boost::recursive_mutex();
  this->dataPtr->loadModelMutex = new boost::mutex();

  this->dataPtr->initialized = false;
  this->dataPtr->loaded = false;
  this->dataPtr->stepInc = 0;
  this->dataPtr->pause = false;
  this->dataPtr->thread = NULL;
  this->dataPtr->logThread = NULL;
  this->dataPtr->stop = false;

  this->dataPtr->currentStateBuffer = 0;
  this->dataPtr->stateToggle = 0;

  this->dataPtr->pluginsLoaded = false;

  this->dataPtr->name = _name;

  this->dataPtr->needsReset = false;
  this->dataPtr->resetAll = true;
  this->dataPtr->resetTimeOnly = false;
  this->dataPtr->resetModelOnly = false;
  this->dataPtr->enablePhysicsEngine = true;
  this->dataPtr->setWorldPoseMutex = new boost::mutex();
  this->dataPtr->worldUpdateMutex = new boost::recursive_mutex();

  this->dataPtr->sleepOffset = common::Time(0);

  this->dataPtr->prevStatTime = common::Time::GetWallTime();
  this->dataPtr->prevProcessMsgsTime = common::Time::GetWallTime();

  this->dataPtr->connections.push_back(
     event::Events::ConnectStep(boost::bind(&World::OnStep, this)));
  this->dataPtr->connections.push_back(
     event::Events::ConnectPause(
       boost::bind(&World::SetPaused, this, _1)));
}

//////////////////////////////////////////////////
World::~World()
{
  this->dataPtr->presetManager.reset();
  delete this->dataPtr->receiveMutex;
  this->dataPtr->receiveMutex = NULL;
  delete this->dataPtr->loadModelMutex;
  this->dataPtr->loadModelMutex = NULL;
  delete this->dataPtr->setWorldPoseMutex;
  this->dataPtr->setWorldPoseMutex = NULL;
  delete this->dataPtr->worldUpdateMutex;
  this->dataPtr->worldUpdateMutex = NULL;

  this->dataPtr->connections.clear();
  this->Fini();

  this->dataPtr->sdf->Reset();
  this->dataPtr->rootElement.reset();
  this->dataPtr->node.reset();

  this->dataPtr->testRay.reset();

  delete this->dataPtr;
  this->dataPtr = NULL;
}

//////////////////////////////////////////////////
void World::Load(sdf::ElementPtr _sdf)
{
  this->dataPtr->loaded = false;
  this->dataPtr->sdf = _sdf;

  if (this->dataPtr->sdf->Get<std::string>("name").empty())
    gzwarn << "create_world(world_name =["
           << this->dataPtr->name << "]) overwrites sdf world name\n!";
  else
    this->dataPtr->name = this->dataPtr->sdf->Get<std::string>("name");

#ifdef HAVE_OPENAL
  util::OpenAL::Instance()->Load(this->dataPtr->sdf->GetElement("audio"));
#endif

  this->dataPtr->sceneMsg.CopyFrom(
      msgs::SceneFromSDF(this->dataPtr->sdf->GetElement("scene")));
  this->dataPtr->sceneMsg.set_name(this->GetName());

  // The period at which messages are processed
  this->dataPtr->processMsgsPeriod = common::Time(0, 200000000);

  this->dataPtr->node = transport::NodePtr(new transport::Node());
  this->dataPtr->node->Init(this->GetName());

  // pose pub for server side, mainly used for updating and timestamping
  // Scene, which in turn will be used by rendering sensors.
  // TODO: replace local communication with shared memory for efficiency.
  this->dataPtr->poseLocalPub =
    this->dataPtr->node->Advertise<msgs::PosesStamped>("~/pose/local/info", 10);

  // pose pub for client with a cap on publishing rate to reduce traffic
  // overhead
  this->dataPtr->posePub = this->dataPtr->node->Advertise<msgs::PosesStamped>(
    "~/pose/info", 10, 60);

  this->dataPtr->guiPub = this->dataPtr->node->Advertise<msgs::GUI>("~/gui", 5);
  if (this->dataPtr->sdf->HasElement("gui"))
  {
    this->dataPtr->guiPub->Publish(
        msgs::GUIFromSDF(this->dataPtr->sdf->GetElement("gui")));
  }

  this->dataPtr->factorySub = this->dataPtr->node->Subscribe("~/factory",
                                           &World::OnFactoryMsg, this);
  this->dataPtr->controlSub = this->dataPtr->node->Subscribe("~/world_control",
                                           &World::OnControl, this);

  this->dataPtr->requestSub = this->dataPtr->node->Subscribe("~/request",
                                           &World::OnRequest, this, true);
  this->dataPtr->jointSub = this->dataPtr->node->Subscribe("~/joint",
      &World::JointLog, this);
  this->dataPtr->lightSub = this->dataPtr->node->Subscribe("~/light",
      &World::OnLightMsg, this);

  this->dataPtr->modelSub = this->dataPtr->node->Subscribe<msgs::Model>(
      "~/model/modify", &World::OnModelMsg, this);

  this->dataPtr->responsePub = this->dataPtr->node->Advertise<msgs::Response>(
      "~/response");
  this->dataPtr->statPub =
    this->dataPtr->node->Advertise<msgs::WorldStatistics>(
        "~/world_stats", 100, 5);
  this->dataPtr->modelPub = this->dataPtr->node->Advertise<msgs::Model>(
      "~/model/info");
  this->dataPtr->lightPub = this->dataPtr->node->Advertise<msgs::Light>(
      "~/light");

  // This should come before loading of entities
  sdf::ElementPtr physicsElem = this->dataPtr->sdf->GetElement("physics");

  std::string type = physicsElem->Get<std::string>("type");
  this->dataPtr->physicsEngine = PhysicsFactory::NewPhysicsEngine(type,
      shared_from_this());

  if (this->dataPtr->physicsEngine == NULL)
    gzthrow("Unable to create physics engine\n");

  this->dataPtr->physicsEngine->Load(physicsElem);

  // This should also come before loading of entities
  {
    sdf::ElementPtr spherical = this->dataPtr->sdf->GetElement(
        "spherical_coordinates");
    common::SphericalCoordinates::SurfaceType surfaceType =
      common::SphericalCoordinates::Convert(
        spherical->Get<std::string>("surface_model"));
    math::Angle latitude, longitude, heading;
    double elevation = spherical->Get<double>("elevation");
    latitude.SetFromDegree(spherical->Get<double>("latitude_deg"));
    longitude.SetFromDegree(spherical->Get<double>("longitude_deg"));
    heading.SetFromDegree(spherical->Get<double>("heading_deg"));

    this->dataPtr->sphericalCoordinates.reset(new common::SphericalCoordinates(
      surfaceType, latitude, longitude, elevation, heading));
  }

  if (this->dataPtr->sphericalCoordinates == NULL)
    gzthrow("Unable to create spherical coordinates data structure\n");

  this->dataPtr->rootElement.reset(new Base(BasePtr()));
  this->dataPtr->rootElement->SetName(this->GetName());
  this->dataPtr->rootElement->SetWorld(shared_from_this());

  // A special order is necessary when loading a world that contains state
  // information. The joints must be created last, otherwise they get
  // initialized improperly.
  {
    // Create all the entities
    this->LoadEntities(this->dataPtr->sdf, this->dataPtr->rootElement);

    // Set the state of the entities
    if (this->dataPtr->sdf->HasElement("state"))
    {
      sdf::ElementPtr childElem = this->dataPtr->sdf->GetElement("state");

      while (childElem)
      {
        WorldState myState;
        myState.Load(childElem);
        this->SetState(myState);

        childElem = childElem->GetNextElement("state");

        // TODO: We currently load just the first state data. Need to
        // implement a better mechanism for handling multiple states
        break;
      }
    }

    for (unsigned int i = 0; i < this->GetModelCount(); ++i)
      this->GetModel(i)->LoadJoints();
  }

  // TODO: Performance test to see if TBB model updating is necessary
  // Choose threaded or unthreaded model updating depending on the number of
  // models in the scene
  // if (this->GetModelCount() < 20)
  this->dataPtr->modelUpdateFunc = &World::ModelUpdateSingleLoop;
  // else
  // this->dataPtr->modelUpdateFunc = &World::ModelUpdateTBB;

  event::Events::worldCreated(this->GetName());

  this->dataPtr->loaded = true;
}

//////////////////////////////////////////////////
void World::Save(const std::string &_filename)
{
  this->UpdateStateSDF();
  std::string data;
  data = "<?xml version ='1.0'?>\n";
  data += "<sdf version='" +
          boost::lexical_cast<std::string>(SDF_VERSION) + "'>\n";
  data += this->dataPtr->sdf->ToString("");
  data += "</sdf>\n";

  std::ofstream out(_filename.c_str(), std::ios::out);
  if (!out)
    gzerr << "Unable to open file[" << _filename << "]\n";
  else
    out << data;

  out.close();
}

//////////////////////////////////////////////////
void World::Init()
{
  // Initialize all the entities (i.e. Model)
  for (unsigned int i = 0; i < this->dataPtr->rootElement->GetChildCount(); i++)
    this->dataPtr->rootElement->GetChild(i)->Init();

  // Initialize the physics engine
  this->dataPtr->physicsEngine->Init();

  this->dataPtr->presetManager = PresetManagerPtr(
      new PresetManager(this->dataPtr->physicsEngine, this->dataPtr->sdf));

  this->dataPtr->testRay = boost::dynamic_pointer_cast<RayShape>(
      this->GetPhysicsEngine()->CreateShape("ray", CollisionPtr()));

  this->dataPtr->prevStates[0].SetWorld(shared_from_this());
  this->dataPtr->prevStates[1].SetWorld(shared_from_this());

  this->dataPtr->prevStates[0].SetName(this->GetName());
  this->dataPtr->prevStates[1].SetName(this->GetName());

  this->dataPtr->updateInfo.worldName = this->GetName();

  this->dataPtr->iterations = 0;
  this->dataPtr->logPrevIteration = 0;

  util::DiagnosticManager::Instance()->Init(this->GetName());

  util::LogRecord::Instance()->Add(this->GetName(), "state.log",
      boost::bind(&World::OnLog, this, _1));

  // Check if we have to insert an object population.
  if (this->dataPtr->sdf->HasElement("population"))
  {
    Population population(this->dataPtr->sdf, shared_from_this());
    population.PopulateAll();
  }

  this->dataPtr->initialized = true;

  // Mark the world initialization
  gzlog << "Init world[" << this->GetName() << "]" << std::endl;
}

//////////////////////////////////////////////////
void World::Run(unsigned int _iterations)
{
  this->dataPtr->stop = false;
  this->dataPtr->stopIterations = _iterations;

  this->dataPtr->thread = new boost::thread(boost::bind(&World::RunLoop, this));
}

//////////////////////////////////////////////////
void World::RunBlocking(unsigned int _iterations)
{
  this->dataPtr->stop = false;
  this->dataPtr->stopIterations = _iterations;
  this->RunLoop();
}

//////////////////////////////////////////////////
void World::RemoveModel(ModelPtr _model)
{
  if (_model)
    this->RemoveModel(_model->GetName());
}

//////////////////////////////////////////////////
bool World::GetRunning() const
{
  return !this->dataPtr->stop;
}

//////////////////////////////////////////////////
void World::Stop()
{
  this->dataPtr->stop = true;

  if (this->dataPtr->thread)
  {
    this->dataPtr->thread->join();
    delete this->dataPtr->thread;
    this->dataPtr->thread = NULL;
  }
}

//////////////////////////////////////////////////
void World::RunLoop()
{
  this->dataPtr->physicsEngine->InitForThread();

  this->dataPtr->startTime = common::Time::GetWallTime();

  // This fixes a minor issue when the world is paused before it's started
  if (this->IsPaused())
    this->dataPtr->pauseStartTime = this->dataPtr->startTime;

  this->dataPtr->prevStepWallTime = common::Time::GetWallTime();

  // Get the first state
  this->dataPtr->prevStates[0] = WorldState(shared_from_this());
  this->dataPtr->prevStates[1] = WorldState(shared_from_this());
  this->dataPtr->stateToggle = 0;

  this->dataPtr->logThread =
    new boost::thread(boost::bind(&World::LogWorker, this));

  if (!util::LogPlay::Instance()->IsOpen())
  {
    for (this->dataPtr->iterations = 0; !this->dataPtr->stop &&
        (!this->dataPtr->stopIterations ||
         (this->dataPtr->iterations < this->dataPtr->stopIterations));)
    {
      this->Step();
    }
  }
  else
  {
    this->dataPtr->enablePhysicsEngine = false;
    for (this->dataPtr->iterations = 0; !this->dataPtr->stop &&
        (!this->dataPtr->stopIterations ||
         (this->dataPtr->iterations < this->dataPtr->stopIterations));)
    {
      this->LogStep();
    }
  }

  this->dataPtr->stop = true;

  if (this->dataPtr->logThread)
  {
    this->dataPtr->logCondition.notify_all();
    {
      boost::mutex::scoped_lock lock(this->dataPtr->logMutex);
      this->dataPtr->logCondition.notify_all();
    }
    this->dataPtr->logThread->join();
    delete this->dataPtr->logThread;
    this->dataPtr->logThread = NULL;
  }
}

//////////////////////////////////////////////////
void World::LogStep()
{
  if (!this->IsPaused() || this->dataPtr->stepInc > 0)
  {
    std::string data;
    if (!util::LogPlay::Instance()->Step(data))
    {
      this->SetPaused(true);
    }
    else
    {
      this->dataPtr->logPlayStateSDF->ClearElements();
      sdf::readString(data, this->dataPtr->logPlayStateSDF);

      this->dataPtr->logPlayState.Load(this->dataPtr->logPlayStateSDF);

      // Process insertions
      if (this->dataPtr->logPlayStateSDF->HasElement("insertions"))
      {
        sdf::ElementPtr modelElem =
          this->dataPtr->logPlayStateSDF->GetElement(
              "insertions")->GetElement("model");

        while (modelElem)
        {
          ModelPtr model = this->LoadModel(modelElem,
              this->dataPtr->rootElement);
          model->Init();

          // Disabling plugins on playback
          // model->LoadPlugins();

          modelElem = modelElem->GetNextElement("model");
        }
      }

      // Process deletions
      if (this->dataPtr->logPlayStateSDF->HasElement("deletions"))
      {
        sdf::ElementPtr nameElem =
          this->dataPtr->logPlayStateSDF->GetElement(
              "deletions")->GetElement("name");

        while (nameElem)
        {
          transport::requestNoReply(this->GetName(), "entity_delete",
                                    nameElem->Get<std::string>());
          nameElem = nameElem->GetNextElement("name");
        }
      }

      this->SetState(this->dataPtr->logPlayState);
      this->Update();
      this->dataPtr->iterations++;
    }

    if (this->dataPtr->stepInc > 0)
      this->dataPtr->stepInc--;
  }

  this->PublishWorldStats();

  this->ProcessMessages();
}

//////////////////////////////////////////////////
void World::Step()
{
  DIAG_TIMER_START("World::Step");

  /// need this because ODE does not call dxReallocateWorldProcessContext()
  /// until dWorld.*Step
  /// Plugins that manipulate joints (and probably other properties) require
  /// one iteration of the physics engine. Do not remove this.
  if (!this->dataPtr->pluginsLoaded &&
      sensors::SensorManager::Instance()->SensorsInitialized())
  {
    this->LoadPlugins();
    this->dataPtr->pluginsLoaded = true;
  }

  DIAG_TIMER_LAP("World::Step", "loadPlugins");

  // Send statistics about the world simulation
  this->PublishWorldStats();

  DIAG_TIMER_LAP("World::Step", "publishWorldStats");

  double updatePeriod = this->dataPtr->physicsEngine->GetUpdatePeriod();
  // sleep here to get the correct update rate
  common::Time tmpTime = common::Time::GetWallTime();
  common::Time sleepTime = this->dataPtr->prevStepWallTime +
    common::Time(updatePeriod) - tmpTime - this->dataPtr->sleepOffset;

  common::Time actualSleep = 0;
  if (sleepTime > 0)
  {
    common::Time::Sleep(sleepTime);
    actualSleep = common::Time::GetWallTime() - tmpTime;
  }
  else
    sleepTime = 0;

  // exponentially avg out
  this->dataPtr->sleepOffset = (actualSleep - sleepTime) * 0.01 +
                      this->dataPtr->sleepOffset * 0.99;

  DIAG_TIMER_LAP("World::Step", "sleepOffset");

  // throttling update rate, with sleepOffset as tolerance
  // the tolerance is needed as the sleep time is not exact
  if (common::Time::GetWallTime() - this->dataPtr->prevStepWallTime +
      this->dataPtr->sleepOffset >= common::Time(updatePeriod))
  {
    boost::recursive_mutex::scoped_lock lock(*this->dataPtr->worldUpdateMutex);

    DIAG_TIMER_LAP("World::Step", "worldUpdateMutex");

    this->dataPtr->prevStepWallTime = common::Time::GetWallTime();

    double stepTime = this->dataPtr->physicsEngine->GetMaxStepSize();
    if (!this->IsPaused() || this->dataPtr->stepInc > 0)
    {
      // query timestep to allow dynamic time step size updates
      this->dataPtr->simTime += stepTime;
      this->dataPtr->iterations++;
      this->Update();

      DIAG_TIMER_LAP("World::Step", "update");

      if (this->IsPaused() && this->dataPtr->stepInc > 0)
        this->dataPtr->stepInc--;
    }
    else
    {
      // Flush the log record buffer, if there is data in it.
      if (util::LogRecord::Instance()->GetBufferSize() > 0)
        util::LogRecord::Instance()->Notify();
      this->dataPtr->pauseTime += stepTime;
    }
  }

  this->ProcessMessages();

  DIAG_TIMER_STOP("World::Step");

  if (g_clearModels)
    this->ClearModels();
}

//////////////////////////////////////////////////
void World::Step(unsigned int _steps)
{
  if (!this->IsPaused())
  {
    gzwarn << "Calling World::Step(steps) while world is not paused\n";
    this->SetPaused(true);
  }

  {
    boost::recursive_mutex::scoped_lock lock(*this->dataPtr->worldUpdateMutex);
    this->dataPtr->stepInc = _steps;
  }

  // block on completion
  bool wait = true;
  while (wait)
  {
    common::Time::NSleep(1);
    boost::recursive_mutex::scoped_lock lock(*this->dataPtr->worldUpdateMutex);
    if (this->dataPtr->stepInc == 0 || this->dataPtr->stop)
      wait = false;
  }
}

//////////////////////////////////////////////////
void World::Update()
{
  DIAG_TIMER_START("World::Update");

  if (this->dataPtr->needsReset)
  {
    if (this->dataPtr->resetAll)
      this->Reset();
    else if (this->dataPtr->resetTimeOnly)
      this->ResetTime();
    else if (this->dataPtr->resetModelOnly)
      this->ResetEntities(Base::MODEL);
    this->dataPtr->needsReset = false;
  }
  DIAG_TIMER_LAP("World::Update", "needsReset");

  this->dataPtr->updateInfo.simTime = this->GetSimTime();
  this->dataPtr->updateInfo.realTime = this->GetRealTime();
  event::Events::worldUpdateBegin(this->dataPtr->updateInfo);

  DIAG_TIMER_LAP("World::Update", "Events::worldUpdateBegin");

  // Update all the models
  (*this.*dataPtr->modelUpdateFunc)();

  DIAG_TIMER_LAP("World::Update", "Model::Update");

  // This must be called before PhysicsEngine::UpdatePhysics.
  this->dataPtr->physicsEngine->UpdateCollision();

  DIAG_TIMER_LAP("World::Update", "PhysicsEngine::UpdateCollision");

  // Wait for logging to finish, if it's running.
  if (util::LogRecord::Instance()->GetRunning())
  {
    boost::mutex::scoped_lock lock(this->dataPtr->logMutex);

    // It's possible the logWorker thread never processed the previous
    // state. This checks to make sure that we don't continute until the log
    // worker catchs up.
    if (this->dataPtr->iterations - this->dataPtr->logPrevIteration > 1)
    {
      this->dataPtr->logCondition.notify_one();
      this->dataPtr->logContinueCondition.wait(lock);
    }
  }

  // Update the physics engine
  if (this->dataPtr->enablePhysicsEngine && this->dataPtr->physicsEngine)
  {
    // This must be called directly after PhysicsEngine::UpdateCollision.
    this->dataPtr->physicsEngine->UpdatePhysics();

    DIAG_TIMER_LAP("World::Update", "PhysicsEngine::UpdatePhysics");

    // do this after physics update as
    //   ode --> MoveCallback sets the dirtyPoses
    //           and we need to propagate it into Entity::worldPose
    {
      // block any other pose updates (e.g. Joint::SetPosition)
      boost::recursive_mutex::scoped_lock lock(
        *this->dataPtr->physicsEngine->GetPhysicsUpdateMutex());

      for (auto &dirtyEntity : this->dataPtr->dirtyPoses)
      {
        dirtyEntity->SetWorldPose(dirtyEntity->GetDirtyPose(), false);
      }

      this->dataPtr->dirtyPoses.clear();
    }

    DIAG_TIMER_LAP("World::Update", "SetWorldPose(dirtyPoses)");
  }

  // Only update state information if logging data.
  if (util::LogRecord::Instance()->GetRunning())
    this->dataPtr->logCondition.notify_one();
  DIAG_TIMER_LAP("World::Update", "LogRecordNotify");

  // Output the contact information
  this->dataPtr->physicsEngine->GetContactManager()->PublishContacts();

  DIAG_TIMER_LAP("World::Update", "ContactManager::PublishContacts");

  event::Events::worldUpdateEnd();

  DIAG_TIMER_STOP("World::Update");
}

//////////////////////////////////////////////////
void World::Fini()
{
  this->Stop();
  this->dataPtr->plugins.clear();

  this->dataPtr->publishModelPoses.clear();

  this->dataPtr->node->Fini();

  if (this->dataPtr->rootElement)
  {
    this->dataPtr->rootElement->Fini();
    this->dataPtr->rootElement.reset();
  }

  if (this->dataPtr->physicsEngine)
  {
    this->dataPtr->physicsEngine->Fini();
    this->dataPtr->physicsEngine.reset();
  }

  this->dataPtr->models.clear();
  this->dataPtr->prevStates[0].SetWorld(WorldPtr());
  this->dataPtr->prevStates[1].SetWorld(WorldPtr());

#ifdef HAVE_OPENAL
  util::OpenAL::Instance()->Fini();
#endif
}

//////////////////////////////////////////////////
void World::Clear()
{
  g_clearModels = true;
}

//////////////////////////////////////////////////
void World::ClearModels()
{
  g_clearModels = false;
  bool pauseState = this->IsPaused();
  this->SetPaused(true);

  this->dataPtr->publishModelPoses.clear();

  // Remove all models
  for (auto &model : this->dataPtr->models)
  {
    this->dataPtr->rootElement->RemoveChild(model->GetId());
  }
  this->dataPtr->models.clear();

  this->SetPaused(pauseState);
}

//////////////////////////////////////////////////
std::string World::GetName() const
{
  return this->dataPtr->name;
}

//////////////////////////////////////////////////
PhysicsEnginePtr World::GetPhysicsEngine() const
{
  return this->dataPtr->physicsEngine;
}

//////////////////////////////////////////////////
PresetManagerPtr World::GetPresetManager() const
{
  return this->dataPtr->presetManager;
}

//////////////////////////////////////////////////
common::SphericalCoordinatesPtr World::GetSphericalCoordinates() const
{
  return this->dataPtr->sphericalCoordinates;
}

//////////////////////////////////////////////////
BasePtr World::GetByName(const std::string &_name)
{
  if (this->dataPtr->rootElement)
    return this->dataPtr->rootElement->GetByName(_name);
  else
    return BasePtr();
}

/////////////////////////////////////////////////
ModelPtr World::GetModelById(unsigned int _id)
{
  return boost::dynamic_pointer_cast<Model>(
      this->dataPtr->rootElement->GetById(_id));
}

//////////////////////////////////////////////////
ModelPtr World::GetModel(const std::string &_name)
{
  boost::mutex::scoped_lock lock(*this->dataPtr->loadModelMutex);
  return boost::dynamic_pointer_cast<Model>(this->GetByName(_name));
}

//////////////////////////////////////////////////
EntityPtr World::GetEntity(const std::string &_name)
{
  return boost::dynamic_pointer_cast<Entity>(this->GetByName(_name));
}

//////////////////////////////////////////////////
ModelPtr World::LoadModel(sdf::ElementPtr _sdf , BasePtr _parent)
{
  boost::mutex::scoped_lock lock(*this->dataPtr->loadModelMutex);
  ModelPtr model;

  if (_sdf->GetName() == "model")
  {
    model = this->dataPtr->physicsEngine->CreateModel(_parent);
    model->SetWorld(shared_from_this());
    model->Load(_sdf);

    event::Events::addEntity(model->GetScopedName());

    msgs::Model msg;
    model->FillMsg(msg);
    this->dataPtr->modelPub->Publish(msg);

    this->EnableAllModels();
  }
  else
  {
    gzerr << "SDF is missing the <model> tag:\n";
  }

  this->PublishModelPose(model);
  this->dataPtr->models.push_back(model);
  return model;
}

//////////////////////////////////////////////////
ActorPtr World::LoadActor(sdf::ElementPtr _sdf , BasePtr _parent)
{
  ActorPtr actor(new Actor(_parent));
  actor->SetWorld(shared_from_this());
  actor->Load(_sdf);

  event::Events::addEntity(actor->GetScopedName());

  msgs::Model msg;
  actor->FillMsg(msg);
  this->dataPtr->modelPub->Publish(msg);

  return actor;
}

//////////////////////////////////////////////////
RoadPtr World::LoadRoad(sdf::ElementPtr _sdf , BasePtr _parent)
{
  RoadPtr road(new Road(_parent));
  road->Load(_sdf);
  return road;
}

//////////////////////////////////////////////////
void World::LoadEntities(sdf::ElementPtr _sdf, BasePtr _parent)
{
  if (_sdf->HasElement("light"))
  {
    sdf::ElementPtr childElem = _sdf->GetElement("light");
    while (childElem)
    {
      msgs::Light *lm = this->dataPtr->sceneMsg.add_light();
      lm->CopyFrom(msgs::LightFromSDF(childElem));

      childElem = childElem->GetNextElement("light");
    }
  }

  if (_sdf->HasElement("model"))
  {
    sdf::ElementPtr childElem = _sdf->GetElement("model");

    while (childElem)
    {
      this->LoadModel(childElem, _parent);

      // TODO : Put back in the ability to nest models. We should do this
      // without requiring a joint.

      childElem = childElem->GetNextElement("model");
    }
  }

  if (_sdf->HasElement("actor"))
  {
    sdf::ElementPtr childElem = _sdf->GetElement("actor");

    while (childElem)
    {
      this->LoadActor(childElem, _parent);

      childElem = childElem->GetNextElement("actor");
    }
  }

  if (_sdf->HasElement("road"))
  {
    sdf::ElementPtr childElem = _sdf->GetElement("road");
    while (childElem)
    {
      this->LoadRoad(childElem, _parent);
      childElem = childElem->GetNextElement("road");
    }
  }
}

//////////////////////////////////////////////////
unsigned int World::GetModelCount() const
{
  return this->dataPtr->models.size();
}

//////////////////////////////////////////////////
ModelPtr World::GetModel(unsigned int _index) const
{
  if (_index >= this->dataPtr->models.size())
  {
    gzerr << "Given model index[" << _index << "] is out of range[0.."
          << this->dataPtr->models.size() << "]\n";
    return ModelPtr();
  }

  return this->dataPtr->models[_index];
}

//////////////////////////////////////////////////
Model_V World::GetModels() const
{
  return this->dataPtr->models;
}

//////////////////////////////////////////////////
void World::ResetTime()
{
  this->dataPtr->simTime = common::Time(0);
  this->dataPtr->pauseTime = common::Time(0);
  this->dataPtr->startTime = common::Time::GetWallTime();
  this->dataPtr->realTimeOffset = common::Time(0);
  this->dataPtr->iterations = 0;
  sensors::SensorManager::Instance()->ResetLastUpdateTimes();
}

//////////////////////////////////////////////////
void World::ResetEntities(Base::EntityType _type)
{
  this->dataPtr->rootElement->Reset(_type);
}

//////////////////////////////////////////////////
void World::Reset()
{
  bool currentlyPaused = this->IsPaused();
  this->SetPaused(true);

  {
    boost::recursive_mutex::scoped_lock(*this->dataPtr->worldUpdateMutex);

    math::Rand::SetSeed(math::Rand::GetSeed());
    this->dataPtr->physicsEngine->SetSeed(math::Rand::GetSeed());

    this->ResetTime();
    this->ResetEntities(Base::BASE);
    for (auto &plugin : this->dataPtr->plugins)
    {
      plugin->Reset();
    }
    this->dataPtr->physicsEngine->Reset();

    // Signal a reset has occurred
    event::Events::worldReset();
  }

  this->SetPaused(currentlyPaused);
}

//////////////////////////////////////////////////
void World::OnStep()
{
  this->dataPtr->stepInc = 1;
}

//////////////////////////////////////////////////
void World::PrintEntityTree()
{
  // Initialize all the entities
  for (unsigned int i = 0; i < this->dataPtr->rootElement->GetChildCount(); i++)
    this->dataPtr->rootElement->GetChild(i)->Print("");
}

//////////////////////////////////////////////////
gazebo::common::Time World::GetSimTime() const
{
  return this->dataPtr->simTime;
}

//////////////////////////////////////////////////
void World::SetSimTime(const common::Time &_t)
{
  this->dataPtr->simTime = _t;
}

//////////////////////////////////////////////////
gazebo::common::Time World::GetPauseTime() const
{
  return this->dataPtr->pauseTime;
}

//////////////////////////////////////////////////
gazebo::common::Time World::GetStartTime() const
{
  return this->dataPtr->startTime;
}

//////////////////////////////////////////////////
common::Time World::GetRealTime() const
{
  if (!util::LogPlay::Instance()->IsOpen())
  {
    if (this->dataPtr->pause)
    {
      return (this->dataPtr->pauseStartTime - this->dataPtr->startTime) -
        this->dataPtr->realTimeOffset;
    }
    else
    {
      return (common::Time::GetWallTime() - this->dataPtr->startTime) -
        this->dataPtr->realTimeOffset;
    }
  }
  else
    return this->dataPtr->logRealTime;
}

//////////////////////////////////////////////////
bool World::IsPaused() const
{
  return this->dataPtr->pause;
}

//////////////////////////////////////////////////
void World::SetPaused(bool _p)
{
  if (this->dataPtr->pause == _p)
    return;

  {
    boost::recursive_mutex::scoped_lock(*this->dataPtr->worldUpdateMutex);
    this->dataPtr->pause = _p;
  }

  if (_p)
  {
    // This is also a good time to clear out the logging buffer.
    util::LogRecord::Instance()->Notify();

    this->dataPtr->pauseStartTime = common::Time::GetWallTime();
  }
  else
  {
    this->dataPtr->realTimeOffset += common::Time::GetWallTime() -
      this->dataPtr->pauseStartTime;
  }

  event::Events::pause(_p);
}

//////////////////////////////////////////////////
void World::OnFactoryMsg(ConstFactoryPtr &_msg)
{
  boost::recursive_mutex::scoped_lock lock(*this->dataPtr->receiveMutex);
  this->dataPtr->factoryMsgs.push_back(*_msg);
}

//////////////////////////////////////////////////
void World::OnControl(ConstWorldControlPtr &_data)
{
  if (_data->has_pause())
    this->SetPaused(_data->pause());

  if (_data->has_step())
    this->OnStep();

  if (_data->has_multi_step())
  {
    // stepWorld is a blocking call so set stepInc directly so that world stats
    // will still be published
    this->SetPaused(true);
    boost::recursive_mutex::scoped_lock lock(*this->dataPtr->worldUpdateMutex);
    this->dataPtr->stepInc = _data->multi_step();
  }

  if (_data->has_seed())
  {
    math::Rand::SetSeed(_data->seed());
    this->dataPtr->physicsEngine->SetSeed(_data->seed());
  }

  if (_data->has_reset())
  {
    this->dataPtr->needsReset = true;

    if (_data->reset().has_all() && _data->reset().all())
    {
      this->dataPtr->resetAll = true;
    }
    else
    {
      this->dataPtr->resetAll = false;

      if (_data->reset().has_time_only() && _data->reset().time_only())
        this->dataPtr->resetTimeOnly = true;

      if (_data->reset().has_model_only() && _data->reset().model_only())
        this->dataPtr->resetModelOnly = true;
    }
  }
}

//////////////////////////////////////////////////
void World::OnRequest(ConstRequestPtr &_msg)
{
  boost::recursive_mutex::scoped_lock lock(*this->dataPtr->receiveMutex);
  this->dataPtr->requestMsgs.push_back(*_msg);
}

//////////////////////////////////////////////////
void World::JointLog(ConstJointPtr &_msg)
{
  boost::recursive_mutex::scoped_lock lock(*this->dataPtr->receiveMutex);
  int i = 0;
  for (; i < this->dataPtr->sceneMsg.joint_size(); i++)
  {
    if (this->dataPtr->sceneMsg.joint(i).name() == _msg->name())
    {
      this->dataPtr->sceneMsg.mutable_joint(i)->CopyFrom(*_msg);
      break;
    }
  }

  if (i >= this->dataPtr->sceneMsg.joint_size())
  {
    msgs::Joint *newJoint = this->dataPtr->sceneMsg.add_joint();
    newJoint->CopyFrom(*_msg);
  }
}

//////////////////////////////////////////////////
void World::OnModelMsg(ConstModelPtr &_msg)
{
  boost::recursive_mutex::scoped_lock lock(*this->dataPtr->receiveMutex);
  this->dataPtr->modelMsgs.push_back(*_msg);
}

//////////////////////////////////////////////////
void World::BuildSceneMsg(msgs::Scene &_scene, BasePtr _entity)
{
  if (_entity)
  {
    if (_entity->HasType(Entity::MODEL))
    {
      msgs::Model *modelMsg = _scene.add_model();
      boost::static_pointer_cast<Model>(_entity)->FillMsg(*modelMsg);
    }

    for (unsigned int i = 0; i < _entity->GetChildCount(); ++i)
    {
      this->BuildSceneMsg(_scene, _entity->GetChild(i));
    }
  }
}


//////////////////////////////////////////////////
// void World::ModelUpdateTBB()
// {
//   tbb::parallel_for (tbb::blocked_range<size_t>(0,
//   this->dataPtr->models.size(), 10),
//       ModelUpdate_TBB(&this->dataPtr->models));
// }

//////////////////////////////////////////////////
void World::ModelUpdateSingleLoop()
{
  // Update all the models
  for (unsigned int i = 0; i < this->dataPtr->rootElement->GetChildCount(); i++)
    this->dataPtr->rootElement->GetChild(i)->Update();
}


//////////////////////////////////////////////////
void World::LoadPlugins()
{
  // Load the plugins
  if (this->dataPtr->sdf->HasElement("plugin"))
  {
    sdf::ElementPtr pluginElem = this->dataPtr->sdf->GetElement("plugin");
    while (pluginElem)
    {
      this->LoadPlugin(pluginElem);
      pluginElem = pluginElem->GetNextElement("plugin");
    }
  }

  // Load the plugins for all the models
  for (unsigned int i = 0; i < this->dataPtr->rootElement->GetChildCount(); i++)
  {
    if (this->dataPtr->rootElement->GetChild(i)->HasType(Base::MODEL))
    {
      ModelPtr model = boost::static_pointer_cast<Model>(
          this->dataPtr->rootElement->GetChild(i));
      model->LoadPlugins();
    }
  }
}

//////////////////////////////////////////////////
void World::LoadPlugin(const std::string &_filename,
                       const std::string &_name,
                       sdf::ElementPtr _sdf)
{
  gazebo::WorldPluginPtr plugin = gazebo::WorldPlugin::Create(_filename,
                                                              _name);

  if (plugin)
  {
    if (plugin->GetType() != WORLD_PLUGIN)
    {
      gzerr << "World[" << this->GetName() << "] is attempting to load "
            << "a plugin, but detected an incorrect plugin type. "
            << "Plugin filename[" << _filename << "] name[" << _name << "]\n";
      return;
    }
    plugin->Load(shared_from_this(), _sdf);
    this->dataPtr->plugins.push_back(plugin);

    if (this->dataPtr->initialized)
      plugin->Init();
  }
}

//////////////////////////////////////////////////
void World::RemovePlugin(const std::string &_name)
{
  for (auto plugin = this->dataPtr->plugins.begin();
           plugin != this->dataPtr->plugins.end(); ++plugin)
  {
    if ((*plugin)->GetHandle() == _name)
    {
      this->dataPtr->plugins.erase(plugin);
      break;
    }
  }
}

//////////////////////////////////////////////////
void World::LoadPlugin(sdf::ElementPtr _sdf)
{
  std::string pluginName = _sdf->Get<std::string>("name");
  std::string filename = _sdf->Get<std::string>("filename");
  this->LoadPlugin(filename, pluginName, _sdf);
}

//////////////////////////////////////////////////
void World::ProcessEntityMsgs()
{
  boost::mutex::scoped_lock lock(this->dataPtr->entityDeleteMutex);

  for (auto &entityName : this->dataPtr->deleteEntity)
  {
    this->RemoveModel(entityName);
  }

  if (!this->dataPtr->deleteEntity.empty())
  {
    this->EnableAllModels();
    this->dataPtr->deleteEntity.clear();
  }
}

//////////////////////////////////////////////////
void World::ProcessRequestMsgs()
{
  boost::recursive_mutex::scoped_lock lock(*this->dataPtr->receiveMutex);
  msgs::Response response;

  for (auto const &requestMsg : this->dataPtr->requestMsgs)
  {
    bool send = true;
    response.set_id(requestMsg.id());
    response.set_request(requestMsg.request());
    response.set_response("success");

    if (requestMsg.request() == "entity_list")
    {
      msgs::Model_V modelVMsg;

      for (unsigned int i = 0;
          i < this->dataPtr->rootElement->GetChildCount(); ++i)
      {
        BasePtr entity = this->dataPtr->rootElement->GetChild(i);
        if (entity->HasType(Base::MODEL))
        {
          msgs::Model *modelMsg = modelVMsg.add_models();
          ModelPtr model = boost::dynamic_pointer_cast<Model>(entity);
          model->FillMsg(*modelMsg);
        }
      }

      response.set_type(modelVMsg.GetTypeName());
      std::string *serializedData = response.mutable_serialized_data();
      modelVMsg.SerializeToString(serializedData);
    }
    else if (requestMsg.request() == "entity_delete")
    {
      boost::mutex::scoped_lock lock2(this->dataPtr->entityDeleteMutex);
      this->dataPtr->deleteEntity.push_back(requestMsg.data());
    }
    else if (requestMsg.request() == "entity_info")
    {
      BasePtr entity = this->dataPtr->rootElement->GetByName(requestMsg.data());
      if (entity)
      {
        if (entity->HasType(Base::MODEL))
        {
          msgs::Model modelMsg;
          ModelPtr model = boost::dynamic_pointer_cast<Model>(entity);
          model->FillMsg(modelMsg);

          std::string *serializedData = response.mutable_serialized_data();
          modelMsg.SerializeToString(serializedData);
          response.set_type(modelMsg.GetTypeName());
        }
        else if (entity->HasType(Base::LINK))
        {
          msgs::Link linkMsg;
          LinkPtr link = boost::dynamic_pointer_cast<Link>(entity);
          link->FillMsg(linkMsg);

          std::string *serializedData = response.mutable_serialized_data();
          linkMsg.SerializeToString(serializedData);
          response.set_type(linkMsg.GetTypeName());
        }
        else if (entity->HasType(Base::COLLISION))
        {
          msgs::Collision collisionMsg;
          CollisionPtr collision =
            boost::dynamic_pointer_cast<Collision>(entity);
          collision->FillMsg(collisionMsg);

          std::string *serializedData = response.mutable_serialized_data();
          collisionMsg.SerializeToString(serializedData);
          response.set_type(collisionMsg.GetTypeName());
        }
        else if (entity->HasType(Base::JOINT))
        {
          msgs::Joint jointMsg;
          JointPtr joint = boost::dynamic_pointer_cast<Joint>(entity);
          joint->FillMsg(jointMsg);

          std::string *serializedData = response.mutable_serialized_data();
          jointMsg.SerializeToString(serializedData);
          response.set_type(jointMsg.GetTypeName());
        }
      }
      else
      {
        response.set_type("error");
        response.set_response("nonexistent");
      }
    }
    else if (requestMsg.request() == "world_sdf")
    {
      msgs::GzString msg;
      this->UpdateStateSDF();
      std::ostringstream stream;
      stream << "<?xml version='1.0'?>\n"
             << "<sdf version='" << SDF_VERSION << "'>\n"
             << this->dataPtr->sdf->ToString("")
             << "</sdf>";

      msg.set_data(stream.str());

      std::string *serializedData = response.mutable_serialized_data();
      msg.SerializeToString(serializedData);
      response.set_type(msg.GetTypeName());
    }
    else if (requestMsg.request() == "scene_info")
    {
      this->dataPtr->sceneMsg.clear_model();
      this->BuildSceneMsg(this->dataPtr->sceneMsg, this->dataPtr->rootElement);

      std::string *serializedData = response.mutable_serialized_data();
      this->dataPtr->sceneMsg.SerializeToString(serializedData);
      response.set_type(this->dataPtr->sceneMsg.GetTypeName());
    }
    else if (requestMsg.request() == "spherical_coordinates_info")
    {
      msgs::SphericalCoordinates sphereCoordMsg;
      msgs::Set(&sphereCoordMsg, *(this->dataPtr->sphericalCoordinates));

      std::string *serializedData = response.mutable_serialized_data();
      sphereCoordMsg.SerializeToString(serializedData);
      response.set_type(sphereCoordMsg.GetTypeName());
    }
    else
      send = false;

    if (send)
    {
      this->dataPtr->responsePub->Publish(response);
    }
  }

  this->dataPtr->requestMsgs.clear();
}

//////////////////////////////////////////////////
void World::ProcessModelMsgs()
{
  boost::recursive_mutex::scoped_lock lock(*this->dataPtr->receiveMutex);
  for (auto const &modelMsg : this->dataPtr->modelMsgs)
  {
    ModelPtr model;
    if (modelMsg.has_id())
      model = this->GetModelById(modelMsg.id());
    else
      model = this->GetModel(modelMsg.name());

    if (!model)
      gzerr << "Unable to find model["
            << modelMsg.name() << "] Id[" << modelMsg.id() << "]\n";
    else
    {
      model->ProcessMsg(modelMsg);

      // May 30, 2013: The following code was removed because it has a
      // major performance impact when dragging complex object via the GUI.
      // This code also does not seem to be necessary, since can just
      // publish the incoming changes instead of a full model message. We
      // are leaving it temporarily in case we find a need for it.
      //
      // Let all other subscribers know about the change
      // msgs::Model msg;
      // model->FillMsg(msg);
      // // FillMsg fills the visual components from initial sdf
      // // but problem is that Visuals may have changed e.g. through ~/visual,
      // // so don't publish them to subscribers.
      // for (int i = 0; i < msg.link_size(); ++i)
      // {
      //   msg.mutable_link(i)->clear_visual();
      //   for (int j = 0; j < msg.link(i).collision_size(); ++j)
      //   {
      //     msg.mutable_link(i)->mutable_collision(j)->clear_visual();
      //   }
      // }

      this->dataPtr->modelPub->Publish(modelMsg);
    }
  }

  if (!this->dataPtr->modelMsgs.empty())
  {
    this->EnableAllModels();
    this->dataPtr->modelMsgs.clear();
  }
}

//////////////////////////////////////////////////
void World::ProcessFactoryMsgs()
{
  std::list<sdf::ElementPtr> modelsToLoad;

  {
    boost::recursive_mutex::scoped_lock lock(*this->dataPtr->receiveMutex);
    for (auto const &factoryMsg : this->dataPtr->factoryMsgs)
    {
      this->dataPtr->factorySDF->Root()->ClearElements();

      if (factoryMsg.has_sdf() && !factoryMsg.sdf().empty())
      {
        // SDF Parsing happens here
        if (!sdf::readString(factoryMsg.sdf(), this->dataPtr->factorySDF))
        {
          gzerr << "Unable to read sdf string[" << factoryMsg.sdf() << "]\n";
          continue;
        }
      }
      else if (factoryMsg.has_sdf_filename() &&
              !factoryMsg.sdf_filename().empty())
      {
        std::string filename = common::ModelDatabase::Instance()->GetModelFile(
            factoryMsg.sdf_filename());

        if (!sdf::readFile(filename, this->dataPtr->factorySDF))
        {
          gzerr << "Unable to read sdf file.\n";
          continue;
        }
      }
      else if (factoryMsg.has_clone_model_name())
      {
        ModelPtr model = this->GetModel(factoryMsg.clone_model_name());
        if (!model)
        {
          gzerr << "Unable to clone model[" << factoryMsg.clone_model_name()
            << "]. Model not found.\n";
          continue;
        }

        this->dataPtr->factorySDF->Root()->InsertElement(
            model->GetSDF()->Clone());

        std::string newName = model->GetName() + "_clone";
        int i = 0;
        while (this->GetModel(newName))
        {
          newName = model->GetName() + "_clone_" +
            boost::lexical_cast<std::string>(i);
          i++;
        }

        this->dataPtr->factorySDF->Root()->GetElement("model")->GetAttribute(
            "name")->Set(newName);
      }
      else
      {
        gzerr << "Unable to load sdf from factory message."
          << "No SDF or SDF filename specified.\n";
        continue;
      }

      if (factoryMsg.has_edit_name())
      {
        BasePtr base =
          this->dataPtr->rootElement->GetByName(factoryMsg.edit_name());
        if (base)
        {
          sdf::ElementPtr elem;
          if (this->dataPtr->factorySDF->Root()->GetName() == "sdf")
            elem = this->dataPtr->factorySDF->Root()->GetFirstElement();
          else
            elem = this->dataPtr->factorySDF->Root();

          base->UpdateParameters(elem);
        }
      }
      else
      {
        bool isActor = false;
        bool isModel = false;
        bool isLight = false;

        sdf::ElementPtr elem = this->dataPtr->factorySDF->Root()->Clone();

        if (elem->HasElement("world"))
          elem = elem->GetElement("world");

        if (elem->HasElement("model"))
        {
          elem = elem->GetElement("model");
          isModel = true;
        }
        else if (elem->HasElement("light"))
        {
          elem = elem->GetElement("light");
          isLight = true;
        }
        else if (elem->HasElement("actor"))
        {
          elem = elem->GetElement("actor");
          isActor = true;
        }
        else
        {
          gzerr << "Unable to find a model, light, or actor in:\n";
          this->dataPtr->factorySDF->Root()->PrintValues("");
          continue;
        }

        if (!elem)
        {
          gzerr << "Invalid SDF:";
          this->dataPtr->factorySDF->Root()->PrintValues("");
          continue;
        }

        elem->SetParent(this->dataPtr->sdf);
        elem->GetParent()->InsertElement(elem);
        if (factoryMsg.has_pose())
          elem->GetElement("pose")->Set(msgs::Convert(factoryMsg.pose()));

        if (isActor)
        {
          ActorPtr actor = this->LoadActor(elem, this->dataPtr->rootElement);
          actor->Init();
        }
        else if (isModel)
        {
          modelsToLoad.push_back(elem);
        }
        else if (isLight)
        {
          /// \TODO: Current broken. See Issue #67.
          msgs::Light *lm = this->dataPtr->sceneMsg.add_light();
          lm->CopyFrom(msgs::LightFromSDF(elem));

          this->dataPtr->lightPub->Publish(*lm);
        }
      }
    }

    this->dataPtr->factoryMsgs.clear();
  }

  for (auto const &elem : modelsToLoad)
  {
    try
    {
      boost::mutex::scoped_lock lock(this->dataPtr->factoryDeleteMutex);

      ModelPtr model = this->LoadModel(elem, this->dataPtr->rootElement);
      model->Init();
      model->LoadPlugins();
    }
    catch(...)
    {
      gzerr << "Loading model from factory message failed\n";
    }
  }
}

//////////////////////////////////////////////////
ModelPtr World::GetModelBelowPoint(const math::Vector3 &_pt)
{
  ModelPtr model;
  EntityPtr entity = this->GetEntityBelowPoint(_pt);

  if (entity)
    model = entity->GetParentModel();
  else
    gzerr << "Unable to find entity below point[" << _pt << "]\n";

  return model;
}

//////////////////////////////////////////////////
EntityPtr World::GetEntityBelowPoint(const math::Vector3 &_pt)
{
  std::string entityName;
  double dist;
  math::Vector3 end;

  end = _pt;
  end.z -= 1000;

  this->dataPtr->physicsEngine->InitForThread();
  this->dataPtr->testRay->SetPoints(_pt, end);
  this->dataPtr->testRay->GetIntersection(dist, entityName);
  return this->GetEntity(entityName);
}

//////////////////////////////////////////////////
void World::SetState(const WorldState &_state)
{
  this->SetSimTime(_state.GetSimTime());
  this->dataPtr->logRealTime = _state.GetRealTime();

  const ModelState_M modelStates = _state.GetModelStates();
  for (auto const &modelState : modelStates)
  {
    ModelPtr model = this->GetModel(modelState.second.GetName());
    if (model)
      model->SetState(modelState.second);
    else
      gzerr << "Unable to find model[" << modelState.second.GetName() << "]\n";
  }
}

//////////////////////////////////////////////////
void World::InsertModelFile(const std::string &_sdfFilename)
{
  boost::recursive_mutex::scoped_lock lock(*this->dataPtr->receiveMutex);
  msgs::Factory msg;
  msg.set_sdf_filename(_sdfFilename);
  this->dataPtr->factoryMsgs.push_back(msg);
}

//////////////////////////////////////////////////
void World::InsertModelSDF(const sdf::SDF &_sdf)
{
  boost::recursive_mutex::scoped_lock lock(*this->dataPtr->receiveMutex);
  msgs::Factory msg;
  msg.set_sdf(_sdf.ToString());
  this->dataPtr->factoryMsgs.push_back(msg);
}

//////////////////////////////////////////////////
void World::InsertModelString(const std::string &_sdfString)
{
  boost::recursive_mutex::scoped_lock lock(*this->dataPtr->receiveMutex);
  msgs::Factory msg;
  msg.set_sdf(_sdfString);
  this->dataPtr->factoryMsgs.push_back(msg);
}

//////////////////////////////////////////////////
std::string World::StripWorldName(const std::string &_name) const
{
  if (_name.find(this->GetName() + "::") == 0)
    return _name.substr(this->GetName().size() + 2);
  else
    return _name;
}

//////////////////////////////////////////////////
void World::EnableAllModels()
{
  for (auto &model : this->dataPtr->models)
  {
    model->SetEnabled(true);
  }
}

//////////////////////////////////////////////////
void World::DisableAllModels()
{
  for (auto &model : this->dataPtr->models)
  {
    model->SetEnabled(false);
  }
}

//////////////////////////////////////////////////
void World::UpdateStateSDF()
{
  this->dataPtr->sdf->Update();
  sdf::ElementPtr stateElem = this->dataPtr->sdf->GetElement("state");
  stateElem->ClearElements();

  WorldState currentState(shared_from_this());
  currentState.FillSDF(stateElem);
}

//////////////////////////////////////////////////
bool World::OnLog(std::ostringstream &_stream)
{
  int bufferIndex = this->dataPtr->currentStateBuffer;
  // Save the entire state when its the first call to OnLog.
  if (util::LogRecord::Instance()->GetFirstUpdate())
  {
    this->dataPtr->sdf->Update();
    _stream << "<sdf version ='";
    _stream << SDF_VERSION;
    _stream << "'>\n";
    _stream << this->dataPtr->sdf->ToString("");
    _stream << "</sdf>\n";
  }
  else if (this->dataPtr->states[bufferIndex].size() >= 1)
  {
    {
      boost::mutex::scoped_lock lock(this->dataPtr->logBufferMutex);
      this->dataPtr->currentStateBuffer ^= 1;
    }
    for (auto const &worldState : this->dataPtr->states[bufferIndex])
    {
      _stream << "<sdf version='" << SDF_VERSION << "'>"
              << worldState
              << "</sdf>";
    }

    this->dataPtr->states[bufferIndex].clear();
  }

  // Logging has stopped. Wait for log worker to finish. Output last bit
  // of data, and reset states.
  if (!util::LogRecord::Instance()->GetRunning())
  {
    boost::mutex::scoped_lock lock(this->dataPtr->logBufferMutex);

    // Output any data that may have been pushed onto the queue
    for (size_t i = 0;
        i < this->dataPtr->states[this->dataPtr->currentStateBuffer^1].size();
        ++i)
    {
      _stream << "<sdf version='" << SDF_VERSION << "'>"
        << this->dataPtr->states[this->dataPtr->currentStateBuffer^1][i]
        << "</sdf>";
    }

    for (size_t i = 0;
        i < this->dataPtr->states[this->dataPtr->currentStateBuffer].size();
        ++i)
    {
      _stream << "<sdf version='" << SDF_VERSION << "'>"
        << this->dataPtr->states[this->dataPtr->currentStateBuffer][i]
        << "</sdf>";
    }

    // Clear everything.
    this->dataPtr->states[0].clear();
    this->dataPtr->states[1].clear();
    this->dataPtr->stateToggle = 0;
    this->dataPtr->prevStates[0] = WorldState();
    this->dataPtr->prevStates[1] = WorldState();
  }

  return true;
}

//////////////////////////////////////////////////
void World::ProcessMessages()
{
  {
    boost::recursive_mutex::scoped_lock lock(*this->dataPtr->receiveMutex);

    if ((this->dataPtr->posePub && this->dataPtr->posePub->HasConnections()) ||
        (this->dataPtr->poseLocalPub &&
         this->dataPtr->poseLocalPub->HasConnections()))
    {
      msgs::PosesStamped msg;

      // Time stamp this PosesStamped message
      msgs::Set(msg.mutable_time(), this->GetSimTime());

      if (!this->dataPtr->publishModelPoses.empty())
      {
        for (auto const &model : this->dataPtr->publishModelPoses)
        {
          msgs::Pose *poseMsg = msg.add_pose();

          // Publish the model's relative pose
          poseMsg->set_name(model->GetScopedName());
          poseMsg->set_id(model->GetId());
          msgs::Set(poseMsg, model->GetRelativePose());

          // Publish each of the model's children relative poses
          Link_V links = model->GetLinks();
          for (auto const &link : links)
          {
            poseMsg = msg.add_pose();
            poseMsg->set_name(link->GetScopedName());
            poseMsg->set_id(link->GetId());
            msgs::Set(poseMsg, link->GetRelativePose());
          }
        }

        if (this->dataPtr->posePub && this->dataPtr->posePub->HasConnections())
          this->dataPtr->posePub->Publish(msg);
      }

      if (this->dataPtr->poseLocalPub &&
          this->dataPtr->poseLocalPub->HasConnections())
      {
        // rendering::Scene depends on this timestamp, which is used by
        // rendering sensors to time stamp their data
        this->dataPtr->poseLocalPub->Publish(msg);
      }
    }
    this->dataPtr->publishModelPoses.clear();
  }

  if (common::Time::GetWallTime() - this->dataPtr->prevProcessMsgsTime >
      this->dataPtr->processMsgsPeriod)
  {
    this->ProcessEntityMsgs();
    this->ProcessRequestMsgs();
    this->ProcessFactoryMsgs();
    this->ProcessModelMsgs();
    this->dataPtr->prevProcessMsgsTime = common::Time::GetWallTime();
  }
}

//////////////////////////////////////////////////
void World::PublishWorldStats()
{
  msgs::Set(this->dataPtr->worldStatsMsg.mutable_sim_time(),
      this->GetSimTime());
  msgs::Set(this->dataPtr->worldStatsMsg.mutable_real_time(),
      this->GetRealTime());
  msgs::Set(this->dataPtr->worldStatsMsg.mutable_pause_time(),
      this->GetPauseTime());

  this->dataPtr->worldStatsMsg.set_iterations(this->dataPtr->iterations);
  this->dataPtr->worldStatsMsg.set_paused(this->IsPaused());
  this->dataPtr->worldStatsMsg.set_log_playback(
      util::LogPlay::Instance()->IsOpen());

  if (this->dataPtr->statPub && this->dataPtr->statPub->HasConnections())
    this->dataPtr->statPub->Publish(this->dataPtr->worldStatsMsg);
  this->dataPtr->prevStatTime = common::Time::GetWallTime();
}

//////////////////////////////////////////////////
bool World::IsLoaded() const
{
  return this->dataPtr->loaded;
}

//////////////////////////////////////////////////
void World::PublishModelPose(physics::ModelPtr _model)
{
  boost::recursive_mutex::scoped_lock lock(*this->dataPtr->receiveMutex);

  // Only add if the model name is not in the list
  this->dataPtr->publishModelPoses.insert(_model);
}

//////////////////////////////////////////////////
void World::LogWorker()
{
  boost::mutex::scoped_lock lock(this->dataPtr->logMutex);

  WorldPtr self = shared_from_this();
  this->dataPtr->logPrevIteration = this->dataPtr->iterations;

  GZ_ASSERT(self, "Self pointer to World is invalid");

  while (!this->dataPtr->stop)
  {
    int currState = (this->dataPtr->stateToggle + 1) % 2;

    this->dataPtr->prevStates[currState].Load(self);
    WorldState diffState = this->dataPtr->prevStates[currState] -
      this->dataPtr->prevStates[this->dataPtr->stateToggle];
    this->dataPtr->logPrevIteration = this->dataPtr->iterations;

    if (!diffState.IsZero())
    {
      this->dataPtr->stateToggle = currState;
      {
        // Store the entire current state (instead of the diffState). A slow
        // moving link may never be captured if only diff state is recorded.
        boost::mutex::scoped_lock bLock(this->dataPtr->logBufferMutex);
        this->dataPtr->states[this->dataPtr->currentStateBuffer].push_back(
            this->dataPtr->prevStates[currState]);
        // Tell the logger to update, once the number of states exceeds 1000
        if (this->dataPtr->states[this->dataPtr->currentStateBuffer].size() >
            1000)
        {
          util::LogRecord::Instance()->Notify();
        }
      }
    }

    this->dataPtr->logContinueCondition.notify_all();

    // Wait until there is work to be done.
    this->dataPtr->logCondition.wait(lock);
  }

  // Make sure nothing is blocked by this thread.
  this->dataPtr->logContinueCondition.notify_all();
}

/////////////////////////////////////////////////
uint32_t World::GetIterations() const
{
  return this->dataPtr->iterations;
}

//////////////////////////////////////////////////
void World::RemoveModel(const std::string &_name)
{
  boost::mutex::scoped_lock flock(this->dataPtr->factoryDeleteMutex);

  // Remove all the dirty poses from the delete entity.
  {
    for (auto entity = this->dataPtr->dirtyPoses.begin();
             entity != this->dataPtr->dirtyPoses.end(); ++entity)
    {
      if ((*entity)->GetName() == _name ||
         ((*entity)->GetParent() && (*entity)->GetParent()->GetName() == _name))
      {
        this->dataPtr->dirtyPoses.erase(entity++);
      }
      else
        ++entity;
    }
  }

  if (this->dataPtr->sdf->HasElement("model"))
  {
    sdf::ElementPtr childElem = this->dataPtr->sdf->GetElement("model");
    while (childElem && childElem->Get<std::string>("name") != _name)
      childElem = childElem->GetNextElement("model");
    if (childElem)
      this->dataPtr->sdf->RemoveChild(childElem);
  }

  if (this->dataPtr->sdf->HasElement("light"))
  {
    sdf::ElementPtr childElem = this->dataPtr->sdf->GetElement("light");
    while (childElem && childElem->Get<std::string>("name") != _name)
      childElem = childElem->GetNextElement("light");
    if (childElem)
    {
      this->dataPtr->sdf->RemoveChild(childElem);
      // Find the light by name in the scene msg, and remove it.
      for (int i = 0; i < this->dataPtr->sceneMsg.light_size(); ++i)
      {
        if (this->dataPtr->sceneMsg.light(i).name() == _name)
        {
          this->dataPtr->sceneMsg.mutable_light()->SwapElements(i,
              this->dataPtr->sceneMsg.light_size()-1);
          this->dataPtr->sceneMsg.mutable_light()->RemoveLast();
          break;
        }
      }
    }
  }

  {
    boost::recursive_mutex::scoped_lock lock(
        *this->GetPhysicsEngine()->GetPhysicsUpdateMutex());

    this->dataPtr->rootElement->RemoveChild(_name);

    for (auto model = this->dataPtr->models.begin();
             model != this->dataPtr->models.end(); ++model)
    {
      if ((*model)->GetName() == _name || (*model)->GetScopedName() == _name)
      {
        this->dataPtr->models.erase(model);
        break;
      }
    }
  }

  // Cleanup the publishModelPoses list.
  {
    boost::recursive_mutex::scoped_lock lock2(*this->dataPtr->receiveMutex);
    for (auto model = this->dataPtr->publishModelPoses.begin();
             model != this->dataPtr->publishModelPoses.end(); ++model)
    {
      if ((*model)->GetName() == _name || (*model)->GetScopedName() == _name)
      {
        this->dataPtr->publishModelPoses.erase(model);
        break;
      }
    }
  }
}

/////////////////////////////////////////////////
void World::OnLightMsg(ConstLightPtr &_msg)
{
  boost::recursive_mutex::scoped_lock lock(*this->dataPtr->receiveMutex);

  bool lightExists = false;

  // Find the light by name, and copy the new parameters.
  for (int i = 0; i < this->dataPtr->sceneMsg.light_size(); ++i)
  {
    if (this->dataPtr->sceneMsg.light(i).name() == _msg->name())
    {
      lightExists = true;
      this->dataPtr->sceneMsg.mutable_light(i)->MergeFrom(*_msg);

      sdf::ElementPtr childElem = this->dataPtr->sdf->GetElement("light");
      while (childElem && childElem->Get<std::string>("name") != _msg->name())
        childElem = childElem->GetNextElement("light");
      if (childElem)
        msgs::LightToSDF(*_msg, childElem);
      break;
    }
  }

  // Add a new light if the light doesn't exist.
  if (!lightExists)
  {
    this->dataPtr->sceneMsg.add_light()->CopyFrom(*_msg);

    // add to the world sdf
    sdf::ElementPtr lightSDF = msgs::LightToSDF(*_msg);
    lightSDF->SetParent(this->dataPtr->sdf);
    lightSDF->GetParent()->InsertElement(lightSDF);
  }
}

/////////////////////////////////////////////////
msgs::Scene World::GetSceneMsg() const
{
  return this->dataPtr->sceneMsg;
}

/////////////////////////////////////////////////
boost::mutex *World::GetSetWorldPoseMutex() const
{
  return this->dataPtr->setWorldPoseMutex;
}

/////////////////////////////////////////////////
bool World::GetEnablePhysicsEngine()
{
  return this->dataPtr->enablePhysicsEngine;
}

/////////////////////////////////////////////////
void World::EnablePhysicsEngine(bool _enable)
{
  this->dataPtr->enablePhysicsEngine = _enable;
<<<<<<< HEAD
=======
}

/////////////////////////////////////////////////
void World::_AddDirty(Entity *_entity)
{
  GZ_ASSERT(_entity != NULL, "_entity is NULL");
  this->dataPtr->dirtyPoses.push_back(_entity);
>>>>>>> 7c22a662
}<|MERGE_RESOLUTION|>--- conflicted
+++ resolved
@@ -2167,8 +2167,6 @@
 void World::EnablePhysicsEngine(bool _enable)
 {
   this->dataPtr->enablePhysicsEngine = _enable;
-<<<<<<< HEAD
-=======
 }
 
 /////////////////////////////////////////////////
@@ -2176,5 +2174,4 @@
 {
   GZ_ASSERT(_entity != NULL, "_entity is NULL");
   this->dataPtr->dirtyPoses.push_back(_entity);
->>>>>>> 7c22a662
 }