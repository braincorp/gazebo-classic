/*
 * Copyright (C) 2012-2015 Open Source Robotics Foundation
 *
 * Licensed under the Apache License, Version 2.0 (the "License");
 * you may not use this file except in compliance with the License.
 * You may obtain a copy of the License at
 *
 *     http://www.apache.org/licenses/LICENSE-2.0
 *
 * Unless required by applicable law or agreed to in writing, software
 * distributed under the License is distributed on an "AS IS" BASIS,
 * WITHOUT WARRANTIES OR CONDITIONS OF ANY KIND, either express or implied.
 * See the License for the specific language governing permissions and
 * limitations under the License.
 *
*/

#ifdef _WIN32
  // Ensure that Winsock2.h is included before Windows.h, which can get
  // pulled in by anybody (e.g., Boost).
  #include <Winsock2.h>
#endif

#include <time.h>

#include <tbb/parallel_for.h>
#include <tbb/blocked_range.h>

#include <boost/bind.hpp>
#include <boost/thread.hpp>
#include <boost/thread/mutex.hpp>
#include <boost/thread/recursive_mutex.hpp>

#include <sdf/sdf.hh>

#include <deque>
#include <list>
#include <set>
#include <string>
#include <vector>

#include <ignition/math/Rand.hh>

#include "gazebo/sensors/SensorManager.hh"
#include "gazebo/math/Rand.hh"

#include "gazebo/transport/Node.hh"
#include "gazebo/transport/TransportIface.hh"
#include "gazebo/transport/Publisher.hh"
#include "gazebo/transport/Subscriber.hh"

#include "gazebo/util/LogPlay.hh"

#include "gazebo/common/ModelDatabase.hh"
#include "gazebo/common/CommonIface.hh"
#include "gazebo/common/Events.hh"
#include "gazebo/common/Exception.hh"
#include "gazebo/common/Console.hh"
#include "gazebo/common/Plugin.hh"
#include "gazebo/common/Time.hh"

#include "gazebo/math/Vector3.hh"

#include "gazebo/msgs/msgs.hh"

#include "gazebo/util/OpenAL.hh"
#include "gazebo/util/Diagnostics.hh"
#include "gazebo/util/LogRecord.hh"

#include "gazebo/physics/Road.hh"
#include "gazebo/physics/RayShape.hh"
#include "gazebo/physics/Link.hh"
#include "gazebo/physics/PhysicsEngine.hh"
#include "gazebo/physics/PhysicsFactory.hh"
#include "gazebo/physics/PresetManager.hh"
#include "gazebo/physics/UserCmdManager.hh"
#include "gazebo/physics/Model.hh"
#include "gazebo/physics/Light.hh"
#include "gazebo/physics/Actor.hh"
#include "gazebo/physics/WorldPrivate.hh"
#include "gazebo/physics/World.hh"
#include "gazebo/common/SphericalCoordinates.hh"

#include "gazebo/physics/Collision.hh"
#include "gazebo/physics/ContactManager.hh"
#include "gazebo/physics/Population.hh"

using namespace gazebo;
using namespace physics;

/// \brief Flag used to say if/when to clear all models.
/// This will be replaced with a class member variable in Gazebo 3.0
bool g_clearModels;

class ModelUpdate_TBB
{
  public: ModelUpdate_TBB(Model_V *_models) : models(_models) {}
  public: void operator() (const tbb::blocked_range<size_t> &_r) const
  {
    for (size_t i = _r.begin(); i != _r.end(); i++)
    {
      (*models)[i]->Update();
    }
  }

  private: Model_V *models;
};

//////////////////////////////////////////////////
World::World(const std::string &_name)
  : dataPtr(new WorldPrivate)
{
  g_clearModels = false;
  this->dataPtr->sdf.reset(new sdf::Element);
  sdf::initFile("world.sdf", this->dataPtr->sdf);

  this->dataPtr->factorySDF.reset(new sdf::SDF);
  sdf::initFile("root.sdf", this->dataPtr->factorySDF);

  this->dataPtr->logPlayStateSDF.reset(new sdf::Element);
  sdf::initFile("state.sdf", this->dataPtr->logPlayStateSDF);

  this->dataPtr->receiveMutex = new boost::recursive_mutex();
  this->dataPtr->loadModelMutex = new boost::mutex();

  this->dataPtr->initialized = false;
  this->dataPtr->loaded = false;
  this->dataPtr->stepInc = 0;
  this->dataPtr->pause = false;
  this->dataPtr->thread = NULL;
  this->dataPtr->logThread = NULL;
  this->dataPtr->stop = false;

  this->dataPtr->currentStateBuffer = 0;
  this->dataPtr->stateToggle = 0;

  this->dataPtr->pluginsLoaded = false;

  this->dataPtr->name = _name;

  this->dataPtr->needsReset = false;
  this->dataPtr->resetAll = true;
  this->dataPtr->resetTimeOnly = false;
  this->dataPtr->resetModelOnly = false;
  this->dataPtr->enablePhysicsEngine = true;
  this->dataPtr->setWorldPoseMutex = new boost::mutex();
  this->dataPtr->worldUpdateMutex = new boost::recursive_mutex();

  this->dataPtr->sleepOffset = common::Time(0);

  this->dataPtr->prevStatTime = common::Time::GetWallTime();
  this->dataPtr->prevProcessMsgsTime = common::Time::GetWallTime();

  this->dataPtr->connections.push_back(
     event::Events::ConnectStep(boost::bind(&World::OnStep, this)));
  this->dataPtr->connections.push_back(
     event::Events::ConnectPause(
       boost::bind(&World::SetPaused, this, _1)));
}

//////////////////////////////////////////////////
World::~World()
{
  this->dataPtr->presetManager.reset();
  this->dataPtr->userCmdManager.reset();
  delete this->dataPtr->receiveMutex;
  this->dataPtr->receiveMutex = NULL;
  delete this->dataPtr->loadModelMutex;
  this->dataPtr->loadModelMutex = NULL;
  delete this->dataPtr->setWorldPoseMutex;
  this->dataPtr->setWorldPoseMutex = NULL;
  delete this->dataPtr->worldUpdateMutex;
  this->dataPtr->worldUpdateMutex = NULL;

  this->dataPtr->connections.clear();
  this->Fini();

  this->dataPtr->sdf->Reset();
  this->dataPtr->rootElement.reset();
  this->dataPtr->node.reset();

  this->dataPtr->testRay.reset();

  delete this->dataPtr;
  this->dataPtr = NULL;
}

//////////////////////////////////////////////////
void World::Load(sdf::ElementPtr _sdf)
{
  this->dataPtr->loaded = false;
  this->dataPtr->sdf = _sdf;

  if (this->dataPtr->sdf->Get<std::string>("name").empty())
    gzwarn << "create_world(world_name =["
           << this->dataPtr->name << "]) overwrites sdf world name\n!";
  else
    this->dataPtr->name = this->dataPtr->sdf->Get<std::string>("name");

#ifdef HAVE_OPENAL
  util::OpenAL::Instance()->Load(this->dataPtr->sdf->GetElement("audio"));
#endif

  this->dataPtr->sceneMsg.CopyFrom(
      msgs::SceneFromSDF(this->dataPtr->sdf->GetElement("scene")));
  this->dataPtr->sceneMsg.set_name(this->GetName());

  // The period at which messages are processed
  this->dataPtr->processMsgsPeriod = common::Time(0, 200000000);

  this->dataPtr->node = transport::NodePtr(new transport::Node());
  this->dataPtr->node->Init(this->GetName());

  // Publish clock for diagnostics
  this->dataPtr->clockPub =
    this->dataPtr->node->Advertise<msgs::Time>("~/clock", 10);

  // pose pub for server side, mainly used for updating and timestamping
  // Scene, which in turn will be used by rendering sensors.
  // TODO: replace local communication with shared memory for efficiency.
  this->dataPtr->poseLocalPub =
    this->dataPtr->node->Advertise<msgs::PosesStamped>("~/pose/local/info", 10);

  // pose pub for client with a cap on publishing rate to reduce traffic
  // overhead
  this->dataPtr->posePub = this->dataPtr->node->Advertise<msgs::PosesStamped>(
    "~/pose/info", 10, 60);

  this->dataPtr->guiPub = this->dataPtr->node->Advertise<msgs::GUI>("~/gui", 5);
  if (this->dataPtr->sdf->HasElement("gui"))
  {
    this->dataPtr->guiPub->Publish(
        msgs::GUIFromSDF(this->dataPtr->sdf->GetElement("gui")));
  }

  this->dataPtr->factorySub = this->dataPtr->node->Subscribe("~/factory",
                                           &World::OnFactoryMsg, this);
  this->dataPtr->controlSub = this->dataPtr->node->Subscribe("~/world_control",
                                           &World::OnControl, this);
  this->dataPtr->playbackControlSub = this->dataPtr->node->Subscribe(
      "~/playback_control", &World::OnPlaybackControl, this);

  this->dataPtr->requestSub = this->dataPtr->node->Subscribe("~/request",
                                           &World::OnRequest, this, true);
  this->dataPtr->jointSub = this->dataPtr->node->Subscribe("~/joint",
      &World::JointLog, this);

  this->dataPtr->lightSub = this->dataPtr->node->Subscribe("~/light",
      &World::OnLightMsg, this);
  this->dataPtr->lightFactorySub =
      this->dataPtr->node->Subscribe("~/factory/light",
      &World::OnLightFactoryMsg, this);
  this->dataPtr->lightModifySub =
      this->dataPtr->node->Subscribe("~/light/modify",
      &World::OnLightModifyMsg, this);

  this->dataPtr->modelSub = this->dataPtr->node->Subscribe<msgs::Model>(
      "~/model/modify", &World::OnModelMsg, this);

  this->dataPtr->responsePub = this->dataPtr->node->Advertise<msgs::Response>(
      "~/response");
  this->dataPtr->statPub =
    this->dataPtr->node->Advertise<msgs::WorldStatistics>(
        "~/world_stats", 100, 5);
  this->dataPtr->modelPub = this->dataPtr->node->Advertise<msgs::Model>(
      "~/model/info");
  this->dataPtr->lightPub = this->dataPtr->node->Advertise<msgs::Light>(
      "~/light/modify");

  // This should come before loading of entities
  sdf::ElementPtr physicsElem = this->dataPtr->sdf->GetElement("physics");

  std::string type = physicsElem->Get<std::string>("type");
  this->dataPtr->physicsEngine = PhysicsFactory::NewPhysicsEngine(type,
      shared_from_this());

  if (this->dataPtr->physicsEngine == NULL)
    gzthrow("Unable to create physics engine\n");

  this->dataPtr->physicsEngine->Load(physicsElem);

  // This should also come before loading of entities
  {
    sdf::ElementPtr spherical = this->dataPtr->sdf->GetElement(
        "spherical_coordinates");
    common::SphericalCoordinates::SurfaceType surfaceType =
      common::SphericalCoordinates::Convert(
        spherical->Get<std::string>("surface_model"));
    ignition::math::Angle latitude, longitude, heading;
    double elevation = spherical->Get<double>("elevation");
    latitude.Degree(spherical->Get<double>("latitude_deg"));
    longitude.Degree(spherical->Get<double>("longitude_deg"));
    heading.Degree(spherical->Get<double>("heading_deg"));

    this->dataPtr->sphericalCoordinates.reset(new common::SphericalCoordinates(
      surfaceType, latitude, longitude, elevation, heading));
  }

  if (this->dataPtr->sphericalCoordinates == NULL)
    gzthrow("Unable to create spherical coordinates data structure\n");

  this->dataPtr->rootElement.reset(new Base(BasePtr()));
  this->dataPtr->rootElement->SetName(this->GetName());
  this->dataPtr->rootElement->SetWorld(shared_from_this());

  // A special order is necessary when loading a world that contains state
  // information. The joints must be created last, otherwise they get
  // initialized improperly.
  {
    // Create all the entities
    this->LoadEntities(this->dataPtr->sdf, this->dataPtr->rootElement);

    for (unsigned int i = 0; i < this->GetModelCount(); ++i)
      this->GetModel(i)->LoadJoints();
  }

  // TODO: Performance test to see if TBB model updating is necessary
  // Choose threaded or unthreaded model updating depending on the number of
  // models in the scene
  // if (this->GetModelCount() < 20)
  this->dataPtr->modelUpdateFunc = &World::ModelUpdateSingleLoop;
  // else
  // this->dataPtr->modelUpdateFunc = &World::ModelUpdateTBB;

  event::Events::worldCreated(this->GetName());

  this->dataPtr->userCmdManager = UserCmdManagerPtr(
      new UserCmdManager(shared_from_this()));

  this->dataPtr->loaded = true;
}

//////////////////////////////////////////////////
void World::Save(const std::string &_filename)
{
  this->UpdateStateSDF();
  std::string data;
  data = "<?xml version ='1.0'?>\n";
  data += "<sdf version='" +
          boost::lexical_cast<std::string>(SDF_VERSION) + "'>\n";
  data += this->dataPtr->sdf->ToString("");
  data += "</sdf>\n";

  std::ofstream out(_filename.c_str(), std::ios::out);
  if (!out)
    gzerr << "Unable to open file[" << _filename << "]\n";
  else
    out << data;

  out.close();
}

//////////////////////////////////////////////////
void World::Init()
{
  // Initialize all the entities (i.e. Model)
  for (unsigned int i = 0; i < this->dataPtr->rootElement->GetChildCount(); i++)
    this->dataPtr->rootElement->GetChild(i)->Init();

  // Initialize the physics engine
  this->dataPtr->physicsEngine->Init();

  this->dataPtr->presetManager = PresetManagerPtr(
      new PresetManager(this->dataPtr->physicsEngine, this->dataPtr->sdf));

  this->dataPtr->testRay = boost::dynamic_pointer_cast<RayShape>(
      this->GetPhysicsEngine()->CreateShape("ray", CollisionPtr()));

  this->dataPtr->prevStates[0].SetWorld(shared_from_this());
  this->dataPtr->prevStates[1].SetWorld(shared_from_this());

  this->dataPtr->prevStates[0].SetName(this->GetName());
  this->dataPtr->prevStates[1].SetName(this->GetName());

  this->dataPtr->updateInfo.worldName = this->GetName();

  this->dataPtr->iterations = 0;
  this->dataPtr->logPrevIteration = 0;

  util::DiagnosticManager::Instance()->Init(this->GetName());

  util::LogRecord::Instance()->Add(this->GetName(), "state.log",
      boost::bind(&World::OnLog, this, _1));

  // Check if we have to insert an object population.
  if (this->dataPtr->sdf->HasElement("population"))
  {
    Population population(this->dataPtr->sdf, shared_from_this());
    population.PopulateAll();
  }

  // Set the state of the entities
  if (this->dataPtr->sdf->HasElement("state"))
  {
    sdf::ElementPtr childElem = this->dataPtr->sdf->GetElement("state");

    while (childElem)
    {
      WorldState myState;
      myState.Load(childElem);
      this->SetState(myState);

      childElem = childElem->GetNextElement("state");

      // TODO: We currently load just the first state data. Need to
      // implement a better mechanism for handling multiple states
      break;
    }
  }

  this->dataPtr->initialized = true;

  // Mark the world initialization
  gzlog << "Init world[" << this->GetName() << "]" << std::endl;
}

//////////////////////////////////////////////////
void World::Run(unsigned int _iterations)
{
  this->dataPtr->stop = false;
  this->dataPtr->stopIterations = _iterations;

  this->dataPtr->thread = new boost::thread(boost::bind(&World::RunLoop, this));
}

//////////////////////////////////////////////////
void World::RunBlocking(unsigned int _iterations)
{
  this->dataPtr->stop = false;
  this->dataPtr->stopIterations = _iterations;
  this->RunLoop();
}

//////////////////////////////////////////////////
void World::RemoveModel(ModelPtr _model)
{
  if (_model)
    this->RemoveModel(_model->GetName());
}

//////////////////////////////////////////////////
bool World::GetRunning() const
{
  return !this->dataPtr->stop;
}

//////////////////////////////////////////////////
void World::Stop()
{
  this->dataPtr->stop = true;

  if (this->dataPtr->thread)
  {
    this->dataPtr->thread->join();
    delete this->dataPtr->thread;
    this->dataPtr->thread = NULL;
  }
}

//////////////////////////////////////////////////
void World::RunLoop()
{
  this->dataPtr->physicsEngine->InitForThread();

  this->dataPtr->startTime = common::Time::GetWallTime();

  // This fixes a minor issue when the world is paused before it's started
  if (this->IsPaused())
    this->dataPtr->pauseStartTime = this->dataPtr->startTime;

  this->dataPtr->prevStepWallTime = common::Time::GetWallTime();

  // Get the first state
  this->dataPtr->prevStates[0] = WorldState(shared_from_this());
  this->dataPtr->prevStates[1] = WorldState(shared_from_this());
  this->dataPtr->stateToggle = 0;

  this->dataPtr->logThread =
    new boost::thread(boost::bind(&World::LogWorker, this));

  if (!util::LogPlay::Instance()->IsOpen())
  {
    for (this->dataPtr->iterations = 0; !this->dataPtr->stop &&
        (!this->dataPtr->stopIterations ||
         (this->dataPtr->iterations < this->dataPtr->stopIterations));)
    {
      this->Step();
    }
  }
  else
  {
    this->dataPtr->enablePhysicsEngine = false;
    for (this->dataPtr->iterations = 0; !this->dataPtr->stop &&
        (!this->dataPtr->stopIterations ||
         (this->dataPtr->iterations < this->dataPtr->stopIterations));)
    {
      this->LogStep();
    }
  }

  this->dataPtr->stop = true;

  if (this->dataPtr->logThread)
  {
    this->dataPtr->logCondition.notify_all();
    {
      boost::mutex::scoped_lock lock(this->dataPtr->logMutex);
      this->dataPtr->logCondition.notify_all();
    }
    this->dataPtr->logThread->join();
    delete this->dataPtr->logThread;
    this->dataPtr->logThread = NULL;
  }
}

//////////////////////////////////////////////////
void World::LogStep()
{
  {
    boost::recursive_mutex::scoped_lock lk(*this->dataPtr->worldUpdateMutex);

    if (!this->IsPaused() || this->dataPtr->stepInc != 0)
    {
      if (!this->IsPaused() && this->dataPtr->stepInc == 0)
        this->dataPtr->stepInc = 1;

      std::string data;
      if (!util::LogPlay::Instance()->Step(this->dataPtr->stepInc, data))
      {
        // There are no more chunks, time to exit.
        this->SetPaused(true);
        this->dataPtr->stepInc = 0;
      }
      else
      {
        this->dataPtr->stepInc = 1;

        this->dataPtr->logPlayStateSDF->ClearElements();
        sdf::readString(data, this->dataPtr->logPlayStateSDF);

        this->dataPtr->logPlayState.Load(this->dataPtr->logPlayStateSDF);

        // If the log file does not contain iterations we have to manually
        // increase the iteration counter in logPlayState.
        if (!util::LogPlay::Instance()->HasIterations())
        {
          this->dataPtr->logPlayState.SetIterations(
            this->dataPtr->iterations + 1);
        }

        // Process insertions
        if (this->dataPtr->logPlayStateSDF->HasElement("insertions"))
        {
          sdf::ElementPtr modelElem =
            this->dataPtr->logPlayStateSDF->GetElement(
                "insertions")->GetElement("model");

          while (modelElem)
          {
            auto name = modelElem->GetAttribute("name")->GetAsString();
            if (!this->GetModel(name))
            {
              ModelPtr model = this->LoadModel(modelElem,
                  this->dataPtr->rootElement);
              model->Init();

              // Disabling plugins on playback
              // model->LoadPlugins();
            }

            modelElem = modelElem->GetNextElement("model");
          }
        }

        // Process deletions
        if (this->dataPtr->logPlayStateSDF->HasElement("deletions"))
        {
          sdf::ElementPtr nameElem =
            this->dataPtr->logPlayStateSDF->GetElement(
                "deletions")->GetElement("name");

          while (nameElem)
          {
            transport::requestNoReply(this->GetName(), "entity_delete",
                                      nameElem->Get<std::string>());
            nameElem = nameElem->GetNextElement("name");
          }
        }

        this->SetState(this->dataPtr->logPlayState);
        this->Update();
      }

      if (this->dataPtr->stepInc > 0)
        this->dataPtr->stepInc--;
    }
  }

  this->PublishWorldStats();

  this->ProcessMessages();
}

//////////////////////////////////////////////////
void World::Step()
{
  DIAG_TIMER_START("World::Step");

  /// need this because ODE does not call dxReallocateWorldProcessContext()
  /// until dWorld.*Step
  /// Plugins that manipulate joints (and probably other properties) require
  /// one iteration of the physics engine. Do not remove this.
  if (!this->dataPtr->pluginsLoaded &&
      sensors::SensorManager::Instance()->SensorsInitialized())
  {
    this->LoadPlugins();
    this->dataPtr->pluginsLoaded = true;
  }

  DIAG_TIMER_LAP("World::Step", "loadPlugins");

  // Send statistics about the world simulation
  this->PublishWorldStats();

  DIAG_TIMER_LAP("World::Step", "publishWorldStats");

  double updatePeriod = this->dataPtr->physicsEngine->GetUpdatePeriod();
  // sleep here to get the correct update rate
  common::Time tmpTime = common::Time::GetWallTime();
  common::Time sleepTime = this->dataPtr->prevStepWallTime +
    common::Time(updatePeriod) - tmpTime - this->dataPtr->sleepOffset;

  common::Time actualSleep = 0;
  if (sleepTime > 0)
  {
    common::Time::Sleep(sleepTime);
    actualSleep = common::Time::GetWallTime() - tmpTime;
  }
  else
    sleepTime = 0;

  // exponentially avg out
  this->dataPtr->sleepOffset = (actualSleep - sleepTime) * 0.01 +
                      this->dataPtr->sleepOffset * 0.99;

  DIAG_TIMER_LAP("World::Step", "sleepOffset");

  // throttling update rate, with sleepOffset as tolerance
  // the tolerance is needed as the sleep time is not exact
  if (common::Time::GetWallTime() - this->dataPtr->prevStepWallTime +
      this->dataPtr->sleepOffset >= common::Time(updatePeriod))
  {
    boost::recursive_mutex::scoped_lock lock(*this->dataPtr->worldUpdateMutex);

    DIAG_TIMER_LAP("World::Step", "worldUpdateMutex");

    this->dataPtr->prevStepWallTime = common::Time::GetWallTime();

    double stepTime = this->dataPtr->physicsEngine->GetMaxStepSize();

    if (!this->IsPaused() || this->dataPtr->stepInc > 0
        || this->dataPtr->needsReset)
    {
      // query timestep to allow dynamic time step size updates
      this->dataPtr->simTime += stepTime;
      this->dataPtr->iterations++;
      this->Update();

      DIAG_TIMER_LAP("World::Step", "update");

      if (this->IsPaused() && this->dataPtr->stepInc > 0)
        this->dataPtr->stepInc--;
    }
    else
    {
      // Flush the log record buffer, if there is data in it.
      if (util::LogRecord::Instance()->GetBufferSize() > 0)
        util::LogRecord::Instance()->Notify();
      this->dataPtr->pauseTime += stepTime;
    }

    DIAG_TIMER_LAP("World::Step", "update");
  }

  this->ProcessMessages();
  DIAG_TIMER_LAP("World::Step", "processMessages");

  DIAG_TIMER_STOP("World::Step");

  if (g_clearModels)
    this->ClearModels();
}

//////////////////////////////////////////////////
void World::Step(unsigned int _steps)
{
  if (!this->IsPaused())
  {
    gzwarn << "Calling World::Step(steps) while world is not paused\n";
    this->SetPaused(true);
  }

  {
    boost::recursive_mutex::scoped_lock lock(*this->dataPtr->worldUpdateMutex);
    this->dataPtr->stepInc = _steps;
  }

  // block on completion
  bool wait = true;
  while (wait)
  {
    common::Time::NSleep(1);
    boost::recursive_mutex::scoped_lock lock(*this->dataPtr->worldUpdateMutex);
    if (this->dataPtr->stepInc == 0 || this->dataPtr->stop)
      wait = false;
  }
}

//////////////////////////////////////////////////
void World::Update()
{
  DIAG_TIMER_START("World::Update");

  if (this->dataPtr->needsReset)
  {
    if (this->dataPtr->resetAll)
      this->Reset();
    else if (this->dataPtr->resetTimeOnly)
      this->ResetTime();
    else if (this->dataPtr->resetModelOnly)
      this->ResetEntities(Base::MODEL);
    this->dataPtr->needsReset = false;
  }
  DIAG_TIMER_LAP("World::Update", "needsReset");

  this->dataPtr->updateInfo.simTime = this->GetSimTime();
  this->dataPtr->updateInfo.realTime = this->GetRealTime();
  event::Events::worldUpdateBegin(this->dataPtr->updateInfo);

  DIAG_TIMER_LAP("World::Update", "Events::worldUpdateBegin");

  /// \brief Publish clock
  this->dataPtr->clockPub->Publish(
    msgs::Convert(this->dataPtr->updateInfo.simTime));

  // Update all the models
  (*this.*dataPtr->modelUpdateFunc)();

  DIAG_TIMER_LAP("World::Update", "Model::Update");

  // This must be called before PhysicsEngine::UpdatePhysics.
  this->dataPtr->physicsEngine->UpdateCollision();

  DIAG_TIMER_LAP("World::Update", "PhysicsEngine::UpdateCollision");

  // Wait for logging to finish, if it's running.
  if (util::LogRecord::Instance()->GetRunning())
  {
    boost::mutex::scoped_lock lock(this->dataPtr->logMutex);

    // It's possible the logWorker thread never processed the previous
    // state. This checks to make sure that we don't continute until the log
    // worker catchs up.
    if (this->dataPtr->iterations - this->dataPtr->logPrevIteration > 1)
    {
      this->dataPtr->logCondition.notify_one();
      this->dataPtr->logContinueCondition.wait(lock);
    }
  }

  // Update the physics engine
  if (this->dataPtr->enablePhysicsEngine && this->dataPtr->physicsEngine)
  {
    // This must be called directly after PhysicsEngine::UpdateCollision.
    this->dataPtr->physicsEngine->UpdatePhysics();

    DIAG_TIMER_LAP("World::Update", "PhysicsEngine::UpdatePhysics");

    // do this after physics update as
    //   ode --> MoveCallback sets the dirtyPoses
    //           and we need to propagate it into Entity::worldPose
    {
      // block any other pose updates (e.g. Joint::SetPosition)
      boost::recursive_mutex::scoped_lock lock(
        *this->dataPtr->physicsEngine->GetPhysicsUpdateMutex());

      for (auto &dirtyEntity : this->dataPtr->dirtyPoses)
      {
        dirtyEntity->SetWorldPose(dirtyEntity->GetDirtyPose(), false);
      }

      this->dataPtr->dirtyPoses.clear();
    }

    DIAG_TIMER_LAP("World::Update", "SetWorldPose(dirtyPoses)");
  }

  // Only update state information if logging data.
  if (util::LogRecord::Instance()->GetRunning())
    this->dataPtr->logCondition.notify_one();
  DIAG_TIMER_LAP("World::Update", "LogRecordNotify");

  // Output the contact information
  this->dataPtr->physicsEngine->GetContactManager()->PublishContacts();

  DIAG_TIMER_LAP("World::Update", "ContactManager::PublishContacts");

  event::Events::worldUpdateEnd();
  DIAG_TIMER_LAP("World::Update", "endEvent");

  DIAG_TIMER_STOP("World::Update");
}

//////////////////////////////////////////////////
void World::Fini()
{
  this->Stop();
  this->dataPtr->plugins.clear();

  this->dataPtr->publishModelPoses.clear();
  this->dataPtr->publishLightPoses.clear();

  this->dataPtr->node->Fini();

  if (this->dataPtr->rootElement)
  {
    this->dataPtr->rootElement->Fini();
    this->dataPtr->rootElement.reset();
  }

  if (this->dataPtr->physicsEngine)
  {
    this->dataPtr->physicsEngine->Fini();
    this->dataPtr->physicsEngine.reset();
  }

  this->dataPtr->models.clear();
  this->dataPtr->prevStates[0].SetWorld(WorldPtr());
  this->dataPtr->prevStates[1].SetWorld(WorldPtr());

#ifdef HAVE_OPENAL
  util::OpenAL::Instance()->Fini();
#endif

  util::DiagnosticManager::Instance()->Fini();
}

//////////////////////////////////////////////////
void World::Clear()
{
  g_clearModels = true;
}

//////////////////////////////////////////////////
void World::ClearModels()
{
  g_clearModels = false;
  bool pauseState = this->IsPaused();
  this->SetPaused(true);

  this->dataPtr->publishModelPoses.clear();

  // Remove all models
  for (auto &model : this->dataPtr->models)
  {
    this->dataPtr->rootElement->RemoveChild(model->GetId());
  }
  this->dataPtr->models.clear();

  this->SetPaused(pauseState);
}

//////////////////////////////////////////////////
std::string World::GetName() const
{
  return this->dataPtr->name;
}

//////////////////////////////////////////////////
PhysicsEnginePtr World::GetPhysicsEngine() const
{
  return this->dataPtr->physicsEngine;
}

//////////////////////////////////////////////////
PresetManagerPtr World::GetPresetManager() const
{
  return this->dataPtr->presetManager;
}

//////////////////////////////////////////////////
common::SphericalCoordinatesPtr World::GetSphericalCoordinates() const
{
  return this->dataPtr->sphericalCoordinates;
}

//////////////////////////////////////////////////
BasePtr World::GetByName(const std::string &_name)
{
  if (this->dataPtr->rootElement)
    return this->dataPtr->rootElement->GetByName(_name);
  else
    return BasePtr();
}

/////////////////////////////////////////////////
ModelPtr World::GetModelById(unsigned int _id)
{
  return boost::dynamic_pointer_cast<Model>(
      this->dataPtr->rootElement->GetById(_id));
}

//////////////////////////////////////////////////
ModelPtr World::GetModel(const std::string &_name)
{
  boost::mutex::scoped_lock lock(*this->dataPtr->loadModelMutex);
  return boost::dynamic_pointer_cast<Model>(this->GetByName(_name));
}

//////////////////////////////////////////////////
LightPtr World::Light(const std::string &_name)
{
  std::lock_guard<std::mutex> lock(this->dataPtr->loadLightMutex);
  return boost::dynamic_pointer_cast<physics::Light>(this->GetByName(_name));
}

//////////////////////////////////////////////////
EntityPtr World::GetEntity(const std::string &_name)
{
  return boost::dynamic_pointer_cast<Entity>(this->GetByName(_name));
}

//////////////////////////////////////////////////
ModelPtr World::LoadModel(sdf::ElementPtr _sdf , BasePtr _parent)
{
  boost::mutex::scoped_lock lock(*this->dataPtr->loadModelMutex);
  ModelPtr model;

  if (_sdf->GetName() == "model")
  {
    model = this->dataPtr->physicsEngine->CreateModel(_parent);
    model->SetWorld(shared_from_this());
    model->Load(_sdf);

    event::Events::addEntity(model->GetScopedName());

    msgs::Model msg;
    model->FillMsg(msg);
    this->dataPtr->modelPub->Publish(msg);

    this->EnableAllModels();
  }
  else
  {
    gzerr << "SDF is missing the <model> tag:\n";
  }

  this->PublishModelPose(model);
  this->dataPtr->models.push_back(model);
  return model;
}

//////////////////////////////////////////////////
LightPtr World::LoadLight(const sdf::ElementPtr &_sdf, const BasePtr &_parent)
{
  std::lock_guard<std::mutex> lock(this->dataPtr->loadLightMutex);

  if (_sdf->GetName() != "light")
  {
    gzerr << "SDF is missing the <light> tag" << std::endl;
    return NULL;
  }

  // Add to scene message
  msgs::Light *msg = this->dataPtr->sceneMsg.add_light();
  msg->CopyFrom(msgs::LightFromSDF(_sdf));

  // Create new light object
  LightPtr light(new physics::Light(_parent));
  light->ProcessMsg(*msg);
  light->SetWorld(shared_from_this());
  light->Load(_sdf);
  this->dataPtr->lights.push_back(light);

  return light;
}

//////////////////////////////////////////////////
ActorPtr World::LoadActor(sdf::ElementPtr _sdf , BasePtr _parent)
{
  ActorPtr actor(new Actor(_parent));
  actor->SetWorld(shared_from_this());
  actor->Load(_sdf);

  event::Events::addEntity(actor->GetScopedName());

  msgs::Model msg;
  actor->FillMsg(msg);
  this->dataPtr->modelPub->Publish(msg);

  return actor;
}

//////////////////////////////////////////////////
RoadPtr World::LoadRoad(sdf::ElementPtr _sdf , BasePtr _parent)
{
  RoadPtr road(new Road(_parent));
  road->Load(_sdf);
  return road;
}

//////////////////////////////////////////////////
void World::LoadEntities(sdf::ElementPtr _sdf, BasePtr _parent)
{
  if (_sdf->HasElement("light"))
  {
    sdf::ElementPtr childElem = _sdf->GetElement("light");
    while (childElem)
    {
      this->LoadLight(childElem, _parent);

      childElem = childElem->GetNextElement("light");
    }
  }

  if (_sdf->HasElement("model"))
  {
    sdf::ElementPtr childElem = _sdf->GetElement("model");

    while (childElem)
    {
      this->LoadModel(childElem, _parent);

      // TODO : Put back in the ability to nest models. We should do this
      // without requiring a joint.

      childElem = childElem->GetNextElement("model");
    }
  }

  if (_sdf->HasElement("actor"))
  {
    sdf::ElementPtr childElem = _sdf->GetElement("actor");

    while (childElem)
    {
      this->LoadActor(childElem, _parent);

      childElem = childElem->GetNextElement("actor");
    }
  }

  if (_sdf->HasElement("road"))
  {
    sdf::ElementPtr childElem = _sdf->GetElement("road");
    while (childElem)
    {
      this->LoadRoad(childElem, _parent);
      childElem = childElem->GetNextElement("road");
    }
  }
}

//////////////////////////////////////////////////
unsigned int World::GetModelCount() const
{
  return this->dataPtr->models.size();
}

//////////////////////////////////////////////////
ModelPtr World::GetModel(unsigned int _index) const
{
  if (_index >= this->dataPtr->models.size())
  {
    gzerr << "Given model index[" << _index << "] is out of range[0.."
          << this->dataPtr->models.size() << "]\n";
    return ModelPtr();
  }

  return this->dataPtr->models[_index];
}

//////////////////////////////////////////////////
Model_V World::GetModels() const
{
  return this->dataPtr->models;
}

//////////////////////////////////////////////////
Light_V World::Lights() const
{
  return this->dataPtr->lights;
}

//////////////////////////////////////////////////
void World::ResetTime()
{
  this->dataPtr->simTime = common::Time(0);
  this->dataPtr->pauseTime = common::Time(0);
  this->dataPtr->startTime = common::Time::GetWallTime();
  this->dataPtr->realTimeOffset = common::Time(0);
  this->dataPtr->iterations = 0;

  if (this->IsPaused())
    this->dataPtr->pauseStartTime = this->dataPtr->startTime;

  sensors::SensorManager::Instance()->ResetLastUpdateTimes();
}

//////////////////////////////////////////////////
void World::ResetEntities(Base::EntityType _type)
{
  this->dataPtr->rootElement->Reset(_type);
}

//////////////////////////////////////////////////
void World::Reset()
{
  bool currentlyPaused = this->IsPaused();
  this->SetPaused(true);

  {
    boost::recursive_mutex::scoped_lock lk(*this->dataPtr->worldUpdateMutex);

    math::Rand::SetSeed(math::Rand::GetSeed());
    ignition::math::Rand::Seed(ignition::math::Rand::Seed());
    this->dataPtr->physicsEngine->SetSeed(math::Rand::GetSeed());

    this->ResetTime();
    this->ResetEntities(Base::BASE);
    for (auto &plugin : this->dataPtr->plugins)
    {
      plugin->Reset();
    }
    this->dataPtr->physicsEngine->Reset();

    // Signal a reset has occurred
    event::Events::worldReset();
  }

  this->SetPaused(currentlyPaused);
}

//////////////////////////////////////////////////
void World::OnStep()
{
  this->dataPtr->stepInc = 1;
}

//////////////////////////////////////////////////
void World::PrintEntityTree()
{
  // Initialize all the entities
  for (unsigned int i = 0; i < this->dataPtr->rootElement->GetChildCount(); i++)
    this->dataPtr->rootElement->GetChild(i)->Print("");
}

//////////////////////////////////////////////////
gazebo::common::Time World::GetSimTime() const
{
  return this->dataPtr->simTime;
}

//////////////////////////////////////////////////
void World::SetSimTime(const common::Time &_t)
{
  this->dataPtr->simTime = _t;
}

//////////////////////////////////////////////////
gazebo::common::Time World::GetPauseTime() const
{
  return this->dataPtr->pauseTime;
}

//////////////////////////////////////////////////
gazebo::common::Time World::GetStartTime() const
{
  return this->dataPtr->startTime;
}

//////////////////////////////////////////////////
common::Time World::GetRealTime() const
{
  if (!util::LogPlay::Instance()->IsOpen())
  {
    if (this->dataPtr->pause)
    {
      return (this->dataPtr->pauseStartTime - this->dataPtr->startTime) -
        this->dataPtr->realTimeOffset;
    }
    else
    {
      return (common::Time::GetWallTime() - this->dataPtr->startTime) -
        this->dataPtr->realTimeOffset;
    }
  }
  else
    return this->dataPtr->logRealTime;
}

//////////////////////////////////////////////////
bool World::IsPaused() const
{
  return this->dataPtr->pause;
}

//////////////////////////////////////////////////
void World::SetPaused(bool _p)
{
  if (this->dataPtr->pause == _p)
    return;

  DIAG_MARKER("paused");

  {
    boost::recursive_mutex::scoped_lock lk(*this->dataPtr->worldUpdateMutex);
    this->dataPtr->pause = _p;
  }

  if (_p)
  {
    // This is also a good time to clear out the logging buffer.
    util::LogRecord::Instance()->Notify();

    this->dataPtr->pauseStartTime = common::Time::GetWallTime();
  }
  else
  {
    this->dataPtr->realTimeOffset += common::Time::GetWallTime() -
      this->dataPtr->pauseStartTime;
  }

  event::Events::pause(_p);
}

//////////////////////////////////////////////////
void World::OnFactoryMsg(ConstFactoryPtr &_msg)
{
  boost::recursive_mutex::scoped_lock lock(*this->dataPtr->receiveMutex);
  this->dataPtr->factoryMsgs.push_back(*_msg);
}

//////////////////////////////////////////////////
void World::OnControl(ConstWorldControlPtr &_data)
{
  if (_data->has_pause())
    this->SetPaused(_data->pause());

  if (_data->has_step())
    this->OnStep();

  if (_data->has_multi_step())
  {
    // stepWorld is a blocking call so set stepInc directly so that world stats
    // will still be published
    this->SetPaused(true);
    boost::recursive_mutex::scoped_lock lock(*this->dataPtr->worldUpdateMutex);
    this->dataPtr->stepInc = _data->multi_step();
  }

  if (_data->has_seed())
  {
    math::Rand::SetSeed(_data->seed());
    ignition::math::Rand::Seed(_data->seed());
    this->dataPtr->physicsEngine->SetSeed(_data->seed());
  }

  if (_data->has_reset())
  {
    this->dataPtr->needsReset = true;

    if (_data->reset().has_all() && _data->reset().all())
    {
      this->dataPtr->resetAll = true;
    }
    else
    {
      this->dataPtr->resetAll = false;

      if (_data->reset().has_time_only() && _data->reset().time_only())
        this->dataPtr->resetTimeOnly = true;

      if (_data->reset().has_model_only() && _data->reset().model_only())
        this->dataPtr->resetModelOnly = true;
    }
  }
}

//////////////////////////////////////////////////
void World::OnPlaybackControl(ConstLogPlaybackControlPtr &_data)
{
  boost::recursive_mutex::scoped_lock lock(*this->dataPtr->worldUpdateMutex);

  if (_data->has_pause())
    this->SetPaused(_data->pause());

  if (_data->has_multi_step())
  {
    // stepWorld is a blocking call so set stepInc directly so that world stats
    // will still be published
    this->SetPaused(true);
    this->dataPtr->stepInc += _data->multi_step();
  }

  if (_data->has_seek())
  {
    common::Time targetSimTime = msgs::Convert(_data->seek());
    util::LogPlay::Instance()->Seek(targetSimTime);
    this->dataPtr->stepInc = 1;
  }

  if (_data->has_rewind() && _data->rewind())
  {
    util::LogPlay::Instance()->Rewind();
    this->dataPtr->stepInc = 1;
    if (!util::LogPlay::Instance()->HasIterations())
      this->dataPtr->iterations = 0;
  }

  if (_data->has_forward() && _data->forward())
  {
    util::LogPlay::Instance()->Forward();
    this->dataPtr->stepInc = -1;
    this->SetPaused(true);
    // ToDo: Update iterations if the log doesn't have it.
  }
}

//////////////////////////////////////////////////
void World::OnRequest(ConstRequestPtr &_msg)
{
  boost::recursive_mutex::scoped_lock lock(*this->dataPtr->receiveMutex);
  this->dataPtr->requestMsgs.push_back(*_msg);
}

//////////////////////////////////////////////////
void World::JointLog(ConstJointPtr &_msg)
{
  boost::recursive_mutex::scoped_lock lock(*this->dataPtr->receiveMutex);
  int i = 0;
  for (; i < this->dataPtr->sceneMsg.joint_size(); i++)
  {
    if (this->dataPtr->sceneMsg.joint(i).name() == _msg->name())
    {
      this->dataPtr->sceneMsg.mutable_joint(i)->CopyFrom(*_msg);
      break;
    }
  }

  if (i >= this->dataPtr->sceneMsg.joint_size())
  {
    msgs::Joint *newJoint = this->dataPtr->sceneMsg.add_joint();
    newJoint->CopyFrom(*_msg);
  }
}

//////////////////////////////////////////////////
void World::OnModelMsg(ConstModelPtr &_msg)
{
  boost::recursive_mutex::scoped_lock lock(*this->dataPtr->receiveMutex);
  this->dataPtr->modelMsgs.push_back(*_msg);
}

//////////////////////////////////////////////////
void World::BuildSceneMsg(msgs::Scene &_scene, BasePtr _entity)
{
  if (_entity)
  {
    if (_entity->HasType(Entity::MODEL))
    {
      msgs::Model *modelMsg = _scene.add_model();
      boost::static_pointer_cast<Model>(_entity)->FillMsg(*modelMsg);
    }

    for (unsigned int i = 0; i < _entity->GetChildCount(); ++i)
    {
      this->BuildSceneMsg(_scene, _entity->GetChild(i));
    }
  }
}


//////////////////////////////////////////////////
// void World::ModelUpdateTBB()
// {
//   tbb::parallel_for (tbb::blocked_range<size_t>(0,
//   this->dataPtr->models.size(), 10),
//       ModelUpdate_TBB(&this->dataPtr->models));
// }

//////////////////////////////////////////////////
void World::ModelUpdateSingleLoop()
{
  // Update all the models
  for (unsigned int i = 0; i < this->dataPtr->rootElement->GetChildCount(); i++)
    this->dataPtr->rootElement->GetChild(i)->Update();
}


//////////////////////////////////////////////////
void World::LoadPlugins()
{
  // Load the plugins
  if (this->dataPtr->sdf->HasElement("plugin"))
  {
    sdf::ElementPtr pluginElem = this->dataPtr->sdf->GetElement("plugin");
    while (pluginElem)
    {
      this->LoadPlugin(pluginElem);
      pluginElem = pluginElem->GetNextElement("plugin");
    }
  }

  // Load the plugins for all the models
  for (unsigned int i = 0; i < this->dataPtr->rootElement->GetChildCount(); i++)
  {
    if (this->dataPtr->rootElement->GetChild(i)->HasType(Base::MODEL))
    {
      ModelPtr model = boost::static_pointer_cast<Model>(
          this->dataPtr->rootElement->GetChild(i));
      model->LoadPlugins();
    }
  }
}

//////////////////////////////////////////////////
void World::LoadPlugin(const std::string &_filename,
                       const std::string &_name,
                       sdf::ElementPtr _sdf)
{
  gazebo::WorldPluginPtr plugin = gazebo::WorldPlugin::Create(_filename,
                                                              _name);

  if (plugin)
  {
    if (plugin->GetType() != WORLD_PLUGIN)
    {
      gzerr << "World[" << this->GetName() << "] is attempting to load "
            << "a plugin, but detected an incorrect plugin type. "
            << "Plugin filename[" << _filename << "] name[" << _name << "]\n";
      return;
    }
    plugin->Load(shared_from_this(), _sdf);
    this->dataPtr->plugins.push_back(plugin);

    if (this->dataPtr->initialized)
      plugin->Init();
  }
}

//////////////////////////////////////////////////
void World::RemovePlugin(const std::string &_name)
{
  for (auto plugin = this->dataPtr->plugins.begin();
           plugin != this->dataPtr->plugins.end(); ++plugin)
  {
    if ((*plugin)->GetHandle() == _name)
    {
      this->dataPtr->plugins.erase(plugin);
      break;
    }
  }
}

//////////////////////////////////////////////////
void World::LoadPlugin(sdf::ElementPtr _sdf)
{
  std::string pluginName = _sdf->Get<std::string>("name");
  std::string filename = _sdf->Get<std::string>("filename");
  this->LoadPlugin(filename, pluginName, _sdf);
}

//////////////////////////////////////////////////
void World::ProcessEntityMsgs()
{
  boost::mutex::scoped_lock lock(this->dataPtr->entityDeleteMutex);

  for (auto &entityName : this->dataPtr->deleteEntity)
  {
    this->RemoveModel(entityName);
  }

  if (!this->dataPtr->deleteEntity.empty())
  {
    this->EnableAllModels();
    this->dataPtr->deleteEntity.clear();
  }
}

//////////////////////////////////////////////////
void World::ProcessRequestMsgs()
{
  boost::recursive_mutex::scoped_lock lock(*this->dataPtr->receiveMutex);
  msgs::Response response;

  for (auto const &requestMsg : this->dataPtr->requestMsgs)
  {
    bool send = true;
    response.set_id(requestMsg.id());
    response.set_request(requestMsg.request());
    response.set_response("success");

    if (requestMsg.request() == "entity_list")
    {
      msgs::Model_V modelVMsg;

      for (unsigned int i = 0;
          i < this->dataPtr->rootElement->GetChildCount(); ++i)
      {
        BasePtr entity = this->dataPtr->rootElement->GetChild(i);
        if (entity->HasType(Base::MODEL))
        {
          msgs::Model *modelMsg = modelVMsg.add_models();
          ModelPtr model = boost::dynamic_pointer_cast<Model>(entity);
          model->FillMsg(*modelMsg);
        }
      }

      response.set_type(modelVMsg.GetTypeName());
      std::string *serializedData = response.mutable_serialized_data();
      modelVMsg.SerializeToString(serializedData);
    }
    else if (requestMsg.request() == "entity_delete")
    {
      boost::mutex::scoped_lock lock2(this->dataPtr->entityDeleteMutex);
      this->dataPtr->deleteEntity.push_back(requestMsg.data());
    }
    else if (requestMsg.request() == "entity_info")
    {
      BasePtr entity = this->dataPtr->rootElement->GetByName(requestMsg.data());
      if (entity)
      {
        if (entity->HasType(Base::MODEL))
        {
          msgs::Model modelMsg;
          ModelPtr model = boost::dynamic_pointer_cast<Model>(entity);
          model->FillMsg(modelMsg);

          std::string *serializedData = response.mutable_serialized_data();
          modelMsg.SerializeToString(serializedData);
          response.set_type(modelMsg.GetTypeName());
        }
        else if (entity->HasType(Base::LINK))
        {
          msgs::Link linkMsg;
          LinkPtr link = boost::dynamic_pointer_cast<Link>(entity);
          link->FillMsg(linkMsg);

          std::string *serializedData = response.mutable_serialized_data();
          linkMsg.SerializeToString(serializedData);
          response.set_type(linkMsg.GetTypeName());
        }
        else if (entity->HasType(Base::COLLISION))
        {
          msgs::Collision collisionMsg;
          CollisionPtr collision =
            boost::dynamic_pointer_cast<Collision>(entity);
          collision->FillMsg(collisionMsg);

          std::string *serializedData = response.mutable_serialized_data();
          collisionMsg.SerializeToString(serializedData);
          response.set_type(collisionMsg.GetTypeName());
        }
        else if (entity->HasType(Base::JOINT))
        {
          msgs::Joint jointMsg;
          JointPtr joint = boost::dynamic_pointer_cast<Joint>(entity);
          joint->FillMsg(jointMsg);

          std::string *serializedData = response.mutable_serialized_data();
          jointMsg.SerializeToString(serializedData);
          response.set_type(jointMsg.GetTypeName());
        }
      }
      else
      {
        response.set_type("error");
        response.set_response("nonexistent");
      }
    }
    else if (requestMsg.request() == "world_sdf")
    {
      msgs::GzString msg;
      this->UpdateStateSDF();
      std::ostringstream stream;
      stream << "<?xml version='1.0'?>\n"
             << "<sdf version='" << SDF_VERSION << "'>\n"
             << this->dataPtr->sdf->ToString("")
             << "</sdf>";

      msg.set_data(stream.str());

      std::string *serializedData = response.mutable_serialized_data();
      msg.SerializeToString(serializedData);
      response.set_type(msg.GetTypeName());
    }
    else if (requestMsg.request() == "scene_info")
    {
      this->dataPtr->sceneMsg.clear_model();
      this->BuildSceneMsg(this->dataPtr->sceneMsg, this->dataPtr->rootElement);

      std::string *serializedData = response.mutable_serialized_data();
      this->dataPtr->sceneMsg.SerializeToString(serializedData);
      response.set_type(this->dataPtr->sceneMsg.GetTypeName());
    }
    else if (requestMsg.request() == "spherical_coordinates_info")
    {
      msgs::SphericalCoordinates sphereCoordMsg;
      msgs::Set(&sphereCoordMsg, *(this->dataPtr->sphericalCoordinates));

      std::string *serializedData = response.mutable_serialized_data();
      sphereCoordMsg.SerializeToString(serializedData);
      response.set_type(sphereCoordMsg.GetTypeName());
    }
    else
      send = false;

    if (send)
    {
      this->dataPtr->responsePub->Publish(response);
    }
  }

  this->dataPtr->requestMsgs.clear();
}

//////////////////////////////////////////////////
void World::ProcessModelMsgs()
{
  boost::recursive_mutex::scoped_lock lock(*this->dataPtr->receiveMutex);
  for (auto const &modelMsg : this->dataPtr->modelMsgs)
  {
    ModelPtr model;
    if (modelMsg.has_id())
      model = this->GetModelById(modelMsg.id());
    else
      model = this->GetModel(modelMsg.name());

    if (!model)
      gzerr << "Unable to find model["
            << modelMsg.name() << "] Id[" << modelMsg.id() << "]\n";
    else
    {
      model->ProcessMsg(modelMsg);

      // May 30, 2013: The following code was removed because it has a
      // major performance impact when dragging complex object via the GUI.
      // This code also does not seem to be necessary, since can just
      // publish the incoming changes instead of a full model message. We
      // are leaving it temporarily in case we find a need for it.
      //
      // Let all other subscribers know about the change
      // msgs::Model msg;
      // model->FillMsg(msg);
      // // FillMsg fills the visual components from initial sdf
      // // but problem is that Visuals may have changed e.g. through ~/visual,
      // // so don't publish them to subscribers.
      // for (int i = 0; i < msg.link_size(); ++i)
      // {
      //   msg.mutable_link(i)->clear_visual();
      //   for (int j = 0; j < msg.link(i).collision_size(); ++j)
      //   {
      //     msg.mutable_link(i)->mutable_collision(j)->clear_visual();
      //   }
      // }

      this->dataPtr->modelPub->Publish(modelMsg);
    }
  }

  if (!this->dataPtr->modelMsgs.empty())
  {
    this->EnableAllModels();
    this->dataPtr->modelMsgs.clear();
  }
}

//////////////////////////////////////////////////
void World::ProcessLightModifyMsgs()
{
  boost::recursive_mutex::scoped_lock lock(*this->dataPtr->receiveMutex);
  for (auto const &lightModifyMsg : this->dataPtr->lightModifyMsgs)
  {
    LightPtr light = this->Light(lightModifyMsg.name());

    if (!light)
    {
      gzerr << "Light [" << lightModifyMsg.name() << "] not found."
          << " Use topic ~/factory/light to spawn a new light." << std::endl;
      continue;
    }
    else
    {
      // Update in scene message
      for (int i = 0; i < this->dataPtr->sceneMsg.light_size(); ++i)
      {
        if (this->dataPtr->sceneMsg.light(i).name() == lightModifyMsg.name())
        {
          this->dataPtr->sceneMsg.mutable_light(i)->MergeFrom(lightModifyMsg);
          break;
        }
      }

      // Update light object
      light->ProcessMsg(lightModifyMsg);
    }
  }

  if (!this->dataPtr->lightModifyMsgs.empty())
  {
    this->dataPtr->lightModifyMsgs.clear();
  }
}

//////////////////////////////////////////////////
void World::ProcessLightFactoryMsgs()
{
  boost::recursive_mutex::scoped_lock lock(*this->dataPtr->receiveMutex);
  for (auto const &lightFactoryMsg : this->dataPtr->lightFactoryMsgs)
  {
    LightPtr light = this->Light(lightFactoryMsg.name());

    if (light)
    {
      gzerr << "Light [" << lightFactoryMsg.name() << "] already exists."
          << " Use topic ~/light/modify to modify it." << std::endl;
      continue;
    }
    else
    {
      // Add to world SDF
      sdf::ElementPtr lightSDF = msgs::LightToSDF(lightFactoryMsg);
      lightSDF->SetParent(this->dataPtr->sdf);
      lightSDF->GetParent()->InsertElement(lightSDF);

      // Create new light object
      this->LoadLight(lightSDF, this->dataPtr->rootElement);
    }
  }

  if (!this->dataPtr->lightFactoryMsgs.empty())
  {
    this->dataPtr->lightFactoryMsgs.clear();
  }
}

//////////////////////////////////////////////////
void World::ProcessFactoryMsgs()
{
  std::list<sdf::ElementPtr> modelsToLoad, lightsToLoad;

  {
    boost::recursive_mutex::scoped_lock lock(*this->dataPtr->receiveMutex);
    for (auto const &factoryMsg : this->dataPtr->factoryMsgs)
    {
      this->dataPtr->factorySDF->Root()->ClearElements();

      if (factoryMsg.has_sdf() && !factoryMsg.sdf().empty())
      {
        // SDF Parsing happens here
        if (!sdf::readString(factoryMsg.sdf(), this->dataPtr->factorySDF))
        {
          gzerr << "Unable to read sdf string[" << factoryMsg.sdf() << "]\n";
          continue;
        }
      }
      else if (factoryMsg.has_sdf_filename() &&
              !factoryMsg.sdf_filename().empty())
      {
        std::string filename = common::ModelDatabase::Instance()->GetModelFile(
            factoryMsg.sdf_filename());

        if (!sdf::readFile(filename, this->dataPtr->factorySDF))
        {
          gzerr << "Unable to read sdf file.\n";
          continue;
        }
      }
      else if (factoryMsg.has_clone_model_name())
      {
        ModelPtr model = this->GetModel(factoryMsg.clone_model_name());
        if (!model)
        {
          gzerr << "Unable to clone model[" << factoryMsg.clone_model_name()
            << "]. Model not found.\n";
          continue;
        }

        this->dataPtr->factorySDF->Root()->InsertElement(
            model->GetSDF()->Clone());

        std::string newName = model->GetName() + "_clone";
        int i = 0;
        while (this->GetModel(newName))
        {
          newName = model->GetName() + "_clone_" +
            boost::lexical_cast<std::string>(i);
          i++;
        }

        this->dataPtr->factorySDF->Root()->GetElement("model")->GetAttribute(
            "name")->Set(newName);
      }
      else
      {
        gzerr << "Unable to load sdf from factory message."
          << "No SDF or SDF filename specified.\n";
        continue;
      }

      if (factoryMsg.has_edit_name())
      {
        BasePtr base =
          this->dataPtr->rootElement->GetByName(factoryMsg.edit_name());
        if (base)
        {
          sdf::ElementPtr elem;
          if (this->dataPtr->factorySDF->Root()->GetName() == "sdf")
            elem = this->dataPtr->factorySDF->Root()->GetFirstElement();
          else
            elem = this->dataPtr->factorySDF->Root();

          base->UpdateParameters(elem);
        }
      }
      else
      {
        bool isActor = false;
        bool isModel = false;
        bool isLight = false;

        sdf::ElementPtr elem = this->dataPtr->factorySDF->Root()->Clone();

        if (elem->HasElement("world"))
          elem = elem->GetElement("world");

        if (elem->HasElement("model"))
        {
          elem = elem->GetElement("model");
          isModel = true;
        }
        else if (elem->HasElement("light"))
        {
          elem = elem->GetElement("light");
          isLight = true;
        }
        else if (elem->HasElement("actor"))
        {
          elem = elem->GetElement("actor");
          isActor = true;
        }
        else
        {
          gzerr << "Unable to find a model, light, or actor in:\n";
          this->dataPtr->factorySDF->Root()->PrintValues("");
          continue;
        }

        if (!elem)
        {
          gzerr << "Invalid SDF:";
          this->dataPtr->factorySDF->Root()->PrintValues("");
          continue;
        }

        elem->SetParent(this->dataPtr->sdf);
        elem->GetParent()->InsertElement(elem);
        if (factoryMsg.has_pose())
        {
          elem->GetElement("pose")->Set(msgs::ConvertIgn(factoryMsg.pose()));
        }

        if (isActor)
        {
          ActorPtr actor = this->LoadActor(elem, this->dataPtr->rootElement);
          actor->Init();
        }
        else if (isModel)
        {
          modelsToLoad.push_back(elem);
        }
        else if (isLight)
        {
          lightsToLoad.push_back(elem);
        }
      }
    }

    this->dataPtr->factoryMsgs.clear();
  }

  // Load models
  for (auto const &elem : modelsToLoad)
  {
    try
    {
      boost::mutex::scoped_lock lock(this->dataPtr->factoryDeleteMutex);

      ModelPtr model = this->LoadModel(elem, this->dataPtr->rootElement);
      model->Init();
      model->LoadPlugins();
    }
    catch(...)
    {
      gzerr << "Loading model from factory message failed\n";
    }
  }

  // Load lights
  for (auto const &elem : lightsToLoad)
  {
    try
    {
      boost::mutex::scoped_lock lock(this->dataPtr->factoryDeleteMutex);

      LightPtr light = this->LoadLight(elem, this->dataPtr->rootElement);
    }
    catch(...)
    {
      gzerr << "Loading light from factory message failed\n";
    }
  }
}

//////////////////////////////////////////////////
ModelPtr World::GetModelBelowPoint(const math::Vector3 &_pt)
{
  ModelPtr model;
  EntityPtr entity = this->GetEntityBelowPoint(_pt);

  if (entity)
    model = entity->GetParentModel();
  else
    gzerr << "Unable to find entity below point[" << _pt << "]\n";

  return model;
}

//////////////////////////////////////////////////
EntityPtr World::GetEntityBelowPoint(const math::Vector3 &_pt)
{
  std::string entityName;
  double dist;
  math::Vector3 end;

  end = _pt;
  end.z -= 1000;

  this->dataPtr->physicsEngine->InitForThread();
  this->dataPtr->testRay->SetPoints(_pt, end);
  this->dataPtr->testRay->GetIntersection(dist, entityName);
  return this->GetEntity(entityName);
}

//////////////////////////////////////////////////
void World::SetState(const WorldState &_state)
{
  this->SetSimTime(_state.GetSimTime());
  this->dataPtr->logRealTime = _state.GetRealTime();
  this->dataPtr->iterations = _state.GetIterations();

  // Models
  const ModelState_M modelStates = _state.GetModelStates();
  for (auto const &modelState : modelStates)
  {
    ModelPtr model = this->GetModel(modelState.second.GetName());
    if (model)
      model->SetState(modelState.second);
    else
      gzerr << "Unable to find model[" << modelState.second.GetName() << "]\n";
  }

  // Lights
  const LightState_M lightStates = _state.LightStates();
  for (auto const &lightState : lightStates)
  {
    LightPtr light = this->Light(lightState.second.GetName());
    if (light)
      light->SetState(lightState.second);
    else
    {
      gzerr << "Unable to find light[" << lightState.second.GetName() << "]"
            << std::endl;
    }
  }
}

//////////////////////////////////////////////////
void World::InsertModelFile(const std::string &_sdfFilename)
{
  boost::recursive_mutex::scoped_lock lock(*this->dataPtr->receiveMutex);
  msgs::Factory msg;
  msg.set_sdf_filename(_sdfFilename);
  this->dataPtr->factoryMsgs.push_back(msg);
}

//////////////////////////////////////////////////
void World::InsertModelSDF(const sdf::SDF &_sdf)
{
  boost::recursive_mutex::scoped_lock lock(*this->dataPtr->receiveMutex);
  msgs::Factory msg;
  msg.set_sdf(_sdf.ToString());
  this->dataPtr->factoryMsgs.push_back(msg);
}

//////////////////////////////////////////////////
void World::InsertModelString(const std::string &_sdfString)
{
  boost::recursive_mutex::scoped_lock lock(*this->dataPtr->receiveMutex);
  msgs::Factory msg;
  msg.set_sdf(_sdfString);
  this->dataPtr->factoryMsgs.push_back(msg);
}

//////////////////////////////////////////////////
std::string World::StripWorldName(const std::string &_name) const
{
  if (_name.find(this->GetName() + "::") == 0)
    return _name.substr(this->GetName().size() + 2);
  else
    return _name;
}

//////////////////////////////////////////////////
void World::EnableAllModels()
{
  for (auto &model : this->dataPtr->models)
  {
    model->SetEnabled(true);
  }
}

//////////////////////////////////////////////////
void World::DisableAllModels()
{
  for (auto &model : this->dataPtr->models)
  {
    model->SetEnabled(false);
  }
}

//////////////////////////////////////////////////
void World::UpdateStateSDF()
{
  this->dataPtr->sdf->Update();
  sdf::ElementPtr stateElem = this->dataPtr->sdf->GetElement("state");
  stateElem->ClearElements();

  WorldState currentState(shared_from_this());
  currentState.FillSDF(stateElem);
}

//////////////////////////////////////////////////
bool World::OnLog(std::ostringstream &_stream)
{
  int bufferIndex = this->dataPtr->currentStateBuffer;
  // Save the entire state when its the first call to OnLog.
  if (util::LogRecord::Instance()->GetFirstUpdate())
  {
    this->dataPtr->sdf->Update();
    _stream << "<sdf version ='";
    _stream << SDF_VERSION;
    _stream << "'>\n";
    _stream << this->dataPtr->sdf->ToString("");
    _stream << "</sdf>\n";
  }
  else if (this->dataPtr->states[bufferIndex].size() >= 1)
  {
    {
      boost::mutex::scoped_lock lock(this->dataPtr->logBufferMutex);
      this->dataPtr->currentStateBuffer ^= 1;
    }
    for (auto const &worldState : this->dataPtr->states[bufferIndex])
    {
      _stream << "<sdf version='" << SDF_VERSION << "'>"
              << worldState
              << "</sdf>";
    }

    this->dataPtr->states[bufferIndex].clear();
  }

  // Logging has stopped. Wait for log worker to finish. Output last bit
  // of data, and reset states.
  if (!util::LogRecord::Instance()->GetRunning())
  {
    boost::mutex::scoped_lock lock(this->dataPtr->logBufferMutex);

    // Output any data that may have been pushed onto the queue
    for (size_t i = 0;
        i < this->dataPtr->states[this->dataPtr->currentStateBuffer^1].size();
        ++i)
    {
      _stream << "<sdf version='" << SDF_VERSION << "'>"
        << this->dataPtr->states[this->dataPtr->currentStateBuffer^1][i]
        << "</sdf>";
    }

    for (size_t i = 0;
        i < this->dataPtr->states[this->dataPtr->currentStateBuffer].size();
        ++i)
    {
      _stream << "<sdf version='" << SDF_VERSION << "'>"
        << this->dataPtr->states[this->dataPtr->currentStateBuffer][i]
        << "</sdf>";
    }

    // Clear everything.
    this->dataPtr->states[0].clear();
    this->dataPtr->states[1].clear();
    this->dataPtr->stateToggle = 0;
    this->dataPtr->prevStates[0] = WorldState();
    this->dataPtr->prevStates[1] = WorldState();
  }

  return true;
}

//////////////////////////////////////////////////
void World::ProcessMessages()
{
  {
    boost::recursive_mutex::scoped_lock lock(*this->dataPtr->receiveMutex);
    DIAG_TIMER_START("World::ProcessMessages");

    if ((this->dataPtr->posePub && this->dataPtr->posePub->HasConnections()) ||
        (this->dataPtr->poseLocalPub &&
         this->dataPtr->poseLocalPub->HasConnections()))
    {
      msgs::PosesStamped msg;

      // Time stamp this PosesStamped message
      msgs::Set(msg.mutable_time(), this->GetSimTime());

      if (!this->dataPtr->publishModelPoses.empty())
      {
        for (auto const &model : this->dataPtr->publishModelPoses)
        {
          std::list<ModelPtr> modelList;
          modelList.push_back(model);
          while (!modelList.empty())
          {
            ModelPtr m = modelList.front();
            modelList.pop_front();
            msgs::Pose *poseMsg = msg.add_pose();

            // Publish the model's relative pose
            poseMsg->set_name(m->GetScopedName());
            poseMsg->set_id(m->GetId());
            msgs::Set(poseMsg, m->GetRelativePose().Ign());

            // Publish each of the model's child links relative poses
            Link_V links = m->GetLinks();
            for (auto const &link : links)
            {
              poseMsg = msg.add_pose();
              poseMsg->set_name(link->GetScopedName());
              poseMsg->set_id(link->GetId());
              msgs::Set(poseMsg, link->GetRelativePose().Ign());
            }

            // add all nested models to the queue
            Model_V models = m->NestedModels();
            for (auto const &n : models)
              modelList.push_back(n);
          }
        }

        if (this->dataPtr->posePub && this->dataPtr->posePub->HasConnections())
          this->dataPtr->posePub->Publish(msg);
      }

      if (this->dataPtr->poseLocalPub &&
          this->dataPtr->poseLocalPub->HasConnections())
      {
        // rendering::Scene depends on this timestamp, which is used by
        // rendering sensors to time stamp their data
        this->dataPtr->poseLocalPub->Publish(msg);
      }
    }
    this->dataPtr->publishModelPoses.clear();
    DIAG_TIMER_LAP("World::ProcessMessages", "Pose");
  }

  if (common::Time::GetWallTime() - this->dataPtr->prevProcessMsgsTime >
      this->dataPtr->processMsgsPeriod)
  {
    this->ProcessEntityMsgs();
    DIAG_TIMER_LAP("World::ProcessMessages", "Entities");
    this->ProcessRequestMsgs();
    DIAG_TIMER_LAP("World::ProcessMessages", "Requests");
    this->ProcessFactoryMsgs();
    DIAG_TIMER_LAP("World::ProcessMessages", "Factory");
    this->ProcessModelMsgs();
    DIAG_TIMER_LAP("World::ProcessMessages", "Model");
<<<<<<< HEAD
    this->dataPtr->prevProcessMsgsTime = common::Time::GetWallTime();
  }

=======
    this->ProcessLightFactoryMsgs();
    DIAG_TIMER_LAP("World::ProcessLightFactoryMsgs", "Model");
    this->ProcessLightModifyMsgs();
    DIAG_TIMER_LAP("World::ProcessLightModifyMsgs", "Model");
    this->dataPtr->prevProcessMsgsTime = common::Time::GetWallTime();
  }

  // Process light poses after light factory
  {
    boost::recursive_mutex::scoped_lock lock(*this->dataPtr->receiveMutex);

    if (!this->dataPtr->publishLightPoses.empty() && this->dataPtr->lightPub &&
        this->dataPtr->lightPub->HasConnections())
    {
      for (auto const &light : this->dataPtr->publishLightPoses)
      {
        // Publish the light's world pose
        // \todo Change to relative once lights can be attached to links
        msgs::Light lightMsg;
        lightMsg.set_name(light->GetScopedName());
        msgs::Set(lightMsg.mutable_pose(), light->GetWorldPose().Ign());
        this->dataPtr->lightPub->Publish(lightMsg);
      }
    }
    this->dataPtr->publishLightPoses.clear();
  }
>>>>>>> dd280303
  DIAG_TIMER_STOP("World::ProcessMessages");
}

//////////////////////////////////////////////////
void World::PublishWorldStats()
{
  this->dataPtr->worldStatsMsg.Clear();

  msgs::Set(this->dataPtr->worldStatsMsg.mutable_sim_time(),
      this->GetSimTime());
  msgs::Set(this->dataPtr->worldStatsMsg.mutable_real_time(),
      this->GetRealTime());
  msgs::Set(this->dataPtr->worldStatsMsg.mutable_pause_time(),
      this->GetPauseTime());

  this->dataPtr->worldStatsMsg.set_iterations(this->dataPtr->iterations);
  this->dataPtr->worldStatsMsg.set_paused(this->IsPaused());

  if (util::LogPlay::Instance()->IsOpen())
  {
    msgs::LogPlaybackStatistics logStats;
    msgs::Set(logStats.mutable_start_time(),
        util::LogPlay::Instance()->GetLogStartTime());
    msgs::Set(logStats.mutable_end_time(),
        util::LogPlay::Instance()->GetLogEndTime());

    this->dataPtr->worldStatsMsg.mutable_log_playback_stats()->CopyFrom(
        logStats);
  }

  if (this->dataPtr->statPub && this->dataPtr->statPub->HasConnections())
    this->dataPtr->statPub->Publish(this->dataPtr->worldStatsMsg);
  this->dataPtr->prevStatTime = common::Time::GetWallTime();
}

//////////////////////////////////////////////////
bool World::IsLoaded() const
{
  return this->dataPtr->loaded;
}

//////////////////////////////////////////////////
void World::PublishModelPose(physics::ModelPtr _model)
{
  boost::recursive_mutex::scoped_lock lock(*this->dataPtr->receiveMutex);

  // Only add if the model name is not in the list
  this->dataPtr->publishModelPoses.insert(_model);
}

//////////////////////////////////////////////////
void World::PublishLightPose(const physics::LightPtr _light)
{
  boost::recursive_mutex::scoped_lock lock(*this->dataPtr->receiveMutex);

  // Only add if the light name is not in the list
  this->dataPtr->publishLightPoses.insert(_light);
}

//////////////////////////////////////////////////
void World::LogWorker()
{
  boost::mutex::scoped_lock lock(this->dataPtr->logMutex);

  WorldPtr self = shared_from_this();
  this->dataPtr->logPrevIteration = this->dataPtr->iterations;

  GZ_ASSERT(self, "Self pointer to World is invalid");

  while (!this->dataPtr->stop)
  {
    int currState = (this->dataPtr->stateToggle + 1) % 2;

    this->dataPtr->prevStates[currState].Load(self);
    WorldState diffState = this->dataPtr->prevStates[currState] -
      this->dataPtr->prevStates[this->dataPtr->stateToggle];
    this->dataPtr->logPrevIteration = this->dataPtr->iterations;

    if (!diffState.IsZero())
    {
      this->dataPtr->stateToggle = currState;
      {
        // Store the entire current state (instead of the diffState). A slow
        // moving link may never be captured if only diff state is recorded.
        boost::mutex::scoped_lock bLock(this->dataPtr->logBufferMutex);

        auto insertions = diffState.Insertions();
        this->dataPtr->prevStates[currState].SetInsertions(insertions);
        auto deletions = diffState.Deletions();
        this->dataPtr->prevStates[currState].SetDeletions(deletions);

        this->dataPtr->states[this->dataPtr->currentStateBuffer].push_back(
            this->dataPtr->prevStates[currState]);

        // Tell the logger to update, once the number of states exceeds 1000
        if (this->dataPtr->states[this->dataPtr->currentStateBuffer].size() >
            1000)
        {
          util::LogRecord::Instance()->Notify();
        }
      }
    }

    this->dataPtr->logContinueCondition.notify_all();

    // Wait until there is work to be done.
    this->dataPtr->logCondition.wait(lock);
  }

  // Make sure nothing is blocked by this thread.
  this->dataPtr->logContinueCondition.notify_all();
}

/////////////////////////////////////////////////
uint32_t World::GetIterations() const
{
  return this->dataPtr->iterations;
}

//////////////////////////////////////////////////
void World::RemoveModel(const std::string &_name)
{
  boost::recursive_mutex::scoped_lock plock(
      *this->GetPhysicsEngine()->GetPhysicsUpdateMutex());
  boost::mutex::scoped_lock flock(this->dataPtr->factoryDeleteMutex);

  // Remove all the dirty poses from the delete entity.
  {
    for (auto entity = this->dataPtr->dirtyPoses.begin();
             entity != this->dataPtr->dirtyPoses.end(); ++entity)
    {
      if ((*entity)->GetName() == _name ||
         ((*entity)->GetParent() && (*entity)->GetParent()->GetName() == _name))
      {
        this->dataPtr->dirtyPoses.erase(entity++);
      }
      else
        ++entity;
    }
  }

  if (this->dataPtr->sdf->HasElement("model"))
  {
    sdf::ElementPtr childElem = this->dataPtr->sdf->GetElement("model");
    while (childElem && childElem->Get<std::string>("name") != _name)
      childElem = childElem->GetNextElement("model");
    if (childElem)
      this->dataPtr->sdf->RemoveChild(childElem);
  }

  if (this->dataPtr->sdf->HasElement("light"))
  {
    sdf::ElementPtr childElem = this->dataPtr->sdf->GetElement("light");
    while (childElem && childElem->Get<std::string>("name") != _name)
      childElem = childElem->GetNextElement("light");
    if (childElem)
    {
      // Remove light object
      for (auto light = this->dataPtr->lights.begin();
          light != this->dataPtr->lights.end(); ++light)
      {
        if ((*light)->GetName() == _name || (*light)->GetScopedName() == _name)
        {
          this->dataPtr->lights.erase(light);
          break;
        }
      }

      // Remove from SDF
      this->dataPtr->sdf->RemoveChild(childElem);

      // Find the light by name in the scene msg, and remove it.
      for (int i = 0; i < this->dataPtr->sceneMsg.light_size(); ++i)
      {
        if (this->dataPtr->sceneMsg.light(i).name() == _name)
        {
          this->dataPtr->sceneMsg.mutable_light()->SwapElements(i,
              this->dataPtr->sceneMsg.light_size()-1);
          this->dataPtr->sceneMsg.mutable_light()->RemoveLast();
          break;
        }
      }
    }
  }

  {
    boost::recursive_mutex::scoped_lock lock(
        *this->GetPhysicsEngine()->GetPhysicsUpdateMutex());

    this->dataPtr->rootElement->RemoveChild(_name);

    for (auto model = this->dataPtr->models.begin();
             model != this->dataPtr->models.end(); ++model)
    {
      if ((*model)->GetName() == _name || (*model)->GetScopedName() == _name)
      {
        this->dataPtr->models.erase(model);
        break;
      }
    }
  }

  // Cleanup the publishModelPoses list.
  {
    boost::recursive_mutex::scoped_lock lock2(*this->dataPtr->receiveMutex);
    for (auto model = this->dataPtr->publishModelPoses.begin();
             model != this->dataPtr->publishModelPoses.end(); ++model)
    {
      if ((*model)->GetName() == _name || (*model)->GetScopedName() == _name)
      {
        this->dataPtr->publishModelPoses.erase(model);
        break;
      }
    }
  }

  // Cleanup the publishLightPoses list.
  {
    boost::recursive_mutex::scoped_lock lock2(*this->dataPtr->receiveMutex);
    for (auto light : this->dataPtr->publishLightPoses)
    {
      if (light->GetName() == _name || light->GetScopedName() == _name)
      {
        this->dataPtr->publishLightPoses.erase(light);
        break;
      }
    }
  }
}

/////////////////////////////////////////////////
void World::OnLightMsg(ConstLightPtr &/*_msg*/)
{
  gzerr << "Topic ~/light deprecated, use ~/factory/light to spawn new lights "
      << "and ~/light/modify to modify existing lights." << std::endl;
}

/////////////////////////////////////////////////
void World::OnLightModifyMsg(ConstLightPtr &_msg)
{
  boost::recursive_mutex::scoped_lock lock(*this->dataPtr->receiveMutex);
  this->dataPtr->lightModifyMsgs.push_back(*_msg);
}

/////////////////////////////////////////////////
void World::OnLightFactoryMsg(ConstLightPtr &_msg)
{
  boost::recursive_mutex::scoped_lock lock(*this->dataPtr->receiveMutex);
  this->dataPtr->lightFactoryMsgs.push_back(*_msg);
}

/////////////////////////////////////////////////
msgs::Scene World::GetSceneMsg() const
{
  return this->dataPtr->sceneMsg;
}

/////////////////////////////////////////////////
boost::mutex *World::GetSetWorldPoseMutex() const
{
  return this->dataPtr->setWorldPoseMutex;
}

/////////////////////////////////////////////////
bool World::GetEnablePhysicsEngine()
{
  return this->dataPtr->enablePhysicsEngine;
}

/////////////////////////////////////////////////
void World::EnablePhysicsEngine(bool _enable)
{
  this->dataPtr->enablePhysicsEngine = _enable;
}

/////////////////////////////////////////////////
void World::_AddDirty(Entity *_entity)
{
  GZ_ASSERT(_entity != NULL, "_entity is NULL");
  this->dataPtr->dirtyPoses.push_back(_entity);
}

/////////////////////////////////////////////////
void World::ResetPhysicsStates()
{
  for (auto &model : this->dataPtr->models)
    model->ResetPhysicsStates();
}<|MERGE_RESOLUTION|>--- conflicted
+++ resolved
@@ -2194,11 +2194,6 @@
     DIAG_TIMER_LAP("World::ProcessMessages", "Factory");
     this->ProcessModelMsgs();
     DIAG_TIMER_LAP("World::ProcessMessages", "Model");
-<<<<<<< HEAD
-    this->dataPtr->prevProcessMsgsTime = common::Time::GetWallTime();
-  }
-
-=======
     this->ProcessLightFactoryMsgs();
     DIAG_TIMER_LAP("World::ProcessLightFactoryMsgs", "Model");
     this->ProcessLightModifyMsgs();
@@ -2225,7 +2220,6 @@
     }
     this->dataPtr->publishLightPoses.clear();
   }
->>>>>>> dd280303
   DIAG_TIMER_STOP("World::ProcessMessages");
 }
 
