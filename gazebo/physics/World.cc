/*
 * Copyright (C) 2012-2016 Open Source Robotics Foundation
 *
 * Licensed under the Apache License, Version 2.0 (the "License");
 * you may not use this file except in compliance with the License.
 * You may obtain a copy of the License at
 *
 *     http://www.apache.org/licenses/LICENSE-2.0
 *
 * Unless required by applicable law or agreed to in writing, software
 * distributed under the License is distributed on an "AS IS" BASIS,
 * WITHOUT WARRANTIES OR CONDITIONS OF ANY KIND, either express or implied.
 * See the License for the specific language governing permissions and
 * limitations under the License.
 *
*/

#ifdef _WIN32
  // Ensure that Winsock2.h is included before Windows.h, which can get
  // pulled in by anybody (e.g., Boost).
  #include <Winsock2.h>
#endif

#include <time.h>

#include <tbb/parallel_for.h>
#include <tbb/blocked_range.h>

#include <boost/bind.hpp>
#include <boost/thread.hpp>
#include <boost/thread/mutex.hpp>
#include <boost/thread/recursive_mutex.hpp>

#include <sdf/sdf.hh>

#include <deque>
#include <list>
#include <set>
#include <string>
#include <vector>

#include <ignition/math/Rand.hh>
#include "gazebo/math/Rand.hh"

#include "gazebo/transport/Node.hh"
#include "gazebo/transport/TransportIface.hh"
#include "gazebo/transport/Publisher.hh"
#include "gazebo/transport/Subscriber.hh"

#include "gazebo/util/LogPlay.hh"

#include "gazebo/common/ModelDatabase.hh"
#include "gazebo/common/CommonIface.hh"
#include "gazebo/common/Events.hh"
#include "gazebo/common/Exception.hh"
#include "gazebo/common/Console.hh"
#include "gazebo/common/Plugin.hh"
#include "gazebo/common/Time.hh"

#include "gazebo/math/Vector3.hh"

#include "gazebo/msgs/msgs.hh"

#include "gazebo/util/OpenAL.hh"
#include "gazebo/util/Diagnostics.hh"
#include "gazebo/util/LogRecord.hh"

#include "gazebo/physics/Road.hh"
#include "gazebo/physics/RayShape.hh"
#include "gazebo/physics/Link.hh"
#include "gazebo/physics/PhysicsEngine.hh"
#include "gazebo/physics/PhysicsFactory.hh"
#include "gazebo/physics/Atmosphere.hh"
#include "gazebo/physics/AtmosphereFactory.hh"
#include "gazebo/physics/PresetManager.hh"
#include "gazebo/physics/UserCmdManager.hh"
#include "gazebo/physics/Model.hh"
#include "gazebo/physics/Light.hh"
#include "gazebo/physics/Actor.hh"
#include "gazebo/physics/Wind.hh"
#include "gazebo/physics/WorldPrivate.hh"
#include "gazebo/physics/World.hh"
#include "gazebo/common/SphericalCoordinates.hh"

#include "gazebo/physics/Collision.hh"
#include "gazebo/physics/ContactManager.hh"
#include "gazebo/physics/Population.hh"

using namespace gazebo;
using namespace physics;

/// \brief Flag used to say if/when to clear all models.
/// This will be replaced with a class member variable in Gazebo 3.0
bool g_clearModels;

class ModelUpdate_TBB
{
  public: ModelUpdate_TBB(Model_V *_models) : models(_models) {}
  public: void operator() (const tbb::blocked_range<size_t> &_r) const
  {
    for (size_t i = _r.begin(); i != _r.end(); i++)
    {
      (*models)[i]->Update();
    }
  }

  private: Model_V *models;
};

//////////////////////////////////////////////////
World::World(const std::string &_name)
  : dataPtr(new WorldPrivate)
{
  g_clearModels = false;
  this->dataPtr->sdf.reset(new sdf::Element);
  sdf::initFile("world.sdf", this->dataPtr->sdf);

  // Keep this in the constructor for performance.
  // sdf::initFile causes disk access.
  this->dataPtr->factorySDF.reset(new sdf::SDF);
  sdf::initFile("root.sdf", this->dataPtr->factorySDF);

  this->dataPtr->logPlayStateSDF.reset(new sdf::Element);
  sdf::initFile("state.sdf", this->dataPtr->logPlayStateSDF);

  this->dataPtr->receiveMutex = new boost::recursive_mutex();
  this->dataPtr->loadModelMutex = new boost::mutex();

  this->dataPtr->initialized = false;
  this->dataPtr->loaded = false;
  this->dataPtr->stepInc = 0;
  this->dataPtr->pause = false;
  this->dataPtr->thread = NULL;
  this->dataPtr->logThread = NULL;
  this->dataPtr->stop = false;

  this->dataPtr->currentStateBuffer = 0;
  this->dataPtr->stateToggle = 0;

  this->dataPtr->pluginsLoaded = false;

  this->dataPtr->name = _name;

  this->dataPtr->needsReset = false;
  this->dataPtr->resetAll = true;
  this->dataPtr->resetTimeOnly = false;
  this->dataPtr->resetModelOnly = false;
  this->dataPtr->enablePhysicsEngine = true;
  this->dataPtr->enableWind = true;
  this->dataPtr->enableAtmosphere = true;
  this->dataPtr->setWorldPoseMutex = new boost::mutex();
  this->dataPtr->worldUpdateMutex = new boost::recursive_mutex();

  this->dataPtr->sleepOffset = common::Time(0);

  this->dataPtr->prevStatTime = common::Time::GetWallTime();
  this->dataPtr->prevProcessMsgsTime = common::Time::GetWallTime();

  this->dataPtr->connections.push_back(
     event::Events::ConnectStep(boost::bind(&World::OnStep, this)));
  this->dataPtr->connections.push_back(
     event::Events::ConnectPause(
       boost::bind(&World::SetPaused, this, _1)));
<<<<<<< HEAD
  this->physicsPlugin = NULL;
=======

  this->dataPtr->physicsPlugin = NULL;
>>>>>>> 3d7338c4
}

//////////////////////////////////////////////////
World::~World()
{
  this->Fini();

  delete this->dataPtr;
  this->dataPtr = NULL;
}

//////////////////////////////////////////////////
void World::Load(sdf::ElementPtr _sdf, const std::string &_physicsPlugin)
{
  this->dataPtr->loaded = false;
  this->dataPtr->sdf = _sdf;

  if (this->dataPtr->sdf->Get<std::string>("name").empty())
    gzwarn << "create_world(world_name =["
           << this->dataPtr->name << "]) overwrites sdf world name\n!";
  else
    this->dataPtr->name = this->dataPtr->sdf->Get<std::string>("name");

#ifdef HAVE_OPENAL
  util::OpenAL::Instance()->Load(this->dataPtr->sdf->GetElement("audio"));
#endif

  this->dataPtr->sceneMsg.CopyFrom(
      msgs::SceneFromSDF(this->dataPtr->sdf->GetElement("scene")));
  this->dataPtr->sceneMsg.set_name(this->GetName());

  // The period at which messages are processed
  this->dataPtr->processMsgsPeriod = common::Time(0, 200000000);

  this->dataPtr->node = transport::NodePtr(new transport::Node());
  this->dataPtr->node->Init(this->GetName());

  // pose pub for server side, mainly used for updating and timestamping
  // Scene, which in turn will be used by rendering sensors.
  // TODO: replace local communication with shared memory for efficiency.
  this->dataPtr->poseLocalPub =
    this->dataPtr->node->Advertise<msgs::PosesStamped>("~/pose/local/info", 10);

  // pose pub for client with a cap on publishing rate to reduce traffic
  // overhead
  this->dataPtr->posePub = this->dataPtr->node->Advertise<msgs::PosesStamped>(
    "~/pose/info", 10, 60);

  this->dataPtr->guiPub = this->dataPtr->node->Advertise<msgs::GUI>("~/gui", 5);
  if (this->dataPtr->sdf->HasElement("gui"))
  {
    this->dataPtr->guiPub->Publish(
        msgs::GUIFromSDF(this->dataPtr->sdf->GetElement("gui")));
  }

  this->dataPtr->factorySub = this->dataPtr->node->Subscribe("~/factory",
                                           &World::OnFactoryMsg, this);
  this->dataPtr->controlSub = this->dataPtr->node->Subscribe("~/world_control",
                                           &World::OnControl, this);
  this->dataPtr->playbackControlSub = this->dataPtr->node->Subscribe(
      "~/playback_control", &World::OnPlaybackControl, this);

  this->dataPtr->requestSub = this->dataPtr->node->Subscribe("~/request",
                                           &World::OnRequest, this, true);
  this->dataPtr->jointSub = this->dataPtr->node->Subscribe("~/joint",
      &World::JointLog, this);

  this->dataPtr->lightSub = this->dataPtr->node->Subscribe("~/light",
      &World::OnLightMsg, this);
  this->dataPtr->lightFactorySub =
      this->dataPtr->node->Subscribe("~/factory/light",
      &World::OnLightFactoryMsg, this);
  this->dataPtr->lightModifySub =
      this->dataPtr->node->Subscribe("~/light/modify",
      &World::OnLightModifyMsg, this);

  this->dataPtr->modelSub = this->dataPtr->node->Subscribe<msgs::Model>(
      "~/model/modify", &World::OnModelMsg, this);

  this->dataPtr->responsePub = this->dataPtr->node->Advertise<msgs::Response>(
      "~/response");
  this->dataPtr->statPub =
    this->dataPtr->node->Advertise<msgs::WorldStatistics>(
        "~/world_stats", 100, 5);
  this->dataPtr->modelPub = this->dataPtr->node->Advertise<msgs::Model>(
      "~/model/info");
  this->dataPtr->lightPub = this->dataPtr->node->Advertise<msgs::Light>(
      "~/light/modify");

  // This should come before loading of entities
  sdf::ElementPtr physicsElem = this->dataPtr->sdf->GetElement("physics");

<<<<<<< HEAD
  std::string type = this->sdf->GetElement("physics")->Get<std::string>("type");

  this->physicsEngine = PhysicsFactory::NewPhysicsEngine(type,
      shared_from_this());

  if (!_physicsPlugin.empty())
    this->physicsPlugin = this->CreatePhysicsPlugin(_physicsPlugin);

  if (this->physicsEngine == NULL)
=======
  std::string type = physicsElem->Get<std::string>("type");
  this->dataPtr->physicsEngine = PhysicsFactory::NewPhysicsEngine(type,
      shared_from_this());

  if (!_physicsPlugin.empty())
    this->dataPtr->physicsPlugin = this->CreatePhysicsPlugin(_physicsPlugin);

  if (this->dataPtr->physicsEngine == NULL)
>>>>>>> 3d7338c4
    gzthrow("Unable to create physics engine\n");

  this->dataPtr->physicsEngine->Load(physicsElem);

  // This should come before loading of entities
  sdf::ElementPtr windElem = this->dataPtr->sdf->GetElement("wind");

  this->dataPtr->wind.reset(new physics::Wind(*this,
                            this->dataPtr->sdf->GetElement("wind")));

  if (this->dataPtr->wind == NULL)
    gzthrow("Unable to create wind\n");

  this->dataPtr->wind->Load(windElem);

  // This should come after loading physics engine
  sdf::ElementPtr atmosphereElem = this->dataPtr->sdf->GetElement("atmosphere");

  type = atmosphereElem->Get<std::string>("type");
  this->dataPtr->atmosphere = AtmosphereFactory::NewAtmosphere(type, *this);

  if (this->dataPtr->atmosphere == NULL)
    gzerr << "Unable to create atmosphere model\n";

  this->dataPtr->atmosphere->Load(atmosphereElem);

  // This should also come before loading of entities
  {
    sdf::ElementPtr spherical = this->dataPtr->sdf->GetElement(
        "spherical_coordinates");
    common::SphericalCoordinates::SurfaceType surfaceType =
      common::SphericalCoordinates::Convert(
        spherical->Get<std::string>("surface_model"));
    ignition::math::Angle latitude, longitude, heading;
    double elevation = spherical->Get<double>("elevation");
    latitude.Degree(spherical->Get<double>("latitude_deg"));
    longitude.Degree(spherical->Get<double>("longitude_deg"));
    heading.Degree(spherical->Get<double>("heading_deg"));

    this->dataPtr->sphericalCoordinates.reset(new common::SphericalCoordinates(
      surfaceType, latitude, longitude, elevation, heading));
  }

  if (this->dataPtr->sphericalCoordinates == NULL)
    gzthrow("Unable to create spherical coordinates data structure\n");

  this->dataPtr->rootElement.reset(new Base(BasePtr()));
  this->dataPtr->rootElement->SetName(this->GetName());
  this->dataPtr->rootElement->SetWorld(shared_from_this());

  // A special order is necessary when loading a world that contains state
  // information. The joints must be created last, otherwise they get
  // initialized improperly.
  {
    // Create all the entities
    this->LoadEntities(this->dataPtr->sdf, this->dataPtr->rootElement);

    for (unsigned int i = 0; i < this->GetModelCount(); ++i)
      this->GetModel(i)->LoadJoints();
  }

  // TODO: Performance test to see if TBB model updating is necessary
  // Choose threaded or unthreaded model updating depending on the number of
  // models in the scene
  // if (this->GetModelCount() < 20)
  this->dataPtr->modelUpdateFunc = &World::ModelUpdateSingleLoop;
  // else
  // this->dataPtr->modelUpdateFunc = &World::ModelUpdateTBB;

  event::Events::worldCreated(this->GetName());

<<<<<<< HEAD
  this->loaded = true;

  // Initialize the physics plugin
  if (this->physicsPlugin)
=======
  this->dataPtr->userCmdManager = UserCmdManagerPtr(
      new UserCmdManager(shared_from_this()));

  this->dataPtr->loaded = true;

  // Initialize the physics plugin
  if (this->dataPtr->physicsPlugin)
>>>>>>> 3d7338c4
  {
    // here we want to pass the gazebo model into the physics engine
    // and setup ways to get back states.
    // two main mechanisms:
    //   movedCallback: when physics engine updates, propagate into gazebo
    //   OnPoseChange: if user changes state in gazebo, propagate to engine
    // other useful callse:
    //   step: take a step in simulation
<<<<<<< HEAD
    this->physicsPlugin->initPhysics();
=======
    this->dataPtr->physicsPlugin->initPhysics();
>>>>>>> 3d7338c4
  }
}

//////////////////////////////////////////////////
void World::Save(const std::string &_filename)
{
  this->UpdateStateSDF();
  std::string data;
  data = "<?xml version ='1.0'?>\n";
  data += "<sdf version='" +
          boost::lexical_cast<std::string>(SDF_VERSION) + "'>\n";
  data += this->dataPtr->sdf->ToString("");
  data += "</sdf>\n";

  std::ofstream out(_filename.c_str(), std::ios::out);
  if (!out)
    gzerr << "Unable to open file[" << _filename << "]\n";
  else
    out << data;

  out.close();
}

//////////////////////////////////////////////////
void World::Init()
{
  // Initialize all the entities (i.e. Model)
  for (unsigned int i = 0; i < this->dataPtr->rootElement->GetChildCount(); i++)
    this->dataPtr->rootElement->GetChild(i)->Init();

  // Initialize the physics engine
  this->dataPtr->physicsEngine->Init();

  this->dataPtr->presetManager = PresetManagerPtr(
      new PresetManager(this->dataPtr->physicsEngine, this->dataPtr->sdf));

  this->dataPtr->testRay = boost::dynamic_pointer_cast<RayShape>(
      this->GetPhysicsEngine()->CreateShape("ray", CollisionPtr()));

  this->dataPtr->prevStates[0].SetWorld(shared_from_this());
  this->dataPtr->prevStates[1].SetWorld(shared_from_this());

  this->dataPtr->prevStates[0].SetName(this->GetName());
  this->dataPtr->prevStates[1].SetName(this->GetName());

  this->dataPtr->updateInfo.worldName = this->GetName();

  this->dataPtr->iterations = 0;
  this->dataPtr->logPrevIteration = 0;

  util::DiagnosticManager::Instance()->Init(this->GetName());

  util::LogRecord::Instance()->Add(this->GetName(), "state.log",
      boost::bind(&World::OnLog, this, _1));

  // Check if we have to insert an object population.
  if (this->dataPtr->sdf->HasElement("population"))
  {
    Population population(this->dataPtr->sdf, shared_from_this());
    population.PopulateAll();
  }

  // Set the state of the entities
  if (this->dataPtr->sdf->HasElement("state"))
  {
    sdf::ElementPtr childElem = this->dataPtr->sdf->GetElement("state");

    while (childElem)
    {
      WorldState myState;
      myState.Load(childElem);
      this->SetState(myState);

      childElem = childElem->GetNextElement("state");

      // TODO: We currently load just the first state data. Need to
      // implement a better mechanism for handling multiple states
      break;
    }
  }

  this->dataPtr->initialized = true;

  // Mark the world initialization
  gzlog << "Init world[" << this->GetName() << "]" << std::endl;
}

//////////////////////////////////////////////////
void World::Run(unsigned int _iterations)
{
  this->dataPtr->stop = false;
  this->dataPtr->stopIterations = _iterations;

  this->dataPtr->thread = new boost::thread(boost::bind(&World::RunLoop, this));
}

//////////////////////////////////////////////////
void World::RunBlocking(unsigned int _iterations)
{
  this->dataPtr->stop = false;
  this->dataPtr->stopIterations = _iterations;
  this->RunLoop();
}

//////////////////////////////////////////////////
void World::RemoveModel(ModelPtr _model)
{
  if (_model)
    this->RemoveModel(_model->GetName());
}

//////////////////////////////////////////////////
bool World::GetRunning() const
{
  return !this->dataPtr->stop;
}

//////////////////////////////////////////////////
void World::Stop()
{
  this->dataPtr->stop = true;

  if (this->dataPtr->thread)
  {
    this->dataPtr->thread->join();
    delete this->dataPtr->thread;
    this->dataPtr->thread = NULL;
  }
}

//////////////////////////////////////////////////
void World::RunLoop()
{
  this->dataPtr->physicsEngine->InitForThread();

  this->dataPtr->startTime = common::Time::GetWallTime();

  // This fixes a minor issue when the world is paused before it's started
  if (this->IsPaused())
    this->dataPtr->pauseStartTime = this->dataPtr->startTime;

  this->dataPtr->prevStepWallTime = common::Time::GetWallTime();

  // Get the first state
  this->dataPtr->prevStates[0] = WorldState(shared_from_this());
  this->dataPtr->prevStates[1] = WorldState(shared_from_this());
  this->dataPtr->stateToggle = 0;

  this->dataPtr->logThread =
    new boost::thread(boost::bind(&World::LogWorker, this));

  if (!util::LogPlay::Instance()->IsOpen())
  {
    for (this->dataPtr->iterations = 0; !this->dataPtr->stop &&
        (!this->dataPtr->stopIterations ||
         (this->dataPtr->iterations < this->dataPtr->stopIterations));)
    {
      this->Step();
    }
  }
  else
  {
    this->dataPtr->enablePhysicsEngine = false;
    for (this->dataPtr->iterations = 0; !this->dataPtr->stop &&
        (!this->dataPtr->stopIterations ||
         (this->dataPtr->iterations < this->dataPtr->stopIterations));)
    {
      this->LogStep();
    }
  }

  this->dataPtr->stop = true;

  if (this->dataPtr->logThread)
  {
    this->dataPtr->logCondition.notify_all();
    {
      boost::mutex::scoped_lock lock(this->dataPtr->logMutex);
      this->dataPtr->logCondition.notify_all();
    }
    this->dataPtr->logThread->join();
    delete this->dataPtr->logThread;
    this->dataPtr->logThread = NULL;
  }
}

//////////////////////////////////////////////////
void World::LogStep()
{
  {
    boost::recursive_mutex::scoped_lock lk(*this->dataPtr->worldUpdateMutex);

    if (!this->IsPaused() || this->dataPtr->stepInc != 0)
    {
      if (!this->IsPaused() && this->dataPtr->stepInc == 0)
        this->dataPtr->stepInc = 1;

      std::string data;
      if (!util::LogPlay::Instance()->Step(this->dataPtr->stepInc, data))
      {
        // There are no more chunks, time to exit.
        this->SetPaused(true);
        this->dataPtr->stepInc = 0;
      }
      else
      {
        this->dataPtr->stepInc = 1;

        this->dataPtr->logPlayStateSDF->ClearElements();
        sdf::readString(data, this->dataPtr->logPlayStateSDF);

        this->dataPtr->logPlayState.Load(this->dataPtr->logPlayStateSDF);

        // If the log file does not contain iterations we have to manually
        // increase the iteration counter in logPlayState.
        if (!util::LogPlay::Instance()->HasIterations())
        {
          this->dataPtr->logPlayState.SetIterations(
            this->dataPtr->iterations + 1);
        }

        // Process insertions
        if (this->dataPtr->logPlayStateSDF->HasElement("insertions"))
        {
          sdf::ElementPtr modelElem =
            this->dataPtr->logPlayStateSDF->GetElement(
                "insertions")->GetElement("model");

          while (modelElem)
          {
            auto name = modelElem->GetAttribute("name")->GetAsString();
            if (!this->GetModel(name))
            {
              ModelPtr model = this->LoadModel(modelElem,
                  this->dataPtr->rootElement);
              model->Init();

              // Disabling plugins on playback
              // model->LoadPlugins();
            }

            modelElem = modelElem->GetNextElement("model");
          }
        }

        // Process deletions
        if (this->dataPtr->logPlayStateSDF->HasElement("deletions"))
        {
          sdf::ElementPtr nameElem =
            this->dataPtr->logPlayStateSDF->GetElement(
                "deletions")->GetElement("name");

          while (nameElem)
          {
            transport::requestNoReply(this->GetName(), "entity_delete",
                                      nameElem->Get<std::string>());
            nameElem = nameElem->GetNextElement("name");
          }
        }

        this->SetState(this->dataPtr->logPlayState);
        this->Update();
      }

      if (this->dataPtr->stepInc > 0)
        this->dataPtr->stepInc--;
    }
  }

  this->PublishWorldStats();

  this->ProcessMessages();
}

//////////////////////////////////////////////////
void World::_SetSensorsInitialized(const bool _init)
{
  this->dataPtr->sensorsInitialized = _init;
}

//////////////////////////////////////////////////
bool World::SensorsInitialized() const
{
  return this->dataPtr->sensorsInitialized;
}

//////////////////////////////////////////////////
void World::Step()
{
  DIAG_TIMER_START("World::Step");

  /// need this because ODE does not call dxReallocateWorldProcessContext()
  /// until dWorld.*Step
  /// Plugins that manipulate joints (and probably other properties) require
  /// one iteration of the physics engine. Do not remove this.
  if (!this->dataPtr->pluginsLoaded && this->SensorsInitialized())
  {
    this->LoadPlugins();
    this->dataPtr->pluginsLoaded = true;
  }

  DIAG_TIMER_LAP("World::Step", "loadPlugins");

  // Send statistics about the world simulation
  this->PublishWorldStats();

  DIAG_TIMER_LAP("World::Step", "publishWorldStats");

  double updatePeriod = this->dataPtr->physicsEngine->GetUpdatePeriod();
  // sleep here to get the correct update rate
  common::Time tmpTime = common::Time::GetWallTime();
  common::Time sleepTime = this->dataPtr->prevStepWallTime +
    common::Time(updatePeriod) - tmpTime - this->dataPtr->sleepOffset;

  common::Time actualSleep = 0;
  if (sleepTime > 0)
  {
    common::Time::Sleep(sleepTime);
    actualSleep = common::Time::GetWallTime() - tmpTime;
  }
  else
    sleepTime = 0;

  // exponentially avg out
  this->dataPtr->sleepOffset = (actualSleep - sleepTime) * 0.01 +
                      this->dataPtr->sleepOffset * 0.99;

  DIAG_TIMER_LAP("World::Step", "sleepOffset");

  // throttling update rate, with sleepOffset as tolerance
  // the tolerance is needed as the sleep time is not exact
  if (common::Time::GetWallTime() - this->dataPtr->prevStepWallTime +
      this->dataPtr->sleepOffset >= common::Time(updatePeriod))
  {
    boost::recursive_mutex::scoped_lock lock(*this->dataPtr->worldUpdateMutex);

    DIAG_TIMER_LAP("World::Step", "worldUpdateMutex");

    this->dataPtr->prevStepWallTime = common::Time::GetWallTime();

    double stepTime = this->dataPtr->physicsEngine->GetMaxStepSize();

    if (!this->IsPaused() || this->dataPtr->stepInc > 0
        || this->dataPtr->needsReset)
    {
      // query timestep to allow dynamic time step size updates
      this->dataPtr->simTime += stepTime;
      this->dataPtr->iterations++;
      this->Update();

      DIAG_TIMER_LAP("World::Step", "update");

      if (this->IsPaused() && this->dataPtr->stepInc > 0)
        this->dataPtr->stepInc--;
    }
    else
    {
      // Flush the log record buffer, if there is data in it.
      if (util::LogRecord::Instance()->BufferSize() > 0)
        util::LogRecord::Instance()->Notify();
      this->dataPtr->pauseTime += stepTime;
    }
  }

  this->ProcessMessages();

  DIAG_TIMER_STOP("World::Step");

  if (g_clearModels)
    this->ClearModels();
}

//////////////////////////////////////////////////
void World::Step(unsigned int _steps)
{
  if (!this->IsPaused())
  {
    gzwarn << "Calling World::Step(steps) while world is not paused\n";
    this->SetPaused(true);
  }

  {
    boost::recursive_mutex::scoped_lock lock(*this->dataPtr->worldUpdateMutex);
    this->dataPtr->stepInc = _steps;
  }

  // block on completion
  bool wait = true;
  while (wait)
  {
    common::Time::NSleep(1);
    boost::recursive_mutex::scoped_lock lock(*this->dataPtr->worldUpdateMutex);
    if (this->dataPtr->stepInc == 0 || this->dataPtr->stop)
      wait = false;
  }
}

//////////////////////////////////////////////////
void World::Update()
{
  DIAG_TIMER_START("World::Update");

  if (this->dataPtr->needsReset)
  {
    if (this->dataPtr->resetAll)
      this->Reset();
    else if (this->dataPtr->resetTimeOnly)
      this->ResetTime();
    else if (this->dataPtr->resetModelOnly)
      this->ResetEntities(Base::MODEL);
    this->dataPtr->needsReset = false;
  }
  DIAG_TIMER_LAP("World::Update", "needsReset");

  this->dataPtr->updateInfo.simTime = this->GetSimTime();
  this->dataPtr->updateInfo.realTime = this->GetRealTime();
  event::Events::worldUpdateBegin(this->dataPtr->updateInfo);

  DIAG_TIMER_LAP("World::Update", "Events::worldUpdateBegin");

  if (this->dataPtr->physicsPlugin)
  {
    this->dataPtr->physicsPlugin->updatePhysics();
  }
  DIAG_TIMER_LAP("World::Update", "Events::PhysicsPlugin Update");

  // Update all the models
  (*this.*dataPtr->modelUpdateFunc)();

  DIAG_TIMER_LAP("World::Update", "Model::Update");

  // This must be called before PhysicsEngine::UpdatePhysics.
  this->dataPtr->physicsEngine->UpdateCollision();

  DIAG_TIMER_LAP("World::Update", "PhysicsEngine::UpdateCollision");

  // Wait for logging to finish, if it's running.
  if (util::LogRecord::Instance()->Running())
  {
    boost::mutex::scoped_lock lock(this->dataPtr->logMutex);

    // It's possible the logWorker thread never processed the previous
    // state. This checks to make sure that we don't continute until the log
    // worker catchs up.
    if (this->dataPtr->iterations - this->dataPtr->logPrevIteration > 1)
    {
      this->dataPtr->logCondition.notify_one();
      this->dataPtr->logContinueCondition.wait(lock);
    }
  }

  // Give clients a possibility to react to collisions before the physics
  // gets updated.
  this->dataPtr->updateInfo.realTime = this->GetRealTime();
  event::Events::beforePhysicsUpdate(this->dataPtr->updateInfo);

  DIAG_TIMER_LAP("World::Update", "Events::beforePhysicsUpdate");

  // Update the physics engine
  if (this->dataPtr->enablePhysicsEngine && this->dataPtr->physicsEngine)
  {
    // This must be called directly after PhysicsEngine::UpdateCollision.
    this->dataPtr->physicsEngine->UpdatePhysics();

    DIAG_TIMER_LAP("World::Update", "PhysicsEngine::UpdatePhysics");

    // do this after physics update as
    //   ode --> MoveCallback sets the dirtyPoses
    //           and we need to propagate it into Entity::worldPose
    {
      // block any other pose updates (e.g. Joint::SetPosition)
      boost::recursive_mutex::scoped_lock lock(
        *this->dataPtr->physicsEngine->GetPhysicsUpdateMutex());

      for (auto &dirtyEntity : this->dataPtr->dirtyPoses)
      {
        dirtyEntity->SetWorldPose(dirtyEntity->GetDirtyPose(), false);
      }

      this->dataPtr->dirtyPoses.clear();
    }

    DIAG_TIMER_LAP("World::Update", "SetWorldPose(dirtyPoses)");
  }

  // Only update state information if logging data.
  if (util::LogRecord::Instance()->Running())
    this->dataPtr->logCondition.notify_one();
  DIAG_TIMER_LAP("World::Update", "LogRecordNotify");

  // Output the contact information
  this->dataPtr->physicsEngine->GetContactManager()->PublishContacts();

  DIAG_TIMER_LAP("World::Update", "ContactManager::PublishContacts");

  event::Events::worldUpdateEnd();

  DIAG_TIMER_STOP("World::Update");
}

//////////////////////////////////////////////////
void World::Fini()
{
  this->Stop();
<<<<<<< HEAD
  if (this->physicsPlugin)
  {
    this->physicsPlugin->destroyPhysics();
    this->physicsPlugin = NULL;
  }

  this->plugins.clear();
=======
>>>>>>> 3d7338c4

  if (this->dataPtr->physicsPlugin)
  {
    this->dataPtr->physicsPlugin->destroyPhysics();
    this->dataPtr->physicsPlugin = NULL;
  }

#ifdef HAVE_OPENAL
  util::OpenAL::Instance()->Fini();
#endif

  // Clean transport
  {
    this->dataPtr->deleteEntity.clear();
    this->dataPtr->requestMsgs.clear();
    this->dataPtr->factoryMsgs.clear();
    this->dataPtr->modelMsgs.clear();
    this->dataPtr->lightFactoryMsgs.clear();
    this->dataPtr->lightModifyMsgs.clear();

    this->dataPtr->poseLocalPub.reset();
    this->dataPtr->posePub.reset();
    this->dataPtr->guiPub.reset();
    this->dataPtr->responsePub.reset();
    this->dataPtr->statPub.reset();
    this->dataPtr->modelPub.reset();
    this->dataPtr->lightPub.reset();

    this->dataPtr->factorySub.reset();
    this->dataPtr->controlSub.reset();
    this->dataPtr->playbackControlSub.reset();
    this->dataPtr->requestSub.reset();
    this->dataPtr->jointSub.reset();
    this->dataPtr->lightSub.reset();
    this->dataPtr->lightFactorySub.reset();
    this->dataPtr->lightModifySub.reset();
    this->dataPtr->modelSub.reset();

    this->dataPtr->node.reset();
  }

  this->dataPtr->connections.clear();

  this->dataPtr->sdf.reset();

  this->dataPtr->testRay.reset();
  this->dataPtr->plugins.clear();

  this->dataPtr->publishModelPoses.clear();
  this->dataPtr->publishModelScales.clear();
  this->dataPtr->publishLightPoses.clear();

  // Clean entities
  for (auto &model : this->dataPtr->models)
  {
    if (model)
      model->Fini();
  }
  this->dataPtr->models.clear();

  for (auto &light : this->dataPtr->lights)
  {
    if (light)
      light->Fini();
  }
  this->dataPtr->lights.clear();

  if (this->dataPtr->rootElement)
  {
    this->dataPtr->rootElement->Fini();
    this->dataPtr->rootElement.reset();
  }
  this->dataPtr->prevStates[0].SetWorld(WorldPtr());
  this->dataPtr->prevStates[1].SetWorld(WorldPtr());

  this->dataPtr->presetManager.reset();
  this->dataPtr->userCmdManager.reset();
  this->dataPtr->physicsEngine.reset();

  // Clean mutexes
  if (this->dataPtr->receiveMutex)
  {
    delete this->dataPtr->receiveMutex;
    this->dataPtr->receiveMutex = NULL;
  }

  if (this->dataPtr->loadModelMutex)
  {
    delete this->dataPtr->loadModelMutex;
    this->dataPtr->loadModelMutex = NULL;
  }

  if (this->dataPtr->setWorldPoseMutex)
  {
    delete this->dataPtr->setWorldPoseMutex;
    this->dataPtr->setWorldPoseMutex = NULL;
  }

  if (this->dataPtr->worldUpdateMutex)
  {
    delete this->dataPtr->worldUpdateMutex;
    this->dataPtr->worldUpdateMutex = NULL;
  }
}

//////////////////////////////////////////////////
void World::Clear()
{
  g_clearModels = true;
}

//////////////////////////////////////////////////
void World::ClearModels()
{
  g_clearModels = false;
  bool pauseState = this->IsPaused();
  this->SetPaused(true);

  this->dataPtr->publishModelPoses.clear();
  this->dataPtr->publishModelScales.clear();

  // Remove all models
  for (auto &model : this->dataPtr->models)
  {
    this->dataPtr->rootElement->RemoveChild(model->GetId());
  }
  this->dataPtr->models.clear();

  this->SetPaused(pauseState);
}

//////////////////////////////////////////////////
std::string World::GetName() const
{
  return this->dataPtr->name;
}

//////////////////////////////////////////////////
PhysicsEnginePtr World::GetPhysicsEngine() const
{
  return this->dataPtr->physicsEngine;
}

//////////////////////////////////////////////////
Wind &World::Wind() const
{
  return *this->dataPtr->wind;
}

//////////////////////////////////////////////////
Atmosphere &World::Atmosphere() const
{
  return *this->dataPtr->atmosphere;
}

//////////////////////////////////////////////////
PresetManagerPtr World::GetPresetManager() const
{
  return this->dataPtr->presetManager;
}

//////////////////////////////////////////////////
common::SphericalCoordinatesPtr World::GetSphericalCoordinates() const
{
  return this->dataPtr->sphericalCoordinates;
}

//////////////////////////////////////////////////
ignition::math::Vector3d World::Gravity() const
{
  return this->dataPtr->sdf->Get<ignition::math::Vector3d>("gravity");
}

//////////////////////////////////////////////////
void World::SetGravity(const ignition::math::Vector3d &_gravity)
{
  // This function calls `PhysicsEngine::SetGravity`,
  // which in turn should call `World::SetGravitySDF`.
  this->dataPtr->physicsEngine->SetGravity(_gravity);
}

//////////////////////////////////////////////////
void World::SetGravitySDF(const ignition::math::Vector3d &_gravity)
{
  this->dataPtr->sdf->GetElement("gravity")->Set(_gravity);
}

//////////////////////////////////////////////////
ignition::math::Vector3d World::MagneticField() const
{
  return this->dataPtr->sdf->Get<ignition::math::Vector3d>("magnetic_field");
}

//////////////////////////////////////////////////
void World::SetMagneticField(const ignition::math::Vector3d &_mag)
{
  this->dataPtr->sdf->GetElement("magnetic_field")->Set(_mag);
}

//////////////////////////////////////////////////
BasePtr World::GetByName(const std::string &_name)
{
  if (this->dataPtr->rootElement)
    return this->dataPtr->rootElement->GetByName(_name);
  else
    return BasePtr();
}

/////////////////////////////////////////////////
ModelPtr World::GetModelById(unsigned int _id)
{
  return boost::dynamic_pointer_cast<Model>(
      this->dataPtr->rootElement->GetById(_id));
}

//////////////////////////////////////////////////
ModelPtr World::GetModel(const std::string &_name)
{
  boost::mutex::scoped_lock lock(*this->dataPtr->loadModelMutex);
  return boost::dynamic_pointer_cast<Model>(this->GetByName(_name));
}

//////////////////////////////////////////////////
LightPtr World::Light(const std::string &_name)
{
  std::lock_guard<std::mutex> lock(this->dataPtr->loadLightMutex);
  return boost::dynamic_pointer_cast<physics::Light>(this->GetByName(_name));
}

//////////////////////////////////////////////////
EntityPtr World::GetEntity(const std::string &_name)
{
  return boost::dynamic_pointer_cast<Entity>(this->GetByName(_name));
}

//////////////////////////////////////////////////
ModelPtr World::LoadModel(sdf::ElementPtr _sdf , BasePtr _parent)
{
  boost::mutex::scoped_lock lock(*this->dataPtr->loadModelMutex);
  ModelPtr model;

  if (_sdf->GetName() == "model")
  {
    model = this->dataPtr->physicsEngine->CreateModel(_parent);
    model->SetWorld(shared_from_this());
    model->Load(_sdf);

    event::Events::addEntity(model->GetScopedName());

    msgs::Model msg;
    model->FillMsg(msg);
    this->dataPtr->modelPub->Publish(msg);

    this->EnableAllModels();
  }
  else
  {
    gzerr << "SDF is missing the <model> tag:\n";
  }

  this->PublishModelPose(model);
  this->dataPtr->models.push_back(model);
  return model;
}

//////////////////////////////////////////////////
LightPtr World::LoadLight(const sdf::ElementPtr &_sdf, const BasePtr &_parent)
{
  std::lock_guard<std::mutex> lock(this->dataPtr->loadLightMutex);

  if (_sdf->GetName() != "light")
  {
    gzerr << "SDF is missing the <light> tag" << std::endl;
    return NULL;
  }

  // Add to scene message
  msgs::Light *msg = this->dataPtr->sceneMsg.add_light();
  msg->CopyFrom(msgs::LightFromSDF(_sdf));

  // Create new light object
  LightPtr light(new physics::Light(_parent));
  light->SetStatic(true);
  light->ProcessMsg(*msg);
  light->SetWorld(shared_from_this());
  light->Load(_sdf);
  this->dataPtr->lights.push_back(light);

  return light;
}

//////////////////////////////////////////////////
ActorPtr World::LoadActor(sdf::ElementPtr _sdf , BasePtr _parent)
{
  ActorPtr actor(new Actor(_parent));
  actor->SetWorld(shared_from_this());
  actor->Load(_sdf);

  event::Events::addEntity(actor->GetScopedName());

  msgs::Model msg;
  actor->FillMsg(msg);
  this->dataPtr->modelPub->Publish(msg);

  return actor;
}

//////////////////////////////////////////////////
RoadPtr World::LoadRoad(sdf::ElementPtr _sdf , BasePtr _parent)
{
  RoadPtr road(new Road(_parent));
  road->Load(_sdf);
  return road;
}

//////////////////////////////////////////////////
void World::LoadEntities(sdf::ElementPtr _sdf, BasePtr _parent)
{
  if (_sdf->HasElement("light"))
  {
    sdf::ElementPtr childElem = _sdf->GetElement("light");
    while (childElem)
    {
      this->LoadLight(childElem, _parent);

      childElem = childElem->GetNextElement("light");
    }
  }

  if (_sdf->HasElement("model"))
  {
    sdf::ElementPtr childElem = _sdf->GetElement("model");

    while (childElem)
    {
      this->LoadModel(childElem, _parent);

      // TODO : Put back in the ability to nest models. We should do this
      // without requiring a joint.

      childElem = childElem->GetNextElement("model");
    }
  }

  if (_sdf->HasElement("actor"))
  {
    sdf::ElementPtr childElem = _sdf->GetElement("actor");

    while (childElem)
    {
      this->LoadActor(childElem, _parent);

      childElem = childElem->GetNextElement("actor");
    }
  }

  if (_sdf->HasElement("road"))
  {
    sdf::ElementPtr childElem = _sdf->GetElement("road");
    while (childElem)
    {
      this->LoadRoad(childElem, _parent);
      childElem = childElem->GetNextElement("road");
    }
  }
}

//////////////////////////////////////////////////
unsigned int World::GetModelCount() const
{
  return this->dataPtr->models.size();
}

//////////////////////////////////////////////////
unsigned int World::LightCount() const
{
  return this->dataPtr->lights.size();
}

//////////////////////////////////////////////////
ModelPtr World::GetModel(unsigned int _index) const
{
  if (_index >= this->dataPtr->models.size())
  {
    gzerr << "Given model index[" << _index << "] is out of range[0.."
          << this->dataPtr->models.size() << "]\n";
    return ModelPtr();
  }

  return this->dataPtr->models[_index];
}

//////////////////////////////////////////////////
Model_V World::GetModels() const
{
  return this->dataPtr->models;
}

//////////////////////////////////////////////////
Light_V World::Lights() const
{
  return this->dataPtr->lights;
}

//////////////////////////////////////////////////
void World::ResetTime()
{
  this->dataPtr->simTime = common::Time(0);
  this->dataPtr->pauseTime = common::Time(0);
  this->dataPtr->startTime = common::Time::GetWallTime();
  this->dataPtr->realTimeOffset = common::Time(0);
  this->dataPtr->iterations = 0;

  if (this->IsPaused())
    this->dataPtr->pauseStartTime = this->dataPtr->startTime;

  // Signal a reset has occurred. The SensorManager listens to this event
  // to reset each sensor's last update time.
  event::Events::timeReset();
}

//////////////////////////////////////////////////
void World::ResetEntities(Base::EntityType _type)
{
  this->dataPtr->rootElement->Reset(_type);
}

//////////////////////////////////////////////////
void World::Reset()
{
  bool currentlyPaused = this->IsPaused();
  this->SetPaused(true);

  {
    boost::recursive_mutex::scoped_lock lk(*this->dataPtr->worldUpdateMutex);

    math::Rand::SetSeed(math::Rand::GetSeed());
    ignition::math::Rand::Seed(ignition::math::Rand::Seed());
    this->dataPtr->physicsEngine->SetSeed(math::Rand::GetSeed());

    this->ResetTime();
    this->ResetEntities(Base::BASE);
    for (auto &plugin : this->dataPtr->plugins)
    {
      plugin->Reset();
    }
    this->dataPtr->physicsEngine->Reset();

    // Signal a reset has occurred
    event::Events::worldReset();
  }

  this->SetPaused(currentlyPaused);
}

//////////////////////////////////////////////////
void World::OnStep()
{
  this->dataPtr->stepInc = 1;
}

//////////////////////////////////////////////////
void World::PrintEntityTree()
{
  // Initialize all the entities
  for (unsigned int i = 0; i < this->dataPtr->rootElement->GetChildCount(); i++)
    this->dataPtr->rootElement->GetChild(i)->Print("");
}

//////////////////////////////////////////////////
gazebo::common::Time World::GetSimTime() const
{
  return this->dataPtr->simTime;
}

//////////////////////////////////////////////////
void World::SetSimTime(const common::Time &_t)
{
  this->dataPtr->simTime = _t;
}

//////////////////////////////////////////////////
gazebo::common::Time World::GetPauseTime() const
{
  return this->dataPtr->pauseTime;
}

//////////////////////////////////////////////////
gazebo::common::Time World::GetStartTime() const
{
  return this->dataPtr->startTime;
}

//////////////////////////////////////////////////
common::Time World::GetRealTime() const
{
  if (!util::LogPlay::Instance()->IsOpen())
  {
    if (this->dataPtr->pause)
    {
      return (this->dataPtr->pauseStartTime - this->dataPtr->startTime) -
        this->dataPtr->realTimeOffset;
    }
    else
    {
      return (common::Time::GetWallTime() - this->dataPtr->startTime) -
        this->dataPtr->realTimeOffset;
    }
  }
  else
    return this->dataPtr->logRealTime;
}

//////////////////////////////////////////////////
bool World::IsPaused() const
{
  return this->dataPtr->pause;
}

//////////////////////////////////////////////////
void World::SetPaused(bool _p)
{
  if (this->dataPtr->pause == _p)
    return;

  {
    boost::recursive_mutex::scoped_lock lk(*this->dataPtr->worldUpdateMutex);
    this->dataPtr->pause = _p;
  }

  if (_p)
  {
    // This is also a good time to clear out the logging buffer.
    util::LogRecord::Instance()->Notify();

    this->dataPtr->pauseStartTime = common::Time::GetWallTime();
  }
  else
  {
    this->dataPtr->realTimeOffset += common::Time::GetWallTime() -
      this->dataPtr->pauseStartTime;
  }

  event::Events::pause(_p);
}

//////////////////////////////////////////////////
void World::OnFactoryMsg(ConstFactoryPtr &_msg)
{
  boost::recursive_mutex::scoped_lock lock(*this->dataPtr->receiveMutex);
  this->dataPtr->factoryMsgs.push_back(*_msg);
}

//////////////////////////////////////////////////
void World::OnControl(ConstWorldControlPtr &_data)
{
  if (_data->has_pause())
    this->SetPaused(_data->pause());

  if (_data->has_step())
    this->OnStep();

  if (_data->has_multi_step())
  {
    // stepWorld is a blocking call so set stepInc directly so that world stats
    // will still be published
    this->SetPaused(true);
    boost::recursive_mutex::scoped_lock lock(*this->dataPtr->worldUpdateMutex);
    this->dataPtr->stepInc = _data->multi_step();
  }

  if (_data->has_seed())
  {
    math::Rand::SetSeed(_data->seed());
    ignition::math::Rand::Seed(_data->seed());
    this->dataPtr->physicsEngine->SetSeed(_data->seed());
  }

  if (_data->has_reset())
  {
    this->dataPtr->needsReset = true;

    if (_data->reset().has_all() && _data->reset().all())
    {
      this->dataPtr->resetAll = true;
    }
    else
    {
      this->dataPtr->resetAll = false;

      if (_data->reset().has_time_only() && _data->reset().time_only())
        this->dataPtr->resetTimeOnly = true;

      if (_data->reset().has_model_only() && _data->reset().model_only())
        this->dataPtr->resetModelOnly = true;
    }
  }
}

//////////////////////////////////////////////////
void World::OnPlaybackControl(ConstLogPlaybackControlPtr &_data)
{
  boost::recursive_mutex::scoped_lock lock(*this->dataPtr->worldUpdateMutex);

  if (_data->has_pause())
    this->SetPaused(_data->pause());

  if (_data->has_multi_step())
  {
    // stepWorld is a blocking call so set stepInc directly so that world stats
    // will still be published
    this->SetPaused(true);
    this->dataPtr->stepInc += _data->multi_step();
  }

  if (_data->has_seek())
  {
    common::Time targetSimTime = msgs::Convert(_data->seek());
    util::LogPlay::Instance()->Seek(targetSimTime);
    this->dataPtr->stepInc = 1;
  }

  if (_data->has_rewind() && _data->rewind())
  {
    util::LogPlay::Instance()->Rewind();
    this->dataPtr->stepInc = 1;
    if (!util::LogPlay::Instance()->HasIterations())
      this->dataPtr->iterations = 0;
  }

  if (_data->has_forward() && _data->forward())
  {
    util::LogPlay::Instance()->Forward();
    this->dataPtr->stepInc = -1;
    this->SetPaused(true);
    // ToDo: Update iterations if the log doesn't have it.
  }
}

//////////////////////////////////////////////////
void World::OnRequest(ConstRequestPtr &_msg)
{
  boost::recursive_mutex::scoped_lock lock(*this->dataPtr->receiveMutex);
  this->dataPtr->requestMsgs.push_back(*_msg);
}

//////////////////////////////////////////////////
void World::JointLog(ConstJointPtr &_msg)
{
  boost::recursive_mutex::scoped_lock lock(*this->dataPtr->receiveMutex);
  int i = 0;
  for (; i < this->dataPtr->sceneMsg.joint_size(); i++)
  {
    if (this->dataPtr->sceneMsg.joint(i).name() == _msg->name())
    {
      this->dataPtr->sceneMsg.mutable_joint(i)->CopyFrom(*_msg);
      break;
    }
  }

  if (i >= this->dataPtr->sceneMsg.joint_size())
  {
    msgs::Joint *newJoint = this->dataPtr->sceneMsg.add_joint();
    newJoint->CopyFrom(*_msg);
  }
}

//////////////////////////////////////////////////
void World::OnModelMsg(ConstModelPtr &_msg)
{
  boost::recursive_mutex::scoped_lock lock(*this->dataPtr->receiveMutex);
  this->dataPtr->modelMsgs.push_back(*_msg);
}

//////////////////////////////////////////////////
void World::BuildSceneMsg(msgs::Scene &_scene, BasePtr _entity)
{
  if (_entity)
  {
    if (_entity->HasType(Entity::MODEL))
    {
      msgs::Model *modelMsg = _scene.add_model();
      boost::static_pointer_cast<Model>(_entity)->FillMsg(*modelMsg);
    }

    for (unsigned int i = 0; i < _entity->GetChildCount(); ++i)
    {
      this->BuildSceneMsg(_scene, _entity->GetChild(i));
    }
  }
}


//////////////////////////////////////////////////
// void World::ModelUpdateTBB()
// {
//   tbb::parallel_for (tbb::blocked_range<size_t>(0,
//   this->dataPtr->models.size(), 10),
//       ModelUpdate_TBB(&this->dataPtr->models));
// }

//////////////////////////////////////////////////
void World::ModelUpdateSingleLoop()
{
  // Update all the models
  for (unsigned int i = 0; i < this->dataPtr->rootElement->GetChildCount(); i++)
    this->dataPtr->rootElement->GetChild(i)->Update();
}


//////////////////////////////////////////////////
void World::LoadPlugins()
{
  // Load the plugins
  if (this->dataPtr->sdf->HasElement("plugin"))
  {
    sdf::ElementPtr pluginElem = this->dataPtr->sdf->GetElement("plugin");
    while (pluginElem)
    {
      this->LoadPlugin(pluginElem);
      pluginElem = pluginElem->GetNextElement("plugin");
    }
  }

  // Load the plugins for all the models
  for (unsigned int i = 0; i < this->dataPtr->rootElement->GetChildCount(); i++)
  {
    if (this->dataPtr->rootElement->GetChild(i)->HasType(Base::MODEL))
    {
      ModelPtr model = boost::static_pointer_cast<Model>(
          this->dataPtr->rootElement->GetChild(i));
      model->LoadPlugins();
    }
  }
}

//////////////////////////////////////////////////
void World::LoadPlugin(const std::string &_filename,
                       const std::string &_name,
                       sdf::ElementPtr _sdf)
{
  gazebo::WorldPluginPtr plugin = gazebo::WorldPlugin::Create(_filename,
                                                              _name);

  if (plugin)
  {
    if (plugin->GetType() != WORLD_PLUGIN)
    {
      gzerr << "World[" << this->GetName() << "] is attempting to load "
            << "a plugin, but detected an incorrect plugin type. "
            << "Plugin filename[" << _filename << "] name[" << _name << "]\n";
      return;
    }
    plugin->Load(shared_from_this(), _sdf);
    this->dataPtr->plugins.push_back(plugin);

    if (this->dataPtr->initialized)
      plugin->Init();
  }
}

//////////////////////////////////////////////////
void World::RemovePlugin(const std::string &_name)
{
  for (auto plugin = this->dataPtr->plugins.begin();
           plugin != this->dataPtr->plugins.end(); ++plugin)
  {
    if ((*plugin)->GetHandle() == _name)
    {
      this->dataPtr->plugins.erase(plugin);
      break;
    }
  }
}

//////////////////////////////////////////////////
void World::LoadPlugin(sdf::ElementPtr _sdf)
{
  std::string pluginName = _sdf->Get<std::string>("name");
  std::string filename = _sdf->Get<std::string>("filename");
  this->LoadPlugin(filename, pluginName, _sdf);
}

//////////////////////////////////////////////////
void World::ProcessEntityMsgs()
{
  boost::mutex::scoped_lock lock(this->dataPtr->entityDeleteMutex);

  for (auto &entityName : this->dataPtr->deleteEntity)
  {
    this->RemoveModel(entityName);
  }

  if (!this->dataPtr->deleteEntity.empty())
  {
    this->EnableAllModels();
    this->dataPtr->deleteEntity.clear();
  }
}

//////////////////////////////////////////////////
void World::ProcessRequestMsgs()
{
  boost::recursive_mutex::scoped_lock lock(*this->dataPtr->receiveMutex);
  msgs::Response response;

  for (auto const &requestMsg : this->dataPtr->requestMsgs)
  {
    bool send = true;
    response.set_id(requestMsg.id());
    response.set_request(requestMsg.request());
    response.set_response("success");

    if (requestMsg.request() == "entity_list")
    {
      msgs::Model_V modelVMsg;

      for (unsigned int i = 0;
          i < this->dataPtr->rootElement->GetChildCount(); ++i)
      {
        BasePtr entity = this->dataPtr->rootElement->GetChild(i);
        if (entity->HasType(Base::MODEL))
        {
          msgs::Model *modelMsg = modelVMsg.add_models();
          ModelPtr model = boost::dynamic_pointer_cast<Model>(entity);
          model->FillMsg(*modelMsg);
        }
      }

      response.set_type(modelVMsg.GetTypeName());
      std::string *serializedData = response.mutable_serialized_data();
      modelVMsg.SerializeToString(serializedData);
    }
    else if (requestMsg.request() == "entity_delete")
    {
      boost::mutex::scoped_lock lock2(this->dataPtr->entityDeleteMutex);
      this->dataPtr->deleteEntity.push_back(requestMsg.data());
    }
    else if (requestMsg.request() == "entity_info")
    {
      BasePtr entity = this->dataPtr->rootElement->GetByName(requestMsg.data());
      if (entity)
      {
        if (entity->HasType(Base::MODEL))
        {
          msgs::Model modelMsg;
          ModelPtr model = boost::dynamic_pointer_cast<Model>(entity);
          model->FillMsg(modelMsg);

          std::string *serializedData = response.mutable_serialized_data();
          modelMsg.SerializeToString(serializedData);
          response.set_type(modelMsg.GetTypeName());
        }
        else if (entity->HasType(Base::LINK))
        {
          msgs::Link linkMsg;
          LinkPtr link = boost::dynamic_pointer_cast<Link>(entity);
          link->FillMsg(linkMsg);

          std::string *serializedData = response.mutable_serialized_data();
          linkMsg.SerializeToString(serializedData);
          response.set_type(linkMsg.GetTypeName());
        }
        else if (entity->HasType(Base::COLLISION))
        {
          msgs::Collision collisionMsg;
          CollisionPtr collision =
            boost::dynamic_pointer_cast<Collision>(entity);
          collision->FillMsg(collisionMsg);

          std::string *serializedData = response.mutable_serialized_data();
          collisionMsg.SerializeToString(serializedData);
          response.set_type(collisionMsg.GetTypeName());
        }
        else if (entity->HasType(Base::JOINT))
        {
          msgs::Joint jointMsg;
          JointPtr joint = boost::dynamic_pointer_cast<Joint>(entity);
          joint->FillMsg(jointMsg);

          std::string *serializedData = response.mutable_serialized_data();
          jointMsg.SerializeToString(serializedData);
          response.set_type(jointMsg.GetTypeName());
        }
      }
      else
      {
        response.set_type("error");
        response.set_response("nonexistent");
      }
    }
    else if (requestMsg.request().find("world_sdf") != std::string::npos)
    {
      this->UpdateStateSDF();

      sdf::ElementPtr newSdf(this->dataPtr->sdf);

      // FIXME: Handle scale better on the server so we don't need to unscale
      // SDF here. Issue #1825
      if (requestMsg.request() == "world_sdf_save")
      {
        // Substitute all models sdf with unscaled versions
        if (newSdf->HasElement("model"))
        {
          auto modelElem = newSdf->GetElement("model");
          while (modelElem)
          {
            auto name = modelElem->GetAttribute("name")->GetAsString();
            auto model = this->GetModel(name);
            if (model)
            {
              auto unscaled = model->UnscaledSDF()->Clone();

              modelElem->Copy(unscaled);
            }

            modelElem = modelElem->GetNextElement("model");
          }
        }
      }

      msgs::GzString msg;
      std::ostringstream stream;
      stream << "<?xml version='1.0'?>\n"
             << "<sdf version='" << SDF_VERSION << "'>\n"
             << newSdf->ToString("")
             << "</sdf>";

      msg.set_data(stream.str());

      std::string *serializedData = response.mutable_serialized_data();
      msg.SerializeToString(serializedData);
      response.set_type(msg.GetTypeName());
    }
    else if (requestMsg.request() == "scene_info")
    {
      this->dataPtr->sceneMsg.clear_model();
      this->BuildSceneMsg(this->dataPtr->sceneMsg, this->dataPtr->rootElement);

      std::string *serializedData = response.mutable_serialized_data();
      this->dataPtr->sceneMsg.SerializeToString(serializedData);
      response.set_type(this->dataPtr->sceneMsg.GetTypeName());
    }
    else if (requestMsg.request() == "spherical_coordinates_info")
    {
      msgs::SphericalCoordinates sphereCoordMsg;
      msgs::Set(&sphereCoordMsg, *(this->dataPtr->sphericalCoordinates));

      std::string *serializedData = response.mutable_serialized_data();
      sphereCoordMsg.SerializeToString(serializedData);
      response.set_type(sphereCoordMsg.GetTypeName());
    }
    else
      send = false;

    if (send)
    {
      this->dataPtr->responsePub->Publish(response);
    }
  }

  this->dataPtr->requestMsgs.clear();
}

//////////////////////////////////////////////////
void World::ProcessModelMsgs()
{
  boost::recursive_mutex::scoped_lock lock(*this->dataPtr->receiveMutex);
  for (auto const &modelMsg : this->dataPtr->modelMsgs)
  {
    ModelPtr model;
    if (modelMsg.has_id())
      model = this->GetModelById(modelMsg.id());
    else
      model = this->GetModel(modelMsg.name());

    if (!model)
      gzerr << "Unable to find model["
            << modelMsg.name() << "] Id[" << modelMsg.id() << "]\n";
    else
    {
      model->ProcessMsg(modelMsg);

      // May 30, 2013: The following code was removed because it has a
      // major performance impact when dragging complex object via the GUI.
      // This code also does not seem to be necessary, since can just
      // publish the incoming changes instead of a full model message. We
      // are leaving it temporarily in case we find a need for it.
      //
      // Let all other subscribers know about the change
      // msgs::Model msg;
      // model->FillMsg(msg);
      // // FillMsg fills the visual components from initial sdf
      // // but problem is that Visuals may have changed e.g. through ~/visual,
      // // so don't publish them to subscribers.
      // for (int i = 0; i < msg.link_size(); ++i)
      // {
      //   msg.mutable_link(i)->clear_visual();
      //   for (int j = 0; j < msg.link(i).collision_size(); ++j)
      //   {
      //     msg.mutable_link(i)->mutable_collision(j)->clear_visual();
      //   }
      // }

      this->dataPtr->modelPub->Publish(modelMsg);
    }
  }

  if (!this->dataPtr->modelMsgs.empty())
  {
    this->EnableAllModels();
    this->dataPtr->modelMsgs.clear();
  }
}

//////////////////////////////////////////////////
void World::ProcessLightModifyMsgs()
{
  boost::recursive_mutex::scoped_lock lock(*this->dataPtr->receiveMutex);
  for (auto const &lightModifyMsg : this->dataPtr->lightModifyMsgs)
  {
    LightPtr light = this->Light(lightModifyMsg.name());

    if (!light)
    {
      gzerr << "Light [" << lightModifyMsg.name() << "] not found."
          << " Use topic ~/factory/light to spawn a new light." << std::endl;
      continue;
    }
    else
    {
      // Update in scene message
      for (int i = 0; i < this->dataPtr->sceneMsg.light_size(); ++i)
      {
        if (this->dataPtr->sceneMsg.light(i).name() == lightModifyMsg.name())
        {
          this->dataPtr->sceneMsg.mutable_light(i)->MergeFrom(lightModifyMsg);
          break;
        }
      }

      // Update light object
      light->ProcessMsg(lightModifyMsg);
    }
  }

  if (!this->dataPtr->lightModifyMsgs.empty())
  {
    this->dataPtr->lightModifyMsgs.clear();
  }
}

//////////////////////////////////////////////////
void World::ProcessLightFactoryMsgs()
{
  boost::recursive_mutex::scoped_lock lock(*this->dataPtr->receiveMutex);
  for (auto const &lightFactoryMsg : this->dataPtr->lightFactoryMsgs)
  {
    LightPtr light = this->Light(lightFactoryMsg.name());

    if (light)
    {
      gzerr << "Light [" << lightFactoryMsg.name() << "] already exists."
          << " Use topic ~/light/modify to modify it." << std::endl;
      continue;
    }
    else
    {
      // Add to world SDF
      sdf::ElementPtr lightSDF = msgs::LightToSDF(lightFactoryMsg);
      lightSDF->SetParent(this->dataPtr->sdf);
      lightSDF->GetParent()->InsertElement(lightSDF);

      // Create new light object
      this->LoadLight(lightSDF, this->dataPtr->rootElement);
    }
  }

  if (!this->dataPtr->lightFactoryMsgs.empty())
  {
    this->dataPtr->lightFactoryMsgs.clear();
  }
}

//////////////////////////////////////////////////
void World::ProcessFactoryMsgs()
{
  std::list<sdf::ElementPtr> modelsToLoad, lightsToLoad;

  {
    boost::recursive_mutex::scoped_lock lock(*this->dataPtr->receiveMutex);
    for (auto const &factoryMsg : this->dataPtr->factoryMsgs)
    {
      this->dataPtr->factorySDF->Root()->ClearElements();

      if (factoryMsg.has_sdf() && !factoryMsg.sdf().empty())
      {
        // SDF Parsing happens here
        if (!sdf::readString(factoryMsg.sdf(), this->dataPtr->factorySDF))
        {
          gzerr << "Unable to read sdf string[" << factoryMsg.sdf() << "]\n";
          continue;
        }
      }
      else if (factoryMsg.has_sdf_filename() &&
              !factoryMsg.sdf_filename().empty())
      {
        std::string filename = common::ModelDatabase::Instance()->GetModelFile(
            factoryMsg.sdf_filename());

        if (!sdf::readFile(filename, this->dataPtr->factorySDF))
        {
          gzerr << "Unable to read sdf file.\n";
          continue;
        }
      }
      else if (factoryMsg.has_clone_model_name())
      {
        ModelPtr model = this->GetModel(factoryMsg.clone_model_name());
        if (!model)
        {
          gzerr << "Unable to clone model[" << factoryMsg.clone_model_name()
            << "]. Model not found.\n";
          continue;
        }

        this->dataPtr->factorySDF->Root()->InsertElement(
            model->GetSDF()->Clone());

        std::string newName = model->GetName() + "_clone";
        int i = 0;
        while (this->GetModel(newName))
        {
          newName = model->GetName() + "_clone_" +
            boost::lexical_cast<std::string>(i);
          i++;
        }

        this->dataPtr->factorySDF->Root()->GetElement("model")->GetAttribute(
            "name")->Set(newName);
      }
      else
      {
        gzerr << "Unable to load sdf from factory message."
          << "No SDF or SDF filename specified.\n";
        continue;
      }

      if (factoryMsg.has_edit_name())
      {
        BasePtr base =
          this->dataPtr->rootElement->GetByName(factoryMsg.edit_name());
        if (base)
        {
          sdf::ElementPtr elem;
          if (this->dataPtr->factorySDF->Root()->GetName() == "sdf")
            elem = this->dataPtr->factorySDF->Root()->GetFirstElement();
          else
            elem = this->dataPtr->factorySDF->Root();

          base->UpdateParameters(elem);
        }
      }
      else
      {
        bool isActor = false;
        bool isModel = false;
        bool isLight = false;

        sdf::ElementPtr elem = this->dataPtr->factorySDF->Root()->Clone();

        if (!elem)
        {
          gzerr << "Invalid SDF:";
          this->dataPtr->factorySDF->Root()->PrintValues("");
          continue;
        }

        if (elem->HasElement("world"))
          elem = elem->GetElement("world");

        if (elem->HasElement("model"))
        {
          elem = elem->GetElement("model");
          isModel = true;
        }
        else if (elem->HasElement("light"))
        {
          elem = elem->GetElement("light");
          isLight = true;
        }
        else if (elem->HasElement("actor"))
        {
          elem = elem->GetElement("actor");
          isActor = true;
        }
        else
        {
          gzerr << "Unable to find a model, light, or actor in:\n";
          this->dataPtr->factorySDF->Root()->PrintValues("");
          continue;
        }

        elem->SetParent(this->dataPtr->sdf);
        elem->GetParent()->InsertElement(elem);
        if (factoryMsg.has_pose())
        {
          elem->GetElement("pose")->Set(msgs::ConvertIgn(factoryMsg.pose()));
        }

        if (isActor)
        {
          ActorPtr actor = this->LoadActor(elem, this->dataPtr->rootElement);
          actor->Init();
        }
        else if (isModel)
        {
          modelsToLoad.push_back(elem);
        }
        else if (isLight)
        {
          lightsToLoad.push_back(elem);
        }
      }
    }

    this->dataPtr->factoryMsgs.clear();
  }

  // Load models
  for (auto const &elem : modelsToLoad)
  {
    try
    {
      boost::mutex::scoped_lock lock(this->dataPtr->factoryDeleteMutex);

      ModelPtr model = this->LoadModel(elem, this->dataPtr->rootElement);
      model->Init();
      model->LoadPlugins();
    }
    catch(...)
    {
      gzerr << "Loading model from factory message failed\n";
    }
  }

  // Load lights
  for (auto const &elem : lightsToLoad)
  {
    try
    {
      boost::mutex::scoped_lock lock(this->dataPtr->factoryDeleteMutex);

      LightPtr light = this->LoadLight(elem, this->dataPtr->rootElement);
    }
    catch(...)
    {
      gzerr << "Loading light from factory message failed\n";
    }
  }
}

//////////////////////////////////////////////////
ModelPtr World::GetModelBelowPoint(const math::Vector3 &_pt)
{
  ModelPtr model;
  EntityPtr entity = this->GetEntityBelowPoint(_pt);

  if (entity)
    model = entity->GetParentModel();

  return model;
}

//////////////////////////////////////////////////
EntityPtr World::GetEntityBelowPoint(const math::Vector3 &_pt)
{
  std::string entityName;
  double dist;
  math::Vector3 end;

  end = _pt;
  end.z -= 1000;

  this->dataPtr->physicsEngine->InitForThread();
  this->dataPtr->testRay->SetPoints(_pt, end);
  this->dataPtr->testRay->GetIntersection(dist, entityName);
  return this->GetEntity(entityName);
}

//////////////////////////////////////////////////
void World::SetState(const WorldState &_state)
{
  this->SetSimTime(_state.GetSimTime());
  this->dataPtr->logRealTime = _state.GetRealTime();
  this->dataPtr->iterations = _state.GetIterations();

  // Insertions (adapted from ProcessFactoryMsgs)
  auto insertions = _state.Insertions();
  for (auto const &insertion : insertions)
  {
    this->dataPtr->factorySDF->Root()->ClearElements();

    // SDF Parsing happens here
    if (!sdf::readString(insertion, this->dataPtr->factorySDF))
    {
      gzerr << "Unable to read sdf string[" << insertion << "]" << std::endl;
      continue;
    }

    // Get entity being inserted
    bool isModel = false;
    bool isLight = false;

    auto elem = this->dataPtr->factorySDF->Root()->Clone();

    if (!elem)
    {
      gzerr << "Invalid SDF:" << std::endl;
      this->dataPtr->factorySDF->Root()->PrintValues("");
      continue;
    }

    if (elem->HasElement("world"))
      elem = elem->GetElement("world");

    if (elem->HasElement("model"))
    {
      elem = elem->GetElement("model");
      isModel = true;
    }
    else if (elem->HasElement("light"))
    {
      elem = elem->GetElement("light");
      isLight = true;
    }
    else
    {
      gzerr << "Unable to find a model or light in:" << std::endl;
      this->dataPtr->factorySDF->Root()->PrintValues("");
      continue;
    }

    elem->SetParent(this->dataPtr->sdf);
    elem->GetParent()->InsertElement(elem);

    if (isModel)
    {
      try
      {
        boost::mutex::scoped_lock lock(this->dataPtr->factoryDeleteMutex);

        ModelPtr model = this->LoadModel(elem, this->dataPtr->rootElement);
        model->Init();
        model->LoadPlugins();
      }
      catch(...)
      {
        gzerr << "Loading model from world state insertion failed" <<
            std::endl;
      }
    }
    else if (isLight)
    {
      try
      {
        boost::mutex::scoped_lock lock(this->dataPtr->factoryDeleteMutex);

        LightPtr light = this->LoadLight(elem, this->dataPtr->rootElement);
      }
      catch(...)
      {
        gzerr << "Loading light from world state insertion failed." <<
            std::endl;
      }
    }
  }

  // Model updates
  const ModelState_M modelStates = _state.GetModelStates();
  for (auto const &modelState : modelStates)
  {
    ModelPtr model = this->GetModel(modelState.second.GetName());
    if (model)
      model->SetState(modelState.second);
    else
      gzerr << "Unable to find model[" << modelState.second.GetName() << "]\n";
  }

  // Light updates
  const LightState_M lightStates = _state.LightStates();
  for (auto const &lightState : lightStates)
  {
    LightPtr light = this->Light(lightState.second.GetName());
    if (light)
      light->SetState(lightState.second);
    else
    {
      gzerr << "Unable to find light[" << lightState.second.GetName() << "]"
            << std::endl;
    }
  }

  // Deletions
  auto deletions = _state.Deletions();
  for (auto const &deletion : deletions)
  {
    // This works for models and lights
    this->RemoveModel(deletion);
  }
}

//////////////////////////////////////////////////
void World::InsertModelFile(const std::string &_sdfFilename)
{
  boost::recursive_mutex::scoped_lock lock(*this->dataPtr->receiveMutex);
  msgs::Factory msg;
  msg.set_sdf_filename(_sdfFilename);
  this->dataPtr->factoryMsgs.push_back(msg);
}

//////////////////////////////////////////////////
void World::InsertModelSDF(const sdf::SDF &_sdf)
{
  boost::recursive_mutex::scoped_lock lock(*this->dataPtr->receiveMutex);
  msgs::Factory msg;
  msg.set_sdf(_sdf.ToString());
  this->dataPtr->factoryMsgs.push_back(msg);
}

//////////////////////////////////////////////////
void World::InsertModelString(const std::string &_sdfString)
{
  boost::recursive_mutex::scoped_lock lock(*this->dataPtr->receiveMutex);
  msgs::Factory msg;
  msg.set_sdf(_sdfString);
  this->dataPtr->factoryMsgs.push_back(msg);
}

//////////////////////////////////////////////////
std::string World::StripWorldName(const std::string &_name) const
{
  if (_name.find(this->GetName() + "::") == 0)
    return _name.substr(this->GetName().size() + 2);
  else
    return _name;
}

//////////////////////////////////////////////////
void World::EnableAllModels()
{
  for (auto &model : this->dataPtr->models)
  {
    model->SetEnabled(true);
  }
}

//////////////////////////////////////////////////
void World::DisableAllModels()
{
  for (auto &model : this->dataPtr->models)
  {
    model->SetEnabled(false);
  }
}

//////////////////////////////////////////////////
void World::UpdateStateSDF()
{
  this->dataPtr->sdf->Update();
  sdf::ElementPtr stateElem = this->dataPtr->sdf->GetElement("state");
  stateElem->ClearElements();

  WorldState currentState(shared_from_this());
  currentState.FillSDF(stateElem);
}

//////////////////////////////////////////////////
bool World::OnLog(std::ostringstream &_stream)
{
  int bufferIndex = this->dataPtr->currentStateBuffer;
  // Save the entire state when its the first call to OnLog.
  if (util::LogRecord::Instance()->FirstUpdate())
  {
    this->dataPtr->sdf->Update();
    _stream << "<sdf version ='";
    _stream << SDF_VERSION;
    _stream << "'>\n";
    _stream << this->dataPtr->sdf->ToString("");
    _stream << "</sdf>\n";
  }
  else if (this->dataPtr->states[bufferIndex].size() >= 1)
  {
    {
      boost::mutex::scoped_lock lock(this->dataPtr->logBufferMutex);
      this->dataPtr->currentStateBuffer ^= 1;
    }
    for (auto const &worldState : this->dataPtr->states[bufferIndex])
    {
      _stream << "<sdf version='" << SDF_VERSION << "'>"
              << worldState
              << "</sdf>";
    }

    this->dataPtr->states[bufferIndex].clear();
  }

  // Logging has stopped. Wait for log worker to finish. Output last bit
  // of data, and reset states.
  if (!util::LogRecord::Instance()->Running())
  {
    boost::mutex::scoped_lock lock(this->dataPtr->logBufferMutex);

    // Output any data that may have been pushed onto the queue
    for (size_t i = 0;
        i < this->dataPtr->states[this->dataPtr->currentStateBuffer^1].size();
        ++i)
    {
      _stream << "<sdf version='" << SDF_VERSION << "'>"
        << this->dataPtr->states[this->dataPtr->currentStateBuffer^1][i]
        << "</sdf>";
    }

    for (size_t i = 0;
        i < this->dataPtr->states[this->dataPtr->currentStateBuffer].size();
        ++i)
    {
      _stream << "<sdf version='" << SDF_VERSION << "'>"
        << this->dataPtr->states[this->dataPtr->currentStateBuffer][i]
        << "</sdf>";
    }

    // Clear everything.
    this->dataPtr->states[0].clear();
    this->dataPtr->states[1].clear();
    this->dataPtr->stateToggle = 0;
    this->dataPtr->prevStates[0] = WorldState();
    this->dataPtr->prevStates[1] = WorldState();
  }

  return true;
}

//////////////////////////////////////////////////
void World::ProcessMessages()
{
  {
    boost::recursive_mutex::scoped_lock lock(*this->dataPtr->receiveMutex);

    if ((this->dataPtr->posePub && this->dataPtr->posePub->HasConnections()) ||
        (this->dataPtr->poseLocalPub &&
         this->dataPtr->poseLocalPub->HasConnections()))
    {
      msgs::PosesStamped msg;

      // Time stamp this PosesStamped message
      msgs::Set(msg.mutable_time(), this->GetSimTime());

      if (!this->dataPtr->publishModelPoses.empty())
      {
        for (auto const &model : this->dataPtr->publishModelPoses)
        {
          std::list<ModelPtr> modelList;
          modelList.push_back(model);
          while (!modelList.empty())
          {
            ModelPtr m = modelList.front();
            modelList.pop_front();
            msgs::Pose *poseMsg = msg.add_pose();

            // Publish the model's relative pose
            poseMsg->set_name(m->GetScopedName());
            poseMsg->set_id(m->GetId());
            msgs::Set(poseMsg, m->GetRelativePose().Ign());

            // Publish each of the model's child links relative poses
            Link_V links = m->GetLinks();
            for (auto const &link : links)
            {
              poseMsg = msg.add_pose();
              poseMsg->set_name(link->GetScopedName());
              poseMsg->set_id(link->GetId());
              msgs::Set(poseMsg, link->GetRelativePose().Ign());
            }

            // add all nested models to the queue
            Model_V models = m->NestedModels();
            for (auto const &n : models)
              modelList.push_back(n);
          }
        }

        if (this->dataPtr->posePub && this->dataPtr->posePub->HasConnections())
          this->dataPtr->posePub->Publish(msg);
      }

      if (this->dataPtr->poseLocalPub &&
          this->dataPtr->poseLocalPub->HasConnections())
      {
        // rendering::Scene depends on this timestamp, which is used by
        // rendering sensors to time stamp their data
        this->dataPtr->poseLocalPub->Publish(msg);
      }
    }
    this->dataPtr->publishModelPoses.clear();
  }

  {
    boost::recursive_mutex::scoped_lock lock(*this->dataPtr->receiveMutex);

    if (this->dataPtr->modelPub && this->dataPtr->modelPub->HasConnections())
    {
      if (!this->dataPtr->publishModelScales.empty())
      {
        for (auto const &model : this->dataPtr->publishModelScales)
        {
          std::list<ModelPtr> modelList;
          modelList.push_back(model);
          while (!modelList.empty())
          {
            ModelPtr m = modelList.front();
            modelList.pop_front();

            // Publish the model's scale
            msgs::Model msg;
            msg.set_name(m->GetScopedName());
            msg.set_id(m->GetId());
            msgs::Set(msg.mutable_scale(), m->Scale());

            // Not publishing for links for now

            // add all nested models to the queue
            Model_V models = m->NestedModels();
            for (auto const &n : models)
              modelList.push_back(n);

            this->dataPtr->modelPub->Publish(msg);
          }
        }
      }
    }
    this->dataPtr->publishModelScales.clear();
  }

  if (common::Time::GetWallTime() - this->dataPtr->prevProcessMsgsTime >
      this->dataPtr->processMsgsPeriod)
  {
    this->ProcessEntityMsgs();
    this->ProcessRequestMsgs();
    this->ProcessFactoryMsgs();
    this->ProcessModelMsgs();
    this->ProcessLightFactoryMsgs();
    this->ProcessLightModifyMsgs();
    this->dataPtr->prevProcessMsgsTime = common::Time::GetWallTime();
  }

  // Process light poses after light factory
  {
    boost::recursive_mutex::scoped_lock lock(*this->dataPtr->receiveMutex);

    if (!this->dataPtr->publishLightPoses.empty() && this->dataPtr->lightPub &&
        this->dataPtr->lightPub->HasConnections())
    {
      for (auto const &light : this->dataPtr->publishLightPoses)
      {
        // Publish the light's world pose
        // \todo Change to relative once lights can be attached to links
        msgs::Light lightMsg;
        lightMsg.set_name(light->GetScopedName());
        msgs::Set(lightMsg.mutable_pose(), light->GetWorldPose().Ign());
        this->dataPtr->lightPub->Publish(lightMsg);
      }
    }
    this->dataPtr->publishLightPoses.clear();
  }
}

//////////////////////////////////////////////////
void World::PublishWorldStats()
{
  this->dataPtr->worldStatsMsg.Clear();

  msgs::Set(this->dataPtr->worldStatsMsg.mutable_sim_time(),
      this->GetSimTime());
  msgs::Set(this->dataPtr->worldStatsMsg.mutable_real_time(),
      this->GetRealTime());
  msgs::Set(this->dataPtr->worldStatsMsg.mutable_pause_time(),
      this->GetPauseTime());

  this->dataPtr->worldStatsMsg.set_iterations(this->dataPtr->iterations);
  this->dataPtr->worldStatsMsg.set_paused(this->IsPaused());

  if (util::LogPlay::Instance()->IsOpen())
  {
    msgs::LogPlaybackStatistics logStats;
    msgs::Set(logStats.mutable_start_time(),
        util::LogPlay::Instance()->LogStartTime());
    msgs::Set(logStats.mutable_end_time(),
        util::LogPlay::Instance()->LogEndTime());

    this->dataPtr->worldStatsMsg.mutable_log_playback_stats()->CopyFrom(
        logStats);
  }

  if (this->dataPtr->statPub && this->dataPtr->statPub->HasConnections())
    this->dataPtr->statPub->Publish(this->dataPtr->worldStatsMsg);
  this->dataPtr->prevStatTime = common::Time::GetWallTime();
}

//////////////////////////////////////////////////
bool World::IsLoaded() const
{
  return this->dataPtr->loaded;
}

//////////////////////////////////////////////////
void World::PublishModelPose(physics::ModelPtr _model)
{
  boost::recursive_mutex::scoped_lock lock(*this->dataPtr->receiveMutex);

  // Only add if the model name is not in the list
  this->dataPtr->publishModelPoses.insert(_model);
}

//////////////////////////////////////////////////
void World::PublishModelScale(physics::ModelPtr _model)
{
  boost::recursive_mutex::scoped_lock lock(*this->dataPtr->receiveMutex);

  // Only add if the model name is not in the list
  this->dataPtr->publishModelScales.insert(_model);
}

//////////////////////////////////////////////////
void World::PublishLightPose(const physics::LightPtr _light)
{
  boost::recursive_mutex::scoped_lock lock(*this->dataPtr->receiveMutex);

  // Only add if the light name is not in the list
  this->dataPtr->publishLightPoses.insert(_light);
}

//////////////////////////////////////////////////
void World::LogWorker()
{
  boost::mutex::scoped_lock lock(this->dataPtr->logMutex);

  WorldPtr self = shared_from_this();
  this->dataPtr->logPrevIteration = this->dataPtr->iterations;

  GZ_ASSERT(self, "Self pointer to World is invalid");

  while (!this->dataPtr->stop)
  {
    int currState = (this->dataPtr->stateToggle + 1) % 2;

    this->dataPtr->prevStates[currState].Load(self);
    WorldState diffState = this->dataPtr->prevStates[currState] -
      this->dataPtr->prevStates[this->dataPtr->stateToggle];
    this->dataPtr->logPrevIteration = this->dataPtr->iterations;

    if (!diffState.IsZero())
    {
      this->dataPtr->stateToggle = currState;
      {
        // Store the entire current state (instead of the diffState). A slow
        // moving link may never be captured if only diff state is recorded.
        boost::mutex::scoped_lock bLock(this->dataPtr->logBufferMutex);

        auto insertions = diffState.Insertions();
        this->dataPtr->prevStates[currState].SetInsertions(insertions);
        auto deletions = diffState.Deletions();
        this->dataPtr->prevStates[currState].SetDeletions(deletions);

        this->dataPtr->states[this->dataPtr->currentStateBuffer].push_back(
            this->dataPtr->prevStates[currState]);

        // Tell the logger to update, once the number of states exceeds 1000
        if (this->dataPtr->states[this->dataPtr->currentStateBuffer].size() >
            1000)
        {
          util::LogRecord::Instance()->Notify();
        }
      }
    }

    this->dataPtr->logContinueCondition.notify_all();

    // Wait until there is work to be done.
    this->dataPtr->logCondition.wait(lock);
  }

  // Make sure nothing is blocked by this thread.
  this->dataPtr->logContinueCondition.notify_all();
}

/////////////////////////////////////////////////
uint32_t World::GetIterations() const
{
  return this->dataPtr->iterations;
}

//////////////////////////////////////////////////
void World::RemoveModel(const std::string &_name)
{
  boost::recursive_mutex::scoped_lock plock(
      *this->GetPhysicsEngine()->GetPhysicsUpdateMutex());
  boost::mutex::scoped_lock flock(this->dataPtr->factoryDeleteMutex);

  // Remove all the dirty poses from the delete entity.
  {
    for (auto entity = this->dataPtr->dirtyPoses.begin();
             entity != this->dataPtr->dirtyPoses.end(); ++entity)
    {
      if ((*entity)->GetName() == _name ||
         ((*entity)->GetParent() && (*entity)->GetParent()->GetName() == _name))
      {
        this->dataPtr->dirtyPoses.erase(entity++);
      }
      else
        ++entity;
    }
  }

  if (this->dataPtr->sdf->HasElement("model"))
  {
    sdf::ElementPtr childElem = this->dataPtr->sdf->GetElement("model");
    while (childElem && childElem->Get<std::string>("name") != _name)
      childElem = childElem->GetNextElement("model");
    if (childElem)
      this->dataPtr->sdf->RemoveChild(childElem);
  }

  if (this->dataPtr->sdf->HasElement("light"))
  {
    sdf::ElementPtr childElem = this->dataPtr->sdf->GetElement("light");
    while (childElem && childElem->Get<std::string>("name") != _name)
      childElem = childElem->GetNextElement("light");
    if (childElem)
    {
      // Remove light object
      for (auto light = this->dataPtr->lights.begin();
          light != this->dataPtr->lights.end(); ++light)
      {
        if ((*light)->GetName() == _name || (*light)->GetScopedName() == _name)
        {
          this->dataPtr->lights.erase(light);
          break;
        }
      }

      // Remove from SDF
      this->dataPtr->sdf->RemoveChild(childElem);

      // Find the light by name in the scene msg, and remove it.
      for (int i = 0; i < this->dataPtr->sceneMsg.light_size(); ++i)
      {
        if (this->dataPtr->sceneMsg.light(i).name() == _name)
        {
          this->dataPtr->sceneMsg.mutable_light()->SwapElements(i,
              this->dataPtr->sceneMsg.light_size()-1);
          this->dataPtr->sceneMsg.mutable_light()->RemoveLast();
          break;
        }
      }
    }
  }

  {
    boost::recursive_mutex::scoped_lock lock(
        *this->GetPhysicsEngine()->GetPhysicsUpdateMutex());

    this->dataPtr->rootElement->RemoveChild(_name);

    for (auto model = this->dataPtr->models.begin();
             model != this->dataPtr->models.end(); ++model)
    {
      if ((*model)->GetName() == _name || (*model)->GetScopedName() == _name)
      {
        this->dataPtr->models.erase(model);
        break;
      }
    }
  }

  // Cleanup the publishModelPoses list.
  {
    boost::recursive_mutex::scoped_lock lock2(*this->dataPtr->receiveMutex);
    for (auto model = this->dataPtr->publishModelPoses.begin();
             model != this->dataPtr->publishModelPoses.end(); ++model)
    {
      if ((*model)->GetName() == _name || (*model)->GetScopedName() == _name)
      {
        this->dataPtr->publishModelPoses.erase(model);
        break;
      }
    }
  }

  // Cleanup the publishLightPoses list.
  {
    boost::recursive_mutex::scoped_lock lock2(*this->dataPtr->receiveMutex);
    for (auto light : this->dataPtr->publishLightPoses)
    {
      if (light->GetName() == _name || light->GetScopedName() == _name)
      {
        this->dataPtr->publishLightPoses.erase(light);
        break;
      }
    }
  }
}

/////////////////////////////////////////////////
void World::OnLightMsg(ConstLightPtr &/*_msg*/)
{
  gzerr << "Topic ~/light deprecated, use ~/factory/light to spawn new lights "
      << "and ~/light/modify to modify existing lights." << std::endl;
}

/////////////////////////////////////////////////
void World::OnLightModifyMsg(ConstLightPtr &_msg)
{
  boost::recursive_mutex::scoped_lock lock(*this->dataPtr->receiveMutex);
  this->dataPtr->lightModifyMsgs.push_back(*_msg);
}

/////////////////////////////////////////////////
void World::OnLightFactoryMsg(ConstLightPtr &_msg)
{
  boost::recursive_mutex::scoped_lock lock(*this->dataPtr->receiveMutex);
  this->dataPtr->lightFactoryMsgs.push_back(*_msg);
}

//////////////////////////////////////////////////
PhysicsPlugin *World::CreatePhysicsPlugin(const std::string &_filename)
{
  PhysicsPlugin *plugin = NULL;

  // PluginPtr result;
  struct stat st;
  bool found = false;
  std::string fullname, filename(_filename);
  std::list<std::string>::iterator iter;
  std::list<std::string> pluginPaths =
    common::SystemPaths::Instance()->GetPluginPaths();

  for (iter = pluginPaths.begin();
      iter!= pluginPaths.end(); ++iter)
  {
    fullname = (*iter)+std::string("/")+filename;
    if (stat(fullname.c_str(), &st) == 0)
    {
      found = true;
      break;
    }
  }

  if (!found)
    fullname = filename;

  union
  {
    PhysicsPlugin *(*func)();
    void *ptr;
  } registerFunc;

  std::string registerName = "create";

  void *dlHandle = dlopen(fullname.c_str(), RTLD_LAZY|RTLD_GLOBAL);
  if (!dlHandle)
  {
    gzerr << "Failed to load plugin " << fullname << ": "
      << dlerror() << "\n";
    return plugin;
  }

  registerFunc.ptr = dlsym(dlHandle, registerName.c_str());

  if (!registerFunc.ptr)
  {
    gzerr << "Failed to resolve " << registerName
      << ": " << dlerror();
    return plugin;
  }

  // Register the new controller.
  plugin = registerFunc.func();

  return plugin;
}

//////////////////////////////////////////////////
PhysicsPlugin *World::CreatePhysicsPlugin(const std::string &_filename)
{
  PhysicsPlugin *plugin = NULL;

  // PluginPtr result;
  struct stat st;
  bool found = false;
  std::string fullname, filename(_filename);
  std::list<std::string>::iterator iter;
  std::list<std::string> pluginPaths =
    common::SystemPaths::Instance()->GetPluginPaths();

  for (iter = pluginPaths.begin();
      iter!= pluginPaths.end(); ++iter)
  {
    fullname = (*iter)+std::string("/")+filename;
    if (stat(fullname.c_str(), &st) == 0)
    {
      found = true;
      break;
    }
  }

  if (!found)
    fullname = filename;

  union
  {
    PhysicsPlugin *(*func)();
    void *ptr;
  } registerFunc;

  std::string registerName = "create";

  void *dlHandle = dlopen(fullname.c_str(), RTLD_LAZY|RTLD_GLOBAL);
  if (!dlHandle)
  {
    gzerr << "Failed to load plugin " << fullname << ": "
      << dlerror() << "\n";
    return plugin;
  }

  registerFunc.ptr = dlsym(dlHandle, registerName.c_str());

  if (!registerFunc.ptr)
  {
    gzerr << "Failed to resolve " << registerName
      << ": " << dlerror();
    return plugin;
  }

  // Register the new controller.
  plugin = registerFunc.func();

  return plugin;
}

/////////////////////////////////////////////////
msgs::Scene World::GetSceneMsg() const
{
  return this->dataPtr->sceneMsg;
}

/////////////////////////////////////////////////
boost::mutex *World::GetSetWorldPoseMutex() const
{
  return this->dataPtr->setWorldPoseMutex;
}

/////////////////////////////////////////////////
bool World::GetEnablePhysicsEngine()
{
  return this->dataPtr->enablePhysicsEngine;
}

/////////////////////////////////////////////////
void World::EnablePhysicsEngine(bool _enable)
{
  this->dataPtr->enablePhysicsEngine = _enable;
}

/////////////////////////////////////////////////
bool World::WindEnabled() const
{
  return this->dataPtr->enableWind;
}

/////////////////////////////////////////////////
void World::SetWindEnabled(const bool _enable)
{
  if (this->dataPtr->enableWind == _enable)
    return;

  this->dataPtr->enableWind = _enable;

  for (auto const &model : this->dataPtr->models)
  {
    Link_V links = model->GetLinks();
    for (auto const &link : links)
    {
      if (link->WindMode())
        link->SetWindEnabled(this->dataPtr->enableWind);
    }
  }
}

/////////////////////////////////////////////////
bool World::AtmosphereEnabled() const
{
  return this->dataPtr->enableAtmosphere;
}

/////////////////////////////////////////////////
void World::SetAtmosphereEnabled(const bool _enable)
{
  this->dataPtr->enableAtmosphere = _enable;
}

/////////////////////////////////////////////////
void World::_AddDirty(Entity *_entity)
{
  GZ_ASSERT(_entity != NULL, "_entity is NULL");
  this->dataPtr->dirtyPoses.push_back(_entity);
}

/////////////////////////////////////////////////
void World::ResetPhysicsStates()
{
  for (auto &model : this->dataPtr->models)
    model->ResetPhysicsStates();
}<|MERGE_RESOLUTION|>--- conflicted
+++ resolved
@@ -161,12 +161,8 @@
   this->dataPtr->connections.push_back(
      event::Events::ConnectPause(
        boost::bind(&World::SetPaused, this, _1)));
-<<<<<<< HEAD
-  this->physicsPlugin = NULL;
-=======
 
   this->dataPtr->physicsPlugin = NULL;
->>>>>>> 3d7338c4
 }
 
 //////////////////////////////////////////////////
@@ -259,17 +255,6 @@
   // This should come before loading of entities
   sdf::ElementPtr physicsElem = this->dataPtr->sdf->GetElement("physics");
 
-<<<<<<< HEAD
-  std::string type = this->sdf->GetElement("physics")->Get<std::string>("type");
-
-  this->physicsEngine = PhysicsFactory::NewPhysicsEngine(type,
-      shared_from_this());
-
-  if (!_physicsPlugin.empty())
-    this->physicsPlugin = this->CreatePhysicsPlugin(_physicsPlugin);
-
-  if (this->physicsEngine == NULL)
-=======
   std::string type = physicsElem->Get<std::string>("type");
   this->dataPtr->physicsEngine = PhysicsFactory::NewPhysicsEngine(type,
       shared_from_this());
@@ -278,7 +263,6 @@
     this->dataPtr->physicsPlugin = this->CreatePhysicsPlugin(_physicsPlugin);
 
   if (this->dataPtr->physicsEngine == NULL)
->>>>>>> 3d7338c4
     gzthrow("Unable to create physics engine\n");
 
   this->dataPtr->physicsEngine->Load(physicsElem);
@@ -350,12 +334,6 @@
 
   event::Events::worldCreated(this->GetName());
 
-<<<<<<< HEAD
-  this->loaded = true;
-
-  // Initialize the physics plugin
-  if (this->physicsPlugin)
-=======
   this->dataPtr->userCmdManager = UserCmdManagerPtr(
       new UserCmdManager(shared_from_this()));
 
@@ -363,7 +341,6 @@
 
   // Initialize the physics plugin
   if (this->dataPtr->physicsPlugin)
->>>>>>> 3d7338c4
   {
     // here we want to pass the gazebo model into the physics engine
     // and setup ways to get back states.
@@ -372,11 +349,7 @@
     //   OnPoseChange: if user changes state in gazebo, propagate to engine
     // other useful callse:
     //   step: take a step in simulation
-<<<<<<< HEAD
-    this->physicsPlugin->initPhysics();
-=======
     this->dataPtr->physicsPlugin->initPhysics();
->>>>>>> 3d7338c4
   }
 }
 
@@ -881,16 +854,6 @@
 void World::Fini()
 {
   this->Stop();
-<<<<<<< HEAD
-  if (this->physicsPlugin)
-  {
-    this->physicsPlugin->destroyPhysics();
-    this->physicsPlugin = NULL;
-  }
-
-  this->plugins.clear();
-=======
->>>>>>> 3d7338c4
 
   if (this->dataPtr->physicsPlugin)
   {
@@ -2883,64 +2846,6 @@
   return plugin;
 }
 
-//////////////////////////////////////////////////
-PhysicsPlugin *World::CreatePhysicsPlugin(const std::string &_filename)
-{
-  PhysicsPlugin *plugin = NULL;
-
-  // PluginPtr result;
-  struct stat st;
-  bool found = false;
-  std::string fullname, filename(_filename);
-  std::list<std::string>::iterator iter;
-  std::list<std::string> pluginPaths =
-    common::SystemPaths::Instance()->GetPluginPaths();
-
-  for (iter = pluginPaths.begin();
-      iter!= pluginPaths.end(); ++iter)
-  {
-    fullname = (*iter)+std::string("/")+filename;
-    if (stat(fullname.c_str(), &st) == 0)
-    {
-      found = true;
-      break;
-    }
-  }
-
-  if (!found)
-    fullname = filename;
-
-  union
-  {
-    PhysicsPlugin *(*func)();
-    void *ptr;
-  } registerFunc;
-
-  std::string registerName = "create";
-
-  void *dlHandle = dlopen(fullname.c_str(), RTLD_LAZY|RTLD_GLOBAL);
-  if (!dlHandle)
-  {
-    gzerr << "Failed to load plugin " << fullname << ": "
-      << dlerror() << "\n";
-    return plugin;
-  }
-
-  registerFunc.ptr = dlsym(dlHandle, registerName.c_str());
-
-  if (!registerFunc.ptr)
-  {
-    gzerr << "Failed to resolve " << registerName
-      << ": " << dlerror();
-    return plugin;
-  }
-
-  // Register the new controller.
-  plugin = registerFunc.func();
-
-  return plugin;
-}
-
 /////////////////////////////////////////////////
 msgs::Scene World::GetSceneMsg() const
 {
