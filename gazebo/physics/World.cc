--- conflicted
+++ resolved
@@ -354,7 +354,6 @@
     this->enablePhysicsEngine = false;
     while (!this->stop)
       this->LogStep();
-
   }
 }
 
@@ -554,18 +553,12 @@
   // Output the contact information
   this->physicsEngine->GetContactManager()->PublishContacts();
 
-<<<<<<< HEAD
   // Only update state informatin if logging data.
-=======
->>>>>>> 46add9ad
   if (common::LogRecord::Instance()->GetRunning())
   {
     int currState = (this->stateToggle + 1) % 2;
     this->prevStates[currState] = WorldState(shared_from_this());
-<<<<<<< HEAD
-
-=======
->>>>>>> 46add9ad
+
     WorldState diffState = this->prevStates[currState] -
       this->prevStates[this->stateToggle];
 
@@ -575,12 +568,9 @@
       this->states.push_back(diffState);
       if (this->states.size() > 1000)
         this->states.pop_front();
-<<<<<<< HEAD
 
       /// Publish a log status message if the logger is running.
       this->PublishLogStatus();
-=======
->>>>>>> 46add9ad
     }
   }
 
