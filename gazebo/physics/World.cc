--- conflicted
+++ resolved
@@ -2561,27 +2561,12 @@
     }
     this->dataPtr->prevUnfilteredState = unfilteredState;
 
-<<<<<<< HEAD
-        static bool firstUpdate = true;
-        if (!firstUpdate)
-        {
-          // The first update thinks there are entities being inserted,
-          // but they're already present in the first world dump
-          auto insertions = diffState.Insertions();
-          this->dataPtr->prevStates[currState].SetInsertions(insertions);
-        }
-        else
-          firstUpdate = false;
-        auto deletions = diffState.Deletions();
-        this->dataPtr->prevStates[currState].SetDeletions(deletions);
-=======
     // Throttle state capture based on log recording frequency.
     auto simTime = this->GetSimTime();
     if ((simTime - this->dataPtr->logLastStateTime >=
         util::LogRecord::Instance()->Period()) || insertDelete)
     {
       int currState = (this->dataPtr->stateToggle + 1) % 2;
->>>>>>> 9624e066
 
       std::string filterStr = util::LogRecord::Instance()->Filter();
       // compute diff for filtered states
@@ -2601,7 +2586,16 @@
           // moving link may never be captured if only diff state is recorded.
           boost::mutex::scoped_lock bLock(this->dataPtr->logBufferMutex);
 
-          this->dataPtr->prevStates[currState].SetInsertions(insertions);
+          static bool firstUpdate = true;
+          if (!firstUpdate)
+          {
+            // The first update thinks there are entities being inserted,
+            // but they're already present in the first world dump
+            this->dataPtr->prevStates[currState].SetInsertions(insertions);
+          }
+          else
+            firstUpdate = false;
+
           this->dataPtr->prevStates[currState].SetDeletions(deletions);
           this->dataPtr->states[this->dataPtr->currentStateBuffer].push_back(
               this->dataPtr->prevStates[currState]);
