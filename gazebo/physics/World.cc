/*
 * Copyright 2012 Open Source Robotics Foundation
 *
 * Licensed under the Apache License, Version 2.0 (the "License");
 * you may not use this file except in compliance with the License.
 * You may obtain a copy of the License at
 *
 *     http://www.apache.org/licenses/LICENSE-2.0
 *
 * Unless required by applicable law or agreed to in writing, software
 * distributed under the License is distributed on an "AS IS" BASIS,
 * WITHOUT WARRANTIES OR CONDITIONS OF ANY KIND, either express or implied.
 * See the License for the specific language governing permissions and
 * limitations under the License.
 *
*/
/* Desc: The world; all models are collected here
 * Author: Andrew Howard and Nate Koenig
 */

#include <time.h>

#include <tbb/parallel_for.h>
#include <tbb/blocked_range.h>

#include <boost/thread.hpp>
#include <boost/thread/mutex.hpp>
#include <boost/thread/recursive_mutex.hpp>

#include "gazebo/sensors/SensorManager.hh"
#include "gazebo/math/Rand.hh"

#include "gazebo/sdf/sdf.hh"
#include "gazebo/transport/Node.hh"
#include "gazebo/transport/Transport.hh"
#include "gazebo/transport/Publisher.hh"
#include "gazebo/transport/Subscriber.hh"

#include "gazebo/common/LogPlay.hh"
#include "gazebo/common/LogRecord.hh"
#include "gazebo/common/ModelDatabase.hh"
#include "gazebo/common/Common.hh"
#include "gazebo/common/Events.hh"
#include "gazebo/common/Exception.hh"
#include "gazebo/common/Console.hh"
#include "gazebo/common/Plugin.hh"

#include "gazebo/util/Diagnostics.hh"

#include "gazebo/physics/Road.hh"
#include "gazebo/physics/RayShape.hh"
#include "gazebo/physics/Link.hh"
#include "gazebo/physics/PhysicsEngine.hh"
#include "gazebo/physics/PhysicsFactory.hh"
#include "gazebo/physics/Model.hh"
#include "gazebo/physics/Actor.hh"
#include "gazebo/physics/World.hh"

#include "physics/Collision.hh"
#include "physics/ContactManager.hh"

using namespace gazebo;
using namespace physics;


class ModelUpdate_TBB
{
  public: ModelUpdate_TBB(Model_V *_models) : models(_models) {}
  public: void operator() (const tbb::blocked_range<size_t> &_r) const
  {
    for (size_t i = _r.begin(); i != _r.end(); i++)
    {
      (*models)[i]->Update();
    }
  }

  private: Model_V *models;
};

//////////////////////////////////////////////////
World::World(const std::string &_name)
{
  this->sdf.reset(new sdf::Element);
  sdf::initFile("world.sdf", this->sdf);

  this->factorySDF.reset(new sdf::SDF);
  sdf::initFile("root.sdf", this->factorySDF);

  this->logPlayStateSDF.reset(new sdf::Element);
  sdf::initFile("state.sdf", this->logPlayStateSDF);

  this->receiveMutex = new boost::recursive_mutex();
  this->loadModelMutex = new boost::mutex();

  this->initialized = false;
  this->loaded = false;
  this->stepInc = 0;
  this->pause = false;
  this->thread = NULL;
  this->stop = false;

  this->stateToggle = 0;

  this->pluginsLoaded = false;

  this->name = _name;

  this->needsReset = false;
  this->resetAll = true;
  this->resetTimeOnly = false;
  this->resetModelOnly = false;
  this->enablePhysicsEngine = true;
  this->setWorldPoseMutex = new boost::mutex();
  this->worldUpdateMutex = new boost::recursive_mutex();

  this->sleepOffset = common::Time(0);

  this->prevStatTime = common::Time::GetWallTime();
  this->prevProcessMsgsTime = common::Time::GetWallTime();

  this->connections.push_back(
     event::Events::ConnectStep(boost::bind(&World::OnStep, this)));
  this->connections.push_back(
     event::Events::ConnectSetSelectedEntity(
       boost::bind(&World::SetSelectedEntityCB, this, _1)));
}

//////////////////////////////////////////////////
World::~World()
{
  delete this->receiveMutex;
  this->receiveMutex = NULL;
  delete this->loadModelMutex;
  this->loadModelMutex = NULL;
  delete this->setWorldPoseMutex;
  this->setWorldPoseMutex = NULL;
  delete this->worldUpdateMutex;
  this->worldUpdateMutex = NULL;

  this->connections.clear();
  this->Fini();

  this->sdf->Reset();
  this->rootElement.reset();
  this->node.reset();

  this->testRay.reset();
}

//////////////////////////////////////////////////
void World::Load(sdf::ElementPtr _sdf)
{
  this->loaded = false;
  this->sdf = _sdf;

  if (this->sdf->GetValueString("name").empty())
    gzwarn << "create_world(world_name =["
           << this->name << "]) overwrites sdf world name\n!";
  else
    this->name = this->sdf->GetValueString("name");

  this->sceneMsg.CopyFrom(msgs::SceneFromSDF(this->sdf->GetElement("scene")));
  this->sceneMsg.set_name(this->GetName());

  // The period at which statistics about the world are published
  this->statPeriod = common::Time(0, 200000000);

  // The period at which messages are processed
  this->processMsgsPeriod = common::Time(0, 200000000);

  this->node = transport::NodePtr(new transport::Node());
  this->node->Init(this->GetName());

  this->clockPub = this->node->Advertise<msgs::Time>("~/clock", 10);
  this->posePub = this->node->Advertise<msgs::Pose_V>("~/pose/info", 10, 60.0);

  this->guiPub = this->node->Advertise<msgs::GUI>("~/gui");
  if (this->sdf->HasElement("gui"))
    this->guiPub->Publish(msgs::GUIFromSDF(this->sdf->GetElement("gui")));

  this->factorySub = this->node->Subscribe("~/factory",
                                           &World::OnFactoryMsg, this);
  this->controlSub = this->node->Subscribe("~/world_control",
                                           &World::OnControl, this);

  this->logControlSub = this->node->Subscribe("~/log/control",
                                              &World::OnLogControl, this);
  this->logStatusPub = this->node->Advertise<msgs::LogStatus>("~/log/status");

  this->requestSub = this->node->Subscribe("~/request",
                                           &World::OnRequest, this, true);
  this->jointSub = this->node->Subscribe("~/joint", &World::JointLog, this);
  this->modelSub = this->node->Subscribe<msgs::Model>("~/model/modify",
      &World::OnModelMsg, this);

  this->responsePub = this->node->Advertise<msgs::Response>("~/response");
  this->statPub =
    this->node->Advertise<msgs::WorldStatistics>("~/world_stats");
  this->selectionPub = this->node->Advertise<msgs::Selection>("~/selection", 1);
  this->modelPub = this->node->Advertise<msgs::Model>("~/model/info");
  this->lightPub = this->node->Advertise<msgs::Light>("~/light");

  std::string type = this->sdf->GetElement("physics")->GetValueString("type");
  this->physicsEngine = PhysicsFactory::NewPhysicsEngine(type,
      shared_from_this());

  if (this->physicsEngine == NULL)
    gzthrow("Unable to create physics engine\n");

  // This should come before loading of entities
  this->physicsEngine->Load(this->sdf->GetElement("physics"));

  this->rootElement.reset(new Base(BasePtr()));
  this->rootElement->SetName(this->GetName());
  this->rootElement->SetWorld(shared_from_this());

  // A special order is necessary when loading a world that contains state
  // information. The joints must be created last, otherwise they get
  // initialized improperly.
  {
    // Create all the entities
    this->LoadEntities(this->sdf, this->rootElement);

    // Set the state of the entities
    if (this->sdf->HasElement("state"))
    {
      sdf::ElementPtr childElem = this->sdf->GetElement("state");

      while (childElem)
      {
        WorldState myState;
        myState.Load(childElem);
        this->SetState(myState);

        childElem = childElem->GetNextElement("state");

        // TODO: We currently load just the first state data. Need to
        // implement a better mechanism for handling multiple states
        break;
      }
    }

    for (unsigned int i = 0; i < this->GetModelCount(); ++i)
      this->GetModel(i)->LoadJoints();
  }

  // TODO: Performance test to see if TBB model updating is necessary
  // Choose threaded or unthreaded model updating depending on the number of
  // models in the scene
  // if (this->GetModelCount() < 20)
  this->modelUpdateFunc = &World::ModelUpdateSingleLoop;
  // else
  // this->modelUpdateFunc = &World::ModelUpdateTBB;

  event::Events::worldCreated(this->GetName());

  this->loaded = true;
}

//////////////////////////////////////////////////
void World::Save(const std::string &_filename)
{
  this->UpdateStateSDF();
  std::string data;
  data = "<?xml version ='1.0'?>\n";
  data += "<sdf version='" +
          boost::lexical_cast<std::string>(SDF_VERSION) + "'>\n";
  data += this->sdf->ToString("");
  data += "</sdf>\n";

  std::ofstream out(_filename.c_str(), std::ios::out);
  if (!out)
    gzerr << "Unable to open file[" << _filename << "]\n";
  else
    out << data;

  out.close();
}

//////////////////////////////////////////////////
void World::Init()
{
  // Initialize all the entities
  for (unsigned int i = 0; i < this->rootElement->GetChildCount(); i++)
    this->rootElement->GetChild(i)->Init();

  // Initialize the physics engine
  this->physicsEngine->Init();

  this->testRay = boost::shared_dynamic_cast<RayShape>(
      this->GetPhysicsEngine()->CreateShape("ray", CollisionPtr()));

  common::LogRecord::Instance()->Add(this->GetName(), "state.log",
      boost::bind(&World::OnLog, this, _1));

  this->prevStates[0].SetWorld(shared_from_this());
  this->prevStates[1].SetWorld(shared_from_this());

  this->prevStates[0].SetName(this->GetName());
  this->prevStates[1].SetName(this->GetName());

  this->initialized = true;

  this->updateInfo.worldName = this->GetName();

  this->iterations = 0;

  // Mark the world initialization
  gzlog << "World::Init" << std::endl;

  util::DiagnosticManager::Instance()->Init(this->GetName());
}

//////////////////////////////////////////////////
void World::Run()
{
  this->stop = false;
  this->thread = new boost::thread(
      boost::bind(&World::RunLoop, this));
}

//////////////////////////////////////////////////
void World::Stop()
{
  this->stop = true;
  if (this->thread)
  {
    this->thread->join();
    delete this->thread;
    this->thread = NULL;
  }
}

//////////////////////////////////////////////////
void World::RunLoop()
{
  this->physicsEngine->InitForThread();

  this->startTime = common::Time::GetWallTime();

  // This fixes a minor issue when the world is paused before it's started
  if (this->IsPaused())
    this->pauseStartTime = this->startTime;

  this->prevStepWallTime = common::Time::GetWallTime();

  // Get the first state
  this->prevStates[0] = WorldState(shared_from_this());
  this->stateToggle = 0;

  if (!common::LogPlay::Instance()->IsOpen())
  {
    while (!this->stop)
      this->Step();
  }
  else
  {
    this->enablePhysicsEngine = false;
    while (!this->stop)
      this->LogStep();
  }
}

//////////////////////////////////////////////////
void World::LogStep()
{
  if (!this->IsPaused() || this->stepInc > 0)
  {
    std::string data;
    if (!common::LogPlay::Instance()->Step(data))
    {
      this->SetPaused(true);
    }
    else
    {
      this->logPlayStateSDF->ClearElements();
      sdf::readString(data, this->logPlayStateSDF);

      this->logPlayState.Load(this->logPlayStateSDF);

      // Process insertions
      if (this->logPlayStateSDF->HasElement("insertions"))
      {
        sdf::ElementPtr modelElem =
          this->logPlayStateSDF->GetElement("insertions")->GetElement("model");

        while (modelElem)
        {
          ModelPtr model = this->LoadModel(modelElem, this->rootElement);
          model->Init();
          model->LoadPlugins();

          modelElem = modelElem->GetNextElement("model");
        }
      }

      // Process deletions
      if (this->logPlayStateSDF->HasElement("deletions"))
      {
        sdf::ElementPtr nameElem =
          this->logPlayStateSDF->GetElement("deletions")->GetElement("name");
        while (nameElem)
        {
          transport::requestNoReply(this->GetName(), "entity_delete",
                                    nameElem->GetValueString());
          nameElem = nameElem->GetNextElement("name");
        }
      }

      WorldState state = WorldState(shared_from_this()) + this->logPlayState;
      this->SetState(state);

      this->Update();
      this->iterations++;
    }

    if (this->stepInc > 0)
      this->stepInc--;
  }

  this->PublishWorldStats();

  this->ProcessMessages();
}

//////////////////////////////////////////////////
void World::Step()
{
  DIAG_TIMER_START("World::Step");

  /// need this because ODE does not call dxReallocateWorldProcessContext()
  /// until dWorld.*Step
  /// Plugins that manipulate joints (and probably other properties) require
  /// one iteration of the physics engine. Do not remove this.
  if (!this->pluginsLoaded &&
      sensors::SensorManager::Instance()->SensorsInitialized())
  {
    this->LoadPlugins();
    this->pluginsLoaded = true;
  }

  DIAG_TIMER_LAP("World::Step", "loadPlugins");

  // Send statistics about the world simulation
  if (common::Time::GetWallTime() - this->prevStatTime > this->statPeriod)
  {
    this->PublishWorldStats();
  }

  DIAG_TIMER_LAP("World::Step", "publishWorldStats");

  // sleep here to get the correct update rate
  common::Time tmpTime = common::Time::GetWallTime();
  common::Time sleepTime = this->prevStepWallTime +
    common::Time(this->physicsEngine->GetUpdatePeriod()) -
    tmpTime - this->sleepOffset;

  common::Time actualSleep = 0;
  if (sleepTime > 0)
  {
    common::Time::Sleep(sleepTime);
    actualSleep = common::Time::GetWallTime() - tmpTime;
  }
  else
    sleepTime = 0;


  // exponentially avg out
  this->sleepOffset = (actualSleep - sleepTime) * 0.01 +
                      this->sleepOffset * 0.99;

  DIAG_TIMER_LAP("World::Step", "sleepOffset");

  // throttling update rate, with sleepOffset as tolerance
  // the tolerance is needed as the sleep time is not exact
  if (common::Time::GetWallTime() - this->prevStepWallTime + this->sleepOffset
         >= common::Time(this->physicsEngine->GetUpdatePeriod()))
  {
    boost::recursive_mutex::scoped_lock lock(*this->worldUpdateMutex);

    DIAG_TIMER_LAP("World::Step", "worldUpdateMutex");

    this->prevStepWallTime = common::Time::GetWallTime();

    if (!this->IsPaused() || this->stepInc > 0)
    {
      // query timestep to allow dynamic time step size updates
      this->simTime += this->physicsEngine->GetStepTime();
      this->iterations++;
      this->Update();

      if (this->IsPaused() && this->stepInc > 0)
        this->stepInc--;
    }
    else
      this->pauseTime += this->physicsEngine->GetStepTime();

    DIAG_TIMER_LAP("World::Step", "update");
  }

  this->ProcessMessages();
  DIAG_TIMER_LAP("World::Step", "processMessages");

  DIAG_TIMER_STOP("World::Step");
}

//////////////////////////////////////////////////
void World::StepWorld(int _steps)
{
  if (!this->IsPaused())
  {
    gzwarn << "Calling World::StepWorld(steps) while world is not paused\n";
    this->SetPaused(true);
  }

  {
    boost::recursive_mutex::scoped_lock lock(*this->worldUpdateMutex);
    this->stepInc = _steps;
  }

  // block on completion
  bool wait = true;
  while (wait)
  {
    common::Time::MSleep(1);
    boost::recursive_mutex::scoped_lock lock(*this->worldUpdateMutex);
    if (this->stepInc == 0 || this->stop)
      wait = false;
  }
}

//////////////////////////////////////////////////
void World::Update()
{
  DIAG_TIMER_START("World::Update");

  if (this->needsReset)
  {
    if (this->resetAll)
      this->Reset();
    else if (this->resetTimeOnly)
      this->ResetTime();
    else if (this->resetModelOnly)
      this->ResetEntities(Base::MODEL);
    this->needsReset = false;
  }

  DIAG_TIMER_LAP("World::Update", "needsReset");

  event::Events::worldUpdateStart();
  this->updateInfo.simTime = this->GetSimTime();
  this->updateInfo.realTime = this->GetRealTime();
  event::Events::worldUpdateBegin(this->updateInfo);

  DIAG_TIMER_LAP("World::Update", "beginEvent");

  /// \brief Publish clock
  this->clockPub->Publish(msgs::Convert(this->updateInfo.simTime));

  // Update all the models
  (*this.*modelUpdateFunc)();
  DIAG_TIMER_LAP("World::Update", "modelUpdate");

  // This must be called before PhysicsEngine::UpdatePhysics.
  this->physicsEngine->UpdateCollision();
  DIAG_TIMER_LAP("World::Update", "collision");

  // Update the physics engine
  if (this->enablePhysicsEngine && this->physicsEngine)
  {
    // This must be called directly after PhysicsEngine::UpdateCollision.
    this->physicsEngine->UpdatePhysics();
    DIAG_TIMER_LAP("World::Update", "physics");

    // do this after physics update as
    //   ode --> MoveCallback sets the dirtyPoses
    //           and we need to propagate it into Entity::worldPose
    for (std::list<Entity*>::iterator iter = this->dirtyPoses.begin();
        iter != this->dirtyPoses.end(); ++iter)
    {
      (*iter)->SetWorldPose((*iter)->GetDirtyPose(), false);
    }
    DIAG_TIMER_LAP("World::Update", "dirtyPoses");

    this->dirtyPoses.clear();
  }

  // Output the contact information
  this->physicsEngine->GetContactManager()->PublishContacts();
  DIAG_TIMER_LAP("World::Update", "pubContacts");

  // Only update state informatin if logging data.
  if (common::LogRecord::Instance()->GetRunning())
  {
    int currState = (this->stateToggle + 1) % 2;
    this->prevStates[currState] = WorldState(shared_from_this());

    WorldState diffState = this->prevStates[currState] -
      this->prevStates[this->stateToggle];

    if (!diffState.IsZero())
    {
      this->stateToggle = currState;
      this->states.push_back(diffState);
      if (this->states.size() > 1000)
        this->states.pop_front();

      /// Publish a log status message if the logger is running.
      this->PublishLogStatus();
    }

    DIAG_TIMER_LAP("World::Update", "stateLog");
  }

  event::Events::worldUpdateEnd();
  DIAG_TIMER_LAP("World::Update", "endEvent");

  DIAG_TIMER_STOP("World::Update");
}

//////////////////////////////////////////////////
void World::Fini()
{
  this->Stop();
  this->plugins.clear();

  this->publishModelPoses.clear();

  this->node->Fini();

  if (this->rootElement)
  {
    this->rootElement->Fini();
    this->rootElement.reset();
  }

  if (this->physicsEngine)
  {
    this->physicsEngine->Fini();
    this->physicsEngine.reset();
  }

  this->prevStates[0].SetWorld(WorldPtr());
  this->prevStates[1].SetWorld(WorldPtr());

  util::DiagnosticManager::Instance()->Fini();
}

//////////////////////////////////////////////////
void World::Clear()
{
  // TODO: Implement this
}

//////////////////////////////////////////////////
std::string World::GetName() const
{
  return this->name;
}

//////////////////////////////////////////////////
PhysicsEnginePtr World::GetPhysicsEngine() const
{
  return this->physicsEngine;
}

//////////////////////////////////////////////////
BasePtr World::GetByName(const std::string &_name)
{
  return this->rootElement->GetByName(_name);
}

/////////////////////////////////////////////////
ModelPtr World::GetModelById(unsigned int _id)
{
  return boost::shared_dynamic_cast<Model>(this->rootElement->GetById(_id));
}

//////////////////////////////////////////////////
ModelPtr World::GetModel(const std::string &_name)
{
  boost::mutex::scoped_lock lock(*this->loadModelMutex);
  return boost::shared_dynamic_cast<Model>(this->GetByName(_name));
}

//////////////////////////////////////////////////
EntityPtr World::GetEntity(const std::string &_name)
{
  return boost::shared_dynamic_cast<Entity>(this->GetByName(_name));
}

//////////////////////////////////////////////////
ModelPtr World::LoadModel(sdf::ElementPtr _sdf , BasePtr _parent)
{
  boost::mutex::scoped_lock lock(*this->loadModelMutex);
  ModelPtr model;

  if (_sdf->GetName() == "model")
  {
    model.reset(new Model(_parent));
    model->SetWorld(shared_from_this());
    model->Load(_sdf);

    event::Events::addEntity(model->GetScopedName());

    msgs::Model msg;
    model->FillMsg(msg);
    this->modelPub->Publish(msg);

    this->EnableAllModels();
  }
  else
  {
    gzerr << "SDF is missing the <model> tag:\n";
    _sdf->PrintValues("  ");
  }

  this->PublishModelPose(model);
  return model;
}

//////////////////////////////////////////////////
ActorPtr World::LoadActor(sdf::ElementPtr _sdf , BasePtr _parent)
{
  ActorPtr actor(new Actor(_parent));
  actor->SetWorld(shared_from_this());
  actor->Load(_sdf);

  event::Events::addEntity(actor->GetScopedName());

  msgs::Model msg;
  actor->FillMsg(msg);
  this->modelPub->Publish(msg);

  return actor;
}

//////////////////////////////////////////////////
RoadPtr World::LoadRoad(sdf::ElementPtr _sdf , BasePtr _parent)
{
  RoadPtr road(new Road(_parent));
  road->Load(_sdf);
  return road;
}

//////////////////////////////////////////////////
void World::LoadEntities(sdf::ElementPtr _sdf, BasePtr _parent)
{
  if (_sdf->HasElement("light"))
  {
    sdf::ElementPtr childElem = _sdf->GetElement("light");
    while (childElem)
    {
      msgs::Light *lm = this->sceneMsg.add_light();
      lm->CopyFrom(msgs::LightFromSDF(childElem));

      childElem = childElem->GetNextElement("light");
    }
  }

  if (_sdf->HasElement("model"))
  {
    sdf::ElementPtr childElem = _sdf->GetElement("model");

    while (childElem)
    {
      this->LoadModel(childElem, _parent);

      // TODO : Put back in the ability to nest models. We should do this
      // without requiring a joint.

      childElem = childElem->GetNextElement("model");
    }
  }

  if (_sdf->HasElement("actor"))
  {
    sdf::ElementPtr childElem = _sdf->GetElement("actor");

    while (childElem)
    {
      this->LoadActor(childElem, _parent);

      childElem = childElem->GetNextElement("actor");
    }
  }

  if (_sdf->HasElement("road"))
  {
    sdf::ElementPtr childElem = _sdf->GetElement("road");
    while (childElem)
    {
      this->LoadRoad(childElem, _parent);
      childElem = childElem->GetNextElement("road");
    }
  }
}

//////////////////////////////////////////////////
unsigned int World::GetModelCount() const
{
  // Not all children of the root element are models. We have to iterate
  // through the children and count only the models.
  unsigned int result = 0;
  for (unsigned int i = 0; i < this->rootElement->GetChildCount(); i++)
    result += this->rootElement->GetChild(i)->HasType(Base::MODEL) ? 1 : 0;
  return result;
}

//////////////////////////////////////////////////
ModelPtr World::GetModel(unsigned int _index) const
{
  ModelPtr model;

  if (_index < this->rootElement->GetChildCount())
  {
    // Not all children of the root element are models. We have to iterate
    // through the children and count only the models.
    for (unsigned int i = 0, count = 0;
         i < this->rootElement->GetChildCount(); i++)
    {
      if (this->rootElement->GetChild(i)->HasType(Base::MODEL))
      {
        if (count == _index)
        {
          model = boost::shared_static_cast<Model>(
              this->rootElement->GetChild(i));
          break;
        }
        count++;
      }
    }

    if (!model)
      gzerr << "Unable to get model with index[" << _index << "]\n";
  }
  else
  {
    gzerr << "Given model index[" << _index << "] is out of range[0.."
          << this->rootElement->GetChildCount() << "]\n";
  }

  return model;
}

//////////////////////////////////////////////////
Model_V World::GetModels() const
{
  Model_V models;
  for (unsigned int i = 0; i < this->GetModelCount(); ++i)
    models.push_back(this->GetModel(i));

  return models;
}

//////////////////////////////////////////////////
void World::ResetTime()
{
  this->simTime = common::Time(0);
  this->pauseTime = common::Time(0);
  this->startTime = common::Time::GetWallTime();
  this->realTimeOffset = common::Time(0);
  this->iterations = 0;
  sensors::SensorManager::Instance()->ResetLastUpdateTimes();
}

//////////////////////////////////////////////////
void World::ResetEntities(Base::EntityType _type)
{
  this->rootElement->Reset(_type);
}

//////////////////////////////////////////////////
void World::Reset()
{
  bool currently_paused = this->IsPaused();
  this->SetPaused(true);

  {
    boost::recursive_mutex::scoped_lock(*this->worldUpdateMutex);

    this->ResetTime();
    this->ResetEntities(Base::BASE);
    for (std::vector<WorldPluginPtr>::iterator iter = this->plugins.begin();
        iter != this->plugins.end(); ++iter)
      (*iter)->Reset();
    this->physicsEngine->Reset();
  }

  this->SetPaused(currently_paused);
}

//////////////////////////////////////////////////
void World::OnStep()
{
  this->stepInc = 1;
}

//////////////////////////////////////////////////
void World::SetSelectedEntityCB(const std::string &_name)
{
  msgs::Selection msg;
  BasePtr base = this->GetByName(_name);
  EntityPtr ent = boost::shared_dynamic_cast<Entity>(base);

  // unselect selectedEntity
  if (this->selectedEntity)
  {
    msg.set_id(this->selectedEntity->GetId());
    msg.set_name(this->selectedEntity->GetScopedName());
    msg.set_selected(false);
    this->selectionPub->Publish(msg);

    this->selectedEntity->SetSelected(false);
  }

  // if a different entity is selected, show bounding box and SetSelected(true)
  if (ent && this->selectedEntity != ent)
  {
    // set selected entity to ent
    this->selectedEntity = ent;
    this->selectedEntity->SetSelected(true);

    msg.set_id(this->selectedEntity->GetId());
    msg.set_name(this->selectedEntity->GetScopedName());
    msg.set_selected(true);

    this->selectionPub->Publish(msg);
  }
  else
    this->selectedEntity.reset();
}

//////////////////////////////////////////////////
EntityPtr World::GetSelectedEntity() const
{
  return this->selectedEntity;
}

//////////////////////////////////////////////////
void World::PrintEntityTree()
{
  // Initialize all the entities
  for (unsigned int i = 0; i < this->rootElement->GetChildCount(); i++)
    this->rootElement->GetChild(i)->Print("");
}

//////////////////////////////////////////////////
gazebo::common::Time World::GetSimTime() const
{
  return this->simTime;
}

//////////////////////////////////////////////////
void World::SetSimTime(const common::Time &_t)
{
  this->simTime = _t;
}

//////////////////////////////////////////////////
gazebo::common::Time World::GetPauseTime() const
{
  return this->pauseTime;
}

//////////////////////////////////////////////////
gazebo::common::Time World::GetStartTime() const
{
  return this->startTime;
}

//////////////////////////////////////////////////
common::Time World::GetRealTime() const
{
  if (this->pause)
    return (this->pauseStartTime - this->startTime) - this->realTimeOffset;
  else
    return (common::Time::GetWallTime() - this->startTime) -
             this->realTimeOffset;
}

//////////////////////////////////////////////////
bool World::IsPaused() const
{
  return this->pause;
}

//////////////////////////////////////////////////
void World::SetPaused(bool _p)
{
  if (this->pause == _p)
    return;

  {
    boost::recursive_mutex::scoped_lock(*this->worldUpdateMutex);
    this->pause = _p;
  }

  if (_p)
    this->pauseStartTime = common::Time::GetWallTime();
  else
    this->realTimeOffset += common::Time::GetWallTime() - this->pauseStartTime;

  event::Events::pause(_p);
}

//////////////////////////////////////////////////
void World::OnFactoryMsg(ConstFactoryPtr &_msg)
{
  boost::recursive_mutex::scoped_lock lock(*this->receiveMutex);
  this->factoryMsgs.push_back(*_msg);
}

//////////////////////////////////////////////////
void World::OnLogControl(ConstLogControlPtr &_data)
{
  if (_data->has_base_path() && !_data->base_path().empty())
    common::LogRecord::Instance()->SetBasePath(_data->base_path());

  if (_data->has_start() && _data->start())
  {
    if (common::LogRecord::Instance()->GetPaused())
    {
      common::LogRecord::Instance()->Start("bz2");
    }
    else
    {
      common::LogRecord::Instance()->Start("bz2");
      common::LogRecord::Instance()->Add(this->GetName(), "state.log",
          boost::bind(&World::OnLog, this, _1));
    }
  }
  else if (_data->has_stop() && _data->stop())
  {
    common::LogRecord::Instance()->Stop();
  }
  else if (_data->has_paused())
  {
    common::LogRecord::Instance()->SetPaused(_data->paused());
  }

  // Output the new log status
  this->PublishLogStatus();
}

//////////////////////////////////////////////////
void World::OnControl(ConstWorldControlPtr &_data)
{
  if (_data->has_pause())
    this->SetPaused(_data->pause());

  if (_data->has_step())
    this->OnStep();

  if (_data->has_seed())
  {
    math::Rand::SetSeed(_data->seed());
    this->physicsEngine->SetSeed(_data->seed());
  }

  if (_data->has_reset())
  {
    this->needsReset = true;

    if (_data->reset().has_all() && _data->reset().all())
    {
      this->resetAll = true;
    }
    else
    {
      this->resetAll = false;

      if (_data->reset().has_time_only() && _data->reset().time_only())
        this->resetTimeOnly = true;

      if (_data->reset().has_model_only() && _data->reset().model_only())
        this->resetModelOnly = true;
    }
  }
}

//////////////////////////////////////////////////
void World::OnRequest(ConstRequestPtr &_msg)
{
  boost::recursive_mutex::scoped_lock lock(*this->receiveMutex);
  this->requestMsgs.push_back(*_msg);
}

//////////////////////////////////////////////////
void World::JointLog(ConstJointPtr &_msg)
{
  boost::recursive_mutex::scoped_lock lock(*this->receiveMutex);
  int i = 0;
  for (; i < this->sceneMsg.joint_size(); i++)
  {
    if (this->sceneMsg.joint(i).name() == _msg->name())
    {
      this->sceneMsg.mutable_joint(i)->CopyFrom(*_msg);
      break;
    }
  }

  if (i >= this->sceneMsg.joint_size())
  {
    msgs::Joint *newJoint = this->sceneMsg.add_joint();
    newJoint->CopyFrom(*_msg);
  }
}

//////////////////////////////////////////////////
void World::OnModelMsg(ConstModelPtr &_msg)
{
  boost::recursive_mutex::scoped_lock lock(*this->receiveMutex);
  this->modelMsgs.push_back(*_msg);
}

//////////////////////////////////////////////////
void World::BuildSceneMsg(msgs::Scene &_scene, BasePtr _entity)
{
  if (_entity)
  {
    if (_entity->HasType(Entity::MODEL))
    {
      msgs::Model *modelMsg = _scene.add_model();
      boost::shared_static_cast<Model>(_entity)->FillMsg(*modelMsg);
    }

    for (unsigned int i = 0; i < _entity->GetChildCount(); ++i)
    {
      this->BuildSceneMsg(_scene, _entity->GetChild(i));
    }
  }
}


//////////////////////////////////////////////////
/*void World::ModelUpdateTBB()
{
  tbb::parallel_for(tbb::blocked_range<size_t>(0, this->models.size(), 10),
      ModelUpdate_TBB(&this->models));
}*/

//////////////////////////////////////////////////
void World::ModelUpdateSingleLoop()
{
  // Update all the models
  for (unsigned int i = 0; i < this->rootElement->GetChildCount(); i++)
    this->rootElement->GetChild(i)->Update();
}


//////////////////////////////////////////////////
void World::LoadPlugins()
{
  // Load the plugins
  if (this->sdf->HasElement("plugin"))
  {
    sdf::ElementPtr pluginElem = this->sdf->GetElement("plugin");
    while (pluginElem)
    {
      this->LoadPlugin(pluginElem);
      pluginElem = pluginElem->GetNextElement("plugin");
    }
  }

  // Load the plugins for all the models
  for (unsigned int i = 0; i < this->rootElement->GetChildCount(); i++)
  {
    if (this->rootElement->GetChild(i)->HasType(Base::MODEL))
    {
      ModelPtr model = boost::shared_static_cast<Model>(
          this->rootElement->GetChild(i));
      model->LoadPlugins();
    }
  }

  for (std::vector<WorldPluginPtr>::iterator iter = this->plugins.begin();
       iter != this->plugins.end(); ++iter)
  {
    (*iter)->Init();
  }
}

//////////////////////////////////////////////////
void World::LoadPlugin(const std::string &_filename,
                       const std::string &_name,
                       sdf::ElementPtr _sdf)
{
  gazebo::WorldPluginPtr plugin = gazebo::WorldPlugin::Create(_filename,
                                                              _name);

  if (plugin)
  {
    if (plugin->GetType() != WORLD_PLUGIN)
    {
      gzerr << "World[" << this->GetName() << "] is attempting to load "
            << "a plugin, but detected an incorrect plugin type. "
            << "Plugin filename[" << _filename << "] name[" << _name << "]\n";
      return;
    }
    plugin->Load(shared_from_this(), _sdf);
    this->plugins.push_back(plugin);

    if (this->initialized)
      plugin->Init();
  }
}

//////////////////////////////////////////////////
void World::RemovePlugin(const std::string &_name)
{
  std::vector<WorldPluginPtr>::iterator iter;
  for (iter = this->plugins.begin(); iter != this->plugins.end(); ++iter)
  {
    if ((*iter)->GetHandle() == _name)
    {
      this->plugins.erase(iter);
      break;
    }
  }
}

//////////////////////////////////////////////////
void World::LoadPlugin(sdf::ElementPtr _sdf)
{
  std::string pluginName = _sdf->GetValueString("name");
  std::string filename = _sdf->GetValueString("filename");
  this->LoadPlugin(filename, pluginName, _sdf);
}

//////////////////////////////////////////////////
void World::ProcessEntityMsgs()
{
  std::list<std::string>::iterator iter;
  for (iter = this->deleteEntity.begin();
       iter != this->deleteEntity.end(); ++iter)
  {
    // Remove all the dirty poses from the delete entity.
    for (std::list<Entity*>::iterator iter2 = this->dirtyPoses.begin();
         iter2 != this->dirtyPoses.end();)
    {
      if ((*iter2)->GetName() == *iter ||
          (*iter2)->GetParent()->GetName() == *iter)
      {
        this->dirtyPoses.erase(iter2++);
      }
      else
        ++iter2;
    }

    if (this->sdf->HasElement("model"))
    {
      sdf::ElementPtr childElem = this->sdf->GetElement("model");
      while (childElem && childElem->GetValueString("name") != (*iter))
        childElem = childElem->GetNextElement("model");
      if (childElem)
        this->sdf->RemoveChild(childElem);
    }

    this->rootElement->RemoveChild((*iter));
  }

  if (this->deleteEntity.size() > 0)
  {
    this->EnableAllModels();
    this->deleteEntity.clear();
  }
}

//////////////////////////////////////////////////
void World::ProcessRequestMsgs()
{
  msgs::Response response;

  std::list<msgs::Request>::iterator iter;
  for (iter = this->requestMsgs.begin();
       iter != this->requestMsgs.end(); ++iter)
  {
    bool send = true;
    response.set_id((*iter).id());
    response.set_request((*iter).request());
    response.set_response("success");

    if ((*iter).request() == "entity_list")
    {
      msgs::Model_V modelVMsg;

      for (unsigned int i = 0; i < this->rootElement->GetChildCount(); ++i)
      {
        BasePtr entity = this->rootElement->GetChild(i);
        if (entity->HasType(Base::MODEL))
        {
          msgs::Model *modelMsg = modelVMsg.add_models();
          ModelPtr model = boost::shared_dynamic_cast<Model>(entity);
          model->FillMsg(*modelMsg);
        }
      }

      response.set_type(modelVMsg.GetTypeName());
      std::string *serializedData = response.mutable_serialized_data();
      modelVMsg.SerializeToString(serializedData);
    }
    else if ((*iter).request() == "entity_delete")
    {
      this->deleteEntity.push_back((*iter).data());
    }
    else if ((*iter).request() == "entity_info")
    {
      BasePtr entity = this->rootElement->GetByName((*iter).data());
      if (entity)
      {
        if (entity->HasType(Base::MODEL))
        {
          msgs::Model modelMsg;
          ModelPtr model = boost::shared_dynamic_cast<Model>(entity);
          model->FillMsg(modelMsg);

          std::string *serializedData = response.mutable_serialized_data();
          modelMsg.SerializeToString(serializedData);
          response.set_type(modelMsg.GetTypeName());
        }
        else if (entity->HasType(Base::LINK))
        {
          msgs::Link linkMsg;
          LinkPtr link = boost::shared_dynamic_cast<Link>(entity);
          link->FillMsg(linkMsg);

          std::string *serializedData = response.mutable_serialized_data();
          linkMsg.SerializeToString(serializedData);
          response.set_type(linkMsg.GetTypeName());
        }
        else if (entity->HasType(Base::COLLISION))
        {
          msgs::Collision collisionMsg;
          CollisionPtr collision =
            boost::shared_dynamic_cast<Collision>(entity);
          collision->FillMsg(collisionMsg);

          std::string *serializedData = response.mutable_serialized_data();
          collisionMsg.SerializeToString(serializedData);
          response.set_type(collisionMsg.GetTypeName());
        }
        else if (entity->HasType(Base::JOINT))
        {
          msgs::Joint jointMsg;
          JointPtr joint = boost::shared_dynamic_cast<Joint>(entity);
          joint->FillMsg(jointMsg);

          std::string *serializedData = response.mutable_serialized_data();
          jointMsg.SerializeToString(serializedData);
          response.set_type(jointMsg.GetTypeName());
        }
      }
      else
      {
        response.set_type("error");
        response.set_response("nonexistant");
      }
    }
    else if ((*iter).request() == "world_sdf")
    {
      msgs::GzString msg;
      this->UpdateStateSDF();
      std::ostringstream stream;
      stream << "<?xml version='1.0'?>\n"
             << "<sdf version='" << SDF_VERSION << "'>\n"
             << this->sdf->ToString("")
             << "</sdf>";

      msg.set_data(stream.str());

      std::string *serializedData = response.mutable_serialized_data();
      msg.SerializeToString(serializedData);
      response.set_type(msg.GetTypeName());
    }
    else if ((*iter).request() == "scene_info")
    {
      this->sceneMsg.clear_model();
      this->BuildSceneMsg(this->sceneMsg, this->rootElement);

      std::string *serializedData = response.mutable_serialized_data();
      this->sceneMsg.SerializeToString(serializedData);
      response.set_type(sceneMsg.GetTypeName());
    }
    else
      send = false;

    if (send)
    {
      this->responsePub->Publish(response);
    }
  }

  this->requestMsgs.clear();
}

//////////////////////////////////////////////////
void World::ProcessModelMsgs()
{
  std::list<msgs::Model>::iterator iter;
  for (iter = this->modelMsgs.begin();
       iter != this->modelMsgs.end(); ++iter)
  {
    ModelPtr model;
    if ((*iter).has_id())
      model = this->GetModelById((*iter).id());
    else
      model = this->GetModel((*iter).name());

    if (!model)
      gzerr << "Unable to find model["
            << (*iter).name() << "] Id[" << (*iter).id() << "]\n";
    else
    {
      model->ProcessMsg(*iter);

      // Let all other subscribers know about the change
      msgs::Model msg;
      model->FillMsg(msg);
      this->modelPub->Publish(msg);
    }
  }
  if (this->modelMsgs.size())
  {
    this->EnableAllModels();
    this->modelMsgs.clear();
  }
}

//////////////////////////////////////////////////
void World::ProcessFactoryMsgs()
{
  std::list<msgs::Factory>::iterator iter;

  for (iter = this->factoryMsgs.begin();
       iter != this->factoryMsgs.end(); ++iter)
  {
    this->factorySDF->root->ClearElements();

    if ((*iter).has_sdf() && !(*iter).sdf().empty())
    {
      // SDF Parsing happens here
      if (!sdf::readString((*iter).sdf(), factorySDF))
      {
        gzerr << "Unable to read sdf string[" << (*iter).sdf() << "]\n";
        continue;
      }
    }
    else if ((*iter).has_sdf_filename() && !(*iter).sdf_filename().empty())
    {
      std::string filename = common::ModelDatabase::Instance()->GetModelFile(
          (*iter).sdf_filename());

      if (!sdf::readFile(filename, factorySDF))
      {
        gzerr << "Unable to read sdf file.\n";
        continue;
      }
    }
    else if ((*iter).has_clone_model_name())
    {
      ModelPtr model = this->GetModel((*iter).clone_model_name());
      if (!model)
      {
        gzerr << "Unable to clone model[" << (*iter).clone_model_name()
              << "]. Model not found.\n";
        continue;
      }

      factorySDF->root->InsertElement(model->GetSDF()->Clone());

      std::string newName = model->GetName() + "_clone";
      int i = 0;
      while (this->GetModel(newName))
      {
        newName = model->GetName() + "_clone_" +
                  boost::lexical_cast<std::string>(i);
        i++;
      }

      factorySDF->root->GetElement("model")->GetAttribute("name")->Set(newName);
    }
    else
    {
      gzerr << "Unable to load sdf from factory message."
            << "No SDF or SDF filename specified.\n";
      continue;
    }

    if ((*iter).has_edit_name())
    {
      BasePtr base = this->rootElement->GetByName((*iter).edit_name());
      if (base)
      {
        sdf::ElementPtr elem;
        if (factorySDF->root->GetName() == "sdf")
          elem = factorySDF->root->GetFirstElement();
        else
          elem = factorySDF->root;

        base->UpdateParameters(elem);
      }
    }
    else
    {
      bool isActor = false;
      bool isModel = false;
      bool isLight = false;

      sdf::ElementPtr elem = factorySDF->root;

      if (elem->HasElement("world"))
        elem = elem->GetElement("world");

      if (elem->HasElement("model"))
      {
        elem = elem->GetElement("model");
        isModel = true;
      }
      else if (elem->HasElement("light"))
      {
        elem = elem->GetElement("light");
        isLight = true;
      }
      else if (elem->HasElement("actor"))
      {
        elem = elem->GetElement("actor");
        isActor = true;
      }
      else
      {
        gzerr << "Unable to find a model, light, or actor in:\n";
        factorySDF->root->PrintValues("");
        continue;
      }

      if (!elem)
      {
        gzerr << "Invalid SDF:";
        factorySDF->root->PrintValues("");
        continue;
      }

      elem->SetParent(this->sdf);
      elem->GetParent()->InsertElement(elem);
      if ((*iter).has_pose())
        elem->GetElement("pose")->Set(msgs::Convert((*iter).pose()));

      if (isActor)
      {
        ActorPtr actor = this->LoadActor(elem, this->rootElement);
        actor->Init();
      }
      else if (isModel)
      {
        ModelPtr model = this->LoadModel(elem, this->rootElement);
        model->Init();

        model->LoadPlugins();
      }
      else if (isLight)
      {
        /// \TODO: Current broken. See Issue #67.
        msgs::Light *lm = this->sceneMsg.add_light();
        lm->CopyFrom(msgs::LightFromSDF(elem));

        this->lightPub->Publish(*lm);
      }
    }
  }

  this->factoryMsgs.clear();
}

//////////////////////////////////////////////////
ModelPtr World::GetModelBelowPoint(const math::Vector3 &_pt)
{
  ModelPtr model;
  EntityPtr entity = this->GetEntityBelowPoint(_pt);

  if (entity)
    model = entity->GetParentModel();
  else
    gzerr << "Unable to find entity below point[" << _pt << "]\n";

  return model;
}

//////////////////////////////////////////////////
EntityPtr World::GetEntityBelowPoint(const math::Vector3 &_pt)
{
  std::string entityName;
  double dist;
  math::Vector3 end;

  end = _pt;
  end.z -= 1000;

  this->physicsEngine->InitForThread();
  this->testRay->SetPoints(_pt, end);
  this->testRay->GetIntersection(dist, entityName);
  return this->GetEntity(entityName);
}

//////////////////////////////////////////////////
void World::SetState(const WorldState &_state)
{
  this->SetSimTime(_state.GetSimTime());

  for (unsigned int i = 0; i < _state.GetModelStateCount(); ++i)
  {
    ModelState modelState = _state.GetModelState(i);
    ModelPtr model = this->GetModel(modelState.GetName());
    if (model)
      model->SetState(modelState);
    else
      gzerr << "Unable to find model[" << modelState.GetName() << "]\n";
  }
}

//////////////////////////////////////////////////
void World::InsertModelFile(const std::string &_sdfFilename)
{
  boost::recursive_mutex::scoped_lock lock(*this->receiveMutex);
  msgs::Factory msg;
  msg.set_sdf_filename(_sdfFilename);
  this->factoryMsgs.push_back(msg);
}

//////////////////////////////////////////////////
void World::InsertModelSDF(const sdf::SDF &_sdf)
{
  boost::recursive_mutex::scoped_lock lock(*this->receiveMutex);
  msgs::Factory msg;
  msg.set_sdf(_sdf.ToString());
  this->factoryMsgs.push_back(msg);
}

//////////////////////////////////////////////////
void World::InsertModelString(const std::string &_sdfString)
{
  boost::recursive_mutex::scoped_lock lock(*this->receiveMutex);
  msgs::Factory msg;
  msg.set_sdf(_sdfString);
  this->factoryMsgs.push_back(msg);
}

//////////////////////////////////////////////////
std::string World::StripWorldName(const std::string &_name) const
{
  if (_name.find(this->GetName() + "::") == 0)
    return _name.substr(this->GetName().size() + 2);
  else
    return _name;
}

//////////////////////////////////////////////////
void World::EnableAllModels()
{
  for (unsigned int i = 0; i < this->GetModelCount(); ++i)
    this->GetModel(i)->SetEnabled(true);
}

//////////////////////////////////////////////////
void World::DisableAllModels()
{
  for (unsigned int i = 0; i < this->GetModelCount(); ++i)
    this->GetModel(i)->SetEnabled(false);
}

//////////////////////////////////////////////////
void World::UpdateStateSDF()
{
  this->sdf->Update();
  sdf::ElementPtr stateElem = this->sdf->GetElement("state");
  stateElem->ClearElements();

  this->prevStates[(this->stateToggle + 1) % 2].FillSDF(stateElem);
}

//////////////////////////////////////////////////
bool World::OnLog(std::ostringstream &_stream)
{
  // Save the entire state when its the first call to OnLog.
  if (common::LogRecord::Instance()->GetFirstUpdate())
  {
    this->UpdateStateSDF();
    _stream << "<sdf version ='";
    _stream << SDF_VERSION;
    _stream << "'>\n";
    _stream << this->sdf->ToString("");
    _stream << "</sdf>\n";
  }
  else if (this->states.size() >= 1)
  {
    // Get the difference from the previous state.
    _stream << "<sdf version='" << SDF_VERSION << "'>";
    _stream << this->states[0];
    _stream << "</sdf>";
    this->states.pop_front();
  }

  return true;
}

//////////////////////////////////////////////////
void World::ProcessMessages()
{
  boost::recursive_mutex::scoped_lock lock(*this->receiveMutex);
  msgs::Pose *poseMsg;
  DIAG_TIMER_START("World::ProcessMessages");

  if (this->posePub && this->posePub->HasConnections() &&
      this->publishModelPoses.size() > 0)
  {
    msgs::Pose_V msg;

    for (std::set<ModelPtr>::iterator iter = this->publishModelPoses.begin();
<<<<<<< HEAD
         iter != this->publishModelPoses.end(); ++iter)
=======
        iter != this->publishModelPoses.end(); ++iter)
>>>>>>> 122d9129
    {
      poseMsg = msg.add_pose();

      // Publish the model's relative pose
      poseMsg->set_name((*iter)->GetScopedName());
      msgs::Set(poseMsg, (*iter)->GetRelativePose());

      // Publish each of the model's children relative poses
      Link_V links = (*iter)->GetLinks();
      for (Link_V::iterator linkIter = links.begin();
          linkIter != links.end(); ++linkIter)
      {
        poseMsg = msg.add_pose();
        poseMsg->set_name((*linkIter)->GetScopedName());
        msgs::Set(poseMsg, (*linkIter)->GetRelativePose());
      }
    }
    this->posePub->Publish(msg);
  }
  this->publishModelPoses.clear();
  DIAG_TIMER_LAP("World::ProcessMessages", "Pose");


  if (common::Time::GetWallTime() - this->prevProcessMsgsTime >
      this->processMsgsPeriod)
  {
    this->ProcessEntityMsgs();
    DIAG_TIMER_LAP("World::ProcessMessages", "Entities");
    this->ProcessRequestMsgs();
    DIAG_TIMER_LAP("World::ProcessMessages", "Requests");
    this->ProcessFactoryMsgs();
    DIAG_TIMER_LAP("World::ProcessMessages", "Factory");
    this->ProcessModelMsgs();
    DIAG_TIMER_LAP("World::ProcessMessages", "Model");
    this->prevProcessMsgsTime = common::Time::GetWallTime();
  }

  DIAG_TIMER_STOP("World::ProcessMessages");
}

//////////////////////////////////////////////////
void World::PublishWorldStats()
{
  msgs::Set(this->worldStatsMsg.mutable_sim_time(), this->GetSimTime());
  msgs::Set(this->worldStatsMsg.mutable_real_time(), this->GetRealTime());
  msgs::Set(this->worldStatsMsg.mutable_pause_time(), this->GetPauseTime());
  this->worldStatsMsg.set_iterations(this->iterations);
  this->worldStatsMsg.set_paused(this->IsPaused());

  this->statPub->Publish(this->worldStatsMsg);
  this->prevStatTime = common::Time::GetWallTime();
}

//////////////////////////////////////////////////
bool World::IsLoaded() const
{
  return this->loaded;
}

//////////////////////////////////////////////////
void World::PublishModelPose(physics::ModelPtr _model)
{
  boost::recursive_mutex::scoped_lock lock(*this->receiveMutex);

  // Only add if the model name is not in the list
  this->publishModelPoses.insert(_model);
}

//////////////////////////////////////////////////
void World::PublishLogStatus()
{
  msgs::LogStatus msg;
  unsigned int size = 0;

  // Set the time of the status message
  msgs::Set(msg.mutable_sim_time(),
            common::LogRecord::Instance()->GetRunTime());

  // Set the log recording base path name
  msg.mutable_log_file()->set_base_path(
      common::LogRecord::Instance()->GetBasePath());

  // Get the full name of the log file
  msg.mutable_log_file()->set_full_path(
    common::LogRecord::Instance()->GetFilename(this->GetName()));

  // Set the URI of th log file
  msg.mutable_log_file()->set_uri(transport::Connection::GetLocalHostname());

  // Get the size of the log file
  size = common::LogRecord::Instance()->GetFileSize(this->GetName());

  if (size < 1000)
    msg.mutable_log_file()->set_size_units(msgs::LogStatus::LogFile::BYTES);
  else if (size < 1e6)
  {
    msg.mutable_log_file()->set_size(size / 1.0e3);
    msg.mutable_log_file()->set_size_units(msgs::LogStatus::LogFile::K_BYTES);
  }
  else if (size < 1e9)
  {
    msg.mutable_log_file()->set_size(size / 1.0e6);
    msg.mutable_log_file()->set_size_units(msgs::LogStatus::LogFile::M_BYTES);
  }
  else
  {
    msg.mutable_log_file()->set_size(size / 1.0e9);
    msg.mutable_log_file()->set_size_units(msgs::LogStatus::LogFile::G_BYTES);
  }

  this->logStatusPub->Publish(msg);
}<|MERGE_RESOLUTION|>--- conflicted
+++ resolved
@@ -489,6 +489,8 @@
       this->iterations++;
       this->Update();
 
+      DIAG_TIMER_LAP("World::Step", "update");
+
       if (this->IsPaused() && this->stepInc > 0)
         this->stepInc--;
     }
@@ -611,6 +613,8 @@
 
     DIAG_TIMER_LAP("World::Update", "stateLog");
   }
+
+  DIAG_TIMER_LAP("World::Update", "LogRecord");
 
   event::Events::worldUpdateEnd();
   DIAG_TIMER_LAP("World::Update", "endEvent");
@@ -1716,11 +1720,7 @@
     msgs::Pose_V msg;
 
     for (std::set<ModelPtr>::iterator iter = this->publishModelPoses.begin();
-<<<<<<< HEAD
          iter != this->publishModelPoses.end(); ++iter)
-=======
-        iter != this->publishModelPoses.end(); ++iter)
->>>>>>> 122d9129
     {
       poseMsg = msg.add_pose();
 
@@ -1731,7 +1731,7 @@
       // Publish each of the model's children relative poses
       Link_V links = (*iter)->GetLinks();
       for (Link_V::iterator linkIter = links.begin();
-          linkIter != links.end(); ++linkIter)
+           linkIter != links.end(); ++linkIter)
       {
         poseMsg = msg.add_pose();
         poseMsg->set_name((*linkIter)->GetScopedName());
@@ -1742,7 +1742,6 @@
   }
   this->publishModelPoses.clear();
   DIAG_TIMER_LAP("World::ProcessMessages", "Pose");
-
 
   if (common::Time::GetWallTime() - this->prevProcessMsgsTime >
       this->processMsgsPeriod)
