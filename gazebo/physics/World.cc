/*
 * Copyright (C) 2012-2013 Open Source Robotics Foundation
 *
 * Licensed under the Apache License, Version 2.0 (the "License");
 * you may not use this file except in compliance with the License.
 * You may obtain a copy of the License at
 *
 *     http://www.apache.org/licenses/LICENSE-2.0
 *
 * Unless required by applicable law or agreed to in writing, software
 * distributed under the License is distributed on an "AS IS" BASIS,
 * WITHOUT WARRANTIES OR CONDITIONS OF ANY KIND, either express or implied.
 * See the License for the specific language governing permissions and
 * limitations under the License.
 *
*/
/* Desc: The world; all models are collected here
 * Author: Andrew Howard and Nate Koenig
 */

#include <time.h>

#include <tbb/parallel_for.h>
#include <tbb/blocked_range.h>

#include <boost/thread.hpp>
#include <boost/thread/mutex.hpp>
#include <boost/thread/recursive_mutex.hpp>

#include <sdf/sdf.hh>

#include "gazebo/sensors/SensorManager.hh"
#include "gazebo/math/Rand.hh"

#include "gazebo/transport/Node.hh"
#include "gazebo/transport/TransportIface.hh"
#include "gazebo/transport/Publisher.hh"
#include "gazebo/transport/Subscriber.hh"

#include "gazebo/util/LogPlay.hh"

#include "gazebo/common/ModelDatabase.hh"
#include "gazebo/common/CommonIface.hh"
#include "gazebo/common/Events.hh"
#include "gazebo/common/Exception.hh"
#include "gazebo/common/Console.hh"
#include "gazebo/common/Plugin.hh"

#include "gazebo/util/OpenAL.hh"
#include "gazebo/util/Diagnostics.hh"
#include "gazebo/util/LogRecord.hh"

#include "gazebo/physics/Road.hh"
#include "gazebo/physics/RayShape.hh"
#include "gazebo/physics/Link.hh"
#include "gazebo/physics/PhysicsEngine.hh"
#include "gazebo/physics/PhysicsFactory.hh"
#include "gazebo/physics/Model.hh"
#include "gazebo/physics/Actor.hh"
#include "gazebo/physics/World.hh"
#include "gazebo/common/SphericalCoordinates.hh"

#include "gazebo/physics/Collision.hh"
#include "gazebo/physics/ContactManager.hh"

using namespace gazebo;
using namespace physics;

/// \brief Flag used to say if/when to clear all models.
/// This will be replaced with a class member variable in Gazebo 3.0
bool g_clearModels;

class ModelUpdate_TBB
{
  public: ModelUpdate_TBB(Model_V *_models) : models(_models) {}
  public: void operator() (const tbb::blocked_range<size_t> &_r) const
  {
    for (size_t i = _r.begin(); i != _r.end(); i++)
    {
      (*models)[i]->Update();
    }
  }

  private: Model_V *models;
};

//////////////////////////////////////////////////
World::World(const std::string &_name)
{
<<<<<<< HEAD
  this->stepDelayMS = 0;

=======
  g_clearModels = false;
>>>>>>> 5dda86ff
  this->sdf.reset(new sdf::Element);
  sdf::initFile("world.sdf", this->sdf);

  this->factorySDF.reset(new sdf::SDF);
  sdf::initFile("root.sdf", this->factorySDF);

  this->logPlayStateSDF.reset(new sdf::Element);
  sdf::initFile("state.sdf", this->logPlayStateSDF);

  this->receiveMutex = new boost::recursive_mutex();
  this->loadModelMutex = new boost::mutex();

  this->initialized = false;
  this->loaded = false;
  this->stepInc = 0;
  this->pause = false;
  this->thread = NULL;
  this->logThread = NULL;
  this->stop = false;

  this->currentStateBuffer = 0;
  this->stateToggle = 0;

  this->pluginsLoaded = false;

  this->name = _name;

  this->needsReset = false;
  this->resetAll = true;
  this->resetTimeOnly = false;
  this->resetModelOnly = false;
  this->enablePhysicsEngine = true;
  this->setWorldPoseMutex = new boost::mutex();
  this->worldUpdateMutex = new boost::recursive_mutex();

  this->sleepOffset = common::Time(0);

  this->prevStatTime = common::Time::GetWallTime();
  this->prevProcessMsgsTime = common::Time::GetWallTime();

  this->prevStates[0] = new WorldState();
  this->prevStates[1] = new WorldState();

  this->connections.push_back(
     event::Events::ConnectStep(boost::bind(&World::OnStep, this)));
  this->connections.push_back(
     event::Events::ConnectSetSelectedEntity(
       boost::bind(&World::SetSelectedEntityCB, this, _1)));
  this->connections.push_back(
     event::Events::ConnectPause(
       boost::bind(&World::SetPaused, this, _1)));
}

//////////////////////////////////////////////////
World::~World()
{
  delete this->receiveMutex;
  this->receiveMutex = NULL;
  delete this->loadModelMutex;
  this->loadModelMutex = NULL;
  delete this->setWorldPoseMutex;
  this->setWorldPoseMutex = NULL;
  delete this->worldUpdateMutex;
  this->worldUpdateMutex = NULL;

  this->connections.clear();
  this->Fini();

  this->sdf->Reset();
  this->rootElement.reset();
  this->node.reset();

  this->testRay.reset();
}

//////////////////////////////////////////////////
void World::Load(sdf::ElementPtr _sdf)
{
  this->loaded = false;
  this->sdf = _sdf;

  if (this->sdf->Get<std::string>("name").empty())
    gzwarn << "create_world(world_name =["
           << this->name << "]) overwrites sdf world name\n!";
  else
    this->name = this->sdf->Get<std::string>("name");

#ifdef HAVE_OPENAL
  util::OpenAL::Instance()->Load(this->sdf->GetElement("audio"));
#endif

  this->sceneMsg.CopyFrom(msgs::SceneFromSDF(this->sdf->GetElement("scene")));
  this->sceneMsg.set_name(this->GetName());

  // The period at which messages are processed
  this->processMsgsPeriod = common::Time(0, 200000000);

  this->node = transport::NodePtr(new transport::Node());
  this->node->Init(this->GetName());

  // pose pub for server side, mainly used for updating and timestamping
  // Scene, which in turn will be used by rendering sensors.
  // TODO: replace local communication with shared memory for efficiency.
  this->poseLocalPub = this->node->Advertise<msgs::PosesStamped>(
    "~/pose/local/info", 10);

  // pose pub for client with a cap on publishing rate to reduce traffic
  // overhead
  this->posePub = this->node->Advertise<msgs::PosesStamped>(
    "~/pose/info", 10, 60);

  this->guiPub = this->node->Advertise<msgs::GUI>("~/gui", 5);
  if (this->sdf->HasElement("gui"))
    this->guiPub->Publish(msgs::GUIFromSDF(this->sdf->GetElement("gui")));

  this->factorySub = this->node->Subscribe("~/factory",
                                           &World::OnFactoryMsg, this);
  this->controlSub = this->node->Subscribe("~/world_control",
                                           &World::OnControl, this);

  this->requestSub = this->node->Subscribe("~/request",
                                           &World::OnRequest, this, true);
  this->jointSub = this->node->Subscribe("~/joint", &World::JointLog, this);
  this->modelSub = this->node->Subscribe<msgs::Model>("~/model/modify",
      &World::OnModelMsg, this);

  this->responsePub = this->node->Advertise<msgs::Response>("~/response");
  this->statPub =
    this->node->Advertise<msgs::WorldStatistics>("~/world_stats", 100, 5);
  this->selectionPub = this->node->Advertise<msgs::Selection>("~/selection", 1);
  this->modelPub = this->node->Advertise<msgs::Model>("~/model/info");
  this->lightPub = this->node->Advertise<msgs::Light>("~/light");

  std::string type = this->sdf->GetElement("physics")->Get<std::string>("type");
  this->physicsEngine = PhysicsFactory::NewPhysicsEngine(type,
      shared_from_this());

  if (this->physicsEngine == NULL)
    gzthrow("Unable to create physics engine\n");

  // This should come before loading of entities
  this->physicsEngine->Load(this->sdf->GetElement("physics"));

  // This should also come before loading of entities
  {
    sdf::ElementPtr spherical = this->sdf->GetElement("spherical_coordinates");
    common::SphericalCoordinates::SurfaceType surfaceType =
      common::SphericalCoordinates::Convert(
        spherical->Get<std::string>("surface_model"));
    math::Angle latitude, longitude, heading;
    double elevation = spherical->Get<double>("elevation");
    latitude.SetFromDegree(spherical->Get<double>("latitude_deg"));
    longitude.SetFromDegree(spherical->Get<double>("longitude_deg"));
    heading.SetFromDegree(spherical->Get<double>("heading_deg"));

    this->sphericalCoordinates.reset(new common::SphericalCoordinates(
      surfaceType, latitude, longitude, elevation, heading));
  }

  if (this->sphericalCoordinates == NULL)
    gzthrow("Unable to create spherical coordinates data structure\n");

  this->rootElement.reset(new Base(BasePtr()));
  this->rootElement->SetName(this->GetName());
  this->rootElement->SetWorld(shared_from_this());

  // A special order is necessary when loading a world that contains state
  // information. The joints must be created last, otherwise they get
  // initialized improperly.
  {
    // Create all the entities
    this->LoadEntities(this->sdf, this->rootElement);

    // Set the state of the entities
    if (this->sdf->HasElement("state"))
    {
      sdf::ElementPtr childElem = this->sdf->GetElement("state");

      while (childElem)
      {
        WorldState myState;
        myState.Load(childElem);
        this->SetState(myState);

        childElem = childElem->GetNextElement("state");

        // TODO: We currently load just the first state data. Need to
        // implement a better mechanism for handling multiple states
        break;
      }
    }

    for (unsigned int i = 0; i < this->GetModelCount(); ++i)
      this->GetModel(i)->LoadJoints();
  }

  // TODO: Performance test to see if TBB model updating is necessary
  // Choose threaded or unthreaded model updating depending on the number of
  // models in the scene
  // if (this->GetModelCount() < 20)
  this->modelUpdateFunc = &World::ModelUpdateSingleLoop;
  // else
  // this->modelUpdateFunc = &World::ModelUpdateTBB;

  event::Events::worldCreated(this->GetName());

  this->loaded = true;
}

//////////////////////////////////////////////////
void World::Save(const std::string &_filename)
{
  this->UpdateStateSDF();
  std::string data;
  data = "<?xml version ='1.0'?>\n";
  data += "<sdf version='" +
          boost::lexical_cast<std::string>(SDF_VERSION) + "'>\n";
  data += this->sdf->ToString("");
  data += "</sdf>\n";

  std::ofstream out(_filename.c_str(), std::ios::out);
  if (!out)
    gzerr << "Unable to open file[" << _filename << "]\n";
  else
    out << data;

  out.close();
}

//////////////////////////////////////////////////
void World::Init()
{
  // Initialize all the entities (i.e. Model)
  for (unsigned int i = 0; i < this->rootElement->GetChildCount(); i++)
    this->rootElement->GetChild(i)->Init();

  // Initialize the physics engine
  this->physicsEngine->Init();

  this->testRay = boost::dynamic_pointer_cast<RayShape>(
      this->GetPhysicsEngine()->CreateShape("ray", CollisionPtr()));

  util::LogRecord::Instance()->Add(this->GetName(), "state.log",
      boost::bind(&World::OnLog, this, _1, _2));

  this->prevStates[0]->SetWorld(shared_from_this());
  this->prevStates[1]->SetWorld(shared_from_this());

  this->prevStates[0]->SetName(this->GetName());
  this->prevStates[1]->SetName(this->GetName());

  this->initialized = true;

  this->updateInfo.worldName = this->GetName();

  this->iterations = 0;
  this->logPrevIteration = 0;

  // Mark the world initialization
  gzlog << "World::Init" << std::endl;

  util::DiagnosticManager::Instance()->Init(this->GetName());
}

//////////////////////////////////////////////////
void World::Run(unsigned int _steps, unsigned int _stepDelay)
{
  this->stop = false;
  this->stopIterations = _steps;
  this->stepDelayMS = _stepDelay;

  this->thread = new boost::thread(boost::bind(&World::RunLoop, this));
}

//////////////////////////////////////////////////
bool World::GetRunning() const
{
  return !this->stop;
}

//////////////////////////////////////////////////
void World::Stop()
{
  this->stop = true;

  if (this->thread)
  {
    this->thread->join();
    delete this->thread;
    this->thread = NULL;
  }
}

//////////////////////////////////////////////////
void World::RunLoop()
{
  this->physicsEngine->InitForThread();

  this->startTime = common::Time::GetWallTime();

  // This fixes a minor issue when the world is paused before it's started
  if (this->IsPaused())
    this->pauseStartTime = this->startTime;

  this->prevStepWallTime = common::Time::GetWallTime();

  // Get the first state
  this->prevStates[0]->Load(shared_from_this());
  this->stateToggle = 0;

  this->logThread = new boost::thread(boost::bind(&World::LogWorker, this));

  if (!util::LogPlay::Instance()->IsOpen())
  {
    for (this->iterations = 0; !this->stop &&
        (!this->stopIterations || (this->iterations < this->stopIterations));)
    {
      this->Step();
      if (this->stepDelayMS > 0)
        gazebo::common::Time::MSleep(this->stepDelayMS);
    }
  }
  else
  {
    this->enablePhysicsEngine = false;
    for (this->iterations = 0; !this->stop &&
        (!this->stopIterations || (this->iterations < this->stopIterations));)
    {
      this->LogStep();
      if (this->stepDelayMS > 0)
        gazebo::common::Time::MSleep(this->stepDelayMS);
    }
  }

  this->stop = true;

  if (this->logThread)
  {
    // Notify the condition to continue.
    this->logCondition.notify_all();
    this->logThread->join();
    delete this->logThread;
    this->logThread = NULL;
  }
}

//////////////////////////////////////////////////
void World::LogStep()
{
  if (!this->IsPaused() || this->stepInc > 0 ||
      (this->IsPaused() && util::LogPlay::Instance()->NeedsStep()))
  {
    std::string data;
    if (!util::LogPlay::Instance()->Step(data))
    {
      this->SetPaused(true);
    }
    else if (!data.empty())
    {
      this->logPlayStateSDF->ClearElements();
      sdf::readString(data, this->logPlayStateSDF);

      this->logPlayState.Load(this->logPlayStateSDF);

      // Process insertions
      if (this->logPlayStateSDF->HasElement("insertions"))
      {
        sdf::ElementPtr modelElem =
          this->logPlayStateSDF->GetElement("insertions")->GetElement("model");

        while (modelElem)
        {
          ModelPtr model = this->LoadModel(modelElem, this->rootElement);
          model->Init();

          // Disabling plugins on playback
          // model->LoadPlugins();

          modelElem = modelElem->GetNextElement("model");
        }
      }

      // Process deletions
      if (this->logPlayStateSDF->HasElement("deletions"))
      {
        sdf::ElementPtr nameElem =
          this->logPlayStateSDF->GetElement("deletions")->GetElement("name");
        while (nameElem)
        {
          transport::requestNoReply(this->GetName(), "entity_delete",
                                    nameElem->Get<std::string>());
          nameElem = nameElem->GetNextElement("name");
        }
      }

      this->SetState(this->logPlayState);
      this->Update();
      this->iterations++;
    }

    if (this->stepInc > 0)
      this->stepInc--;
  }

  this->PublishWorldStats();

  this->ProcessMessages();
}

//////////////////////////////////////////////////
void World::Step()
{
  DIAG_TIMER_START("World::Step");

  /// need this because ODE does not call dxReallocateWorldProcessContext()
  /// until dWorld.*Step
  /// Plugins that manipulate joints (and probably other properties) require
  /// one iteration of the physics engine. Do not remove this.
  if (!this->pluginsLoaded &&
      sensors::SensorManager::Instance()->SensorsInitialized())
  {
    this->LoadPlugins();
    this->pluginsLoaded = true;
  }

  DIAG_TIMER_LAP("World::Step", "loadPlugins");

  // Send statistics about the world simulation
  this->PublishWorldStats();

  DIAG_TIMER_LAP("World::Step", "publishWorldStats");

  double updatePeriod = this->physicsEngine->GetUpdatePeriod();
  // sleep here to get the correct update rate
  common::Time tmpTime = common::Time::GetWallTime();
  common::Time sleepTime = this->prevStepWallTime +
    common::Time(updatePeriod) - tmpTime - this->sleepOffset;

  common::Time actualSleep = 0;
  if (sleepTime > 0)
  {
    common::Time::Sleep(sleepTime);
    actualSleep = common::Time::GetWallTime() - tmpTime;
  }
  else
    sleepTime = 0;

  // exponentially avg out
  this->sleepOffset = (actualSleep - sleepTime) * 0.01 +
                      this->sleepOffset * 0.99;

  DIAG_TIMER_LAP("World::Step", "sleepOffset");

  // throttling update rate, with sleepOffset as tolerance
  // the tolerance is needed as the sleep time is not exact
  if (common::Time::GetWallTime() - this->prevStepWallTime + this->sleepOffset
         >= common::Time(updatePeriod))
  {
    boost::recursive_mutex::scoped_lock lock(*this->worldUpdateMutex);

    DIAG_TIMER_LAP("World::Step", "worldUpdateMutex");

    this->prevStepWallTime = common::Time::GetWallTime();

    double stepTime = this->physicsEngine->GetMaxStepSize();
    if (!this->IsPaused() || this->stepInc > 0)
    {
      // query timestep to allow dynamic time step size updates
      this->simTime += stepTime;
      this->iterations++;
      this->Update();

      DIAG_TIMER_LAP("World::Step", "update");

      if (this->IsPaused() && this->stepInc > 0)
        this->stepInc--;
    }
    else
    {
      // Flush the log record buffer, if there is data in it.
      if (util::LogRecord::Instance()->GetBufferSize() > 0)
        util::LogRecord::Instance()->Notify();
      this->pauseTime += stepTime;
    }
  }

  this->ProcessMessages();

  DIAG_TIMER_STOP("World::Step");

  if (g_clearModels)
    this->ClearModels();
}

//////////////////////////////////////////////////
void World::StepWorld(int _steps)
{
  this->Step(_steps);
}

//////////////////////////////////////////////////
void World::Step(unsigned int _steps)
{
  if (!this->IsPaused())
  {
    gzwarn << "Calling World::Step(steps) while world is not paused\n";
    this->SetPaused(true);
  }

  {
    boost::recursive_mutex::scoped_lock lock(*this->worldUpdateMutex);
    this->stepInc = _steps;
  }

  // block on completion
  bool wait = true;
  while (wait)
  {
    common::Time::MSleep(1);
    boost::recursive_mutex::scoped_lock lock(*this->worldUpdateMutex);
    if (this->stepInc == 0 || this->stop)
      wait = false;
  }
}

//////////////////////////////////////////////////
void World::Update()
{
  DIAG_TIMER_START("World::Update");

  if (this->needsReset)
  {
    if (this->resetAll)
      this->Reset();
    else if (this->resetTimeOnly)
      this->ResetTime();
    else if (this->resetModelOnly)
      this->ResetEntities(Base::MODEL);
    this->needsReset = false;
  }
  DIAG_TIMER_LAP("World::Update", "needsReset");


  this->updateInfo.simTime = this->GetSimTime();
  this->updateInfo.realTime = this->GetRealTime();
  event::Events::worldUpdateBegin(this->updateInfo);

  DIAG_TIMER_LAP("World::Update", "Events::worldUpdateBegin");

  // Update all the models
  (*this.*modelUpdateFunc)();

  DIAG_TIMER_LAP("World::Update", "Model::Update");

  // This must be called before PhysicsEngine::UpdatePhysics.
  this->physicsEngine->UpdateCollision();

  DIAG_TIMER_LAP("World::Update", "PhysicsEngine::UpdateCollision");

  // Wait for logging to finish, if it's running.
  if (util::LogRecord::Instance()->GetRunning())
  {
    boost::mutex::scoped_lock lock(this->logMutex);

    // It's possible the logWorker thread never processed the previous
    // state. This checks to make sure that we don't continute until the log
    // worker catchs up.
    if (this->iterations - this->logPrevIteration > 1)
    {
      this->logCondition.notify_all();
      this->logContinueCondition.wait(lock);
    }
  }

  // Update the physics engine
  if (this->enablePhysicsEngine && this->physicsEngine)
  {
    // This must be called directly after PhysicsEngine::UpdateCollision.
    this->physicsEngine->UpdatePhysics();

    DIAG_TIMER_LAP("World::Update", "PhysicsEngine::UpdatePhysics");

    // do this after physics update as
    //   ode --> MoveCallback sets the dirtyPoses
    //           and we need to propagate it into Entity::worldPose
    for (std::list<Entity*>::iterator iter = this->dirtyPoses.begin();
        iter != this->dirtyPoses.end(); ++iter)
    {
      (*iter)->SetWorldPose((*iter)->GetDirtyPose(), false);
    }

    this->dirtyPoses.clear();

    DIAG_TIMER_LAP("World::Update", "SetWorldPose(dirtyPoses)");
  }

  // Only update state information if logging data.
  if (util::LogRecord::Instance()->GetRunning())
    this->logCondition.notify_all();
  DIAG_TIMER_LAP("World::Update", "LogRecordNotify");

  // Output the contact information
  this->physicsEngine->GetContactManager()->PublishContacts();

  DIAG_TIMER_LAP("World::Update", "ContactManager::PublishContacts");

  event::Events::worldUpdateEnd();

  DIAG_TIMER_STOP("World::Update");
}

//////////////////////////////////////////////////
void World::Fini()
{
  this->Stop();
  this->plugins.clear();

  this->publishModelPoses.clear();

  if (this->node)
    this->node->Fini();

  if (this->rootElement)
  {
    this->rootElement->Fini();
    this->rootElement.reset();
  }

  if (this->physicsEngine)
  {
    this->physicsEngine->Fini();
    this->physicsEngine.reset();
  }

<<<<<<< HEAD
  delete this->prevStates[0];
  this->prevStates[0] = NULL;

  delete this->prevStates[1];
  this->prevStates[1] = NULL;

  this->modelMsgs.clear();
  this->factoryMsgs.clear();
  this->requestMsgs.clear();
  this->dirtyPoses.clear();
  this->deleteEntity.clear();
  this->connections.clear();
  this->node.reset();
=======
  this->models.clear();
  this->prevStates[0].SetWorld(WorldPtr());
  this->prevStates[1].SetWorld(WorldPtr());

#ifdef HAVE_OPENAL
  util::OpenAL::Instance()->Fini();
#endif
>>>>>>> 5dda86ff
}

//////////////////////////////////////////////////
void World::Clear()
{
  g_clearModels = true;
}

//////////////////////////////////////////////////
void World::ClearModels()
{
  g_clearModels = false;
  bool pauseState = this->IsPaused();
  this->SetPaused(true);

  this->publishModelPoses.clear();

  // Remove all models
  for (Model_V::iterator iter = this->models.begin();
       iter != this->models.end(); ++iter)
  {
    this->rootElement->RemoveChild((*iter)->GetId());
  }
  this->models.clear();

  this->SetPaused(pauseState);
}

//////////////////////////////////////////////////
std::string World::GetName() const
{
  return this->name;
}

//////////////////////////////////////////////////
PhysicsEnginePtr World::GetPhysicsEngine() const
{
  return this->physicsEngine;
}

//////////////////////////////////////////////////
common::SphericalCoordinatesPtr World::GetSphericalCoordinates() const
{
  return this->sphericalCoordinates;
}

//////////////////////////////////////////////////
BasePtr World::GetByName(const std::string &_name)
{
  return this->rootElement->GetByName(_name);
}

/////////////////////////////////////////////////
ModelPtr World::GetModelById(unsigned int _id)
{
  return boost::dynamic_pointer_cast<Model>(this->rootElement->GetById(_id));
}

//////////////////////////////////////////////////
ModelPtr World::GetModel(const std::string &_name)
{
  boost::mutex::scoped_lock lock(*this->loadModelMutex);
  return boost::dynamic_pointer_cast<Model>(this->GetByName(_name));
}

//////////////////////////////////////////////////
EntityPtr World::GetEntity(const std::string &_name)
{
  return boost::dynamic_pointer_cast<Entity>(this->GetByName(_name));
}

//////////////////////////////////////////////////
ModelPtr World::LoadModel(sdf::ElementPtr _sdf , BasePtr _parent)
{
  boost::mutex::scoped_lock lock(*this->loadModelMutex);
  ModelPtr model;

  if (_sdf->GetName() == "model")
  {
    model = this->physicsEngine->CreateModel(_parent);
    model->SetWorld(shared_from_this());
    model->Load(_sdf);

    event::Events::addEntity(model->GetScopedName());

    msgs::Model msg;
    model->FillMsg(msg);
    this->modelPub->Publish(msg);

    this->EnableAllModels();
  }
  else
  {
    gzerr << "SDF is missing the <model> tag:\n";
  }

  this->PublishModelPose(model);
  this->models.push_back(model);
  return model;
}

//////////////////////////////////////////////////
ActorPtr World::LoadActor(sdf::ElementPtr _sdf , BasePtr _parent)
{
  ActorPtr actor(new Actor(_parent));
  actor->SetWorld(shared_from_this());
  actor->Load(_sdf);

  event::Events::addEntity(actor->GetScopedName());

  msgs::Model msg;
  actor->FillMsg(msg);
  this->modelPub->Publish(msg);

  return actor;
}

//////////////////////////////////////////////////
RoadPtr World::LoadRoad(sdf::ElementPtr _sdf , BasePtr _parent)
{
  RoadPtr road(new Road(_parent));
  road->Load(_sdf);
  return road;
}

//////////////////////////////////////////////////
void World::LoadEntities(sdf::ElementPtr _sdf, BasePtr _parent)
{
  if (_sdf->HasElement("light"))
  {
    sdf::ElementPtr childElem = _sdf->GetElement("light");
    while (childElem)
    {
      msgs::Light *lm = this->sceneMsg.add_light();
      lm->CopyFrom(msgs::LightFromSDF(childElem));

      childElem = childElem->GetNextElement("light");
    }
  }

  if (_sdf->HasElement("model"))
  {
    sdf::ElementPtr childElem = _sdf->GetElement("model");

    while (childElem)
    {
      this->LoadModel(childElem, _parent);

      // TODO : Put back in the ability to nest models. We should do this
      // without requiring a joint.

      childElem = childElem->GetNextElement("model");
    }
  }

  if (_sdf->HasElement("actor"))
  {
    sdf::ElementPtr childElem = _sdf->GetElement("actor");

    while (childElem)
    {
      this->LoadActor(childElem, _parent);

      childElem = childElem->GetNextElement("actor");
    }
  }

  if (_sdf->HasElement("road"))
  {
    sdf::ElementPtr childElem = _sdf->GetElement("road");
    while (childElem)
    {
      this->LoadRoad(childElem, _parent);
      childElem = childElem->GetNextElement("road");
    }
  }
}

//////////////////////////////////////////////////
unsigned int World::GetModelCount() const
{
  return this->models.size();
}

//////////////////////////////////////////////////
ModelPtr World::GetModel(unsigned int _index) const
{
  if (_index >= this->models.size())
  {
    gzerr << "Given model index[" << _index << "] is out of range[0.."
          << this->models.size() << "]\n";
    return ModelPtr();
  }

  return this->models[_index];
}

//////////////////////////////////////////////////
Model_V World::GetModels() const
{
  return this->models;
}

//////////////////////////////////////////////////
void World::ResetTime()
{
  this->simTime = common::Time(0);
  this->pauseTime = common::Time(0);
  this->startTime = common::Time::GetWallTime();
  this->realTimeOffset = common::Time(0);
  this->iterations = 0;
  sensors::SensorManager::Instance()->ResetLastUpdateTimes();
}

//////////////////////////////////////////////////
void World::ResetEntities(Base::EntityType _type)
{
  this->rootElement->Reset(_type);
}

//////////////////////////////////////////////////
void World::Reset()
{
  bool currently_paused = this->IsPaused();
  this->SetPaused(true);

  {
    boost::recursive_mutex::scoped_lock(*this->worldUpdateMutex);

    math::Rand::SetSeed(math::Rand::GetSeed());
    this->physicsEngine->SetSeed(math::Rand::GetSeed());

    this->ResetTime();
    this->ResetEntities(Base::BASE);
    for (std::vector<WorldPluginPtr>::iterator iter = this->plugins.begin();
        iter != this->plugins.end(); ++iter)
      (*iter)->Reset();
    this->physicsEngine->Reset();
  }

  this->SetPaused(currently_paused);
}

//////////////////////////////////////////////////
void World::OnStep()
{
  this->stepInc = 1;
}

//////////////////////////////////////////////////
void World::SetSelectedEntityCB(const std::string &_name)
{
  msgs::Selection msg;
  BasePtr base = this->GetByName(_name);
  EntityPtr ent = boost::dynamic_pointer_cast<Entity>(base);

  // unselect selectedEntity
  if (this->selectedEntity)
  {
    msg.set_id(this->selectedEntity->GetId());
    msg.set_name(this->selectedEntity->GetScopedName());
    msg.set_selected(false);
    this->selectionPub->Publish(msg);

    this->selectedEntity->SetSelected(false);
  }

  // if a different entity is selected, show bounding box and SetSelected(true)
  if (ent && this->selectedEntity != ent)
  {
    // set selected entity to ent
    this->selectedEntity = ent;
    this->selectedEntity->SetSelected(true);

    msg.set_id(this->selectedEntity->GetId());
    msg.set_name(this->selectedEntity->GetScopedName());
    msg.set_selected(true);

    this->selectionPub->Publish(msg);
  }
  else
    this->selectedEntity.reset();
}

//////////////////////////////////////////////////
EntityPtr World::GetSelectedEntity() const
{
  return this->selectedEntity;
}

//////////////////////////////////////////////////
void World::PrintEntityTree()
{
  // Initialize all the entities
  for (unsigned int i = 0; i < this->rootElement->GetChildCount(); i++)
    this->rootElement->GetChild(i)->Print("");
}

//////////////////////////////////////////////////
gazebo::common::Time World::GetSimTime() const
{
  return this->simTime;
}

//////////////////////////////////////////////////
void World::SetSimTime(const common::Time &_t)
{
  this->simTime = _t;
}

//////////////////////////////////////////////////
gazebo::common::Time World::GetPauseTime() const
{
  return this->pauseTime;
}

//////////////////////////////////////////////////
gazebo::common::Time World::GetStartTime() const
{
  return this->startTime;
}

//////////////////////////////////////////////////
common::Time World::GetRealTime() const
{
  if (!util::LogPlay::Instance()->IsOpen())
  {
    if (this->pause)
      return (this->pauseStartTime - this->startTime) - this->realTimeOffset;
    else
      return (common::Time::GetWallTime() - this->startTime) -
        this->realTimeOffset;
  }
  else
    return this->logRealTime;
}

//////////////////////////////////////////////////
bool World::IsPaused() const
{
  return this->pause;
}

//////////////////////////////////////////////////
void World::SetPaused(bool _p)
{
  if (this->pause == _p)
    return;

  {
    boost::recursive_mutex::scoped_lock(*this->worldUpdateMutex);
    this->pause = _p;
  }

  if (_p)
  {
    // This is also a good time to clear out the logging buffer.
    util::LogRecord::Instance()->Notify();

    this->pauseStartTime = common::Time::GetWallTime();
  }
  else
    this->realTimeOffset += common::Time::GetWallTime() - this->pauseStartTime;

  event::Events::pause(_p);
}

//////////////////////////////////////////////////
void World::OnFactoryMsg(ConstFactoryPtr &_msg)
{
  boost::recursive_mutex::scoped_lock lock(*this->receiveMutex);
  this->factoryMsgs.push_back(*_msg);
}

//////////////////////////////////////////////////
void World::OnControl(ConstWorldControlPtr &_data)
{
  if (_data->has_pause())
    this->SetPaused(_data->pause());

  if (_data->has_step())
    this->OnStep();

  if (_data->has_multi_step())
  {
    // stepWorld is a blocking call so set stepInc directly so that world stats
    // will still be published
    this->SetPaused(true);
    boost::recursive_mutex::scoped_lock lock(*this->worldUpdateMutex);
    this->stepInc = _data->multi_step();
  }

  if (_data->has_seed())
  {
    math::Rand::SetSeed(_data->seed());
    this->physicsEngine->SetSeed(_data->seed());
  }

  if (_data->has_reset())
  {
    this->needsReset = true;

    if (_data->reset().has_all() && _data->reset().all())
    {
      this->resetAll = true;
    }
    else
    {
      this->resetAll = false;

      if (_data->reset().has_time_only() && _data->reset().time_only())
        this->resetTimeOnly = true;

      if (_data->reset().has_model_only() && _data->reset().model_only())
        this->resetModelOnly = true;
    }
  }
}

//////////////////////////////////////////////////
void World::OnRequest(ConstRequestPtr &_msg)
{
  boost::recursive_mutex::scoped_lock lock(*this->receiveMutex);
  this->requestMsgs.push_back(*_msg);
}

//////////////////////////////////////////////////
void World::JointLog(ConstJointPtr &_msg)
{
  boost::recursive_mutex::scoped_lock lock(*this->receiveMutex);
  int i = 0;
  for (; i < this->sceneMsg.joint_size(); i++)
  {
    if (this->sceneMsg.joint(i).name() == _msg->name())
    {
      this->sceneMsg.mutable_joint(i)->CopyFrom(*_msg);
      break;
    }
  }

  if (i >= this->sceneMsg.joint_size())
  {
    msgs::Joint *newJoint = this->sceneMsg.add_joint();
    newJoint->CopyFrom(*_msg);
  }
}

//////////////////////////////////////////////////
void World::OnModelMsg(ConstModelPtr &_msg)
{
  boost::recursive_mutex::scoped_lock lock(*this->receiveMutex);
  this->modelMsgs.push_back(*_msg);
}

//////////////////////////////////////////////////
void World::BuildSceneMsg(msgs::Scene &_scene, BasePtr _entity)
{
  if (_entity)
  {
    if (_entity->HasType(Entity::MODEL))
    {
      msgs::Model *modelMsg = _scene.add_model();
      boost::static_pointer_cast<Model>(_entity)->FillMsg(*modelMsg);
    }

    for (unsigned int i = 0; i < _entity->GetChildCount(); ++i)
    {
      this->BuildSceneMsg(_scene, _entity->GetChild(i));
    }
  }
}


//////////////////////////////////////////////////
/*void World::ModelUpdateTBB()
{
  tbb::parallel_for (tbb::blocked_range<size_t>(0, this->models.size(), 10),
      ModelUpdate_TBB(&this->models));
}*/

//////////////////////////////////////////////////
void World::ModelUpdateSingleLoop()
{
  // Update all the models
  for (unsigned int i = 0; i < this->rootElement->GetChildCount(); i++)
    this->rootElement->GetChild(i)->Update();
}


//////////////////////////////////////////////////
void World::LoadPlugins()
{
  // Load the plugins
  if (this->sdf->HasElement("plugin"))
  {
    sdf::ElementPtr pluginElem = this->sdf->GetElement("plugin");
    while (pluginElem)
    {
      this->LoadPlugin(pluginElem);
      pluginElem = pluginElem->GetNextElement("plugin");
    }
  }

  // Load the plugins for all the models
  for (unsigned int i = 0; i < this->rootElement->GetChildCount(); i++)
  {
    if (this->rootElement->GetChild(i)->HasType(Base::MODEL))
    {
      ModelPtr model = boost::static_pointer_cast<Model>(
          this->rootElement->GetChild(i));
      model->LoadPlugins();
    }
  }

  for (std::vector<WorldPluginPtr>::iterator iter = this->plugins.begin();
       iter != this->plugins.end(); ++iter)
  {
    (*iter)->Init();
  }
}

//////////////////////////////////////////////////
void World::LoadPlugin(const std::string &_filename,
                       const std::string &_name,
                       sdf::ElementPtr _sdf)
{
  gazebo::WorldPluginPtr plugin = gazebo::WorldPlugin::Create(_filename,
                                                              _name);

  if (plugin)
  {
    if (plugin->GetType() != WORLD_PLUGIN)
    {
      gzerr << "World[" << this->GetName() << "] is attempting to load "
            << "a plugin, but detected an incorrect plugin type. "
            << "Plugin filename[" << _filename << "] name[" << _name << "]\n";
      return;
    }
    plugin->Load(shared_from_this(), _sdf);
    this->plugins.push_back(plugin);

    if (this->initialized)
      plugin->Init();
  }
}

//////////////////////////////////////////////////
void World::RemovePlugin(const std::string &_name)
{
  std::vector<WorldPluginPtr>::iterator iter;
  for (iter = this->plugins.begin(); iter != this->plugins.end(); ++iter)
  {
    if ((*iter)->GetHandle() == _name)
    {
      this->plugins.erase(iter);
      break;
    }
  }
}

//////////////////////////////////////////////////
void World::LoadPlugin(sdf::ElementPtr _sdf)
{
  std::string pluginName = _sdf->Get<std::string>("name");
  std::string filename = _sdf->Get<std::string>("filename");
  this->LoadPlugin(filename, pluginName, _sdf);
}

//////////////////////////////////////////////////
void World::ProcessEntityMsgs()
{
  boost::mutex::scoped_lock lock(this->entityDeleteMutex);

  std::list<std::string>::iterator iter;
  for (iter = this->deleteEntity.begin();
       iter != this->deleteEntity.end(); ++iter)
  {
    // Remove all the dirty poses from the delete entity.
    for (std::list<Entity*>::iterator iter2 = this->dirtyPoses.begin();
         iter2 != this->dirtyPoses.end();)
    {
      if ((*iter2)->GetName() == *iter ||
          (*iter2)->GetParent()->GetName() == *iter)
      {
        this->dirtyPoses.erase(iter2++);
      }
      else
        ++iter2;
    }

    if (this->sdf->HasElement("model"))
    {
      sdf::ElementPtr childElem = this->sdf->GetElement("model");
      while (childElem && childElem->Get<std::string>("name") != (*iter))
        childElem = childElem->GetNextElement("model");
      if (childElem)
        this->sdf->RemoveChild(childElem);
    }

    this->rootElement->RemoveChild((*iter));
    this->RemoveModel(*iter);
  }

  if (!this->deleteEntity.empty())
  {
    this->EnableAllModels();
    this->deleteEntity.clear();
  }
}

//////////////////////////////////////////////////
void World::ProcessRequestMsgs()
{
  boost::recursive_mutex::scoped_lock lock(*this->receiveMutex);
  msgs::Response response;

  std::list<msgs::Request>::iterator iter;
  for (iter = this->requestMsgs.begin();
       iter != this->requestMsgs.end(); ++iter)
  {
    bool send = true;
    response.set_id((*iter).id());
    response.set_request((*iter).request());
    response.set_response("success");

    if ((*iter).request() == "entity_list")
    {
      msgs::Model_V modelVMsg;

      for (unsigned int i = 0; i < this->rootElement->GetChildCount(); ++i)
      {
        BasePtr entity = this->rootElement->GetChild(i);
        if (entity->HasType(Base::MODEL))
        {
          msgs::Model *modelMsg = modelVMsg.add_models();
          ModelPtr model = boost::dynamic_pointer_cast<Model>(entity);
          model->FillMsg(*modelMsg);
        }
      }

      response.set_type(modelVMsg.GetTypeName());
      std::string *serializedData = response.mutable_serialized_data();
      modelVMsg.SerializeToString(serializedData);
    }
    else if ((*iter).request() == "entity_delete")
    {
      boost::mutex::scoped_lock lock2(this->entityDeleteMutex);
      this->deleteEntity.push_back((*iter).data());
    }
    else if ((*iter).request() == "entity_info")
    {
      BasePtr entity = this->rootElement->GetByName((*iter).data());
      if (entity)
      {
        if (entity->HasType(Base::MODEL))
        {
          msgs::Model modelMsg;
          ModelPtr model = boost::dynamic_pointer_cast<Model>(entity);
          model->FillMsg(modelMsg);

          std::string *serializedData = response.mutable_serialized_data();
          modelMsg.SerializeToString(serializedData);
          response.set_type(modelMsg.GetTypeName());
        }
        else if (entity->HasType(Base::LINK))
        {
          msgs::Link linkMsg;
          LinkPtr link = boost::dynamic_pointer_cast<Link>(entity);
          link->FillMsg(linkMsg);

          std::string *serializedData = response.mutable_serialized_data();
          linkMsg.SerializeToString(serializedData);
          response.set_type(linkMsg.GetTypeName());
        }
        else if (entity->HasType(Base::COLLISION))
        {
          msgs::Collision collisionMsg;
          CollisionPtr collision =
            boost::dynamic_pointer_cast<Collision>(entity);
          collision->FillMsg(collisionMsg);

          std::string *serializedData = response.mutable_serialized_data();
          collisionMsg.SerializeToString(serializedData);
          response.set_type(collisionMsg.GetTypeName());
        }
        else if (entity->HasType(Base::JOINT))
        {
          msgs::Joint jointMsg;
          JointPtr joint = boost::dynamic_pointer_cast<Joint>(entity);
          joint->FillMsg(jointMsg);

          std::string *serializedData = response.mutable_serialized_data();
          jointMsg.SerializeToString(serializedData);
          response.set_type(jointMsg.GetTypeName());
        }
      }
      else
      {
        response.set_type("error");
        response.set_response("nonexistant");
      }
    }
    else if ((*iter).request() == "world_sdf")
    {
      msgs::GzString msg;
      this->UpdateStateSDF();
      std::ostringstream stream;
      stream << "<?xml version='1.0'?>\n"
             << "<sdf version='" << SDF_VERSION << "'>\n"
             << this->sdf->ToString("")
             << "</sdf>";

      msg.set_data(stream.str());

      std::string *serializedData = response.mutable_serialized_data();
      msg.SerializeToString(serializedData);
      response.set_type(msg.GetTypeName());
    }
    else if ((*iter).request() == "scene_info")
    {
      this->sceneMsg.clear_model();
      this->BuildSceneMsg(this->sceneMsg, this->rootElement);

      std::string *serializedData = response.mutable_serialized_data();
      this->sceneMsg.SerializeToString(serializedData);
      response.set_type(sceneMsg.GetTypeName());
    }
    else
      send = false;

    if (send)
    {
      this->responsePub->Publish(response);
    }
  }

  this->requestMsgs.clear();
}

//////////////////////////////////////////////////
void World::ProcessModelMsgs()
{
  boost::recursive_mutex::scoped_lock lock(*this->receiveMutex);
  std::list<msgs::Model>::iterator iter;
  for (iter = this->modelMsgs.begin(); iter != this->modelMsgs.end(); ++iter)
  {
    ModelPtr model;
    if ((*iter).has_id())
      model = this->GetModelById((*iter).id());
    else
      model = this->GetModel((*iter).name());

    if (!model)
      gzerr << "Unable to find model["
            << (*iter).name() << "] Id[" << (*iter).id() << "]\n";
    else
    {
      model->ProcessMsg(*iter);

      // May 30, 2013: The following code was removed because it has a
      // major performance impact when dragging complex object via the GUI.
      // This code also does not seem to be necessary, since can just
      // publish the incoming changes instead of a full model message. We
      // are leaving it temporarily in case we find a need for it.
      //
      // Let all other subscribers know about the change
      // msgs::Model msg;
      // model->FillMsg(msg);
      // // FillMsg fills the visual components from initial sdf
      // // but problem is that Visuals may have changed e.g. through ~/visual,
      // // so don't publish them to subscribers.
      // for (int i = 0; i < msg.link_size(); ++i)
      // {
      //   msg.mutable_link(i)->clear_visual();
      //   for (int j = 0; j < msg.link(i).collision_size(); ++j)
      //   {
      //     msg.mutable_link(i)->mutable_collision(j)->clear_visual();
      //   }
      // }

      this->modelPub->Publish(*iter);
    }
  }
  if (this->modelMsgs.size())
  {
    this->EnableAllModels();
    this->modelMsgs.clear();
  }
}

//////////////////////////////////////////////////
void World::ProcessFactoryMsgs()
{
  std::list<sdf::ElementPtr> modelsToLoad;
  std::list<msgs::Factory>::iterator iter;

  {
    boost::recursive_mutex::scoped_lock lock(*this->receiveMutex);
    for (iter = this->factoryMsgs.begin();
        iter != this->factoryMsgs.end(); ++iter)
    {
      this->factorySDF->root->ClearElements();

      if ((*iter).has_sdf() && !(*iter).sdf().empty())
      {
        // SDF Parsing happens here
        if (!sdf::readString((*iter).sdf(), factorySDF))
        {
          gzerr << "Unable to read sdf string[" << (*iter).sdf() << "]\n";
          continue;
        }
      }
      else if ((*iter).has_sdf_filename() && !(*iter).sdf_filename().empty())
      {
        std::string filename = common::ModelDatabase::Instance()->GetModelFile(
            (*iter).sdf_filename());

        if (!sdf::readFile(filename, factorySDF))
        {
          gzerr << "Unable to read sdf file.\n";
          continue;
        }
      }
      else if ((*iter).has_clone_model_name())
      {
        ModelPtr model = this->GetModel((*iter).clone_model_name());
        if (!model)
        {
          gzerr << "Unable to clone model[" << (*iter).clone_model_name()
            << "]. Model not found.\n";
          continue;
        }

        factorySDF->root->InsertElement(model->GetSDF()->Clone());

        std::string newName = model->GetName() + "_clone";
        int i = 0;
        while (this->GetModel(newName))
        {
          newName = model->GetName() + "_clone_" +
            boost::lexical_cast<std::string>(i);
          i++;
        }

        factorySDF->root->GetElement("model")->GetAttribute("name")->Set(
            newName);
      }
      else
      {
        gzerr << "Unable to load sdf from factory message."
          << "No SDF or SDF filename specified.\n";
        continue;
      }

      if ((*iter).has_edit_name())
      {
        BasePtr base = this->rootElement->GetByName((*iter).edit_name());
        if (base)
        {
          sdf::ElementPtr elem;
          if (factorySDF->root->GetName() == "sdf")
            elem = factorySDF->root->GetFirstElement();
          else
            elem = factorySDF->root;

          base->UpdateParameters(elem);
        }
      }
      else
      {
        bool isActor = false;
        bool isModel = false;
        bool isLight = false;

        sdf::ElementPtr elem = factorySDF->root->Clone();

        if (elem->HasElement("world"))
          elem = elem->GetElement("world");

        if (elem->HasElement("model"))
        {
          elem = elem->GetElement("model");
          isModel = true;
        }
        else if (elem->HasElement("light"))
        {
          elem = elem->GetElement("light");
          isLight = true;
        }
        else if (elem->HasElement("actor"))
        {
          elem = elem->GetElement("actor");
          isActor = true;
        }
        else
        {
          gzerr << "Unable to find a model, light, or actor in:\n";
          factorySDF->root->PrintValues("");
          continue;
        }

        if (!elem)
        {
          gzerr << "Invalid SDF:";
          factorySDF->root->PrintValues("");
          continue;
        }

        elem->SetParent(this->sdf);
        elem->GetParent()->InsertElement(elem);
        if ((*iter).has_pose())
          elem->GetElement("pose")->Set(msgs::Convert((*iter).pose()));

        if (isActor)
        {
          ActorPtr actor = this->LoadActor(elem, this->rootElement);
          actor->Init();
        }
        else if (isModel)
        {
          modelsToLoad.push_back(elem);
        }
        else if (isLight)
        {
          /// \TODO: Current broken. See Issue #67.
          msgs::Light *lm = this->sceneMsg.add_light();
          lm->CopyFrom(msgs::LightFromSDF(elem));

          this->lightPub->Publish(*lm);
        }
      }
    }

    this->factoryMsgs.clear();
  }

  for (std::list<sdf::ElementPtr>::iterator iter2 = modelsToLoad.begin();
       iter2 != modelsToLoad.end(); ++iter2)
  {
    try
    {
      ModelPtr model = this->LoadModel(*iter2, this->rootElement);
      model->Init();
      model->LoadPlugins();
    }
    catch(...)
    {
      gzerr << "Loading model from factory message failed\n";
    }
  }
}

//////////////////////////////////////////////////
ModelPtr World::GetModelBelowPoint(const math::Vector3 &_pt)
{
  ModelPtr model;
  EntityPtr entity = this->GetEntityBelowPoint(_pt);

  if (entity)
    model = entity->GetParentModel();
  else
    gzerr << "Unable to find entity below point[" << _pt << "]\n";

  return model;
}

//////////////////////////////////////////////////
EntityPtr World::GetEntityBelowPoint(const math::Vector3 &_pt)
{
  std::string entityName;
  double dist;
  math::Vector3 end;

  end = _pt;
  end.z -= 1000;

  this->physicsEngine->InitForThread();
  this->testRay->SetPoints(_pt, end);
  this->testRay->GetIntersection(dist, entityName);
  return this->GetEntity(entityName);
}

//////////////////////////////////////////////////
void World::SetState(const WorldState &_state)
{
  this->SetSimTime(_state.GetSimTime());
  this->logRealTime = _state.GetRealTime();

  const ModelState_M modelStates = _state.GetModelStates();
  for (ModelState_M::const_iterator iter = modelStates.begin();
       iter != modelStates.end(); ++iter)
  {
    ModelPtr model = this->GetModel(iter->second.GetName());
    if (model)
      model->SetState(iter->second);
    else
      gzerr << "Unable to find model[" << iter->second.GetName() << "]\n";
  }
}

//////////////////////////////////////////////////
void World::InsertModelFile(const std::string &_sdfFilename)
{
  boost::recursive_mutex::scoped_lock lock(*this->receiveMutex);
  msgs::Factory msg;
  msg.set_sdf_filename(_sdfFilename);
  this->factoryMsgs.push_back(msg);
}

//////////////////////////////////////////////////
void World::InsertModelSDF(const sdf::SDF &_sdf)
{
  boost::recursive_mutex::scoped_lock lock(*this->receiveMutex);
  msgs::Factory msg;
  msg.set_sdf(_sdf.ToString());
  this->factoryMsgs.push_back(msg);
}

//////////////////////////////////////////////////
void World::InsertModelString(const std::string &_sdfString)
{
  boost::recursive_mutex::scoped_lock lock(*this->receiveMutex);
  msgs::Factory msg;
  msg.set_sdf(_sdfString);
  this->factoryMsgs.push_back(msg);
}

//////////////////////////////////////////////////
std::string World::StripWorldName(const std::string &_name) const
{
  if (_name.find(this->GetName() + "::") == 0)
    return _name.substr(this->GetName().size() + 2);
  else
    return _name;
}

//////////////////////////////////////////////////
void World::EnableAllModels()
{
  for (Model_V::iterator iter = this->models.begin();
       iter != this->models.end(); ++iter)
  {
    (*iter)->SetEnabled(true);
  }
}

//////////////////////////////////////////////////
void World::DisableAllModels()
{
  for (Model_V::iterator iter = this->models.begin();
       iter != this->models.end(); ++iter)
  {
    (*iter)->SetEnabled(false);
  }
}

//////////////////////////////////////////////////
void World::UpdateStateSDF()
{
  this->sdf->Update();
  sdf::ElementPtr stateElem = this->sdf->GetElement("state");
  stateElem->ClearElements();

<<<<<<< HEAD
  this->prevStates[(this->stateToggle + 1) % 2]->FillSDF(stateElem);
=======
  WorldState currentState(shared_from_this());
  currentState.FillSDF(stateElem);
>>>>>>> 5dda86ff
}

//////////////////////////////////////////////////
bool World::OnLog(std::ostringstream &_stream, uint64_t &_segments)
{
  _segments = 0;

  int bufferIndex = this->currentStateBuffer;
  // Save the entire state when its the first call to OnLog.
  if (util::LogRecord::Instance()->GetFirstUpdate())
  {
    this->UpdateStateSDF();
    _stream << "<sdf version ='";
    _stream << SDF_VERSION;
    _stream << "'>\n";
    _stream << this->sdf->ToString("");
    _stream << "</sdf>\n";
    _segments++;
  }
  else if (this->states[bufferIndex].size() >= 1)
  {
    {
      boost::mutex::scoped_lock lock(this->logBufferMutex);
      this->currentStateBuffer ^= 1;
    }
    for (std::deque<WorldState>::iterator iter =
        this->states[bufferIndex].begin();
        iter != this->states[bufferIndex].end(); ++iter)
    {
      _stream << "<sdf version='" << SDF_VERSION << "'>" << *iter << "</sdf>";
      _segments++;
    }

    this->states[bufferIndex].clear();
  }

  // Logging has stopped. Wait for log worker to finish. Output last bit
  // of data, and reset states.
  if (!util::LogRecord::Instance()->GetRunning())
  {
    boost::mutex::scoped_lock lock(this->logBufferMutex);

    // Output any data that may have been pushed onto the queue
    for (size_t i = 0; i < this->states[this->currentStateBuffer^1].size(); ++i)
    {
      _stream << "<sdf version='" << SDF_VERSION << "'>"
        << this->states[this->currentStateBuffer^1][i] << "</sdf>";
      _segments++;
    }

    for (size_t i = 0; i < this->states[this->currentStateBuffer].size(); ++i)
    {
      _stream << "<sdf version='" << SDF_VERSION << "'>"
        << this->states[this->currentStateBuffer][i] << "</sdf>";
      _segments++;
    }

    // Clear everything.
    this->states[0].clear();
    this->states[1].clear();
    this->stateToggle = 0;
  }

  return true;
}

//////////////////////////////////////////////////
void World::ProcessMessages()
{
  {
    boost::recursive_mutex::scoped_lock lock(*this->receiveMutex);

    if ((this->posePub && this->posePub->HasConnections()) ||
        (this->poseLocalPub && this->poseLocalPub->HasConnections()))
    {
      msgs::PosesStamped msg;

      // Time stamp this PosesStamped message
      msgs::Set(msg.mutable_time(), this->GetSimTime());

      if (!this->publishModelPoses.empty())
      {
        for (std::set<ModelPtr>::iterator iter =
            this->publishModelPoses.begin();
            iter != this->publishModelPoses.end(); ++iter)
        {
          msgs::Pose *poseMsg = msg.add_pose();

          // Publish the model's relative pose
          poseMsg->set_name((*iter)->GetScopedName());
          poseMsg->set_id((*iter)->GetId());
          msgs::Set(poseMsg, (*iter)->GetRelativePose());

          // Publish each of the model's children relative poses
          Link_V links = (*iter)->GetLinks();
          for (Link_V::iterator linkIter = links.begin();
              linkIter != links.end(); ++linkIter)
          {
            poseMsg = msg.add_pose();
            poseMsg->set_name((*linkIter)->GetScopedName());
            poseMsg->set_id((*linkIter)->GetId());
            msgs::Set(poseMsg, (*linkIter)->GetRelativePose());
          }
        }

        if (this->posePub && this->posePub->HasConnections())
          this->posePub->Publish(msg);
      }

      if (this->poseLocalPub && this->poseLocalPub->HasConnections())
      {
        // rendering::Scene depends on this timestamp, which is used by
        // rendering sensors to time stamp their data
        this->poseLocalPub->Publish(msg);
      }
    }
    this->publishModelPoses.clear();
  }

  if (common::Time::GetWallTime() - this->prevProcessMsgsTime >
      this->processMsgsPeriod)
  {
    this->ProcessEntityMsgs();
    this->ProcessRequestMsgs();
    this->ProcessFactoryMsgs();
    this->ProcessModelMsgs();
    this->prevProcessMsgsTime = common::Time::GetWallTime();
  }
}

//////////////////////////////////////////////////
void World::PublishWorldStats()
{
  msgs::Set(this->worldStatsMsg.mutable_sim_time(), this->GetSimTime());
  msgs::Set(this->worldStatsMsg.mutable_real_time(), this->GetRealTime());
  msgs::Set(this->worldStatsMsg.mutable_pause_time(), this->GetPauseTime());
  this->worldStatsMsg.set_iterations(this->iterations);
  this->worldStatsMsg.set_paused(this->IsPaused());

  if (this->statPub && this->statPub->HasConnections())
    this->statPub->Publish(this->worldStatsMsg);
  this->prevStatTime = common::Time::GetWallTime();
}

//////////////////////////////////////////////////
bool World::IsLoaded() const
{
  return this->loaded;
}

//////////////////////////////////////////////////
void World::PublishModelPose(physics::ModelPtr _model)
{
  boost::recursive_mutex::scoped_lock lock(*this->receiveMutex);

  // Only add if the model name is not in the list
  this->publishModelPoses.insert(_model);
}

//////////////////////////////////////////////////
void World::LogWorker()
{
  boost::mutex::scoped_lock lock(this->logMutex);

  WorldPtr self = shared_from_this();
  this->logPrevIteration = this->iterations;

  GZ_ASSERT(self, "Self pointer to World is invalid");

  while (!this->stop)
  {
    int currState = (this->stateToggle + 1) % 2;

    this->prevStates[currState]->Load(self);
    WorldState diffState = (*this->prevStates[currState]) -
      (*this->prevStates[this->stateToggle]);
    this->logPrevIteration = this->iterations;

    if (!diffState.IsZero())
    {
      this->stateToggle = currState;
      {
        // Store the entire current state (instead of the diffState). A slow
        // moving link may never be captured if only diff state is recorded.
        boost::mutex::scoped_lock bLock(this->logBufferMutex);
        this->states[this->currentStateBuffer].push_back(
            *this->prevStates[currState]);
        // Tell the logger to update, once the number of states exceeds 1000
        if (this->states[this->currentStateBuffer].size() > 1000)
          util::LogRecord::Instance()->Notify();
      }
    }

    this->logContinueCondition.notify_all();

    // Wait until there is work to be done, but only if we are not stopped.
    if (!this->stop)
      this->logCondition.wait(lock);
  }

  // Make sure nothing is blocked by this thread.
  this->logContinueCondition.notify_all();
}

/////////////////////////////////////////////////
uint32_t World::GetIterations() const
{
  return this->iterations;
}

//////////////////////////////////////////////////
void World::RemoveModel(const std::string &_name)
{
  for (Model_V::iterator iter = this->models.begin();
       iter != this->models.end(); ++iter)
  {
    if ((*iter)->GetName() == _name || (*iter)->GetScopedName() == _name)
    {
      this->models.erase(iter);
      break;
    }
  }
}<|MERGE_RESOLUTION|>--- conflicted
+++ resolved
@@ -87,12 +87,9 @@
 //////////////////////////////////////////////////
 World::World(const std::string &_name)
 {
-<<<<<<< HEAD
   this->stepDelayMS = 0;
 
-=======
   g_clearModels = false;
->>>>>>> 5dda86ff
   this->sdf.reset(new sdf::Element);
   sdf::initFile("world.sdf", this->sdf);
 
@@ -132,9 +129,6 @@
 
   this->prevStatTime = common::Time::GetWallTime();
   this->prevProcessMsgsTime = common::Time::GetWallTime();
-
-  this->prevStates[0] = new WorldState();
-  this->prevStates[1] = new WorldState();
 
   this->connections.push_back(
      event::Events::ConnectStep(boost::bind(&World::OnStep, this)));
@@ -336,13 +330,13 @@
       this->GetPhysicsEngine()->CreateShape("ray", CollisionPtr()));
 
   util::LogRecord::Instance()->Add(this->GetName(), "state.log",
-      boost::bind(&World::OnLog, this, _1, _2));
-
-  this->prevStates[0]->SetWorld(shared_from_this());
-  this->prevStates[1]->SetWorld(shared_from_this());
-
-  this->prevStates[0]->SetName(this->GetName());
-  this->prevStates[1]->SetName(this->GetName());
+      boost::bind(&World::OnLog, this, _1));
+
+  this->prevStates[0].SetWorld(shared_from_this());
+  this->prevStates[1].SetWorld(shared_from_this());
+
+  this->prevStates[0].SetName(this->GetName());
+  this->prevStates[1].SetName(this->GetName());
 
   this->initialized = true;
 
@@ -358,11 +352,10 @@
 }
 
 //////////////////////////////////////////////////
-void World::Run(unsigned int _steps, unsigned int _stepDelay)
+void World::Run(unsigned int _iterations)
 {
   this->stop = false;
-  this->stopIterations = _steps;
-  this->stepDelayMS = _stepDelay;
+  this->stopIterations = _iterations;
 
   this->thread = new boost::thread(boost::bind(&World::RunLoop, this));
 }
@@ -399,11 +392,11 @@
 
   this->prevStepWallTime = common::Time::GetWallTime();
 
+  this->logThread = new boost::thread(boost::bind(&World::LogWorker, this));
+
   // Get the first state
-  this->prevStates[0]->Load(shared_from_this());
+  this->prevStates[0] = WorldState(shared_from_this());
   this->stateToggle = 0;
-
-  this->logThread = new boost::thread(boost::bind(&World::LogWorker, this));
 
   if (!util::LogPlay::Instance()->IsOpen())
   {
@@ -411,8 +404,6 @@
         (!this->stopIterations || (this->iterations < this->stopIterations));)
     {
       this->Step();
-      if (this->stepDelayMS > 0)
-        gazebo::common::Time::MSleep(this->stepDelayMS);
     }
   }
   else
@@ -422,8 +413,6 @@
         (!this->stopIterations || (this->iterations < this->stopIterations));)
     {
       this->LogStep();
-      if (this->stepDelayMS > 0)
-        gazebo::common::Time::MSleep(this->stepDelayMS);
     }
   }
 
@@ -431,7 +420,6 @@
 
   if (this->logThread)
   {
-    // Notify the condition to continue.
     this->logCondition.notify_all();
     this->logThread->join();
     delete this->logThread;
@@ -442,15 +430,14 @@
 //////////////////////////////////////////////////
 void World::LogStep()
 {
-  if (!this->IsPaused() || this->stepInc > 0 ||
-      (this->IsPaused() && util::LogPlay::Instance()->NeedsStep()))
+  if (!this->IsPaused() || this->stepInc > 0)
   {
     std::string data;
     if (!util::LogPlay::Instance()->Step(data))
     {
       this->SetPaused(true);
     }
-    else if (!data.empty())
+    else
     {
       this->logPlayStateSDF->ClearElements();
       sdf::readString(data, this->logPlayStateSDF);
@@ -662,7 +649,7 @@
     // worker catchs up.
     if (this->iterations - this->logPrevIteration > 1)
     {
-      this->logCondition.notify_all();
+      this->logCondition.notify_one();
       this->logContinueCondition.wait(lock);
     }
   }
@@ -691,7 +678,7 @@
 
   // Only update state information if logging data.
   if (util::LogRecord::Instance()->GetRunning())
-    this->logCondition.notify_all();
+    this->logCondition.notify_one();
   DIAG_TIMER_LAP("World::Update", "LogRecordNotify");
 
   // Output the contact information
@@ -712,8 +699,7 @@
 
   this->publishModelPoses.clear();
 
-  if (this->node)
-    this->node->Fini();
+  this->node->Fini();
 
   if (this->rootElement)
   {
@@ -727,21 +713,6 @@
     this->physicsEngine.reset();
   }
 
-<<<<<<< HEAD
-  delete this->prevStates[0];
-  this->prevStates[0] = NULL;
-
-  delete this->prevStates[1];
-  this->prevStates[1] = NULL;
-
-  this->modelMsgs.clear();
-  this->factoryMsgs.clear();
-  this->requestMsgs.clear();
-  this->dirtyPoses.clear();
-  this->deleteEntity.clear();
-  this->connections.clear();
-  this->node.reset();
-=======
   this->models.clear();
   this->prevStates[0].SetWorld(WorldPtr());
   this->prevStates[1].SetWorld(WorldPtr());
@@ -749,7 +720,6 @@
 #ifdef HAVE_OPENAL
   util::OpenAL::Instance()->Fini();
 #endif
->>>>>>> 5dda86ff
 }
 
 //////////////////////////////////////////////////
@@ -1813,19 +1783,13 @@
   sdf::ElementPtr stateElem = this->sdf->GetElement("state");
   stateElem->ClearElements();
 
-<<<<<<< HEAD
-  this->prevStates[(this->stateToggle + 1) % 2]->FillSDF(stateElem);
-=======
   WorldState currentState(shared_from_this());
   currentState.FillSDF(stateElem);
->>>>>>> 5dda86ff
-}
-
-//////////////////////////////////////////////////
-bool World::OnLog(std::ostringstream &_stream, uint64_t &_segments)
-{
-  _segments = 0;
-
+}
+
+//////////////////////////////////////////////////
+bool World::OnLog(std::ostringstream &_stream)
+{
   int bufferIndex = this->currentStateBuffer;
   // Save the entire state when its the first call to OnLog.
   if (util::LogRecord::Instance()->GetFirstUpdate())
@@ -1836,7 +1800,6 @@
     _stream << "'>\n";
     _stream << this->sdf->ToString("");
     _stream << "</sdf>\n";
-    _segments++;
   }
   else if (this->states[bufferIndex].size() >= 1)
   {
@@ -1849,7 +1812,6 @@
         iter != this->states[bufferIndex].end(); ++iter)
     {
       _stream << "<sdf version='" << SDF_VERSION << "'>" << *iter << "</sdf>";
-      _segments++;
     }
 
     this->states[bufferIndex].clear();
@@ -1866,20 +1828,19 @@
     {
       _stream << "<sdf version='" << SDF_VERSION << "'>"
         << this->states[this->currentStateBuffer^1][i] << "</sdf>";
-      _segments++;
-    }
-
+    }
     for (size_t i = 0; i < this->states[this->currentStateBuffer].size(); ++i)
     {
       _stream << "<sdf version='" << SDF_VERSION << "'>"
         << this->states[this->currentStateBuffer][i] << "</sdf>";
-      _segments++;
     }
 
     // Clear everything.
     this->states[0].clear();
     this->states[1].clear();
     this->stateToggle = 0;
+    this->prevStates[0] = WorldState();
+    this->prevStates[1] = WorldState();
   }
 
   return true;
@@ -1992,9 +1953,9 @@
   {
     int currState = (this->stateToggle + 1) % 2;
 
-    this->prevStates[currState]->Load(self);
-    WorldState diffState = (*this->prevStates[currState]) -
-      (*this->prevStates[this->stateToggle]);
+    this->prevStates[currState].Load(self);
+    WorldState diffState = this->prevStates[currState] -
+      this->prevStates[this->stateToggle];
     this->logPrevIteration = this->iterations;
 
     if (!diffState.IsZero())
@@ -2005,7 +1966,7 @@
         // moving link may never be captured if only diff state is recorded.
         boost::mutex::scoped_lock bLock(this->logBufferMutex);
         this->states[this->currentStateBuffer].push_back(
-            *this->prevStates[currState]);
+            this->prevStates[currState]);
         // Tell the logger to update, once the number of states exceeds 1000
         if (this->states[this->currentStateBuffer].size() > 1000)
           util::LogRecord::Instance()->Notify();
@@ -2014,9 +1975,8 @@
 
     this->logContinueCondition.notify_all();
 
-    // Wait until there is work to be done, but only if we are not stopped.
-    if (!this->stop)
-      this->logCondition.wait(lock);
+    // Wait until there is work to be done.
+    this->logCondition.wait(lock);
   }
 
   // Make sure nothing is blocked by this thread.
