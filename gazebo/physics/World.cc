/*
 * Copyright (C) 2012 Open Source Robotics Foundation
 *
 * Licensed under the Apache License, Version 2.0 (the "License");
 * you may not use this file except in compliance with the License.
 * You may obtain a copy of the License at
 *
 *     http://www.apache.org/licenses/LICENSE-2.0
 *
 * Unless required by applicable law or agreed to in writing, software
 * distributed under the License is distributed on an "AS IS" BASIS,
 * WITHOUT WARRANTIES OR CONDITIONS OF ANY KIND, either express or implied.
 * See the License for the specific language governing permissions and
 * limitations under the License.
 *
*/

#ifdef _WIN32
  // Ensure that Winsock2.h is included before Windows.h, which can get
  // pulled in by anybody (e.g., Boost).
  #include <Winsock2.h>
#endif

#include <time.h>

#include <tbb/parallel_for.h>
#include <tbb/blocked_range.h>

#include <sdf/sdf.hh>

#include <deque>
#include <list>
#include <set>
#include <string>
#include <vector>

#include <ignition/math/Rand.hh>

#include <ignition/msgs/plugin_v.pb.h>
#include <ignition/msgs/stringmsg.pb.h>

#include "gazebo/transport/Node.hh"
#include "gazebo/transport/TransportIface.hh"
#include "gazebo/transport/Publisher.hh"
#include "gazebo/transport/Subscriber.hh"

#include "gazebo/util/LogPlay.hh"

#include "gazebo/common/ModelDatabase.hh"
#include "gazebo/common/CommonIface.hh"
#include "gazebo/common/Events.hh"
#include "gazebo/common/Exception.hh"
#include "gazebo/common/Console.hh"
#include "gazebo/common/Plugin.hh"
#include "gazebo/common/Time.hh"
#include "gazebo/common/URI.hh"

#include "gazebo/msgs/msgs.hh"

#include "gazebo/util/OpenAL.hh"
#include "gazebo/util/Diagnostics.hh"
#include "gazebo/util/IntrospectionManager.hh"
#include "gazebo/util/LogRecord.hh"

#include "gazebo/physics/Road.hh"
#include "gazebo/physics/RayShape.hh"
#include "gazebo/physics/Joint.hh"
#include "gazebo/physics/Link.hh"
#include "gazebo/physics/PhysicsEngine.hh"
#include "gazebo/physics/PhysicsFactory.hh"
#include "gazebo/physics/Atmosphere.hh"
#include "gazebo/physics/AtmosphereFactory.hh"
#include "gazebo/physics/PresetManager.hh"
#include "gazebo/physics/UserCmdManager.hh"
#include "gazebo/physics/Model.hh"
#include "gazebo/physics/Light.hh"
#include "gazebo/physics/Actor.hh"
#include "gazebo/physics/Wind.hh"
#include "gazebo/physics/WorldPrivate.hh"
#include "gazebo/physics/World.hh"
#include "gazebo/common/SphericalCoordinates.hh"
#include "gazebo/rendering/RenderingIface.hh"
#include "gazebo/rendering/Scene.hh"

#include "gazebo/physics/Collision.hh"
#include "gazebo/physics/ContactManager.hh"
#include "gazebo/physics/Population.hh"

using namespace gazebo;
using namespace physics;

/// \brief Flag used to say if/when to clear all models.
/// This will be replaced with a class member variable in Gazebo 3.0
bool g_clearModels;

class ModelUpdate_TBB
{
  public: explicit ModelUpdate_TBB(Model_V *_models) : models(_models) {}
  public: void operator() (const tbb::blocked_range<size_t> &_r) const
  {
    for (size_t i = _r.begin(); i != _r.end(); i++)
    {
      (*models)[i]->Update();
    }
  }

  private: Model_V *models;
};

//////////////////////////////////////////////////
World::World(const std::string &_name)
  : dataPtr(new WorldPrivate)
{
  g_clearModels = false;
  this->dataPtr->sdf.reset(new sdf::Element);
  sdf::initFile("world.sdf", this->dataPtr->sdf);

  // Keep this in the constructor for performance.
  // sdf::initFile causes disk access.
  this->dataPtr->factorySDF.reset(new sdf::SDF);
  sdf::initFile("root.sdf", this->dataPtr->factorySDF);

  this->dataPtr->logPlayStateSDF.reset(new sdf::Element);
  sdf::initFile("state.sdf", this->dataPtr->logPlayStateSDF);

  this->dataPtr->initialized = false;
  this->dataPtr->loaded = false;
  this->dataPtr->stepInc = 0;
  this->dataPtr->pause = false;
  this->dataPtr->thread = nullptr;
  this->dataPtr->logThread = nullptr;
  this->dataPtr->stop = false;

  this->dataPtr->currentStateBuffer = 0;
  this->dataPtr->stateToggle = 0;

  this->dataPtr->pluginsLoaded = false;

  this->dataPtr->name = _name;

  this->dataPtr->needsReset = false;
  this->dataPtr->resetAll = true;
  this->dataPtr->resetTimeOnly = false;
  this->dataPtr->resetModelOnly = false;
  this->dataPtr->enablePhysicsEngine = true;
  this->dataPtr->enableWind = true;
  this->dataPtr->enableAtmosphere = true;

  this->dataPtr->sleepOffset = common::Time(0);

  this->dataPtr->prevStatTime = common::Time::GetWallTime();
  this->dataPtr->prevProcessMsgsTime = common::Time::GetWallTime();

  this->dataPtr->connections.push_back(
     event::Events::ConnectStep(std::bind(&World::OnStep, this)));
  this->dataPtr->connections.push_back(
     event::Events::ConnectPause(
       std::bind(&World::SetPaused, this, std::placeholders::_1)));
}

//////////////////////////////////////////////////
World::~World()
{
  this->Fini();
}

//////////////////////////////////////////////////
void World::Load(sdf::ElementPtr _sdf)
{
  this->dataPtr->loaded = false;
  this->dataPtr->sdf = _sdf;

  if (this->dataPtr->sdf->Get<std::string>("name").empty())
    gzwarn << "create_world(world_name =["
           << this->dataPtr->name << "]) overwrites sdf world name\n!";
  else
    this->dataPtr->name = this->dataPtr->sdf->Get<std::string>("name");

#ifdef HAVE_OPENAL
  util::OpenAL::Instance()->Load(this->dataPtr->sdf->GetElement("audio"));
#endif

  this->dataPtr->sceneMsg.CopyFrom(
      msgs::SceneFromSDF(this->dataPtr->sdf->GetElement("scene")));
  this->dataPtr->sceneMsg.set_name(this->Name());

  // The period at which messages are processed
  this->dataPtr->processMsgsPeriod = common::Time(0, 200000000);

  this->dataPtr->node = transport::NodePtr(new transport::Node());
  this->dataPtr->node->Init(this->Name());

  // pose pub for client with a cap on publishing rate to reduce traffic
  // overhead
  this->dataPtr->posePub = this->dataPtr->node->Advertise<msgs::PosesStamped>(
    "~/pose/info", 10, 60);

  this->dataPtr->guiPub = this->dataPtr->node->Advertise<msgs::GUI>("~/gui", 5);
  if (this->dataPtr->sdf->HasElement("gui"))
  {
    this->dataPtr->guiPub->Publish(
        msgs::GUIFromSDF(this->dataPtr->sdf->GetElement("gui")));
  }

  this->dataPtr->factorySub = this->dataPtr->node->Subscribe("~/factory",
                                           &World::OnFactoryMsg, this);
  this->dataPtr->controlSub = this->dataPtr->node->Subscribe("~/world_control",
                                           &World::OnControl, this);
  this->dataPtr->playbackControlSub = this->dataPtr->node->Subscribe(
      "~/playback_control", &World::OnPlaybackControl, this);

  this->dataPtr->requestSub = this->dataPtr->node->Subscribe("~/request",
                                           &World::OnRequest, this, true);
  this->dataPtr->jointSub = this->dataPtr->node->Subscribe("~/joint",
      &World::JointLog, this);

  this->dataPtr->lightFactorySub =
      this->dataPtr->node->Subscribe("~/factory/light",
      &World::OnLightFactoryMsg, this);
  this->dataPtr->lightModifySub =
      this->dataPtr->node->Subscribe("~/light/modify",
      &World::OnLightModifyMsg, this);

  this->dataPtr->modelSub = this->dataPtr->node->Subscribe<msgs::Model>(
      "~/model/modify", &World::OnModelMsg, this);

  this->dataPtr->responsePub = this->dataPtr->node->Advertise<msgs::Response>(
      "~/response");
  this->dataPtr->statPub =
    this->dataPtr->node->Advertise<msgs::WorldStatistics>(
        "~/world_stats", 100, 5);
  this->dataPtr->modelPub = this->dataPtr->node->Advertise<msgs::Model>(
      "~/model/info");
  this->dataPtr->lightPub = this->dataPtr->node->Advertise<msgs::Light>(
      "~/light/modify");
  this->dataPtr->lightFactoryPub = this->dataPtr->node->Advertise<msgs::Light>(
      "~/factory/light");

  // Ignition transport
  std::string pluginInfoService("/physics/info/plugin");
  if (!this->dataPtr->ignNode.Advertise(pluginInfoService,
      &World::PluginInfoService, this))
  {
    gzerr << "Error advertising service [" << pluginInfoService << "]"
        << std::endl;
  }

  // This should come before loading of entities
  sdf::ElementPtr physicsElem = this->dataPtr->sdf->GetElement("physics");

  std::string type = physicsElem->Get<std::string>("type");
  this->dataPtr->physicsEngine = PhysicsFactory::NewPhysicsEngine(type,
      shared_from_this());

  if (this->dataPtr->physicsEngine == nullptr)
    gzthrow("Unable to create physics engine\n");

  this->dataPtr->physicsEngine->Load(physicsElem);

  // This should come before loading of entities
  sdf::ElementPtr windElem = this->dataPtr->sdf->GetElement("wind");

  this->dataPtr->wind.reset(new physics::Wind(*this,
                            this->dataPtr->sdf->GetElement("wind")));

  if (this->dataPtr->wind == NULL)
    gzthrow("Unable to create wind\n");

  this->dataPtr->wind->Load(windElem);

  // This should come after loading physics engine
  sdf::ElementPtr atmosphereElem = this->dataPtr->sdf->GetElement("atmosphere");

  type = atmosphereElem->Get<std::string>("type");
  this->dataPtr->atmosphere = AtmosphereFactory::NewAtmosphere(type, *this);

  if (this->dataPtr->atmosphere == NULL)
    gzerr << "Unable to create atmosphere model\n";

  this->dataPtr->atmosphere->Load(atmosphereElem);

  // This should also come before loading of entities
  {
    sdf::ElementPtr spherical = this->dataPtr->sdf->GetElement(
        "spherical_coordinates");
    common::SphericalCoordinates::SurfaceType surfaceType =
      common::SphericalCoordinates::Convert(
        spherical->Get<std::string>("surface_model"));
    ignition::math::Angle latitude, longitude, heading;
    double elevation = spherical->Get<double>("elevation");
    latitude.Degree(spherical->Get<double>("latitude_deg"));
    longitude.Degree(spherical->Get<double>("longitude_deg"));
    heading.Degree(spherical->Get<double>("heading_deg"));

    this->dataPtr->sphericalCoordinates.reset(new common::SphericalCoordinates(
      surfaceType, latitude, longitude, elevation, heading));
  }

  if (this->dataPtr->sphericalCoordinates == nullptr)
    gzthrow("Unable to create spherical coordinates data structure\n");

  this->dataPtr->rootElement.reset(new Base(BasePtr()));
  this->dataPtr->rootElement->SetName(this->Name());
  this->dataPtr->rootElement->SetWorld(shared_from_this());

  // A special order is necessary when loading a world that contains state
  // information. The joints must be created last, otherwise they get
  // initialized improperly.
  {
    // Create all the entities
    this->LoadEntities(this->dataPtr->sdf, this->dataPtr->rootElement);

    for (unsigned int i = 0; i < this->ModelCount(); ++i)
      this->ModelByIndex(i)->LoadJoints();
  }

  // TODO: Performance test to see if TBB model updating is necessary
  // Choose threaded or unthreaded model updating depending on the number of
  // models in the scene
  // if (this->ModelCount() < 20)
  this->dataPtr->modelUpdateFunc = &World::ModelUpdateSingleLoop;
  // else
  // this->dataPtr->modelUpdateFunc = &World::ModelUpdateTBB;

  event::Events::worldCreated(this->Name());

  this->dataPtr->userCmdManager = UserCmdManagerPtr(
      new UserCmdManager(shared_from_this()));

  // Initialize the world URI.
  this->dataPtr->uri.Clear();
  this->dataPtr->uri.SetScheme("data");
  this->dataPtr->uri.Path().PushFront(this->Name());
  this->dataPtr->uri.Path().PushFront("world");

  this->RegisterIntrospectionItems();

  this->dataPtr->loaded = true;
}

//////////////////////////////////////////////////
const sdf::ElementPtr World::SDF()
{
  this->UpdateStateSDF();
  return this->dataPtr->sdf;
}

//////////////////////////////////////////////////
void World::Save(const std::string &_filename)
{
  this->UpdateStateSDF();
  std::string data;
  data = "<?xml version ='1.0'?>\n";
  data += "<sdf version='" + std::string(SDF_VERSION) + "'>\n";
  data += this->dataPtr->sdf->ToString("");
  data += "</sdf>\n";

  std::ofstream out(_filename.c_str(), std::ios::out);
  if (!out)
    gzerr << "Unable to open file[" << _filename << "]\n";
  else
    out << data;

  out.close();
}

//////////////////////////////////////////////////
void World::Init()
{
  // Initialize all the entities (i.e. Model)
  for (unsigned int i = 0; i < this->dataPtr->rootElement->GetChildCount(); ++i)
    this->dataPtr->rootElement->GetChild(i)->Init();

  // Initialize the physics engine
  this->dataPtr->physicsEngine->Init();

  this->dataPtr->presetManager = PresetManagerPtr(
      new PresetManager(this->dataPtr->physicsEngine, this->dataPtr->sdf));

  this->dataPtr->testRay = boost::dynamic_pointer_cast<RayShape>(
      this->Physics()->CreateShape("ray", CollisionPtr()));

  this->dataPtr->prevStates[0].SetWorld(shared_from_this());
  this->dataPtr->prevStates[1].SetWorld(shared_from_this());

  this->dataPtr->prevStates[0].SetName(this->Name());
  this->dataPtr->prevStates[1].SetName(this->Name());

  this->dataPtr->updateInfo.worldName = this->Name();

  this->dataPtr->iterations = 0;
  this->dataPtr->logPrevIteration = 0;

  util::DiagnosticManager::Instance()->Init(this->Name());

  util::LogRecord::Instance()->Add(this->Name(), "state.log",
      std::bind(&World::OnLog, this, std::placeholders::_1));

  // Check if we have to insert an object population.
  if (this->dataPtr->sdf->HasElement("population"))
  {
    Population population(this->dataPtr->sdf, shared_from_this());
    population.PopulateAll();
  }

  // Set the state of the entities
  if (this->dataPtr->sdf->HasElement("state"))
  {
    sdf::ElementPtr childElem = this->dataPtr->sdf->GetElement("state");

    while (childElem)
    {
      WorldState myState;
      myState.Load(childElem);
      this->SetState(myState);

      childElem = childElem->GetNextElement("state");

      // TODO: We currently load just the first state data. Need to
      // implement a better mechanism for handling multiple states
      break;
    }
  }

  this->dataPtr->initialized = true;

  // Mark the world initialization
  gzlog << "Init world[" << this->Name() << "]" << std::endl;
}

//////////////////////////////////////////////////
void World::Run(const unsigned int _iterations)
{
  this->dataPtr->stop = false;
  this->dataPtr->stopIterations = _iterations;

  this->dataPtr->thread = new std::thread(std::bind(&World::RunLoop, this));
}

//////////////////////////////////////////////////
void World::RunBlocking(const unsigned int _iterations)
{
  this->dataPtr->stop = false;
  this->dataPtr->stopIterations = _iterations;
  this->RunLoop();
}

//////////////////////////////////////////////////
void World::RemoveModel(ModelPtr _model)
{
  if (_model)
    this->RemoveModel(_model->GetName());
}

//////////////////////////////////////////////////
bool World::Running() const
{
  return !this->dataPtr->stop;
}

//////////////////////////////////////////////////
void World::Stop()
{
  this->dataPtr->stop = true;

  if (this->dataPtr->thread)
  {
    this->dataPtr->thread->join();
    delete this->dataPtr->thread;
    this->dataPtr->thread = nullptr;
  }
}

//////////////////////////////////////////////////
void World::RunLoop()
{
  this->dataPtr->physicsEngine->InitForThread();

  this->dataPtr->startTime = common::Time::GetWallTime();

  // This fixes a minor issue when the world is paused before it's started
  if (this->IsPaused())
    this->dataPtr->pauseStartTime = this->dataPtr->startTime;

  this->dataPtr->prevStepWallTime = common::Time::GetWallTime();

  // Get the first state
  this->dataPtr->prevStates[0] = WorldState(shared_from_this());
  this->dataPtr->prevStates[1] = WorldState(shared_from_this());
  this->dataPtr->stateToggle = 0;

  this->dataPtr->logThread =
    new std::thread(std::bind(&World::LogWorker, this));

  if (!util::LogPlay::Instance()->IsOpen())
  {
    for (this->dataPtr->iterations = 0; !this->dataPtr->stop &&
        (!this->dataPtr->stopIterations ||
         (this->dataPtr->iterations < this->dataPtr->stopIterations));)
    {
      this->Step();
    }
  }
  else
  {
    this->dataPtr->enablePhysicsEngine = false;
    for (this->dataPtr->iterations = 0; !this->dataPtr->stop &&
        (!this->dataPtr->stopIterations ||
         (this->dataPtr->iterations < this->dataPtr->stopIterations));)
    {
      this->LogStep();
    }
  }

  this->dataPtr->stop = true;

  if (this->dataPtr->logThread)
  {
    this->dataPtr->logCondition.notify_all();
    {
      std::lock_guard<std::mutex> lock(this->dataPtr->logMutex);
      this->dataPtr->logCondition.notify_all();
    }
    this->dataPtr->logThread->join();
    delete this->dataPtr->logThread;
    this->dataPtr->logThread = nullptr;
  }
}

//////////////////////////////////////////////////
void World::LogStep()
{
  {
    std::lock_guard<std::recursive_mutex> lk(this->dataPtr->worldUpdateMutex);

    if (!this->IsPaused() || this->dataPtr->stepInc != 0)
    {
      if (!this->IsPaused() && this->dataPtr->stepInc == 0)
        this->dataPtr->stepInc = 1;

      std::string data;
      if (!util::LogPlay::Instance()->Step(this->dataPtr->stepInc, data))
      {
        // There are no more chunks, time to exit.
        this->SetPaused(true);
        this->dataPtr->stepInc = 0;
      }
      else
      {
        this->dataPtr->stepInc = 1;

        this->dataPtr->logPlayStateSDF->ClearElements();
        sdf::readString(data, this->dataPtr->logPlayStateSDF);

        this->dataPtr->logPlayState.Load(this->dataPtr->logPlayStateSDF);

        // If the log file does not contain iterations we have to manually
        // increase the iteration counter in logPlayState.
        if (!util::LogPlay::Instance()->HasIterations())
        {
          this->dataPtr->logPlayState.SetIterations(
            this->dataPtr->iterations + 1);
        }

        this->SetState(this->dataPtr->logPlayState);
        this->Update();
      }

      if (this->dataPtr->stepInc > 0)
        this->dataPtr->stepInc--;
    }
  }

  this->PublishWorldStats();

  this->ProcessMessages();
}

//////////////////////////////////////////////////
void World::_SetSensorsInitialized(const bool _init)
{
  this->dataPtr->sensorsInitialized = _init;
}

//////////////////////////////////////////////////
bool World::SensorsInitialized() const
{
  return this->dataPtr->sensorsInitialized;
}

/////////////////////////////////////////////////
void World::SetSensorWaitFunc(std::function<void(double, double)> _func)
{
  this->waitForSensors = _func;
}

//////////////////////////////////////////////////
void World::Step()
{
  DIAG_TIMER_START("World::Step");

  /// need this because ODE does not call dxReallocateWorldProcessContext()
  /// until dWorld.*Step
  /// Plugins that manipulate joints (and probably other properties) require
  /// one iteration of the physics engine. Do not remove this.
  if (!this->dataPtr->pluginsLoaded && this->SensorsInitialized())
  {
    this->LoadPlugins();
    this->dataPtr->pluginsLoaded = true;
  }

  DIAG_TIMER_LAP("World::Step", "loadPlugins");

  // Send statistics about the world simulation
  this->PublishWorldStats();

  DIAG_TIMER_LAP("World::Step", "publishWorldStats");

  if (this->waitForSensors)
    this->waitForSensors(this->dataPtr->simTime.Double(),
        this->dataPtr->physicsEngine->GetMaxStepSize());

  double updatePeriod = this->dataPtr->physicsEngine->GetUpdatePeriod();
  // sleep here to get the correct update rate
  common::Time tmpTime = common::Time::GetWallTime();
  common::Time sleepTime = this->dataPtr->prevStepWallTime +
    common::Time(updatePeriod) - tmpTime - this->dataPtr->sleepOffset;

  common::Time actualSleep;
  if (sleepTime > 0)
  {
    common::Time::Sleep(sleepTime);
    actualSleep = common::Time::GetWallTime() - tmpTime;
  }
  else
    sleepTime = 0;

  // exponentially avg out
  this->dataPtr->sleepOffset = (actualSleep - sleepTime) * 0.01 +
                      this->dataPtr->sleepOffset * 0.99;

  DIAG_TIMER_LAP("World::Step", "sleepOffset");

  // throttling update rate, with sleepOffset as tolerance
  // the tolerance is needed as the sleep time is not exact
  if (common::Time::GetWallTime() - this->dataPtr->prevStepWallTime +
      this->dataPtr->sleepOffset >= common::Time(updatePeriod))
  {
    std::lock_guard<std::recursive_mutex> lock(this->dataPtr->worldUpdateMutex);

    DIAG_TIMER_LAP("World::Step", "worldUpdateMutex");

    this->dataPtr->prevStepWallTime = common::Time::GetWallTime();

    double stepTime = this->dataPtr->physicsEngine->GetMaxStepSize();

    if (!this->IsPaused() || this->dataPtr->stepInc > 0
        || this->dataPtr->needsReset)
    {
      // query timestep to allow dynamic time step size updates
      this->dataPtr->simTime += stepTime;
      this->dataPtr->iterations++;
      this->Update();

      DIAG_TIMER_LAP("World::Step", "update");

      if (this->IsPaused() && this->dataPtr->stepInc > 0)
        this->dataPtr->stepInc--;
    }
    else
    {
      // Flush the log record buffer, if there is data in it.
      if (util::LogRecord::Instance()->BufferSize() > 0)
        util::LogRecord::Instance()->Notify();
      this->dataPtr->pauseTime += stepTime;
    }
  }

  gazebo::util::IntrospectionManager::Instance()->NotifyUpdates();

  this->ProcessMessages();

  DIAG_TIMER_STOP("World::Step");

  if (g_clearModels)
    this->ClearModels();
}

//////////////////////////////////////////////////
void World::Step(const unsigned int _steps)
{
  if (!this->IsPaused())
  {
    gzwarn << "Calling World::Step(steps) while world is not paused\n";
    this->SetPaused(true);
  }

  {
    std::lock_guard<std::recursive_mutex> lock(this->dataPtr->worldUpdateMutex);
    this->dataPtr->stepInc = _steps;
  }

  // block on completion
  bool wait = true;
  while (wait)
  {
    common::Time::NSleep(1);
    std::lock_guard<std::recursive_mutex> lock(this->dataPtr->worldUpdateMutex);
    if (this->dataPtr->stepInc == 0 || this->dataPtr->stop)
      wait = false;
  }
}

//////////////////////////////////////////////////
void World::Update()
{
  DIAG_TIMER_START("World::Update");

  if (this->dataPtr->needsReset)
  {
    if (this->dataPtr->resetAll)
      this->Reset();
    else if (this->dataPtr->resetTimeOnly)
      this->ResetTime();
    else if (this->dataPtr->resetModelOnly)
      this->ResetEntities(Base::MODEL);
    this->dataPtr->needsReset = false;
    return;
  }
  DIAG_TIMER_LAP("World::Update", "needsReset");

  this->dataPtr->updateInfo.simTime = this->SimTime();
  this->dataPtr->updateInfo.realTime = this->RealTime();
  event::Events::worldUpdateBegin(this->dataPtr->updateInfo);

  DIAG_TIMER_LAP("World::Update", "Events::worldUpdateBegin");

  // Update all the models
  (*this.*dataPtr->modelUpdateFunc)();

  DIAG_TIMER_LAP("World::Update", "Model::Update");

  // This must be called before PhysicsEngine::UpdatePhysics for ODE.
  this->dataPtr->physicsEngine->UpdateCollision();

  DIAG_TIMER_LAP("World::Update", "PhysicsEngine::UpdateCollision");

  // Wait for logging to finish, if it's running.
  if (util::LogRecord::Instance()->Running())
  {
    std::unique_lock<std::mutex> lock(this->dataPtr->logMutex);

    // It's possible the logWorker thread never processed the previous
    // state. This checks to make sure that we don't continute until the log
    // worker catchs up.
    if (this->dataPtr->iterations - this->dataPtr->logPrevIteration > 1)
    {
      this->dataPtr->logCondition.notify_one();
      this->dataPtr->logContinueCondition.wait(lock);
    }
  }

  // Give clients a possibility to react to collisions before the physics
  // gets updated.
  this->dataPtr->updateInfo.realTime = this->RealTime();
  event::Events::beforePhysicsUpdate(this->dataPtr->updateInfo);

  DIAG_TIMER_LAP("World::Update", "Events::beforePhysicsUpdate");

  // Update the physics engine
  if (this->dataPtr->enablePhysicsEngine && this->dataPtr->physicsEngine)
  {
    // This must be called directly after PhysicsEngine::UpdateCollision.
    this->dataPtr->physicsEngine->UpdatePhysics();

    DIAG_TIMER_LAP("World::Update", "PhysicsEngine::UpdatePhysics");

    // do this after physics update as
    //   ode --> MoveCallback sets the dirtyPoses
    //           and we need to propagate it into Entity::worldPose
    {
      // block any other pose updates (e.g. Joint::SetPosition)
      boost::recursive_mutex::scoped_lock plock(
          *this->Physics()->GetPhysicsUpdateMutex());

      for (auto &dirtyEntity : this->dataPtr->dirtyPoses)
      {
        dirtyEntity->SetWorldPose(dirtyEntity->DirtyPose(), false);
      }

      this->dataPtr->dirtyPoses.clear();
    }

    DIAG_TIMER_LAP("World::Update", "SetWorldPose(dirtyPoses)");
  }

  // Only update state information if logging data.
  if (util::LogRecord::Instance()->Running())
    this->dataPtr->logCondition.notify_one();
  DIAG_TIMER_LAP("World::Update", "LogRecordNotify");

  // Output the contact information
  this->dataPtr->physicsEngine->GetContactManager()->PublishContacts();

  DIAG_TIMER_LAP("World::Update", "ContactManager::PublishContacts");

  event::Events::worldUpdateEnd();

  gazebo::util::IntrospectionManager::Instance()->Update();

  DIAG_TIMER_STOP("World::Update");
}

//////////////////////////////////////////////////
void World::Fini()
{
  this->dataPtr->stop = true;
  this->dataPtr->enablePhysicsEngine = false;

#ifdef HAVE_OPENAL
  util::OpenAL::Instance()->Fini();
#endif

  // Clean transport
  {
    this->dataPtr->deleteEntity.clear();
    this->dataPtr->requestMsgs.clear();
    this->dataPtr->factoryMsgs.clear();
    this->dataPtr->modelMsgs.clear();
    this->dataPtr->lightFactoryMsgs.clear();
    this->dataPtr->lightModifyMsgs.clear();
    this->dataPtr->playbackControlMsgs.clear();

    this->dataPtr->posePub.reset();
    this->dataPtr->guiPub.reset();
    this->dataPtr->responsePub.reset();
    this->dataPtr->statPub.reset();
    this->dataPtr->modelPub.reset();
    this->dataPtr->lightPub.reset();
    this->dataPtr->lightFactoryPub.reset();

    this->dataPtr->factorySub.reset();
    this->dataPtr->controlSub.reset();
    this->dataPtr->playbackControlSub.reset();
    this->dataPtr->requestSub.reset();
    this->dataPtr->jointSub.reset();
    this->dataPtr->lightSub.reset();
    this->dataPtr->lightFactorySub.reset();
    this->dataPtr->lightModifySub.reset();
    this->dataPtr->modelSub.reset();

    if (this->dataPtr->node)
      this->dataPtr->node->Fini();
    this->dataPtr->node.reset();
  }

  this->dataPtr->connections.clear();

  this->dataPtr->sdf.reset();

  this->dataPtr->testRay.reset();
  this->dataPtr->plugins.clear();

  this->dataPtr->publishModelPoses.clear();
  this->dataPtr->publishModelScales.clear();
  this->dataPtr->publishLightPoses.clear();

  // Clean entities
  for (auto &model : this->dataPtr->models)
  {
    if (model)
      model->Fini();
  }
  this->dataPtr->models.clear();

  for (auto &light : this->dataPtr->lights)
  {
    if (light)
      light->Fini();
  }
  this->dataPtr->lights.clear();

  if (this->dataPtr->rootElement)
  {
    this->dataPtr->rootElement->Fini();
    this->dataPtr->rootElement.reset();
  }
  this->dataPtr->prevStates[0].SetWorld(WorldPtr());
  this->dataPtr->prevStates[1].SetWorld(WorldPtr());
  this->dataPtr->prevUnfilteredState.SetWorld(WorldPtr());
  this->dataPtr->logPlayState.SetWorld(WorldPtr());
  this->dataPtr->states[0].clear();
  this->dataPtr->states[1].clear();

  this->dataPtr->presetManager.reset();
  this->dataPtr->userCmdManager.reset();

  this->dataPtr->atmosphere.reset();
  this->dataPtr->wind.reset();

  // Engine shouldn't outlive world
  if (this->dataPtr->physicsEngine)
    this->dataPtr->physicsEngine->Fini();
  this->dataPtr->physicsEngine.reset();

  // Clear singletons whose states are tied to this world
  util::DiagnosticManager::Instance()->Fini();
  util::LogRecord::Instance()->Fini();

  // End world run thread
  if (this->dataPtr->thread)
  {
    this->dataPtr->thread->join();
    delete this->dataPtr->thread;
    this->dataPtr->thread = nullptr;
  }

  this->UnregisterIntrospectionItems();
}

//////////////////////////////////////////////////
void World::Clear()
{
  g_clearModels = true;
  /// \todo Clear lights too?
}

//////////////////////////////////////////////////
void World::ClearModels()
{
  g_clearModels = false;
  bool pauseState = this->IsPaused();
  this->SetPaused(true);

  while (!this->dataPtr->models.empty())
  {
    this->RemoveModel(this->dataPtr->models[0]);
  }
  this->dataPtr->models.clear();

  this->SetPaused(pauseState);
}

//////////////////////////////////////////////////
std::string World::Name() const
{
  return this->dataPtr->name;
}

//////////////////////////////////////////////////
PhysicsEnginePtr World::Physics() const
{
  return this->dataPtr->physicsEngine;
}

//////////////////////////////////////////////////
Wind &World::Wind() const
{
  return *this->dataPtr->wind;
}

//////////////////////////////////////////////////
Atmosphere &World::Atmosphere() const
{
  return *this->dataPtr->atmosphere;
}

//////////////////////////////////////////////////
PresetManagerPtr World::PresetMgr() const
{
  return this->dataPtr->presetManager;
}

//////////////////////////////////////////////////
common::SphericalCoordinatesPtr World::SphericalCoords() const
{
  return this->dataPtr->sphericalCoordinates;
}

//////////////////////////////////////////////////
ignition::math::Vector3d World::Gravity() const
{
  return this->dataPtr->sdf->Get<ignition::math::Vector3d>("gravity");
}

//////////////////////////////////////////////////
void World::SetGravity(const ignition::math::Vector3d &_gravity)
{
  // This function calls `PhysicsEngine::SetGravity`,
  // which in turn should call `World::SetGravitySDF`.
  this->dataPtr->physicsEngine->SetGravity(_gravity);
}

//////////////////////////////////////////////////
void World::SetGravitySDF(const ignition::math::Vector3d &_gravity)
{
  this->dataPtr->sdf->GetElement("gravity")->Set(_gravity);
}

//////////////////////////////////////////////////
ignition::math::Vector3d World::MagneticField() const
{
  return this->dataPtr->sdf->Get<ignition::math::Vector3d>("magnetic_field");
}

//////////////////////////////////////////////////
void World::SetMagneticField(const ignition::math::Vector3d &_mag)
{
  this->dataPtr->sdf->GetElement("magnetic_field")->Set(_mag);
}

//////////////////////////////////////////////////
BasePtr World::BaseByName(const std::string &_name) const
{
  if (this->dataPtr->rootElement)
    return this->dataPtr->rootElement->GetByName(_name);
  else
    return BasePtr();
}

/////////////////////////////////////////////////
ModelPtr World::ModelById(unsigned int _id) const
{
  return boost::dynamic_pointer_cast<Model>(
      this->dataPtr->rootElement->GetById(_id));
}

//////////////////////////////////////////////////
ModelPtr World::ModelByName(const std::string &_name) const
{
  std::lock_guard<std::mutex> lock(this->dataPtr->loadModelMutex);
  return boost::dynamic_pointer_cast<Model>(this->BaseByName(_name));
}

//////////////////////////////////////////////////
LightPtr World::LightByName(const std::string &_name) const
{
  std::lock_guard<std::mutex> lock(this->dataPtr->loadLightMutex);
  return boost::dynamic_pointer_cast<physics::Light>(this->BaseByName(_name));
}

//////////////////////////////////////////////////
EntityPtr World::EntityByName(const std::string &_name) const
{
  return boost::dynamic_pointer_cast<Entity>(this->BaseByName(_name));
}

//////////////////////////////////////////////////
ModelPtr World::LoadModel(sdf::ElementPtr _sdf , BasePtr _parent)
{
  std::lock_guard<std::mutex> lock(this->dataPtr->loadModelMutex);
  ModelPtr model;

  if (_sdf->GetName() == "model")
  {
    std::string modelName = _sdf->Get<std::string>("name");
    for (auto const m : this->dataPtr->models)
    {
      if (m->GetName() == modelName)
      {
        gzwarn << "Model with name [" << modelName << "] already exists. "
          << "Not inserting model. This warning can be ignored in certain "
          << "situations such as rewind during log playback.\n";
        return model;
      }
    }

    model = this->dataPtr->physicsEngine->CreateModel(_parent);
    model->SetWorld(shared_from_this());
    model->Load(_sdf);

    event::Events::addEntity(model->GetScopedName());

    msgs::Model msg;
    model->FillMsg(msg);
    this->dataPtr->modelPub->Publish(msg);

    this->EnableAllModels();
  }
  else
  {
    gzerr << "SDF is missing the <model> tag:\n";
  }

  this->PublishModelPose(model);
  this->dataPtr->models.push_back(model);
  return model;
}

//////////////////////////////////////////////////
LightPtr World::LoadLight(const sdf::ElementPtr &_sdf, const BasePtr &_parent)
{
  std::lock_guard<std::mutex> lock(this->dataPtr->loadLightMutex);

  if (_sdf->GetName() != "light")
  {
    gzerr << "SDF is missing the <light> tag" << std::endl;
    return nullptr;
  }

  // Add to scene message
  msgs::Light *msg = this->dataPtr->sceneMsg.add_light();
  msg->CopyFrom(msgs::LightFromSDF(_sdf));

  // Create new light object
  LightPtr light(new physics::Light(_parent));
  light->SetStatic(true);
  light->ProcessMsg(*msg);
  light->SetWorld(shared_from_this());
  light->Load(_sdf);
  this->dataPtr->lights.push_back(light);

  // msg should contain scoped name (consistent with other entities)
  msg->set_name(light->GetScopedName());

  // publish after adding light to the lights vector
  // we also process light factory msg in World so this avoids creating a
  // duplicate light
  // Note: models uses /model/info topic. We can consider adding a
  // /light/info topic for this, see issue #2288
  this->dataPtr->lightFactoryPub->Publish(*msg);

  return light;
}

//////////////////////////////////////////////////
ActorPtr World::LoadActor(sdf::ElementPtr _sdf , BasePtr _parent)
{
  ActorPtr actor(new Actor(_parent));
  actor->SetWorld(shared_from_this());
  actor->Load(_sdf);

  event::Events::addEntity(actor->GetScopedName());

  msgs::Model msg;
  actor->FillMsg(msg);
  this->dataPtr->modelPub->Publish(msg);

  this->EnableAllModels();
  this->PublishModelPose(actor);
  this->dataPtr->models.push_back(actor);

  return actor;
}

//////////////////////////////////////////////////
RoadPtr World::LoadRoad(sdf::ElementPtr _sdf , BasePtr _parent)
{
  RoadPtr road(new Road(_parent));
  road->Load(_sdf);
  return road;
}

//////////////////////////////////////////////////
void World::LoadEntities(sdf::ElementPtr _sdf, BasePtr _parent)
{
  if (_sdf->HasElement("light"))
  {
    sdf::ElementPtr childElem = _sdf->GetElement("light");
    while (childElem)
    {
      this->LoadLight(childElem, _parent);

      childElem = childElem->GetNextElement("light");
    }
  }

  if (_sdf->HasElement("model"))
  {
    sdf::ElementPtr childElem = _sdf->GetElement("model");

    while (childElem)
    {
      this->LoadModel(childElem, _parent);

      // TODO : Put back in the ability to nest models. We should do this
      // without requiring a joint.

      childElem = childElem->GetNextElement("model");
    }
  }

  if (_sdf->HasElement("actor"))
  {
    sdf::ElementPtr childElem = _sdf->GetElement("actor");

    while (childElem)
    {
      this->LoadActor(childElem, _parent);

      childElem = childElem->GetNextElement("actor");
    }
  }

  if (_sdf->HasElement("road"))
  {
    sdf::ElementPtr childElem = _sdf->GetElement("road");
    while (childElem)
    {
      this->LoadRoad(childElem, _parent);
      childElem = childElem->GetNextElement("road");
    }
  }
}

//////////////////////////////////////////////////
unsigned int World::ModelCount() const
{
  return this->dataPtr->models.size();
}

//////////////////////////////////////////////////
unsigned int World::LightCount() const
{
  return this->dataPtr->lights.size();
}

//////////////////////////////////////////////////
ModelPtr World::ModelByIndex(const unsigned int _index) const
{
  if (_index >= this->dataPtr->models.size())
  {
    gzerr << "Given model index[" << _index << "] is out of range[0.."
          << this->dataPtr->models.size() << "]\n";
    return ModelPtr();
  }

  return this->dataPtr->models[_index];
}

//////////////////////////////////////////////////
Model_V World::Models() const
{
  return this->dataPtr->models;
}

//////////////////////////////////////////////////
Light_V World::Lights() const
{
  return this->dataPtr->lights;
}

//////////////////////////////////////////////////
void World::ResetTime()
{
  this->dataPtr->simTime = common::Time(0);
  this->dataPtr->pauseTime = common::Time(0);
  this->dataPtr->startTime = common::Time::GetWallTime();
  this->dataPtr->realTimeOffset = common::Time(0);
  this->dataPtr->iterations = 0;

  if (this->IsPaused())
    this->dataPtr->pauseStartTime = this->dataPtr->startTime;

  // Signal a reset has occurred. The SensorManager listens to this event
  // to reset each sensor's last update time.
  event::Events::timeReset();
}

//////////////////////////////////////////////////
void World::ResetEntities(Base::EntityType _type)
{
  this->dataPtr->rootElement->Reset(_type);
}

//////////////////////////////////////////////////
void World::Reset()
{
  bool currentlyPaused = this->IsPaused();
  this->SetPaused(true);

  {
    std::lock_guard<std::recursive_mutex> lk(this->dataPtr->worldUpdateMutex);

    ignition::math::Rand::Seed(ignition::math::Rand::Seed());
    this->dataPtr->physicsEngine->SetSeed(ignition::math::Rand::Seed());

    this->ResetTime();
    this->ResetEntities(Base::BASE);
    for (auto &plugin : this->dataPtr->plugins)
    {
      plugin->Reset();
    }
    this->dataPtr->physicsEngine->Reset();

    // Signal a reset has occurred
    event::Events::worldReset();
  }

  this->SetPaused(currentlyPaused);
}

//////////////////////////////////////////////////
void World::OnStep()
{
  this->dataPtr->stepInc = 1;
}

//////////////////////////////////////////////////
void World::PrintEntityTree()
{
  // Initialize all the entities
  for (unsigned int i = 0; i < this->dataPtr->rootElement->GetChildCount(); ++i)
    this->dataPtr->rootElement->GetChild(i)->Print("");
}

//////////////////////////////////////////////////
gazebo::common::Time World::SimTime() const
{
  return this->dataPtr->simTime;
}

//////////////////////////////////////////////////
void World::SetSimTime(const common::Time &_t)
{
  this->dataPtr->simTime = _t;
}

//////////////////////////////////////////////////
gazebo::common::Time World::PauseTime() const
{
  return this->dataPtr->pauseTime;
}

//////////////////////////////////////////////////
gazebo::common::Time World::StartTime() const
{
  return this->dataPtr->startTime;
}

//////////////////////////////////////////////////
common::Time World::RealTime() const
{
  if (!util::LogPlay::Instance()->IsOpen())
  {
    if (this->dataPtr->pause)
    {
      return (this->dataPtr->pauseStartTime - this->dataPtr->startTime) -
        this->dataPtr->realTimeOffset;
    }
    else
    {
      return (common::Time::GetWallTime() - this->dataPtr->startTime) -
        this->dataPtr->realTimeOffset;
    }
  }
  else
    return this->dataPtr->logRealTime;
}

//////////////////////////////////////////////////
bool World::IsPaused() const
{
  return this->dataPtr->pause;
}

//////////////////////////////////////////////////
void World::SetPaused(const bool _p)
{
  if (this->dataPtr->pause == _p)
    return;

  {
    std::lock_guard<std::recursive_mutex> lk(this->dataPtr->worldUpdateMutex);
    this->dataPtr->pause = _p;
  }

  if (_p)
  {
    // This is also a good time to clear out the logging buffer.
    util::LogRecord::Instance()->Notify();

    this->dataPtr->pauseStartTime = common::Time::GetWallTime();
  }
  else
  {
    this->dataPtr->realTimeOffset += common::Time::GetWallTime() -
      this->dataPtr->pauseStartTime;
  }

  event::Events::pause(_p);
}

//////////////////////////////////////////////////
void World::OnFactoryMsg(ConstFactoryPtr &_msg)
{
  std::lock_guard<std::recursive_mutex> lock(this->dataPtr->receiveMutex);
  this->dataPtr->factoryMsgs.push_back(*_msg);
}

//////////////////////////////////////////////////
void World::OnControl(ConstWorldControlPtr &_data)
{
  if (_data->has_pause())
    this->SetPaused(_data->pause());

  if (_data->has_step())
    this->OnStep();

  if (_data->has_multi_step())
  {
    // stepWorld is a blocking call so set stepInc directly so that world stats
    // will still be published
    this->SetPaused(true);
    std::lock_guard<std::recursive_mutex> lock(this->dataPtr->worldUpdateMutex);
    this->dataPtr->stepInc = _data->multi_step();
  }

  if (_data->has_seed())
  {
    ignition::math::Rand::Seed(_data->seed());
    this->dataPtr->physicsEngine->SetSeed(_data->seed());
  }

  if (_data->has_reset())
  {
    this->dataPtr->needsReset = true;

    if (_data->reset().has_all() && _data->reset().all())
    {
      this->dataPtr->resetAll = true;
    }
    else
    {
      this->dataPtr->resetAll = false;

      if (_data->reset().has_time_only() && _data->reset().time_only())
        this->dataPtr->resetTimeOnly = true;

      if (_data->reset().has_model_only() && _data->reset().model_only())
        this->dataPtr->resetModelOnly = true;
    }
  }
}

//////////////////////////////////////////////////
void World::OnPlaybackControl(ConstLogPlaybackControlPtr &_data)
{
  std::lock_guard<std::recursive_mutex> lock(this->dataPtr->receiveMutex);
  this->dataPtr->playbackControlMsgs.push_back(*_data);
}

//////////////////////////////////////////////////
void World::ProcessPlaybackControlMsgs()
{
  std::lock_guard<std::recursive_mutex> lock(this->dataPtr->worldUpdateMutex);

  for (auto const &msg : this->dataPtr->playbackControlMsgs)
  {
    if (msg.has_pause())
      this->SetPaused(msg.pause());

    if (msg.has_multi_step())
    {
      // stepWorld is a blocking call so set stepInc directly so that
      // world stats will still be published
      this->SetPaused(true);
      this->dataPtr->stepInc += msg.multi_step();
    }

    if (msg.has_seek())
    {
      common::Time targetSimTime = msgs::Convert(msg.seek());
      util::LogPlay::Instance()->Seek(targetSimTime);
      this->dataPtr->stepInc = 1;
    }

    if (msg.has_rewind() && msg.rewind())
    {
      util::LogPlay::Instance()->Rewind();
      this->dataPtr->stepInc = 1;
      if (!util::LogPlay::Instance()->HasIterations())
        this->dataPtr->iterations = 0;
    }

    if (msg.has_forward() && msg.forward())
    {
      util::LogPlay::Instance()->Forward();
      this->dataPtr->stepInc = -1;
      this->SetPaused(true);
      // ToDo: Update iterations if the log doesn't have it.
    }
  }

  this->dataPtr->playbackControlMsgs.clear();
}

//////////////////////////////////////////////////
void World::OnRequest(ConstRequestPtr &_msg)
{
  std::lock_guard<std::recursive_mutex> lock(this->dataPtr->receiveMutex);
  this->dataPtr->requestMsgs.push_back(*_msg);
}

//////////////////////////////////////////////////
void World::JointLog(ConstJointPtr &_msg)
{
  std::lock_guard<std::recursive_mutex> lock(this->dataPtr->receiveMutex);
  int i = 0;
  for (; i < this->dataPtr->sceneMsg.joint_size(); i++)
  {
    if (this->dataPtr->sceneMsg.joint(i).name() == _msg->name())
    {
      this->dataPtr->sceneMsg.mutable_joint(i)->CopyFrom(*_msg);
      break;
    }
  }

  if (i >= this->dataPtr->sceneMsg.joint_size())
  {
    msgs::Joint *newJoint = this->dataPtr->sceneMsg.add_joint();
    newJoint->CopyFrom(*_msg);
  }
}

//////////////////////////////////////////////////
void World::OnModelMsg(ConstModelPtr &_msg)
{
  std::lock_guard<std::recursive_mutex> lock(this->dataPtr->receiveMutex);
  this->dataPtr->modelMsgs.push_back(*_msg);
}

//////////////////////////////////////////////////
void World::BuildSceneMsg(msgs::Scene &_scene, BasePtr _entity)
{
  if (_entity)
  {
    if (_entity->HasType(Entity::MODEL))
    {
      msgs::Model *modelMsg = _scene.add_model();
      boost::static_pointer_cast<Model>(_entity)->FillMsg(*modelMsg);
    }
    else if (_entity->HasType(Entity::LIGHT))
    {
      msgs::Light *lightMsg = _scene.add_light();
      boost::static_pointer_cast<physics::Light>(_entity)->FillMsg(*lightMsg);
    }

    for (unsigned int i = 0; i < _entity->GetChildCount(); ++i)
    {
      this->BuildSceneMsg(_scene, _entity->GetChild(i));
    }
  }
}


//////////////////////////////////////////////////
// void World::ModelUpdateTBB()
// {
//   tbb::parallel_for (tbb::blocked_range<size_t>(0,
//   this->dataPtr->models.size(), 10),
//       ModelUpdate_TBB(&this->dataPtr->models));
// }

//////////////////////////////////////////////////
void World::ModelUpdateSingleLoop()
{
  // Update all the models
  for (unsigned int i = 0; i < this->dataPtr->rootElement->GetChildCount(); ++i)
    this->dataPtr->rootElement->GetChild(i)->Update();
}


//////////////////////////////////////////////////
void World::LoadPlugins()
{
  // Load the plugins
  if (this->dataPtr->sdf->HasElement("plugin"))
  {
    sdf::ElementPtr pluginElem = this->dataPtr->sdf->GetElement("plugin");
    while (pluginElem)
    {
      this->LoadPlugin(pluginElem);
      pluginElem = pluginElem->GetNextElement("plugin");
    }
  }

  // Load the plugins for all the models
  for (unsigned int i = 0; i < this->dataPtr->rootElement->GetChildCount(); ++i)
  {
    if (this->dataPtr->rootElement->GetChild(i)->HasType(Base::MODEL))
    {
      ModelPtr model = boost::static_pointer_cast<Model>(
          this->dataPtr->rootElement->GetChild(i));
      model->LoadPlugins();
    }
  }
}

//////////////////////////////////////////////////
void World::LoadPlugin(const std::string &_filename,
                       const std::string &_name,
                       sdf::ElementPtr _sdf)
{
  gazebo::WorldPluginPtr plugin = gazebo::WorldPlugin::Create(_filename,
                                                              _name);

  if (plugin)
  {
    if (plugin->GetType() != WORLD_PLUGIN)
    {
      gzerr << "World[" << this->Name() << "] is attempting to load "
            << "a plugin, but detected an incorrect plugin type. "
            << "Plugin filename[" << _filename << "] name[" << _name << "]\n";
      return;
    }
    plugin->Load(shared_from_this(), _sdf);
    this->dataPtr->plugins.push_back(plugin);

    if (this->dataPtr->initialized)
      plugin->Init();
  }
}

//////////////////////////////////////////////////
void World::RemovePlugin(const std::string &_name)
{
  for (auto plugin = this->dataPtr->plugins.begin();
           plugin != this->dataPtr->plugins.end(); ++plugin)
  {
    if ((*plugin)->GetHandle() == _name)
    {
      this->dataPtr->plugins.erase(plugin);
      break;
    }
  }
}

//////////////////////////////////////////////////
void World::LoadPlugin(sdf::ElementPtr _sdf)
{
  std::string pluginName = _sdf->Get<std::string>("name");
  std::string filename = _sdf->Get<std::string>("filename");
  this->LoadPlugin(filename, pluginName, _sdf);
}

//////////////////////////////////////////////////
void World::ProcessEntityMsgs()
{
  std::lock_guard<std::mutex> lock(this->dataPtr->entityDeleteMutex);

  for (auto &entityName : this->dataPtr->deleteEntity)
  {
    this->RemoveModel(entityName);
  }

  if (!this->dataPtr->deleteEntity.empty())
  {
    this->EnableAllModels();
    this->dataPtr->deleteEntity.clear();
  }
}

//////////////////////////////////////////////////
void World::ProcessRequestMsgs()
{
  std::lock_guard<std::recursive_mutex> lock(this->dataPtr->receiveMutex);
  msgs::Response response;

  for (auto const &requestMsg : this->dataPtr->requestMsgs)
  {
    bool send = true;
    response.set_id(requestMsg.id());
    response.set_request(requestMsg.request());
    response.set_response("success");

    if (requestMsg.request() == "entity_list")
    {
      msgs::Model_V modelVMsg;

      for (unsigned int i = 0;
          i < this->dataPtr->rootElement->GetChildCount(); ++i)
      {
        BasePtr entity = this->dataPtr->rootElement->GetChild(i);
        if (entity->HasType(Base::MODEL))
        {
          msgs::Model *modelMsg = modelVMsg.add_models();
          ModelPtr model = boost::dynamic_pointer_cast<Model>(entity);
          model->FillMsg(*modelMsg);
        }
      }

      response.set_type(modelVMsg.GetTypeName());
      std::string *serializedData = response.mutable_serialized_data();
      modelVMsg.SerializeToString(serializedData);
    }
    else if (requestMsg.request() == "entity_delete")
    {
      std::lock_guard<std::mutex> lock2(this->dataPtr->entityDeleteMutex);
      this->dataPtr->deleteEntity.push_back(requestMsg.data());
    }
    else if (requestMsg.request() == "entity_info")
    {
      BasePtr entity(
        this->dataPtr->rootElement->GetByName(requestMsg.data()));
      if (entity)
      {
        if (entity->HasType(Base::MODEL))
        {
          msgs::Model modelMsg;
          ModelPtr model = boost::dynamic_pointer_cast<Model>(entity);
          model->FillMsg(modelMsg);

          std::string *serializedData = response.mutable_serialized_data();
          modelMsg.SerializeToString(serializedData);
          response.set_type(modelMsg.GetTypeName());
        }
        else if (entity->HasType(Base::LINK))
        {
          msgs::Link linkMsg;
          LinkPtr link = boost::dynamic_pointer_cast<Link>(entity);
          link->FillMsg(linkMsg);

          std::string *serializedData = response.mutable_serialized_data();
          linkMsg.SerializeToString(serializedData);
          response.set_type(linkMsg.GetTypeName());
        }
        else if (entity->HasType(Base::COLLISION))
        {
          msgs::Collision collisionMsg;
          CollisionPtr collision =
            boost::dynamic_pointer_cast<Collision>(entity);
          collision->FillMsg(collisionMsg);

          std::string *serializedData = response.mutable_serialized_data();
          collisionMsg.SerializeToString(serializedData);
          response.set_type(collisionMsg.GetTypeName());
        }
        else if (entity->HasType(Base::JOINT))
        {
          msgs::Joint jointMsg;
          JointPtr joint = boost::dynamic_pointer_cast<Joint>(entity);
          joint->FillMsg(jointMsg);

          std::string *serializedData = response.mutable_serialized_data();
          jointMsg.SerializeToString(serializedData);
          response.set_type(jointMsg.GetTypeName());
        }
      }
      else
      {
        response.set_type("error");
        response.set_response("nonexistent");
      }
    }
    else if (requestMsg.request().find("world_sdf") != std::string::npos)
    {
      this->UpdateStateSDF();

      sdf::ElementPtr newSdf(this->dataPtr->sdf);

      // FIXME: Handle scale better on the server so we don't need to unscale
      // SDF here. Issue #1825
      if (requestMsg.request() == "world_sdf_save")
      {
        // Substitute all models sdf with unscaled versions
        if (newSdf->HasElement("model"))
        {
          auto modelElem = newSdf->GetElement("model");
          while (modelElem)
          {
            auto name = modelElem->GetAttribute("name")->GetAsString();
            auto model = this->ModelByName(name);
            if (model)
            {
              auto unscaled = model->UnscaledSDF()->Clone();

              modelElem->Copy(unscaled);
            }

            modelElem = modelElem->GetNextElement("model");
          }
        }
      }

      msgs::GzString msg;
      std::ostringstream stream;
      stream << "<?xml version='1.0'?>\n"
             << "<sdf version='" << SDF_VERSION << "'>\n"
             << newSdf->ToString("")
             << "</sdf>";

      msg.set_data(stream.str());

      std::string *serializedData = response.mutable_serialized_data();
      msg.SerializeToString(serializedData);
      response.set_type(msg.GetTypeName());
    }
    else if (requestMsg.request() == "scene_info")
    {
      this->dataPtr->sceneMsg.clear_model();
      this->dataPtr->sceneMsg.clear_light();
      this->BuildSceneMsg(this->dataPtr->sceneMsg, this->dataPtr->rootElement);

      std::string *serializedData = response.mutable_serialized_data();
      this->dataPtr->sceneMsg.SerializeToString(serializedData);
      response.set_type(this->dataPtr->sceneMsg.GetTypeName());
    }
    else if (requestMsg.request() == "spherical_coordinates_info")
    {
      msgs::SphericalCoordinates sphereCoordMsg;
      msgs::Set(&sphereCoordMsg, *(this->dataPtr->sphericalCoordinates));

      std::string *serializedData = response.mutable_serialized_data();
      sphereCoordMsg.SerializeToString(serializedData);
      response.set_type(sphereCoordMsg.GetTypeName());
    }
    else
      send = false;

    if (send)
    {
      this->dataPtr->responsePub->Publish(response);
    }
  }

  this->dataPtr->requestMsgs.clear();
}

//////////////////////////////////////////////////
void World::ProcessModelMsgs()
{
  std::lock_guard<std::recursive_mutex> lock(this->dataPtr->receiveMutex);
  for (auto const &modelMsg : this->dataPtr->modelMsgs)
  {
    ModelPtr model;
    if (modelMsg.has_id())
      model = this->ModelById(modelMsg.id());
    else
      model = this->ModelByName(modelMsg.name());

    if (!model)
      gzerr << "Unable to find model["
            << modelMsg.name() << "] Id[" << modelMsg.id() << "]\n";
    else
    {
      model->ProcessMsg(modelMsg);

      // May 30, 2013: The following code was removed because it has a
      // major performance impact when dragging complex object via the GUI.
      // This code also does not seem to be necessary, since can just
      // publish the incoming changes instead of a full model message. We
      // are leaving it temporarily in case we find a need for it.
      //
      // Let all other subscribers know about the change
      // msgs::Model msg;
      // model->FillMsg(msg);
      // // FillMsg fills the visual components from initial sdf
      // // but problem is that Visuals may have changed e.g. through ~/visual,
      // // so don't publish them to subscribers.
      // for (int i = 0; i < msg.link_size(); ++i)
      // {
      //   msg.mutable_link(i)->clear_visual();
      //   for (int j = 0; j < msg.link(i).collision_size(); ++j)
      //   {
      //     msg.mutable_link(i)->mutable_collision(j)->clear_visual();
      //   }
      // }

      this->dataPtr->modelPub->Publish(modelMsg);
    }
  }

  if (!this->dataPtr->modelMsgs.empty())
  {
    this->EnableAllModels();
    this->dataPtr->modelMsgs.clear();
  }
}

//////////////////////////////////////////////////
void World::ProcessLightModifyMsgs()
{
  std::lock_guard<std::recursive_mutex> lock(this->dataPtr->receiveMutex);
  for (auto const &lightModifyMsg : this->dataPtr->lightModifyMsgs)
  {
    LightPtr light = this->LightByName(lightModifyMsg.name());

    if (!light)
    {
      gzerr << "Light [" << lightModifyMsg.name() << "] not found."
          << " Use topic ~/factory/light to spawn a new light." << std::endl;
      continue;
    }
    else
    {
      // Update in scene message
      for (int i = 0; i < this->dataPtr->sceneMsg.light_size(); ++i)
      {
        if (this->dataPtr->sceneMsg.light(i).name() == lightModifyMsg.name())
        {
          this->dataPtr->sceneMsg.mutable_light(i)->MergeFrom(lightModifyMsg);
          break;
        }
      }

      // Update light object
      light->ProcessMsg(lightModifyMsg);
    }
  }

  if (!this->dataPtr->lightModifyMsgs.empty())
  {
    this->dataPtr->lightModifyMsgs.clear();
  }
}

//////////////////////////////////////////////////
void World::ProcessLightFactoryMsgs()
{
  // LoadLight also publishes to ~/light/factory so copy light factory msgs to
  // avoid deadlock in OnLightFactory callback when trying to lock receiveMutex
  std::list<msgs::Light> lightFactoryMsgsCopy;
  {
    std::lock_guard<std::recursive_mutex> lock(this->dataPtr->receiveMutex);

    std::copy(this->dataPtr->lightFactoryMsgs.begin(),
        this->dataPtr->lightFactoryMsgs.end(),
        std::back_inserter(lightFactoryMsgsCopy));
    this->dataPtr->lightFactoryMsgs.clear();
  }

  for (auto const &lightFactoryMsg : lightFactoryMsgsCopy)
  {
    LightPtr light = this->LightByName(lightFactoryMsg.name());
    if (light)
    {
      continue;
    }
    else
    {
      // Add to world SDF
      sdf::ElementPtr lightSDF = msgs::LightToSDF(lightFactoryMsg);
      lightSDF->SetParent(this->dataPtr->sdf);
      lightSDF->GetParent()->InsertElement(lightSDF);

      // Create new light object
      this->LoadLight(lightSDF, this->dataPtr->rootElement);
    }
  }
}

//////////////////////////////////////////////////
void World::ProcessFactoryMsgs()
{
  std::list<sdf::ElementPtr> modelsToLoad, lightsToLoad;

  {
    std::lock_guard<std::recursive_mutex> lock(this->dataPtr->receiveMutex);
    for (auto const &factoryMsg : this->dataPtr->factoryMsgs)
    {
      this->dataPtr->factorySDF->Root()->ClearElements();

      if (factoryMsg.has_sdf() && !factoryMsg.sdf().empty())
      {
        // SDF Parsing happens here
        if (!sdf::readString(factoryMsg.sdf(), this->dataPtr->factorySDF))
        {
          gzerr << "Unable to read sdf string[" << factoryMsg.sdf() << "]\n";
          continue;
        }
      }
      else if (factoryMsg.has_sdf_filename() &&
              !factoryMsg.sdf_filename().empty())
      {
        std::string filename = common::ModelDatabase::Instance()->GetModelFile(
            factoryMsg.sdf_filename());

        if (!sdf::readFile(filename, this->dataPtr->factorySDF))
        {
          gzerr << "Unable to read sdf file.\n";
          continue;
        }
      }
      else if (factoryMsg.has_clone_model_name())
      {
        ModelPtr model = this->ModelByName(factoryMsg.clone_model_name());
        if (!model)
        {
          gzerr << "Unable to clone model[" << factoryMsg.clone_model_name()
            << "]. Model not found.\n";
          continue;
        }

        this->dataPtr->factorySDF->Root()->InsertElement(
            model->GetSDF()->Clone());

        std::string newName = model->GetName() + "_clone";
        newName = this->UniqueModelName(newName);

        this->dataPtr->factorySDF->Root()->GetElement("model")->GetAttribute(
            "name")->Set(newName);
      }
      else
      {
        gzerr << "Unable to load sdf from factory message."
          << "No SDF or SDF filename specified.\n";
        continue;
      }

      if (factoryMsg.has_edit_name())
      {
        BasePtr base(
          this->dataPtr->rootElement->GetByName(factoryMsg.edit_name()));
        if (base)
        {
          sdf::ElementPtr elem;
          if (this->dataPtr->factorySDF->Root()->GetName() == "sdf")
            elem = this->dataPtr->factorySDF->Root()->GetFirstElement();
          else
            elem = this->dataPtr->factorySDF->Root();

          base->UpdateParameters(elem);
        }
      }
      else
      {
        bool isActor = false;
        bool isModel = false;
        bool isLight = false;

        sdf::ElementPtr elem = this->dataPtr->factorySDF->Root()->Clone();

        if (!elem)
        {
          gzerr << "Invalid SDF:";
          this->dataPtr->factorySDF->Root()->PrintValues("");
          continue;
        }

        if (elem->HasElement("world"))
          elem = elem->GetElement("world");

        if (elem->HasElement("model"))
        {
          elem = elem->GetElement("model");
          isModel = true;
        }
        else if (elem->HasElement("light"))
        {
          elem = elem->GetElement("light");
          isLight = true;
        }
        else if (elem->HasElement("actor"))
        {
          elem = elem->GetElement("actor");
          isActor = true;
        }
        else
        {
          gzerr << "Unable to find a model, light, or actor in:\n";
          this->dataPtr->factorySDF->Root()->PrintValues("");
          continue;
        }

        elem->SetParent(this->dataPtr->sdf);
        elem->GetParent()->InsertElement(elem);
        if (factoryMsg.has_pose())
        {
          elem->GetElement("pose")->Set(msgs::ConvertIgn(factoryMsg.pose()));
        }

        if (isActor)
        {
          ActorPtr actor = this->LoadActor(elem, this->dataPtr->rootElement);
          actor->Init();
          actor->LoadPlugins();
        }
        else if (isModel)
        {
          // Make sure model name is unique
          auto entityName = elem->Get<std::string>("name");
          if (entityName.empty())
          {
            gzerr << "Can't load model with empty name" << std::endl;
            continue;
          }

          // Model with the given name already exists
          if (this->ModelByName(entityName))
          {
            // If allow renaming is disabled
            if (!factoryMsg.allow_renaming())
            {
              gzwarn << "A model named [" << entityName << "] already exists "
                    << "and allow_renaming is false. Model won't be inserted."
                    << std::endl;
              continue;
            }

            entityName = this->UniqueModelName(entityName);
            elem->GetAttribute("name")->Set(entityName);
          }

          modelsToLoad.push_back(elem);
        }
        else if (isLight)
        {
          lightsToLoad.push_back(elem);
        }
      }
    }

    this->dataPtr->factoryMsgs.clear();
  }

  // Load models
  for (auto const &elem : modelsToLoad)
  {
    try
    {
      std::lock_guard<std::mutex> lock(this->dataPtr->factoryDeleteMutex);

      ModelPtr model = this->LoadModel(elem, this->dataPtr->rootElement);
      if (model != nullptr)
      {
        model->Init();
        model->LoadPlugins();
      }
    }
    catch(...)
    {
      gzerr << "Loading model from factory message failed\n";
    }
  }

  // Load lights
  for (auto const &elem : lightsToLoad)
  {
    try
    {
      std::lock_guard<std::mutex> lock(this->dataPtr->factoryDeleteMutex);

      LightPtr light = this->LoadLight(elem, this->dataPtr->rootElement);
      light->Init();
    }
    catch(...)
    {
      gzerr << "Loading light from factory message failed\n";
    }
  }
}

//////////////////////////////////////////////////
ModelPtr World::ModelBelowPoint(const ignition::math::Vector3d &_pt) const
{
  ModelPtr model;
  EntityPtr entity = this->EntityBelowPoint(_pt);

  if (entity)
    model = entity->GetParentModel();

  return model;
}

//////////////////////////////////////////////////
EntityPtr World::EntityBelowPoint(const ignition::math::Vector3d &_pt) const
{
  std::string entityName;
  double dist;
  ignition::math::Vector3d end;

  end = _pt;
  end.Z() -= 1000;

  this->dataPtr->physicsEngine->InitForThread();
  this->dataPtr->testRay->SetPoints(_pt, end);
  this->dataPtr->testRay->GetIntersection(dist, entityName);
  return this->EntityByName(entityName);
}

//////////////////////////////////////////////////
void World::SetState(const WorldState &_state)
{
  this->SetSimTime(_state.GetSimTime());
  this->dataPtr->logRealTime = _state.GetRealTime();
  this->dataPtr->iterations = _state.GetIterations();

  // Insertions (adapted from ProcessFactoryMsgs)
  auto insertions = _state.Insertions();
  for (auto const &insertion : insertions)
  {
    this->dataPtr->factorySDF->Root()->ClearElements();

    std::stringstream sdfStr;
    sdfStr << "<sdf version='" << SDF_VERSION << "'>"
           << insertion
           << "</sdf>";

    // SDF Parsing happens here
    if (!sdf::readString(sdfStr.str(), this->dataPtr->factorySDF))
    {
      gzerr << "Unable to read sdf string[" << insertion << "]" << std::endl;
      continue;
    }

    // Get entity being inserted
    bool isModel = false;
    bool isLight = false;

    auto elem = this->dataPtr->factorySDF->Root()->Clone();

    if (!elem)
    {
      gzerr << "Invalid SDF:" << std::endl;
      this->dataPtr->factorySDF->Root()->PrintValues("");
      continue;
    }

    if (elem->HasElement("world"))
      elem = elem->GetElement("world");

    if (elem->HasElement("model"))
    {
      elem = elem->GetElement("model");
      isModel = true;
    }
    else if (elem->HasElement("light"))
    {
      elem = elem->GetElement("light");
      isLight = true;
    }
    else
    {
      gzerr << "Unable to find a model or light in:" << std::endl;
      this->dataPtr->factorySDF->Root()->PrintValues("");
      continue;
    }

    elem->SetParent(this->dataPtr->sdf);
    elem->GetParent()->InsertElement(elem);

    if (isModel)
    {
      try
      {
        std::lock_guard<std::mutex> lock(this->dataPtr->factoryDeleteMutex);

        ModelPtr model = this->LoadModel(elem, this->dataPtr->rootElement);
        if (model != nullptr)
        {
          model->Init();
          if (!util::LogPlay::Instance()->IsOpen())
            model->LoadPlugins();
        }
      }
      catch(...)
      {
        gzerr << "Loading model from world state insertion failed" <<
            std::endl;
      }
    }
    else if (isLight)
    {
      try
      {
        std::lock_guard<std::mutex> lock(this->dataPtr->factoryDeleteMutex);

        LightPtr light = this->LoadLight(elem, this->dataPtr->rootElement);
        light->Init();
      }
      catch(...)
      {
        gzerr << "Loading light from world state insertion failed." <<
            std::endl;
      }
    }
  }

  // Model updates
  const ModelState_M modelStates = _state.GetModelStates();
  for (auto const &modelState : modelStates)
  {
    ModelPtr model = this->ModelByName(modelState.second.GetName());
    if (model)
      model->SetState(modelState.second);
    else
      gzerr << "Unable to find model[" << modelState.second.GetName() << "]\n";
  }

  // Light updates
  const LightState_M lightStates = _state.LightStates();
  for (auto const &lightState : lightStates)
  {
    LightPtr light = this->LightByName(lightState.second.GetName());
    if (light)
      light->SetState(lightState.second);
    else
    {
      gzerr << "Unable to find light[" << lightState.second.GetName() << "]"
            << std::endl;
    }
  }

  // Deletions
  auto deletions = _state.Deletions();
  for (auto const &deletion : deletions)
  {
    // This works for models and lights
    this->RemoveModel(deletion);
  }
}

//////////////////////////////////////////////////
void World::InsertModelFile(const std::string &_sdfFilename)
{
  std::lock_guard<std::recursive_mutex> lock(this->dataPtr->receiveMutex);
  msgs::Factory msg;
  msg.set_sdf_filename(_sdfFilename);
  this->dataPtr->factoryMsgs.push_back(msg);
}

//////////////////////////////////////////////////
void World::InsertModelSDF(const sdf::SDF &_sdf)
{
  std::lock_guard<std::recursive_mutex> lock(this->dataPtr->receiveMutex);
  msgs::Factory msg;
  msg.set_sdf(_sdf.ToString());
  this->dataPtr->factoryMsgs.push_back(msg);
}

//////////////////////////////////////////////////
void World::InsertModelString(const std::string &_sdfString)
{
  std::lock_guard<std::recursive_mutex> lock(this->dataPtr->receiveMutex);
  msgs::Factory msg;
  msg.set_sdf(_sdfString);
  this->dataPtr->factoryMsgs.push_back(msg);
}

//////////////////////////////////////////////////
std::string World::StripWorldName(const std::string &_name) const
{
  if (_name.find(this->Name() + "::") == 0)
    return _name.substr(this->Name().size() + 2);
  else
    return _name;
}

//////////////////////////////////////////////////
void World::EnableAllModels()
{
  for (auto &model : this->dataPtr->models)
  {
    model->SetEnabled(true);
  }
}

//////////////////////////////////////////////////
void World::DisableAllModels()
{
  for (auto &model : this->dataPtr->models)
  {
    model->SetEnabled(false);
  }
}

//////////////////////////////////////////////////
void World::UpdateStateSDF()
{
  this->dataPtr->sdf->Update();
  sdf::ElementPtr stateElem = this->dataPtr->sdf->GetElement("state");
  stateElem->ClearElements();

  WorldState currentState(shared_from_this());
  currentState.FillSDF(stateElem);
}

//////////////////////////////////////////////////
bool World::OnLog(std::ostringstream &_stream)
{
  int bufferIndex = this->dataPtr->currentStateBuffer;
  // Save the entire state when its the first call to OnLog.
  if (util::LogRecord::Instance()->FirstUpdate())
  {
    this->dataPtr->sdf->Update();
    _stream << "<sdf version ='";
    _stream << SDF_VERSION;
    _stream << "'>\n";
    _stream << this->dataPtr->sdf->ToString("");
    _stream << "</sdf>\n";
  }
  else if (this->dataPtr->states[bufferIndex].size() >= 1)
  {
    {
      std::lock_guard<std::mutex> lock(this->dataPtr->logBufferMutex);
      this->dataPtr->currentStateBuffer ^= 1;
    }
    for (auto const &worldState : this->dataPtr->states[bufferIndex])
    {
      _stream << "<sdf version='" << SDF_VERSION << "'>"
              << worldState
              << "</sdf>";
    }

    this->dataPtr->states[bufferIndex].clear();
  }

  // Logging has stopped. Wait for log worker to finish. Output last bit
  // of data, and reset states.
  if (!util::LogRecord::Instance()->Running())
  {
    std::lock_guard<std::mutex> lock(this->dataPtr->logBufferMutex);

    // Output any data that may have been pushed onto the queue
    for (size_t i = 0;
        i < this->dataPtr->states[this->dataPtr->currentStateBuffer^1].size();
        ++i)
    {
      _stream << "<sdf version='" << SDF_VERSION << "'>"
        << this->dataPtr->states[this->dataPtr->currentStateBuffer^1][i]
        << "</sdf>";
    }

    for (size_t i = 0;
        i < this->dataPtr->states[this->dataPtr->currentStateBuffer].size();
        ++i)
    {
      _stream << "<sdf version='" << SDF_VERSION << "'>"
        << this->dataPtr->states[this->dataPtr->currentStateBuffer][i]
        << "</sdf>";
    }

    // Clear everything.
    this->dataPtr->states[0].clear();
    this->dataPtr->states[1].clear();
    this->dataPtr->stateToggle = 0;
    this->dataPtr->prevStates[0] = WorldState();
    this->dataPtr->prevStates[1] = WorldState();
  }

  return true;
}

//////////////////////////////////////////////////
void World::ProcessMessages()
{
  {
    std::lock_guard<std::recursive_mutex> lock(this->dataPtr->receiveMutex);

    msgs::PosesStamped msg;

    // Time stamp this PosesStamped message
    msgs::Set(msg.mutable_time(), this->SimTime());

<<<<<<< HEAD
    if (!this->dataPtr->publishModelPoses.empty())
    {
      for (auto const &model : this->dataPtr->publishModelPoses)
=======
      if (!this->dataPtr->publishModelPoses.empty() ||
          !this->dataPtr->publishLightPoses.empty())
>>>>>>> 3fbd5538
      {
        std::list<ModelPtr> modelList;
        modelList.push_back(model);
        while (!modelList.empty())
        {
          ModelPtr m = modelList.front();
          modelList.pop_front();
          msgs::Pose *poseMsg = msg.add_pose();

          // Publish the model's relative pose
          poseMsg->set_name(m->GetScopedName());
          poseMsg->set_id(m->GetId());
          msgs::Set(poseMsg, m->RelativePose());

          // Publish each of the model's child links relative poses
          Link_V links = m->GetLinks();
          for (auto const &link : links)
          {
            poseMsg = msg.add_pose();
            poseMsg->set_name(link->GetScopedName());
            poseMsg->set_id(link->GetId());
            msgs::Set(poseMsg, link->RelativePose());
          }

<<<<<<< HEAD
          // add all nested models to the queue
          Model_V models = m->NestedModels();
          for (auto const &n : models)
            modelList.push_back(n);
        }
=======
        for (auto const &light : this->dataPtr->publishLightPoses)
        {
          msgs::Pose *poseMsg = msg.add_pose();

          // Publish the light's pose
          poseMsg->set_name(light->GetScopedName());
          // \todo Change to relative once lights can be attached to links
          // on the rendering side
          // \todo Hack: we use empty id to indicate it's pose of a light
          // Need to add an id field to light.proto
          // poseMsg->set_id(light->GetId());
          msgs::Set(poseMsg, light->WorldPose());
        }

        if (this->dataPtr->posePub && this->dataPtr->posePub->HasConnections())
          this->dataPtr->posePub->Publish(msg);
      }

      if (this->dataPtr->poseLocalPub &&
          this->dataPtr->poseLocalPub->HasConnections())
      {
        // rendering::Scene depends on this timestamp, which is used by
        // rendering sensors to time stamp their data
        this->dataPtr->poseLocalPub->Publish(msg);
>>>>>>> 3fbd5538
      }
    }

    if (this->dataPtr->posePub && this->dataPtr->posePub->HasConnections())
      this->dataPtr->posePub->Publish(msg);

    // rendering::Scene depends on this timestamp, which is used by
    // rendering sensors to time stamp their data
    rendering::ScenePtr scn = rendering::get_scene(this->Name());
    if (scn)
      scn->SetPoseMsg(msg);

    this->dataPtr->publishModelPoses.clear();
    this->dataPtr->publishLightPoses.clear();
  }

  {
    std::lock_guard<std::recursive_mutex> lock(this->dataPtr->receiveMutex);

    if (this->dataPtr->modelPub && this->dataPtr->modelPub->HasConnections())
    {
      if (!this->dataPtr->publishModelScales.empty())
      {
        for (auto const &model : this->dataPtr->publishModelScales)
        {
          std::list<ModelPtr> modelList;
          modelList.push_back(model);
          while (!modelList.empty())
          {
            ModelPtr m = modelList.front();
            modelList.pop_front();

            // Publish the model's scale
            msgs::Model msg;
            msg.set_name(m->GetScopedName());
            msg.set_id(m->GetId());
            msgs::Set(msg.mutable_scale(), m->Scale());

            // Not publishing for links for now

            // add all nested models to the queue
            Model_V models = m->NestedModels();
            for (auto const &n : models)
              modelList.push_back(n);

            this->dataPtr->modelPub->Publish(msg);
          }
        }
      }
    }
    this->dataPtr->publishModelScales.clear();
  }

  if (common::Time::GetWallTime() - this->dataPtr->prevProcessMsgsTime >
      this->dataPtr->processMsgsPeriod)
  {
    this->ProcessPlaybackControlMsgs();
    this->ProcessEntityMsgs();
    this->ProcessRequestMsgs();
    this->ProcessFactoryMsgs();
    this->ProcessModelMsgs();
    this->ProcessLightFactoryMsgs();
    this->ProcessLightModifyMsgs();
    this->dataPtr->prevProcessMsgsTime = common::Time::GetWallTime();
  }
}

//////////////////////////////////////////////////
void World::PublishWorldStats()
{
  this->dataPtr->worldStatsMsg.Clear();

  msgs::Set(this->dataPtr->worldStatsMsg.mutable_sim_time(),
      this->SimTime());
  msgs::Set(this->dataPtr->worldStatsMsg.mutable_real_time(),
      this->RealTime());
  msgs::Set(this->dataPtr->worldStatsMsg.mutable_pause_time(),
      this->PauseTime());

  this->dataPtr->worldStatsMsg.set_iterations(this->dataPtr->iterations);
  this->dataPtr->worldStatsMsg.set_paused(this->IsPaused());

  if (util::LogPlay::Instance()->IsOpen())
  {
    msgs::LogPlaybackStatistics logStats;
    msgs::Set(logStats.mutable_start_time(),
        util::LogPlay::Instance()->LogStartTime());
    msgs::Set(logStats.mutable_end_time(),
        util::LogPlay::Instance()->LogEndTime());

    this->dataPtr->worldStatsMsg.mutable_log_playback_stats()->CopyFrom(
        logStats);
  }

  if (this->dataPtr->statPub && this->dataPtr->statPub->HasConnections())
    this->dataPtr->statPub->Publish(this->dataPtr->worldStatsMsg);
  this->dataPtr->prevStatTime = common::Time::GetWallTime();
}

//////////////////////////////////////////////////
bool World::IsLoaded() const
{
  return this->dataPtr->loaded;
}

//////////////////////////////////////////////////
void World::PublishModelPose(physics::ModelPtr _model)
{
  std::lock_guard<std::recursive_mutex> lock(this->dataPtr->receiveMutex);

  // Only add if the model name is not in the list
  this->dataPtr->publishModelPoses.insert(_model);
}

//////////////////////////////////////////////////
void World::PublishModelScale(physics::ModelPtr _model)
{
  std::lock_guard<std::recursive_mutex> lock(this->dataPtr->receiveMutex);

  // Only add if the model name is not in the list
  this->dataPtr->publishModelScales.insert(_model);
}

//////////////////////////////////////////////////
void World::PublishLightPose(const physics::LightPtr _light)
{
  std::lock_guard<std::recursive_mutex> lock(this->dataPtr->receiveMutex);

  // Only add if the light name is not in the list
  this->dataPtr->publishLightPoses.insert(_light);
}

//////////////////////////////////////////////////
void World::LogWorker()
{
  std::unique_lock<std::mutex> lock(this->dataPtr->logMutex);

  WorldPtr self = shared_from_this();
  this->dataPtr->logPrevIteration = this->dataPtr->iterations;

  GZ_ASSERT(self, "Self pointer to World is invalid");

  // Init the prevUnfilteredState
  this->dataPtr->prevUnfilteredState.Load(self);

  while (!this->dataPtr->stop)
  {
    // get unfiltered world state
    WorldState unfilteredState;
    {
      std::lock_guard<std::mutex> dLock(this->dataPtr->entityDeleteMutex);
      unfilteredState.Load(self);
    }

    // compute world state diff and find out about insertions and deletions
    std::vector<std::string> insertions;
    std::vector<std::string> deletions;
    bool insertDelete = false;

    {
      WorldState unfilteredDiffState = unfilteredState -
          this->dataPtr->prevUnfilteredState;
      if (!unfilteredDiffState.IsZero())
      {
        insertions = unfilteredDiffState.Insertions();
        deletions = unfilteredDiffState.Deletions();
        insertDelete = !insertions.empty() || !deletions.empty();
      }
    }
    this->dataPtr->prevUnfilteredState = unfilteredState;

    // Throttle state capture based on log recording frequency.
    auto simTime = this->SimTime();
    if ((simTime - this->dataPtr->logLastStateTime >=
        util::LogRecord::Instance()->Period()) || insertDelete)
    {
      int currState = (this->dataPtr->stateToggle + 1) % 2;

      std::string filterStr = util::LogRecord::Instance()->Filter();
      // compute diff for filtered states
      {
        std::lock_guard<std::mutex> dLock(this->dataPtr->entityDeleteMutex);
        this->dataPtr->prevStates[currState].LoadWithFilter(self, filterStr);
      }
      WorldState diffState = this->dataPtr->prevStates[currState] -
          this->dataPtr->prevStates[this->dataPtr->stateToggle];
      this->dataPtr->logPrevIteration = this->dataPtr->iterations;

      if (!diffState.IsZero() || insertDelete)
      {
        this->dataPtr->stateToggle = currState;
        {
          // Store the entire current state (instead of the diffState). A slow
          // moving link may never be captured if only diff state is recorded.
          std::lock_guard<std::mutex> bLock(this->dataPtr->logBufferMutex);

          this->dataPtr->prevStates[currState].SetInsertions(insertions);
          this->dataPtr->prevStates[currState].SetDeletions(deletions);
          this->dataPtr->states[this->dataPtr->currentStateBuffer].push_back(
              this->dataPtr->prevStates[currState]);

          // Tell the logger to update, once the number of states exceeds 1000
          if (this->dataPtr->states[this->dataPtr->currentStateBuffer].size() >
              1000)
          {
            util::LogRecord::Instance()->Notify();
          }
        }
      }

      this->dataPtr->logLastStateTime = simTime;
    }

    this->dataPtr->logContinueCondition.notify_all();

    // Wait until there is work to be done.
    this->dataPtr->logCondition.wait(lock);
  }

  // Make sure nothing is blocked by this thread.
  this->dataPtr->logContinueCondition.notify_all();
}

/////////////////////////////////////////////////
uint32_t World::Iterations() const
{
  return this->dataPtr->iterations;
}

//////////////////////////////////////////////////
void World::RemoveModel(const std::string &_name)
{
  boost::recursive_mutex::scoped_lock plock(
      *this->Physics()->GetPhysicsUpdateMutex());

  std::lock_guard<std::mutex> flock(this->dataPtr->factoryDeleteMutex);

  // Remove all the dirty poses from the delete entity.
  {
    for (auto entity = this->dataPtr->dirtyPoses.begin();
             entity != this->dataPtr->dirtyPoses.end(); ++entity)
    {
      if ((*entity)->GetName() == _name ||
         ((*entity)->GetParent() && (*entity)->GetParent()->GetName() == _name))
      {
        this->dataPtr->dirtyPoses.erase(entity++);
      }
      else
        ++entity;
    }
  }

  // Remove from SDF
  if (this->dataPtr->sdf->HasElement("model"))
  {
    sdf::ElementPtr childElem = this->dataPtr->sdf->GetElement("model");
    while (childElem && childElem->Get<std::string>("name") != _name)
      childElem = childElem->GetNextElement("model");
    if (childElem)
    {
      this->dataPtr->sdf->RemoveChild(childElem);
    }
  }

  if (this->dataPtr->sdf->HasElement("light"))
  {
    sdf::ElementPtr childElem = this->dataPtr->sdf->GetElement("light");
    while (childElem && childElem->Get<std::string>("name") != _name)
      childElem = childElem->GetNextElement("light");
    if (childElem)
    {
      this->dataPtr->sdf->RemoveChild(childElem);
    }
  }

  // remove objects in world
  {
    boost::recursive_mutex::scoped_lock lock(
        *this->Physics()->GetPhysicsUpdateMutex());

    // Remove model object
    for (auto model = this->dataPtr->models.begin();
             model != this->dataPtr->models.end(); ++model)
    {
      if ((*model)->GetName() == _name || (*model)->GetScopedName() == _name)
      {
        this->dataPtr->models.erase(model);
        this->dataPtr->rootElement->RemoveChild(_name);
        break;
      }
    }

    // Remove light object
    for (auto light = this->dataPtr->lights.begin();
        light != this->dataPtr->lights.end(); ++light)
    {
      if ((*light)->GetScopedName() == _name)
      {
        if ((*light)->GetParent())
        {
          // Avoid calling: this->dataPtr->rootElement->RemoveChild(_name);
          // which removes the first child it finds with _name, ignoring
          // entity type (model or light) and scoping of names,
          // e.g. In a world with "point" and "parent::point" entities,
          // removing "point" will remove "parent::child" if it's first in the
          // list
          (*light)->GetParent()->RemoveChild(*light);
        }
        this->dataPtr->lights.erase(light);
        break;
      }
    }

    // Find the light by name in the scene msg, and remove it.
    for (int i = 0; i < this->dataPtr->sceneMsg.light_size(); ++i)
    {
      if (this->dataPtr->sceneMsg.light(i).name() == _name)
      {
        this->dataPtr->sceneMsg.mutable_light()->SwapElements(i,
            this->dataPtr->sceneMsg.light_size()-1);
        this->dataPtr->sceneMsg.mutable_light()->RemoveLast();
        break;
      }
    }
  }

  // Cleanup the publishModelPoses list.
  {
    std::lock_guard<std::recursive_mutex> lock2(this->dataPtr->receiveMutex);
    for (auto model = this->dataPtr->publishModelPoses.begin();
             model != this->dataPtr->publishModelPoses.end(); ++model)
    {
      if ((*model)->GetName() == _name || (*model)->GetScopedName() == _name)
      {
        this->dataPtr->publishModelPoses.erase(model);
        break;
      }
    }
  }

  // Cleanup the publishLightPoses list.
  {
    std::lock_guard<std::recursive_mutex> lock2(this->dataPtr->receiveMutex);
    for (auto light : this->dataPtr->publishLightPoses)
    {
      if (light->GetName() == _name || light->GetScopedName() == _name)
      {
        this->dataPtr->publishLightPoses.erase(light);
        break;
      }
    }
  }
}

/////////////////////////////////////////////////
void World::OnLightModifyMsg(ConstLightPtr &_msg)
{
  std::lock_guard<std::recursive_mutex> lock(this->dataPtr->receiveMutex);
  this->dataPtr->lightModifyMsgs.push_back(*_msg);
}

/////////////////////////////////////////////////
void World::OnLightFactoryMsg(ConstLightPtr &_msg)
{
  std::lock_guard<std::recursive_mutex> lock(this->dataPtr->receiveMutex);
  this->dataPtr->lightFactoryMsgs.push_back(*_msg);
}

/////////////////////////////////////////////////
msgs::Scene World::SceneMsg() const
{
  return this->dataPtr->sceneMsg;
}

/////////////////////////////////////////////////
std::mutex &World::WorldPoseMutex() const
{
  return this->dataPtr->setWorldPoseMutex;
}

/////////////////////////////////////////////////
bool World::PhysicsEnabled() const
{
  return this->dataPtr->enablePhysicsEngine;
}

/////////////////////////////////////////////////
void World::SetPhysicsEnabled(const bool _enable)
{
  this->dataPtr->enablePhysicsEngine = _enable;
}

/////////////////////////////////////////////////
bool World::WindEnabled() const
{
  return this->dataPtr->enableWind;
}

/////////////////////////////////////////////////
void World::SetWindEnabled(const bool _enable)
{
  if (this->dataPtr->enableWind == _enable)
    return;

  this->dataPtr->enableWind = _enable;

  for (auto const &model : this->dataPtr->models)
  {
    Link_V links = model->GetLinks();
    for (auto const &link : links)
    {
      if (link->WindMode())
        link->SetWindEnabled(this->dataPtr->enableWind);
    }
  }
}

/////////////////////////////////////////////////
bool World::AtmosphereEnabled() const
{
  return this->dataPtr->enableAtmosphere;
}

/////////////////////////////////////////////////
void World::SetAtmosphereEnabled(const bool _enable)
{
  this->dataPtr->enableAtmosphere = _enable;
}

/////////////////////////////////////////////////
void World::_AddDirty(Entity *_entity)
{
  GZ_ASSERT(_entity != nullptr, "_entity is nullptr");
  this->dataPtr->dirtyPoses.push_back(_entity);
}

/////////////////////////////////////////////////
void World::ResetPhysicsStates()
{
  for (auto &model : this->dataPtr->models)
    model->ResetPhysicsStates();
}

/////////////////////////////////////////////////
common::URI World::URI() const
{
  return this->dataPtr->uri;
}

/////////////////////////////////////////////////
void World::RegisterIntrospectionItems()
{
  auto uri = this->URI();

  common::URI timeURI(uri);
  timeURI.Query().Insert("p", "time/sim_time");
  this->dataPtr->introspectionItems.push_back(timeURI);
  // Add here all the items that might be introspected.
  gazebo::util::IntrospectionManager::Instance()->Register<common::Time>(
      timeURI.Str(), std::bind(&World::SimTime, this));
}

/////////////////////////////////////////////////
void World::UnregisterIntrospectionItems()
{
  for (auto &item : this->dataPtr->introspectionItems)
    util::IntrospectionManager::Instance()->Unregister(item.Str());

  this->dataPtr->introspectionItems.clear();
}

//////////////////////////////////////////////////
std::string World::UniqueModelName(const std::string &_name)
{
  std::string result = _name;

  int i = 0;
  while (this->ModelByName(result))
    result = _name + "_" + std::to_string(i++);

  return result;
}

//////////////////////////////////////////////////
bool World::PluginInfoService(const ignition::msgs::StringMsg &_req,
                              ignition::msgs::Plugin_V &_plugins)
{
  _plugins.clear_plugins();

  common::URI pluginUri = _req.data();
  if (!pluginUri.Valid())
  {
    gzwarn << "URI [" << _req.data() << "] is not valid." << std::endl;
    return false;
  }

  if (!pluginUri.Path().Contains(this->URI().Path()))
  {
    gzwarn << "Plugin [" << pluginUri.Str() << "] does not match world [" <<
        this->URI().Str() << "]" << std::endl;
    return false;
  }

  auto parts = common::split(pluginUri.Path().Str(), "/");
  auto myParts = common::split(this->URI().Path().Str(), "/");

  for (size_t i = myParts.size(); i < parts.size(); i = i+2)
  {
    // See if there is a model
    if (parts[i] == "model")
    {
      auto model = this->ModelByName(parts[i+1]);

      if (!model)
      {
        gzwarn << "Model [" << parts[i+1] << "] not found in world [" <<
            this->Name() << "]" << std::endl;
        return false;
      }

      bool success = false;
      model->PluginInfo(pluginUri, _plugins, success);
      return success;
    }
    // TODO: Handle world plugins
    else
    {
      gzwarn << "Segment [" << parts[i] << "] in [" << pluginUri.Str() <<
         "] cannot be handled." << std::endl;
      return false;
    }
  }

  gzwarn << "Couldn't get information for plugin [" << pluginUri.Str() << "]"
      << std::endl;

  return false;
}<|MERGE_RESOLUTION|>--- conflicted
+++ resolved
@@ -79,8 +79,6 @@
 #include "gazebo/physics/WorldPrivate.hh"
 #include "gazebo/physics/World.hh"
 #include "gazebo/common/SphericalCoordinates.hh"
-#include "gazebo/rendering/RenderingIface.hh"
-#include "gazebo/rendering/Scene.hh"
 
 #include "gazebo/physics/Collision.hh"
 #include "gazebo/physics/ContactManager.hh"
@@ -189,6 +187,12 @@
 
   this->dataPtr->node = transport::NodePtr(new transport::Node());
   this->dataPtr->node->Init(this->Name());
+
+  // pose pub for server side, mainly used for updating and timestamping
+  // Scene, which in turn will be used by rendering sensors.
+  // TODO: replace local communication with shared memory for efficiency.
+  this->dataPtr->poseLocalPub =
+    this->dataPtr->node->Advertise<msgs::PosesStamped>("~/pose/local/info", 10);
 
   // pose pub for client with a cap on publishing rate to reduce traffic
   // overhead
@@ -365,7 +369,9 @@
 }
 
 //////////////////////////////////////////////////
-void World::Init()
+void World::Init(std::function<void(
+                          const std::string &,
+                          const msgs::PosesStamped &)> _func)
 {
   // Initialize all the entities (i.e. Model)
   for (unsigned int i = 0; i < this->dataPtr->rootElement->GetChildCount(); ++i)
@@ -421,6 +427,8 @@
       break;
     }
   }
+
+  this->dataPtr->sendPoseMsg = _func;
 
   this->dataPtr->initialized = true;
 
@@ -591,7 +599,7 @@
 /////////////////////////////////////////////////
 void World::SetSensorWaitFunc(std::function<void(double, double)> _func)
 {
-  this->waitForSensors = _func;
+  this->dataPtr->waitForSensors = _func;
 }
 
 //////////////////////////////////////////////////
@@ -616,8 +624,8 @@
 
   DIAG_TIMER_LAP("World::Step", "publishWorldStats");
 
-  if (this->waitForSensors)
-    this->waitForSensors(this->dataPtr->simTime.Double(),
+  if (this->dataPtr->waitForSensors)
+    this->dataPtr->waitForSensors(this->dataPtr->simTime.Double(),
         this->dataPtr->physicsEngine->GetMaxStepSize());
 
   double updatePeriod = this->dataPtr->physicsEngine->GetUpdatePeriod();
@@ -831,6 +839,7 @@
     this->dataPtr->lightModifyMsgs.clear();
     this->dataPtr->playbackControlMsgs.clear();
 
+    this->dataPtr->poseLocalPub.reset();
     this->dataPtr->posePub.reset();
     this->dataPtr->guiPub.reset();
     this->dataPtr->responsePub.reset();
@@ -2443,14 +2452,10 @@
     // Time stamp this PosesStamped message
     msgs::Set(msg.mutable_time(), this->SimTime());
 
-<<<<<<< HEAD
-    if (!this->dataPtr->publishModelPoses.empty())
+    if (!this->dataPtr->publishModelPoses.empty() ||
+        !this->dataPtr->publishLightPoses.empty())
     {
       for (auto const &model : this->dataPtr->publishModelPoses)
-=======
-      if (!this->dataPtr->publishModelPoses.empty() ||
-          !this->dataPtr->publishLightPoses.empty())
->>>>>>> 3fbd5538
       {
         std::list<ModelPtr> modelList;
         modelList.push_back(model);
@@ -2475,49 +2480,41 @@
             msgs::Set(poseMsg, link->RelativePose());
           }
 
-<<<<<<< HEAD
           // add all nested models to the queue
           Model_V models = m->NestedModels();
           for (auto const &n : models)
             modelList.push_back(n);
         }
-=======
-        for (auto const &light : this->dataPtr->publishLightPoses)
-        {
-          msgs::Pose *poseMsg = msg.add_pose();
-
-          // Publish the light's pose
-          poseMsg->set_name(light->GetScopedName());
-          // \todo Change to relative once lights can be attached to links
-          // on the rendering side
-          // \todo Hack: we use empty id to indicate it's pose of a light
-          // Need to add an id field to light.proto
-          // poseMsg->set_id(light->GetId());
-          msgs::Set(poseMsg, light->WorldPose());
-        }
-
-        if (this->dataPtr->posePub && this->dataPtr->posePub->HasConnections())
-          this->dataPtr->posePub->Publish(msg);
-      }
-
-      if (this->dataPtr->poseLocalPub &&
-          this->dataPtr->poseLocalPub->HasConnections())
-      {
-        // rendering::Scene depends on this timestamp, which is used by
-        // rendering sensors to time stamp their data
-        this->dataPtr->poseLocalPub->Publish(msg);
->>>>>>> 3fbd5538
-      }
-    }
-
-    if (this->dataPtr->posePub && this->dataPtr->posePub->HasConnections())
-      this->dataPtr->posePub->Publish(msg);
-
-    // rendering::Scene depends on this timestamp, which is used by
-    // rendering sensors to time stamp their data
-    rendering::ScenePtr scn = rendering::get_scene(this->Name());
-    if (scn)
-      scn->SetPoseMsg(msg);
+      }
+
+      for (auto const &light : this->dataPtr->publishLightPoses)
+      {
+        msgs::Pose *poseMsg = msg.add_pose();
+
+        // Publish the light's pose
+        poseMsg->set_name(light->GetScopedName());
+        // \todo Change to relative once lights can be attached to links
+        // on the rendering side
+        // \todo Hack: we use empty id to indicate it's pose of a light
+        // Need to add an id field to light.proto
+        // poseMsg->set_id(light->GetId());
+        msgs::Set(poseMsg, light->WorldPose());
+      }
+
+      if (this->dataPtr->posePub && this->dataPtr->posePub->HasConnections())
+        this->dataPtr->posePub->Publish(msg);
+    }
+
+    if (this->dataPtr->poseLocalPub &&
+        this->dataPtr->poseLocalPub->HasConnections())
+    {
+      // rendering::Scene depends on this timestamp, which is used by
+      // rendering sensors to time stamp their data
+      this->dataPtr->poseLocalPub->Publish(msg);
+    }
+
+    // Execute callback to export Pose msg
+    this->dataPtr->sendPoseMsg(this->Name(), msg);
 
     this->dataPtr->publishModelPoses.clear();
     this->dataPtr->publishLightPoses.clear();
