/*
 * Copyright (C) 2012-2014 Open Source Robotics Foundation
 *
 * Licensed under the Apache License, Version 2.0 (the "License");
 * you may not use this file except in compliance with the License.
 * You may obtain a copy of the License at
 *
 *     http://www.apache.org/licenses/LICENSE-2.0
 *
 * Unless required by applicable law or agreed to in writing, software
 * distributed under the License is distributed on an "AS IS" BASIS,
 * WITHOUT WARRANTIES OR CONDITIONS OF ANY KIND, either express or implied.
 * See the License for the specific language governing permissions and
 * limitations under the License.
 *
*/

#include <time.h>

#include <tbb/parallel_for.h>
#include <tbb/blocked_range.h>

#include <boost/thread.hpp>
#include <boost/thread/mutex.hpp>
#include <boost/thread/recursive_mutex.hpp>

#include <sdf/sdf.hh>

#include "gazebo/sensors/SensorManager.hh"
#include "gazebo/math/Rand.hh"

#include "gazebo/transport/Node.hh"
#include "gazebo/transport/TransportIface.hh"
#include "gazebo/transport/Publisher.hh"
#include "gazebo/transport/Subscriber.hh"

#include "gazebo/util/LogPlay.hh"

#include "gazebo/common/ModelDatabase.hh"
#include "gazebo/common/CommonIface.hh"
#include "gazebo/common/Events.hh"
#include "gazebo/common/Exception.hh"
#include "gazebo/common/Console.hh"
#include "gazebo/common/Plugin.hh"

#include "gazebo/util/OpenAL.hh"
#include "gazebo/util/Diagnostics.hh"
#include "gazebo/util/LogRecord.hh"

#include "gazebo/physics/Road.hh"
#include "gazebo/physics/RayShape.hh"
#include "gazebo/physics/Link.hh"
#include "gazebo/physics/PhysicsEngine.hh"
#include "gazebo/physics/PhysicsFactory.hh"
#include "gazebo/physics/Model.hh"
#include "gazebo/physics/Actor.hh"
#include "gazebo/physics/World.hh"
#include "gazebo/common/SphericalCoordinates.hh"

#include "gazebo/physics/Collision.hh"
#include "gazebo/physics/ContactManager.hh"

using namespace gazebo;
using namespace physics;

/// \brief Flag used to say if/when to clear all models.
/// This will be replaced with a class member variable in Gazebo 3.0
bool g_clearModels;

class ModelUpdate_TBB
{
  public: ModelUpdate_TBB(Model_V *_models) : models(_models) {}
  public: void operator() (const tbb::blocked_range<size_t> &_r) const
  {
    for (size_t i = _r.begin(); i != _r.end(); i++)
    {
      (*models)[i]->Update();
    }
  }

  private: Model_V *models;
};

//////////////////////////////////////////////////
World::World(const std::string &_name)
{
  g_clearModels = false;
  this->sdf.reset(new sdf::Element);
  sdf::initFile("world.sdf", this->sdf);

  this->factorySDF.reset(new sdf::SDF);
  sdf::initFile("root.sdf", this->factorySDF);

  this->logPlayStateSDF.reset(new sdf::Element);
  sdf::initFile("state.sdf", this->logPlayStateSDF);

  this->receiveMutex = new boost::recursive_mutex();
  this->loadModelMutex = new boost::mutex();

  this->initialized = false;
  this->loaded = false;
  this->stepInc = 0;
  this->pause = false;
  this->thread = NULL;
  this->logThread = NULL;
  this->stop = false;

  this->currentStateBuffer = 0;
  this->stateToggle = 0;

  this->pluginsLoaded = false;

  this->name = _name;

  this->needsReset = false;
  this->resetAll = true;
  this->resetTimeOnly = false;
  this->resetModelOnly = false;
  this->enablePhysicsEngine = true;
  this->setWorldPoseMutex = new boost::mutex();
  this->worldUpdateMutex = new boost::recursive_mutex();

  this->sleepOffset = common::Time(0);

  this->prevStatTime = common::Time::GetWallTime();
  this->prevProcessMsgsTime = common::Time::GetWallTime();

  this->connections.push_back(
     event::Events::ConnectStep(boost::bind(&World::OnStep, this)));
  this->connections.push_back(
     event::Events::ConnectSetSelectedEntity(
       boost::bind(&World::SetSelectedEntityCB, this, _1)));
  this->connections.push_back(
     event::Events::ConnectPause(
       boost::bind(&World::SetPaused, this, _1)));
}

//////////////////////////////////////////////////
World::~World()
{
  delete this->receiveMutex;
  this->receiveMutex = NULL;
  delete this->loadModelMutex;
  this->loadModelMutex = NULL;
  delete this->setWorldPoseMutex;
  this->setWorldPoseMutex = NULL;
  delete this->worldUpdateMutex;
  this->worldUpdateMutex = NULL;

  this->connections.clear();
  this->Fini();

  this->sdf->Reset();
  this->rootElement.reset();
  this->node.reset();

  this->testRay.reset();
}

//////////////////////////////////////////////////
void World::Load(sdf::ElementPtr _sdf)
{
  this->loaded = false;
  this->sdf = _sdf;

  if (this->sdf->Get<std::string>("name").empty())
    gzwarn << "create_world(world_name =["
           << this->name << "]) overwrites sdf world name\n!";
  else
    this->name = this->sdf->Get<std::string>("name");

#ifdef HAVE_OPENAL
  util::OpenAL::Instance()->Load(this->sdf->GetElement("audio"));
#endif

  this->sceneMsg.CopyFrom(msgs::SceneFromSDF(this->sdf->GetElement("scene")));
  this->sceneMsg.set_name(this->GetName());

  // The period at which messages are processed
  this->processMsgsPeriod = common::Time(0, 200000000);

  this->node = transport::NodePtr(new transport::Node());
  this->node->Init(this->GetName());

  // pose pub for server side, mainly used for updating and timestamping
  // Scene, which in turn will be used by rendering sensors.
  // TODO: replace local communication with shared memory for efficiency.
  this->poseLocalPub = this->node->Advertise<msgs::PosesStamped>(
    "~/pose/local/info", 10);

  // pose pub for client with a cap on publishing rate to reduce traffic
  // overhead
  this->posePub = this->node->Advertise<msgs::PosesStamped>(
    "~/pose/info", 10, 60);

  this->guiPub = this->node->Advertise<msgs::GUI>("~/gui", 5);
  if (this->sdf->HasElement("gui"))
    this->guiPub->Publish(msgs::GUIFromSDF(this->sdf->GetElement("gui")));

  this->factorySub = this->node->Subscribe("~/factory",
                                           &World::OnFactoryMsg, this);
  this->controlSub = this->node->Subscribe("~/world_control",
                                           &World::OnControl, this);

  this->requestSub = this->node->Subscribe("~/request",
                                           &World::OnRequest, this, true);
  this->jointSub = this->node->Subscribe("~/joint", &World::JointLog, this);
  this->lightSub = this->node->Subscribe("~/light", &World::OnLightMsg, this);

  this->modelSub = this->node->Subscribe<msgs::Model>("~/model/modify",
      &World::OnModelMsg, this);

  this->responsePub = this->node->Advertise<msgs::Response>("~/response");
  this->statPub =
    this->node->Advertise<msgs::WorldStatistics>("~/world_stats", 100, 5);
  this->selectionPub = this->node->Advertise<msgs::Selection>("~/selection", 1);
  this->modelPub = this->node->Advertise<msgs::Model>("~/model/info");
  this->lightPub = this->node->Advertise<msgs::Light>("~/light");

  std::string type = this->sdf->GetElement("physics")->Get<std::string>("type");
  this->physicsEngine = PhysicsFactory::NewPhysicsEngine(type,
      shared_from_this());

  if (this->physicsEngine == NULL)
    gzthrow("Unable to create physics engine\n");

  // This should come before loading of entities
  this->physicsEngine->Load(this->sdf->GetElement("physics"));

  // This should also come before loading of entities
  {
    sdf::ElementPtr spherical = this->sdf->GetElement("spherical_coordinates");
    common::SphericalCoordinates::SurfaceType surfaceType =
      common::SphericalCoordinates::Convert(
        spherical->Get<std::string>("surface_model"));
    math::Angle latitude, longitude, heading;
    double elevation = spherical->Get<double>("elevation");
    latitude.SetFromDegree(spherical->Get<double>("latitude_deg"));
    longitude.SetFromDegree(spherical->Get<double>("longitude_deg"));
    heading.SetFromDegree(spherical->Get<double>("heading_deg"));

    this->sphericalCoordinates.reset(new common::SphericalCoordinates(
      surfaceType, latitude, longitude, elevation, heading));
  }

  if (this->sphericalCoordinates == NULL)
    gzthrow("Unable to create spherical coordinates data structure\n");

  this->rootElement.reset(new Base(BasePtr()));
  this->rootElement->SetName(this->GetName());
  this->rootElement->SetWorld(shared_from_this());

  // A special order is necessary when loading a world that contains state
  // information. The joints must be created last, otherwise they get
  // initialized improperly.
  {
    // Create all the entities
    this->LoadEntities(this->sdf, this->rootElement);

    // Set the state of the entities
    if (this->sdf->HasElement("state"))
    {
      sdf::ElementPtr childElem = this->sdf->GetElement("state");

      while (childElem)
      {
        WorldState myState;
        myState.Load(childElem);
        this->SetState(myState);

        childElem = childElem->GetNextElement("state");

        // TODO: We currently load just the first state data. Need to
        // implement a better mechanism for handling multiple states
        break;
      }
    }

    for (unsigned int i = 0; i < this->GetModelCount(); ++i)
      this->GetModel(i)->LoadJoints();
  }

  // TODO: Performance test to see if TBB model updating is necessary
  // Choose threaded or unthreaded model updating depending on the number of
  // models in the scene
  // if (this->GetModelCount() < 20)
  this->modelUpdateFunc = &World::ModelUpdateSingleLoop;
  // else
  // this->modelUpdateFunc = &World::ModelUpdateTBB;

  event::Events::worldCreated(this->GetName());

  this->loaded = true;
}

//////////////////////////////////////////////////
void World::Save(const std::string &_filename)
{
  this->UpdateStateSDF();
  std::string data;
  data = "<?xml version ='1.0'?>\n";
  data += "<sdf version='" +
          boost::lexical_cast<std::string>(SDF_VERSION) + "'>\n";
  data += this->sdf->ToString("");
  data += "</sdf>\n";

  std::ofstream out(_filename.c_str(), std::ios::out);
  if (!out)
    gzerr << "Unable to open file[" << _filename << "]\n";
  else
    out << data;

  out.close();
}

//////////////////////////////////////////////////
void World::Init()
{
  // Initialize all the entities (i.e. Model)
  for (unsigned int i = 0; i < this->rootElement->GetChildCount(); i++)
    this->rootElement->GetChild(i)->Init();

  // Initialize the physics engine
  this->physicsEngine->Init();

  this->testRay = boost::dynamic_pointer_cast<RayShape>(
      this->GetPhysicsEngine()->CreateShape("ray", CollisionPtr()));

  this->prevStates[0].SetWorld(shared_from_this());
  this->prevStates[1].SetWorld(shared_from_this());

  this->prevStates[0].SetName(this->GetName());
  this->prevStates[1].SetName(this->GetName());

  this->updateInfo.worldName = this->GetName();

  this->iterations = 0;
  this->logPrevIteration = 0;

  util::DiagnosticManager::Instance()->Init(this->GetName());

  util::LogRecord::Instance()->Add(this->GetName(), "state.log",
      boost::bind(&World::OnLog, this, _1));

  this->initialized = true;

  // Mark the world initialization
  gzlog << "Init world[" << this->GetName() << "]" << std::endl;
}

//////////////////////////////////////////////////
void World::Run(unsigned int _iterations)
{
  this->stop = false;
  this->stopIterations = _iterations;

  this->thread = new boost::thread(boost::bind(&World::RunLoop, this));
}

//////////////////////////////////////////////////
void World::RunBlocking(unsigned int _iterations)
{
  this->stop = false;
  this->stopIterations = _iterations;
  this->RunLoop();
}

//////////////////////////////////////////////////
void World::RemoveModel(ModelPtr _model)
{
  if (_model)
    this->RemoveModel(_model->GetName());
}

//////////////////////////////////////////////////
bool World::GetRunning() const
{
  return !this->stop;
}

//////////////////////////////////////////////////
void World::Stop()
{
  this->stop = true;

  if (this->thread)
  {
    this->thread->join();
    delete this->thread;
    this->thread = NULL;
  }
}

//////////////////////////////////////////////////
void World::RunLoop()
{
  this->physicsEngine->InitForThread();

  this->startTime = common::Time::GetWallTime();

  // This fixes a minor issue when the world is paused before it's started
  if (this->IsPaused())
    this->pauseStartTime = this->startTime;

  this->prevStepWallTime = common::Time::GetWallTime();

  // Get the first state
  this->prevStates[0] = WorldState(shared_from_this());
  this->prevStates[1] = WorldState(shared_from_this());
  this->stateToggle = 0;

  this->logThread = new boost::thread(boost::bind(&World::LogWorker, this));

  if (!util::LogPlay::Instance()->IsOpen())
  {
    for (this->iterations = 0; !this->stop &&
        (!this->stopIterations || (this->iterations < this->stopIterations));)
    {
      this->Step();
    }
  }
  else
  {
    this->enablePhysicsEngine = false;
    for (this->iterations = 0; !this->stop &&
        (!this->stopIterations || (this->iterations < this->stopIterations));)
    {
      this->LogStep();
    }
  }

  this->stop = true;

  if (this->logThread)
  {
    this->logCondition.notify_all();
    {
      boost::mutex::scoped_lock lock(this->logMutex);
      this->logCondition.notify_all();
    }
    this->logThread->join();
    delete this->logThread;
    this->logThread = NULL;
  }
}

//////////////////////////////////////////////////
void World::LogStep()
{
  if (!this->IsPaused() || this->stepInc > 0)
  {
    std::string data;
    if (!util::LogPlay::Instance()->Step(data))
    {
      this->SetPaused(true);
    }
    else
    {
      this->logPlayStateSDF->ClearElements();
      sdf::readString(data, this->logPlayStateSDF);

      this->logPlayState.Load(this->logPlayStateSDF);

      // Process insertions
      if (this->logPlayStateSDF->HasElement("insertions"))
      {
        sdf::ElementPtr modelElem =
          this->logPlayStateSDF->GetElement("insertions")->GetElement("model");

        while (modelElem)
        {
          ModelPtr model = this->LoadModel(modelElem, this->rootElement);
          model->Init();

          // Disabling plugins on playback
          // model->LoadPlugins();

          modelElem = modelElem->GetNextElement("model");
        }
      }

      // Process deletions
      if (this->logPlayStateSDF->HasElement("deletions"))
      {
        sdf::ElementPtr nameElem =
          this->logPlayStateSDF->GetElement("deletions")->GetElement("name");
        while (nameElem)
        {
          transport::requestNoReply(this->GetName(), "entity_delete",
                                    nameElem->Get<std::string>());
          nameElem = nameElem->GetNextElement("name");
        }
      }

      this->SetState(this->logPlayState);
      this->Update();
      this->iterations++;
    }

    if (this->stepInc > 0)
      this->stepInc--;
  }

  this->PublishWorldStats();

  this->ProcessMessages();
}

//////////////////////////////////////////////////
void World::Step()
{
  DIAG_TIMER_START("World::Step");

  /// need this because ODE does not call dxReallocateWorldProcessContext()
  /// until dWorld.*Step
  /// Plugins that manipulate joints (and probably other properties) require
  /// one iteration of the physics engine. Do not remove this.
  if (!this->pluginsLoaded &&
      sensors::SensorManager::Instance()->SensorsInitialized())
  {
    this->LoadPlugins();
    this->pluginsLoaded = true;
  }

  DIAG_TIMER_LAP("World::Step", "loadPlugins");

  // Send statistics about the world simulation
  this->PublishWorldStats();

  DIAG_TIMER_LAP("World::Step", "publishWorldStats");

  double updatePeriod = this->physicsEngine->GetUpdatePeriod();
  // sleep here to get the correct update rate
  common::Time tmpTime = common::Time::GetWallTime();
  common::Time sleepTime = this->prevStepWallTime +
    common::Time(updatePeriod) - tmpTime - this->sleepOffset;

  common::Time actualSleep = 0;
  if (sleepTime > 0)
  {
    common::Time::Sleep(sleepTime);
    actualSleep = common::Time::GetWallTime() - tmpTime;
  }
  else
    sleepTime = 0;

  // exponentially avg out
  this->sleepOffset = (actualSleep - sleepTime) * 0.01 +
                      this->sleepOffset * 0.99;

  DIAG_TIMER_LAP("World::Step", "sleepOffset");

  // throttling update rate, with sleepOffset as tolerance
  // the tolerance is needed as the sleep time is not exact
  if (common::Time::GetWallTime() - this->prevStepWallTime + this->sleepOffset
         >= common::Time(updatePeriod))
  {
    boost::recursive_mutex::scoped_lock lock(*this->worldUpdateMutex);

    DIAG_TIMER_LAP("World::Step", "worldUpdateMutex");

    this->prevStepWallTime = common::Time::GetWallTime();

    double stepTime = this->physicsEngine->GetMaxStepSize();
    if (!this->IsPaused() || this->stepInc > 0)
    {
      // query timestep to allow dynamic time step size updates
      this->simTime += stepTime;
      this->iterations++;
      this->Update();

      DIAG_TIMER_LAP("World::Step", "update");

      if (this->IsPaused() && this->stepInc > 0)
        this->stepInc--;
    }
    else
    {
      // Flush the log record buffer, if there is data in it.
      if (util::LogRecord::Instance()->GetBufferSize() > 0)
        util::LogRecord::Instance()->Notify();
      this->pauseTime += stepTime;
    }
  }

  this->ProcessMessages();

  DIAG_TIMER_STOP("World::Step");

  if (g_clearModels)
    this->ClearModels();
}

//////////////////////////////////////////////////
void World::StepWorld(int _steps)
{
  this->Step(_steps);
}

//////////////////////////////////////////////////
void World::Step(unsigned int _steps)
{
  if (!this->IsPaused())
  {
    gzwarn << "Calling World::Step(steps) while world is not paused\n";
    this->SetPaused(true);
  }

  {
    boost::recursive_mutex::scoped_lock lock(*this->worldUpdateMutex);
    this->stepInc = _steps;
  }

  // block on completion
  bool wait = true;
  while (wait)
  {
    common::Time::MSleep(1);
    boost::recursive_mutex::scoped_lock lock(*this->worldUpdateMutex);
    if (this->stepInc == 0 || this->stop)
      wait = false;
  }
}

//////////////////////////////////////////////////
void World::Update()
{
  DIAG_TIMER_START("World::Update");

  if (this->needsReset)
  {
    if (this->resetAll)
      this->Reset();
    else if (this->resetTimeOnly)
      this->ResetTime();
    else if (this->resetModelOnly)
      this->ResetEntities(Base::MODEL);
    this->needsReset = false;
  }
  DIAG_TIMER_LAP("World::Update", "needsReset");

  this->updateInfo.simTime = this->GetSimTime();
  this->updateInfo.realTime = this->GetRealTime();
  event::Events::worldUpdateBegin(this->updateInfo);

  DIAG_TIMER_LAP("World::Update", "Events::worldUpdateBegin");

  // Update all the models
  (*this.*modelUpdateFunc)();

  DIAG_TIMER_LAP("World::Update", "Model::Update");

  // This must be called before PhysicsEngine::UpdatePhysics.
  this->physicsEngine->UpdateCollision();

  DIAG_TIMER_LAP("World::Update", "PhysicsEngine::UpdateCollision");

  // Wait for logging to finish, if it's running.
  if (util::LogRecord::Instance()->GetRunning())
  {
    boost::mutex::scoped_lock lock(this->logMutex);

    // It's possible the logWorker thread never processed the previous
    // state. This checks to make sure that we don't continute until the log
    // worker catchs up.
    if (this->iterations - this->logPrevIteration > 1)
    {
      this->logCondition.notify_one();
      this->logContinueCondition.wait(lock);
    }
  }

  // Update the physics engine
  if (this->enablePhysicsEngine && this->physicsEngine)
  {
    // This must be called directly after PhysicsEngine::UpdateCollision.
    this->physicsEngine->UpdatePhysics();

    DIAG_TIMER_LAP("World::Update", "PhysicsEngine::UpdatePhysics");

    // do this after physics update as
    //   ode --> MoveCallback sets the dirtyPoses
    //           and we need to propagate it into Entity::worldPose
    {
<<<<<<< HEAD
      boost::mutex::scoped_lock lock(this->dirtyPoseMutex);
=======
      // block any other pose updates (e.g. Joint::SetPosition)
      boost::recursive_mutex::scoped_lock lock(
        *this->physicsEngine->GetPhysicsUpdateMutex());

>>>>>>> bc2cc9b1
      for (std::list<Entity*>::iterator iter = this->dirtyPoses.begin();
          iter != this->dirtyPoses.end(); ++iter)
      {
        (*iter)->SetWorldPose((*iter)->GetDirtyPose(), false);
      }
<<<<<<< HEAD
=======
    }
>>>>>>> bc2cc9b1

      this->dirtyPoses.clear();
    }

    DIAG_TIMER_LAP("World::Update", "SetWorldPose(dirtyPoses)");
  }

  // Only update state information if logging data.
  if (util::LogRecord::Instance()->GetRunning())
    this->logCondition.notify_one();
  DIAG_TIMER_LAP("World::Update", "LogRecordNotify");

  // Output the contact information
  this->physicsEngine->GetContactManager()->PublishContacts();

  DIAG_TIMER_LAP("World::Update", "ContactManager::PublishContacts");

  event::Events::worldUpdateEnd();

  DIAG_TIMER_STOP("World::Update");
}

//////////////////////////////////////////////////
void World::Fini()
{
  this->Stop();
  this->plugins.clear();

  this->publishModelPoses.clear();

  this->node->Fini();

  if (this->rootElement)
  {
    this->rootElement->Fini();
    this->rootElement.reset();
  }

  if (this->physicsEngine)
  {
    this->physicsEngine->Fini();
    this->physicsEngine.reset();
  }

  this->models.clear();
  this->prevStates[0].SetWorld(WorldPtr());
  this->prevStates[1].SetWorld(WorldPtr());

#ifdef HAVE_OPENAL
  util::OpenAL::Instance()->Fini();
#endif
}

//////////////////////////////////////////////////
void World::Clear()
{
  g_clearModels = true;
}

//////////////////////////////////////////////////
void World::ClearModels()
{
  g_clearModels = false;
  bool pauseState = this->IsPaused();
  this->SetPaused(true);

  this->publishModelPoses.clear();

  // Remove all models
  for (Model_V::iterator iter = this->models.begin();
       iter != this->models.end(); ++iter)
  {
    this->rootElement->RemoveChild((*iter)->GetId());
  }
  this->models.clear();

  this->SetPaused(pauseState);
}

//////////////////////////////////////////////////
std::string World::GetName() const
{
  return this->name;
}

//////////////////////////////////////////////////
PhysicsEnginePtr World::GetPhysicsEngine() const
{
  return this->physicsEngine;
}

//////////////////////////////////////////////////
common::SphericalCoordinatesPtr World::GetSphericalCoordinates() const
{
  return this->sphericalCoordinates;
}

//////////////////////////////////////////////////
BasePtr World::GetByName(const std::string &_name)
{
  if (this->rootElement)
    return this->rootElement->GetByName(_name);
  else
    return BasePtr();
}

/////////////////////////////////////////////////
ModelPtr World::GetModelById(unsigned int _id)
{
  return boost::dynamic_pointer_cast<Model>(this->rootElement->GetById(_id));
}

//////////////////////////////////////////////////
ModelPtr World::GetModel(const std::string &_name)
{
  boost::mutex::scoped_lock lock(*this->loadModelMutex);
  return boost::dynamic_pointer_cast<Model>(this->GetByName(_name));
}

//////////////////////////////////////////////////
EntityPtr World::GetEntity(const std::string &_name)
{
  return boost::dynamic_pointer_cast<Entity>(this->GetByName(_name));
}

//////////////////////////////////////////////////
ModelPtr World::LoadModel(sdf::ElementPtr _sdf , BasePtr _parent)
{
  boost::mutex::scoped_lock lock(*this->loadModelMutex);
  ModelPtr model;

  if (_sdf->GetName() == "model")
  {
    model = this->physicsEngine->CreateModel(_parent);
    model->SetWorld(shared_from_this());
    model->Load(_sdf);

    event::Events::addEntity(model->GetScopedName());

    msgs::Model msg;
    model->FillMsg(msg);
    this->modelPub->Publish(msg);

    this->EnableAllModels();
  }
  else
  {
    gzerr << "SDF is missing the <model> tag:\n";
  }

  this->PublishModelPose(model);
  this->models.push_back(model);
  return model;
}

//////////////////////////////////////////////////
ActorPtr World::LoadActor(sdf::ElementPtr _sdf , BasePtr _parent)
{
  ActorPtr actor(new Actor(_parent));
  actor->SetWorld(shared_from_this());
  actor->Load(_sdf);

  event::Events::addEntity(actor->GetScopedName());

  msgs::Model msg;
  actor->FillMsg(msg);
  this->modelPub->Publish(msg);

  return actor;
}

//////////////////////////////////////////////////
RoadPtr World::LoadRoad(sdf::ElementPtr _sdf , BasePtr _parent)
{
  RoadPtr road(new Road(_parent));
  road->Load(_sdf);
  return road;
}

//////////////////////////////////////////////////
void World::LoadEntities(sdf::ElementPtr _sdf, BasePtr _parent)
{
  if (_sdf->HasElement("light"))
  {
    sdf::ElementPtr childElem = _sdf->GetElement("light");
    while (childElem)
    {
      msgs::Light *lm = this->sceneMsg.add_light();
      lm->CopyFrom(msgs::LightFromSDF(childElem));

      childElem = childElem->GetNextElement("light");
    }
  }

  if (_sdf->HasElement("model"))
  {
    sdf::ElementPtr childElem = _sdf->GetElement("model");

    while (childElem)
    {
      this->LoadModel(childElem, _parent);

      // TODO : Put back in the ability to nest models. We should do this
      // without requiring a joint.

      childElem = childElem->GetNextElement("model");
    }
  }

  if (_sdf->HasElement("actor"))
  {
    sdf::ElementPtr childElem = _sdf->GetElement("actor");

    while (childElem)
    {
      this->LoadActor(childElem, _parent);

      childElem = childElem->GetNextElement("actor");
    }
  }

  if (_sdf->HasElement("road"))
  {
    sdf::ElementPtr childElem = _sdf->GetElement("road");
    while (childElem)
    {
      this->LoadRoad(childElem, _parent);
      childElem = childElem->GetNextElement("road");
    }
  }
}

//////////////////////////////////////////////////
unsigned int World::GetModelCount() const
{
  return this->models.size();
}

//////////////////////////////////////////////////
ModelPtr World::GetModel(unsigned int _index) const
{
  if (_index >= this->models.size())
  {
    gzerr << "Given model index[" << _index << "] is out of range[0.."
          << this->models.size() << "]\n";
    return ModelPtr();
  }

  return this->models[_index];
}

//////////////////////////////////////////////////
Model_V World::GetModels() const
{
  return this->models;
}

//////////////////////////////////////////////////
void World::ResetTime()
{
  this->simTime = common::Time(0);
  this->pauseTime = common::Time(0);
  this->startTime = common::Time::GetWallTime();
  this->realTimeOffset = common::Time(0);
  this->iterations = 0;
  sensors::SensorManager::Instance()->ResetLastUpdateTimes();
}

//////////////////////////////////////////////////
void World::ResetEntities(Base::EntityType _type)
{
  this->rootElement->Reset(_type);
}

//////////////////////////////////////////////////
void World::Reset()
{
  bool currently_paused = this->IsPaused();
  this->SetPaused(true);

  {
    boost::recursive_mutex::scoped_lock(*this->worldUpdateMutex);

    math::Rand::SetSeed(math::Rand::GetSeed());
    this->physicsEngine->SetSeed(math::Rand::GetSeed());

    this->ResetTime();
    this->ResetEntities(Base::BASE);
    for (std::vector<WorldPluginPtr>::iterator iter = this->plugins.begin();
        iter != this->plugins.end(); ++iter)
      (*iter)->Reset();
    this->physicsEngine->Reset();
  }

  this->SetPaused(currently_paused);
}

//////////////////////////////////////////////////
void World::OnStep()
{
  this->stepInc = 1;
}

//////////////////////////////////////////////////
void World::SetSelectedEntityCB(const std::string &_name)
{
  msgs::Selection msg;
  BasePtr base = this->GetByName(_name);
  EntityPtr ent = boost::dynamic_pointer_cast<Entity>(base);

  // unselect selectedEntity
  if (this->selectedEntity)
  {
    msg.set_id(this->selectedEntity->GetId());
    msg.set_name(this->selectedEntity->GetScopedName());
    msg.set_selected(false);
    this->selectionPub->Publish(msg);

    this->selectedEntity->SetSelected(false);
  }

  // if a different entity is selected, show bounding box and SetSelected(true)
  if (ent && this->selectedEntity != ent)
  {
    // set selected entity to ent
    this->selectedEntity = ent;
    this->selectedEntity->SetSelected(true);

    msg.set_id(this->selectedEntity->GetId());
    msg.set_name(this->selectedEntity->GetScopedName());
    msg.set_selected(true);

    this->selectionPub->Publish(msg);
  }
  else
    this->selectedEntity.reset();
}

//////////////////////////////////////////////////
EntityPtr World::GetSelectedEntity() const
{
  return this->selectedEntity;
}

//////////////////////////////////////////////////
void World::PrintEntityTree()
{
  // Initialize all the entities
  for (unsigned int i = 0; i < this->rootElement->GetChildCount(); i++)
    this->rootElement->GetChild(i)->Print("");
}

//////////////////////////////////////////////////
gazebo::common::Time World::GetSimTime() const
{
  return this->simTime;
}

//////////////////////////////////////////////////
void World::SetSimTime(const common::Time &_t)
{
  this->simTime = _t;
}

//////////////////////////////////////////////////
gazebo::common::Time World::GetPauseTime() const
{
  return this->pauseTime;
}

//////////////////////////////////////////////////
gazebo::common::Time World::GetStartTime() const
{
  return this->startTime;
}

//////////////////////////////////////////////////
common::Time World::GetRealTime() const
{
  if (!util::LogPlay::Instance()->IsOpen())
  {
    if (this->pause)
      return (this->pauseStartTime - this->startTime) - this->realTimeOffset;
    else
      return (common::Time::GetWallTime() - this->startTime) -
        this->realTimeOffset;
  }
  else
    return this->logRealTime;
}

//////////////////////////////////////////////////
bool World::IsPaused() const
{
  return this->pause;
}

//////////////////////////////////////////////////
void World::SetPaused(bool _p)
{
  if (this->pause == _p)
    return;

  {
    boost::recursive_mutex::scoped_lock(*this->worldUpdateMutex);
    this->pause = _p;
  }

  if (_p)
  {
    // This is also a good time to clear out the logging buffer.
    util::LogRecord::Instance()->Notify();

    this->pauseStartTime = common::Time::GetWallTime();
  }
  else
    this->realTimeOffset += common::Time::GetWallTime() - this->pauseStartTime;

  event::Events::pause(_p);
}

//////////////////////////////////////////////////
void World::OnFactoryMsg(ConstFactoryPtr &_msg)
{
  boost::recursive_mutex::scoped_lock lock(*this->receiveMutex);
  this->factoryMsgs.push_back(*_msg);
}

//////////////////////////////////////////////////
void World::OnControl(ConstWorldControlPtr &_data)
{
  if (_data->has_pause())
    this->SetPaused(_data->pause());

  if (_data->has_step())
    this->OnStep();

  if (_data->has_multi_step())
  {
    // stepWorld is a blocking call so set stepInc directly so that world stats
    // will still be published
    this->SetPaused(true);
    boost::recursive_mutex::scoped_lock lock(*this->worldUpdateMutex);
    this->stepInc = _data->multi_step();
  }

  if (_data->has_seed())
  {
    math::Rand::SetSeed(_data->seed());
    this->physicsEngine->SetSeed(_data->seed());
  }

  if (_data->has_reset())
  {
    this->needsReset = true;

    if (_data->reset().has_all() && _data->reset().all())
    {
      this->resetAll = true;
    }
    else
    {
      this->resetAll = false;

      if (_data->reset().has_time_only() && _data->reset().time_only())
        this->resetTimeOnly = true;

      if (_data->reset().has_model_only() && _data->reset().model_only())
        this->resetModelOnly = true;
    }
  }
}

//////////////////////////////////////////////////
void World::OnRequest(ConstRequestPtr &_msg)
{
  boost::recursive_mutex::scoped_lock lock(*this->receiveMutex);
  this->requestMsgs.push_back(*_msg);
}

//////////////////////////////////////////////////
void World::JointLog(ConstJointPtr &_msg)
{
  boost::recursive_mutex::scoped_lock lock(*this->receiveMutex);
  int i = 0;
  for (; i < this->sceneMsg.joint_size(); i++)
  {
    if (this->sceneMsg.joint(i).name() == _msg->name())
    {
      this->sceneMsg.mutable_joint(i)->CopyFrom(*_msg);
      break;
    }
  }

  if (i >= this->sceneMsg.joint_size())
  {
    msgs::Joint *newJoint = this->sceneMsg.add_joint();
    newJoint->CopyFrom(*_msg);
  }
}

//////////////////////////////////////////////////
void World::OnModelMsg(ConstModelPtr &_msg)
{
  boost::recursive_mutex::scoped_lock lock(*this->receiveMutex);
  this->modelMsgs.push_back(*_msg);
}

//////////////////////////////////////////////////
void World::BuildSceneMsg(msgs::Scene &_scene, BasePtr _entity)
{
  if (_entity)
  {
    if (_entity->HasType(Entity::MODEL))
    {
      msgs::Model *modelMsg = _scene.add_model();
      boost::static_pointer_cast<Model>(_entity)->FillMsg(*modelMsg);
    }

    for (unsigned int i = 0; i < _entity->GetChildCount(); ++i)
    {
      this->BuildSceneMsg(_scene, _entity->GetChild(i));
    }
  }
}


//////////////////////////////////////////////////
/*void World::ModelUpdateTBB()
{
  tbb::parallel_for (tbb::blocked_range<size_t>(0, this->models.size(), 10),
      ModelUpdate_TBB(&this->models));
}*/

//////////////////////////////////////////////////
void World::ModelUpdateSingleLoop()
{
  // Update all the models
  for (unsigned int i = 0; i < this->rootElement->GetChildCount(); i++)
    this->rootElement->GetChild(i)->Update();
}


//////////////////////////////////////////////////
void World::LoadPlugins()
{
  // Load the plugins
  if (this->sdf->HasElement("plugin"))
  {
    sdf::ElementPtr pluginElem = this->sdf->GetElement("plugin");
    while (pluginElem)
    {
      this->LoadPlugin(pluginElem);
      pluginElem = pluginElem->GetNextElement("plugin");
    }
  }

  // Load the plugins for all the models
  for (unsigned int i = 0; i < this->rootElement->GetChildCount(); i++)
  {
    if (this->rootElement->GetChild(i)->HasType(Base::MODEL))
    {
      ModelPtr model = boost::static_pointer_cast<Model>(
          this->rootElement->GetChild(i));
      model->LoadPlugins();
    }
  }

  for (std::vector<WorldPluginPtr>::iterator iter = this->plugins.begin();
       iter != this->plugins.end(); ++iter)
  {
    (*iter)->Init();
  }
}

//////////////////////////////////////////////////
void World::LoadPlugin(const std::string &_filename,
                       const std::string &_name,
                       sdf::ElementPtr _sdf)
{
  gazebo::WorldPluginPtr plugin = gazebo::WorldPlugin::Create(_filename,
                                                              _name);

  if (plugin)
  {
    if (plugin->GetType() != WORLD_PLUGIN)
    {
      gzerr << "World[" << this->GetName() << "] is attempting to load "
            << "a plugin, but detected an incorrect plugin type. "
            << "Plugin filename[" << _filename << "] name[" << _name << "]\n";
      return;
    }
    plugin->Load(shared_from_this(), _sdf);
    this->plugins.push_back(plugin);

    if (this->initialized)
      plugin->Init();
  }
}

//////////////////////////////////////////////////
void World::RemovePlugin(const std::string &_name)
{
  std::vector<WorldPluginPtr>::iterator iter;
  for (iter = this->plugins.begin(); iter != this->plugins.end(); ++iter)
  {
    if ((*iter)->GetHandle() == _name)
    {
      this->plugins.erase(iter);
      break;
    }
  }
}

//////////////////////////////////////////////////
void World::LoadPlugin(sdf::ElementPtr _sdf)
{
  std::string pluginName = _sdf->Get<std::string>("name");
  std::string filename = _sdf->Get<std::string>("filename");
  this->LoadPlugin(filename, pluginName, _sdf);
}

//////////////////////////////////////////////////
void World::ProcessEntityMsgs()
{
  boost::mutex::scoped_lock lock(this->entityDeleteMutex);

  std::list<std::string>::iterator iter;
  for (iter = this->deleteEntity.begin();
       iter != this->deleteEntity.end(); ++iter)
  {
    this->RemoveModel(*iter);
  }

  if (!this->deleteEntity.empty())
  {
    this->EnableAllModels();
    this->deleteEntity.clear();
  }
}

//////////////////////////////////////////////////
void World::ProcessRequestMsgs()
{
  boost::recursive_mutex::scoped_lock lock(*this->receiveMutex);
  msgs::Response response;

  std::list<msgs::Request>::iterator iter;
  for (iter = this->requestMsgs.begin();
       iter != this->requestMsgs.end(); ++iter)
  {
    bool send = true;
    response.set_id((*iter).id());
    response.set_request((*iter).request());
    response.set_response("success");

    if ((*iter).request() == "entity_list")
    {
      msgs::Model_V modelVMsg;

      for (unsigned int i = 0; i < this->rootElement->GetChildCount(); ++i)
      {
        BasePtr entity = this->rootElement->GetChild(i);
        if (entity->HasType(Base::MODEL))
        {
          msgs::Model *modelMsg = modelVMsg.add_models();
          ModelPtr model = boost::dynamic_pointer_cast<Model>(entity);
          model->FillMsg(*modelMsg);
        }
      }

      response.set_type(modelVMsg.GetTypeName());
      std::string *serializedData = response.mutable_serialized_data();
      modelVMsg.SerializeToString(serializedData);
    }
    else if ((*iter).request() == "entity_delete")
    {
      boost::mutex::scoped_lock lock2(this->entityDeleteMutex);
      this->deleteEntity.push_back((*iter).data());
    }
    else if ((*iter).request() == "entity_info")
    {
      BasePtr entity = this->rootElement->GetByName((*iter).data());
      if (entity)
      {
        if (entity->HasType(Base::MODEL))
        {
          msgs::Model modelMsg;
          ModelPtr model = boost::dynamic_pointer_cast<Model>(entity);
          model->FillMsg(modelMsg);

          std::string *serializedData = response.mutable_serialized_data();
          modelMsg.SerializeToString(serializedData);
          response.set_type(modelMsg.GetTypeName());
        }
        else if (entity->HasType(Base::LINK))
        {
          msgs::Link linkMsg;
          LinkPtr link = boost::dynamic_pointer_cast<Link>(entity);
          link->FillMsg(linkMsg);

          std::string *serializedData = response.mutable_serialized_data();
          linkMsg.SerializeToString(serializedData);
          response.set_type(linkMsg.GetTypeName());
        }
        else if (entity->HasType(Base::COLLISION))
        {
          msgs::Collision collisionMsg;
          CollisionPtr collision =
            boost::dynamic_pointer_cast<Collision>(entity);
          collision->FillMsg(collisionMsg);

          std::string *serializedData = response.mutable_serialized_data();
          collisionMsg.SerializeToString(serializedData);
          response.set_type(collisionMsg.GetTypeName());
        }
        else if (entity->HasType(Base::JOINT))
        {
          msgs::Joint jointMsg;
          JointPtr joint = boost::dynamic_pointer_cast<Joint>(entity);
          joint->FillMsg(jointMsg);

          std::string *serializedData = response.mutable_serialized_data();
          jointMsg.SerializeToString(serializedData);
          response.set_type(jointMsg.GetTypeName());
        }
      }
      else
      {
        response.set_type("error");
        response.set_response("nonexistant");
      }
    }
    else if ((*iter).request() == "world_sdf")
    {
      msgs::GzString msg;
      this->UpdateStateSDF();
      std::ostringstream stream;
      stream << "<?xml version='1.0'?>\n"
             << "<sdf version='" << SDF_VERSION << "'>\n"
             << this->sdf->ToString("")
             << "</sdf>";

      msg.set_data(stream.str());

      std::string *serializedData = response.mutable_serialized_data();
      msg.SerializeToString(serializedData);
      response.set_type(msg.GetTypeName());
    }
    else if ((*iter).request() == "scene_info")
    {
      this->sceneMsg.clear_model();
      this->BuildSceneMsg(this->sceneMsg, this->rootElement);

      std::string *serializedData = response.mutable_serialized_data();
      this->sceneMsg.SerializeToString(serializedData);
      response.set_type(sceneMsg.GetTypeName());
    }
    else if ((*iter).request() == "spherical_coordinates_info")
    {
      msgs::SphericalCoordinates sphereCoordMsg;
      msgs::Set(&sphereCoordMsg, *(this->sphericalCoordinates));

      std::string *serializedData = response.mutable_serialized_data();
      sphereCoordMsg.SerializeToString(serializedData);
      response.set_type(sphereCoordMsg.GetTypeName());
    }
    else
      send = false;

    if (send)
    {
      this->responsePub->Publish(response);
    }
  }

  this->requestMsgs.clear();
}

//////////////////////////////////////////////////
void World::ProcessModelMsgs()
{
  boost::recursive_mutex::scoped_lock lock(*this->receiveMutex);
  std::list<msgs::Model>::iterator iter;
  for (iter = this->modelMsgs.begin(); iter != this->modelMsgs.end(); ++iter)
  {
    ModelPtr model;
    if ((*iter).has_id())
      model = this->GetModelById((*iter).id());
    else
      model = this->GetModel((*iter).name());

    if (!model)
      gzerr << "Unable to find model["
            << (*iter).name() << "] Id[" << (*iter).id() << "]\n";
    else
    {
      model->ProcessMsg(*iter);

      // May 30, 2013: The following code was removed because it has a
      // major performance impact when dragging complex object via the GUI.
      // This code also does not seem to be necessary, since can just
      // publish the incoming changes instead of a full model message. We
      // are leaving it temporarily in case we find a need for it.
      //
      // Let all other subscribers know about the change
      // msgs::Model msg;
      // model->FillMsg(msg);
      // // FillMsg fills the visual components from initial sdf
      // // but problem is that Visuals may have changed e.g. through ~/visual,
      // // so don't publish them to subscribers.
      // for (int i = 0; i < msg.link_size(); ++i)
      // {
      //   msg.mutable_link(i)->clear_visual();
      //   for (int j = 0; j < msg.link(i).collision_size(); ++j)
      //   {
      //     msg.mutable_link(i)->mutable_collision(j)->clear_visual();
      //   }
      // }

      this->modelPub->Publish(*iter);
    }
  }

  if (!this->modelMsgs.empty())
  {
    this->EnableAllModels();
    this->modelMsgs.clear();
  }
}

//////////////////////////////////////////////////
void World::ProcessFactoryMsgs()
{
  std::list<sdf::ElementPtr> modelsToLoad;
  std::list<msgs::Factory>::iterator iter;

  {
    boost::recursive_mutex::scoped_lock lock(*this->receiveMutex);
    for (iter = this->factoryMsgs.begin();
        iter != this->factoryMsgs.end(); ++iter)
    {
      this->factorySDF->root->ClearElements();

      if ((*iter).has_sdf() && !(*iter).sdf().empty())
      {
        // SDF Parsing happens here
        if (!sdf::readString((*iter).sdf(), factorySDF))
        {
          gzerr << "Unable to read sdf string[" << (*iter).sdf() << "]\n";
          continue;
        }
      }
      else if ((*iter).has_sdf_filename() && !(*iter).sdf_filename().empty())
      {
        std::string filename = common::ModelDatabase::Instance()->GetModelFile(
            (*iter).sdf_filename());

        if (!sdf::readFile(filename, factorySDF))
        {
          gzerr << "Unable to read sdf file.\n";
          continue;
        }
      }
      else if ((*iter).has_clone_model_name())
      {
        ModelPtr model = this->GetModel((*iter).clone_model_name());
        if (!model)
        {
          gzerr << "Unable to clone model[" << (*iter).clone_model_name()
            << "]. Model not found.\n";
          continue;
        }

        factorySDF->root->InsertElement(model->GetSDF()->Clone());

        std::string newName = model->GetName() + "_clone";
        int i = 0;
        while (this->GetModel(newName))
        {
          newName = model->GetName() + "_clone_" +
            boost::lexical_cast<std::string>(i);
          i++;
        }

        factorySDF->root->GetElement("model")->GetAttribute("name")->Set(
            newName);
      }
      else
      {
        gzerr << "Unable to load sdf from factory message."
          << "No SDF or SDF filename specified.\n";
        continue;
      }

      if ((*iter).has_edit_name())
      {
        BasePtr base = this->rootElement->GetByName((*iter).edit_name());
        if (base)
        {
          sdf::ElementPtr elem;
          if (factorySDF->root->GetName() == "sdf")
            elem = factorySDF->root->GetFirstElement();
          else
            elem = factorySDF->root;

          base->UpdateParameters(elem);
        }
      }
      else
      {
        bool isActor = false;
        bool isModel = false;
        bool isLight = false;

        sdf::ElementPtr elem = factorySDF->root->Clone();

        if (elem->HasElement("world"))
          elem = elem->GetElement("world");

        if (elem->HasElement("model"))
        {
          elem = elem->GetElement("model");
          isModel = true;
        }
        else if (elem->HasElement("light"))
        {
          elem = elem->GetElement("light");
          isLight = true;
        }
        else if (elem->HasElement("actor"))
        {
          elem = elem->GetElement("actor");
          isActor = true;
        }
        else
        {
          gzerr << "Unable to find a model, light, or actor in:\n";
          factorySDF->root->PrintValues("");
          continue;
        }

        if (!elem)
        {
          gzerr << "Invalid SDF:";
          factorySDF->root->PrintValues("");
          continue;
        }

        elem->SetParent(this->sdf);
        elem->GetParent()->InsertElement(elem);
        if ((*iter).has_pose())
          elem->GetElement("pose")->Set(msgs::Convert((*iter).pose()));

        if (isActor)
        {
          ActorPtr actor = this->LoadActor(elem, this->rootElement);
          actor->Init();
        }
        else if (isModel)
        {
          modelsToLoad.push_back(elem);
        }
        else if (isLight)
        {
          /// \TODO: Current broken. See Issue #67.
          msgs::Light *lm = this->sceneMsg.add_light();
          lm->CopyFrom(msgs::LightFromSDF(elem));

          this->lightPub->Publish(*lm);
        }
      }
    }

    this->factoryMsgs.clear();
  }

  for (std::list<sdf::ElementPtr>::iterator iter2 = modelsToLoad.begin();
       iter2 != modelsToLoad.end(); ++iter2)
  {
    try
    {
      ModelPtr model = this->LoadModel(*iter2, this->rootElement);
      model->Init();
      model->LoadPlugins();
    }
    catch(...)
    {
      gzerr << "Loading model from factory message failed\n";
    }
  }
}

//////////////////////////////////////////////////
ModelPtr World::GetModelBelowPoint(const math::Vector3 &_pt)
{
  ModelPtr model;
  EntityPtr entity = this->GetEntityBelowPoint(_pt);

  if (entity)
    model = entity->GetParentModel();
  else
    gzerr << "Unable to find entity below point[" << _pt << "]\n";

  return model;
}

//////////////////////////////////////////////////
EntityPtr World::GetEntityBelowPoint(const math::Vector3 &_pt)
{
  std::string entityName;
  double dist;
  math::Vector3 end;

  end = _pt;
  end.z -= 1000;

  this->physicsEngine->InitForThread();
  this->testRay->SetPoints(_pt, end);
  this->testRay->GetIntersection(dist, entityName);
  return this->GetEntity(entityName);
}

//////////////////////////////////////////////////
void World::SetState(const WorldState &_state)
{
  this->SetSimTime(_state.GetSimTime());
  this->logRealTime = _state.GetRealTime();

  const ModelState_M modelStates = _state.GetModelStates();
  for (ModelState_M::const_iterator iter = modelStates.begin();
       iter != modelStates.end(); ++iter)
  {
    ModelPtr model = this->GetModel(iter->second.GetName());
    if (model)
      model->SetState(iter->second);
    else
      gzerr << "Unable to find model[" << iter->second.GetName() << "]\n";
  }
}

//////////////////////////////////////////////////
void World::InsertModelFile(const std::string &_sdfFilename)
{
  boost::recursive_mutex::scoped_lock lock(*this->receiveMutex);
  msgs::Factory msg;
  msg.set_sdf_filename(_sdfFilename);
  this->factoryMsgs.push_back(msg);
}

//////////////////////////////////////////////////
void World::InsertModelSDF(const sdf::SDF &_sdf)
{
  boost::recursive_mutex::scoped_lock lock(*this->receiveMutex);
  msgs::Factory msg;
  msg.set_sdf(_sdf.ToString());
  this->factoryMsgs.push_back(msg);
}

//////////////////////////////////////////////////
void World::InsertModelString(const std::string &_sdfString)
{
  boost::recursive_mutex::scoped_lock lock(*this->receiveMutex);
  msgs::Factory msg;
  msg.set_sdf(_sdfString);
  this->factoryMsgs.push_back(msg);
}

//////////////////////////////////////////////////
std::string World::StripWorldName(const std::string &_name) const
{
  if (_name.find(this->GetName() + "::") == 0)
    return _name.substr(this->GetName().size() + 2);
  else
    return _name;
}

//////////////////////////////////////////////////
void World::EnableAllModels()
{
  for (Model_V::iterator iter = this->models.begin();
       iter != this->models.end(); ++iter)
  {
    (*iter)->SetEnabled(true);
  }
}

//////////////////////////////////////////////////
void World::DisableAllModels()
{
  for (Model_V::iterator iter = this->models.begin();
       iter != this->models.end(); ++iter)
  {
    (*iter)->SetEnabled(false);
  }
}

//////////////////////////////////////////////////
void World::UpdateStateSDF()
{
  this->sdf->Update();
  sdf::ElementPtr stateElem = this->sdf->GetElement("state");
  stateElem->ClearElements();

  WorldState currentState(shared_from_this());
  currentState.FillSDF(stateElem);
}

//////////////////////////////////////////////////
bool World::OnLog(std::ostringstream &_stream)
{
  int bufferIndex = this->currentStateBuffer;
  // Save the entire state when its the first call to OnLog.
  if (util::LogRecord::Instance()->GetFirstUpdate())
  {
    this->UpdateStateSDF();
    _stream << "<sdf version ='";
    _stream << SDF_VERSION;
    _stream << "'>\n";
    _stream << this->sdf->ToString("");
    _stream << "</sdf>\n";
  }
  else if (this->states[bufferIndex].size() >= 1)
  {
    {
      boost::mutex::scoped_lock lock(this->logBufferMutex);
      this->currentStateBuffer ^= 1;
    }
    for (std::deque<WorldState>::iterator iter =
        this->states[bufferIndex].begin();
        iter != this->states[bufferIndex].end(); ++iter)
    {
      _stream << "<sdf version='" << SDF_VERSION << "'>" << *iter << "</sdf>";
    }

    this->states[bufferIndex].clear();
  }

  // Logging has stopped. Wait for log worker to finish. Output last bit
  // of data, and reset states.
  if (!util::LogRecord::Instance()->GetRunning())
  {
    boost::mutex::scoped_lock lock(this->logBufferMutex);

    // Output any data that may have been pushed onto the queue
    for (size_t i = 0; i < this->states[this->currentStateBuffer^1].size(); ++i)
    {
      _stream << "<sdf version='" << SDF_VERSION << "'>"
        << this->states[this->currentStateBuffer^1][i] << "</sdf>";
    }
    for (size_t i = 0; i < this->states[this->currentStateBuffer].size(); ++i)
    {
      _stream << "<sdf version='" << SDF_VERSION << "'>"
        << this->states[this->currentStateBuffer][i] << "</sdf>";
    }

    // Clear everything.
    this->states[0].clear();
    this->states[1].clear();
    this->stateToggle = 0;
    this->prevStates[0] = WorldState();
    this->prevStates[1] = WorldState();
  }

  return true;
}

//////////////////////////////////////////////////
void World::ProcessMessages()
{
  {
    boost::recursive_mutex::scoped_lock lock(*this->receiveMutex);

    if ((this->posePub && this->posePub->HasConnections()) ||
        (this->poseLocalPub && this->poseLocalPub->HasConnections()))
    {
      msgs::PosesStamped msg;

      // Time stamp this PosesStamped message
      msgs::Set(msg.mutable_time(), this->GetSimTime());

      if (!this->publishModelPoses.empty())
      {
        for (std::set<ModelPtr>::iterator iter =
            this->publishModelPoses.begin();
            iter != this->publishModelPoses.end(); ++iter)
        {
          msgs::Pose *poseMsg = msg.add_pose();

          // Publish the model's relative pose
          poseMsg->set_name((*iter)->GetScopedName());
          poseMsg->set_id((*iter)->GetId());
          msgs::Set(poseMsg, (*iter)->GetRelativePose());

          // Publish each of the model's children relative poses
          Link_V links = (*iter)->GetLinks();
          for (Link_V::iterator linkIter = links.begin();
              linkIter != links.end(); ++linkIter)
          {
            poseMsg = msg.add_pose();
            poseMsg->set_name((*linkIter)->GetScopedName());
            poseMsg->set_id((*linkIter)->GetId());
            msgs::Set(poseMsg, (*linkIter)->GetRelativePose());
          }
        }

        if (this->posePub && this->posePub->HasConnections())
          this->posePub->Publish(msg);
      }

      if (this->poseLocalPub && this->poseLocalPub->HasConnections())
      {
        // rendering::Scene depends on this timestamp, which is used by
        // rendering sensors to time stamp their data
        this->poseLocalPub->Publish(msg);
      }
    }
    this->publishModelPoses.clear();
  }

  if (common::Time::GetWallTime() - this->prevProcessMsgsTime >
      this->processMsgsPeriod)
  {
    this->ProcessEntityMsgs();
    this->ProcessRequestMsgs();
    this->ProcessFactoryMsgs();
    this->ProcessModelMsgs();
    this->prevProcessMsgsTime = common::Time::GetWallTime();
  }
}

//////////////////////////////////////////////////
void World::PublishWorldStats()
{
  msgs::Set(this->worldStatsMsg.mutable_sim_time(), this->GetSimTime());
  msgs::Set(this->worldStatsMsg.mutable_real_time(), this->GetRealTime());
  msgs::Set(this->worldStatsMsg.mutable_pause_time(), this->GetPauseTime());
  this->worldStatsMsg.set_iterations(this->iterations);
  this->worldStatsMsg.set_paused(this->IsPaused());

  if (this->statPub && this->statPub->HasConnections())
    this->statPub->Publish(this->worldStatsMsg);
  this->prevStatTime = common::Time::GetWallTime();
}

//////////////////////////////////////////////////
bool World::IsLoaded() const
{
  return this->loaded;
}

//////////////////////////////////////////////////
void World::PublishModelPose(physics::ModelPtr _model)
{
  boost::recursive_mutex::scoped_lock lock(*this->receiveMutex);

  // Only add if the model name is not in the list
  this->publishModelPoses.insert(_model);
}

//////////////////////////////////////////////////
void World::LogWorker()
{
  boost::mutex::scoped_lock lock(this->logMutex);

  WorldPtr self = shared_from_this();
  this->logPrevIteration = this->iterations;

  GZ_ASSERT(self, "Self pointer to World is invalid");

  while (!this->stop)
  {
    int currState = (this->stateToggle + 1) % 2;

    this->prevStates[currState].Load(self);
    WorldState diffState = this->prevStates[currState] -
      this->prevStates[this->stateToggle];
    this->logPrevIteration = this->iterations;

    if (!diffState.IsZero())
    {
      this->stateToggle = currState;
      {
        // Store the entire current state (instead of the diffState). A slow
        // moving link may never be captured if only diff state is recorded.
        boost::mutex::scoped_lock bLock(this->logBufferMutex);
        this->states[this->currentStateBuffer].push_back(
            this->prevStates[currState]);
        // Tell the logger to update, once the number of states exceeds 1000
        if (this->states[this->currentStateBuffer].size() > 1000)
          util::LogRecord::Instance()->Notify();
      }
    }

    this->logContinueCondition.notify_all();

    // Wait until there is work to be done.
    this->logCondition.wait(lock);
  }

  // Make sure nothing is blocked by this thread.
  this->logContinueCondition.notify_all();
}

/////////////////////////////////////////////////
uint32_t World::GetIterations() const
{
  return this->iterations;
}

//////////////////////////////////////////////////
void World::RemoveModel(const std::string &_name)
{
  // Remove all the dirty poses from the delete entity.
  {
    boost::mutex::scoped_lock lock(this->dirtyPoseMutex);
    for (std::list<Entity*>::iterator iter2 = this->dirtyPoses.begin();
        iter2 != this->dirtyPoses.end();)
    {
      if ((*iter2)->GetName() == _name ||
          ((*iter2)->GetParent() && (*iter2)->GetParent()->GetName() == _name))
      {
        this->dirtyPoses.erase(iter2++);
      }
      else
        ++iter2;
    }
  }

  if (this->sdf->HasElement("model"))
  {
    sdf::ElementPtr childElem = this->sdf->GetElement("model");
    while (childElem && childElem->Get<std::string>("name") != _name)
      childElem = childElem->GetNextElement("model");
    if (childElem)
      this->sdf->RemoveChild(childElem);
  }

  {
    boost::recursive_mutex::scoped_lock lock(
        *this->GetPhysicsEngine()->GetPhysicsUpdateMutex());

    this->rootElement->RemoveChild(_name);

    for (Model_V::iterator iter = this->models.begin();
        iter != this->models.end(); ++iter)
    {
      if ((*iter)->GetName() == _name || (*iter)->GetScopedName() == _name)
      {
        this->models.erase(iter);
        break;
      }
    }
  }

  // Cleanup the publishModelPoses list.
  {
    boost::recursive_mutex::scoped_lock lock2(*this->receiveMutex);
    for (std::set<ModelPtr>::iterator iter = this->publishModelPoses.begin();
        iter != this->publishModelPoses.end(); iter++)
    {
      if ((*iter)->GetName() == _name || (*iter)->GetScopedName() == _name)
      {
        this->publishModelPoses.erase(iter);
        break;
      }
    }
  }
}

/////////////////////////////////////////////////
void World::OnLightMsg(ConstLightPtr &_msg)
{
  boost::recursive_mutex::scoped_lock lock(*this->receiveMutex);

  bool lightExists = false;

  // Find the light by name, and copy the new parameters.
  for (int i = 0; i < this->sceneMsg.light_size(); ++i)
  {
    if (this->sceneMsg.light(i).name() == _msg->name())
    {
      lightExists = true;
      this->sceneMsg.mutable_light(i)->MergeFrom(*_msg);
      break;
    }
  }

  // Add a new light if the light doesn't exist.
  if (!lightExists)
  {
    this->sceneMsg.add_light()->CopyFrom(*_msg);
  }
}

/////////////////////////////////////////////////
msgs::Scene World::GetSceneMsg() const
{
  return this->sceneMsg;
}<|MERGE_RESOLUTION|>--- conflicted
+++ resolved
@@ -682,23 +682,16 @@
     //   ode --> MoveCallback sets the dirtyPoses
     //           and we need to propagate it into Entity::worldPose
     {
-<<<<<<< HEAD
-      boost::mutex::scoped_lock lock(this->dirtyPoseMutex);
-=======
       // block any other pose updates (e.g. Joint::SetPosition)
       boost::recursive_mutex::scoped_lock lock(
         *this->physicsEngine->GetPhysicsUpdateMutex());
 
->>>>>>> bc2cc9b1
+      boost::mutex::scoped_lock lock(this->dirtyPoseMutex);
       for (std::list<Entity*>::iterator iter = this->dirtyPoses.begin();
           iter != this->dirtyPoses.end(); ++iter)
       {
         (*iter)->SetWorldPose((*iter)->GetDirtyPose(), false);
       }
-<<<<<<< HEAD
-=======
-    }
->>>>>>> bc2cc9b1
 
       this->dirtyPoses.clear();
     }
