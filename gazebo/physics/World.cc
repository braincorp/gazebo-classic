/*
 * Copyright (C) 2012-2014 Open Source Robotics Foundation
 *
 * Licensed under the Apache License, Version 2.0 (the "License");
 * you may not use this file except in compliance with the License.
 * You may obtain a copy of the License at
 *
 *     http://www.apache.org/licenses/LICENSE-2.0
 *
 * Unless required by applicable law or agreed to in writing, software
 * distributed under the License is distributed on an "AS IS" BASIS,
 * WITHOUT WARRANTIES OR CONDITIONS OF ANY KIND, either express or implied.
 * See the License for the specific language governing permissions and
 * limitations under the License.
 *
*/

#include <time.h>

#include <tbb/parallel_for.h>
#include <tbb/blocked_range.h>

#include <boost/thread.hpp>
#include <boost/thread/mutex.hpp>
#include <boost/thread/recursive_mutex.hpp>

#include <sdf/sdf.hh>

#include "gazebo/sensors/SensorManager.hh"
#include "gazebo/math/Rand.hh"

#include "gazebo/transport/Node.hh"
#include "gazebo/transport/TransportIface.hh"
#include "gazebo/transport/Publisher.hh"
#include "gazebo/transport/Subscriber.hh"

#include "gazebo/util/LogPlay.hh"

#include "gazebo/common/ModelDatabase.hh"
#include "gazebo/common/CommonIface.hh"
#include "gazebo/common/Events.hh"
#include "gazebo/common/Exception.hh"
#include "gazebo/common/Console.hh"
#include "gazebo/common/Plugin.hh"

#include "gazebo/util/OpenAL.hh"
#include "gazebo/util/Diagnostics.hh"
#include "gazebo/util/LogRecord.hh"

#include "gazebo/physics/Road.hh"
#include "gazebo/physics/RayShape.hh"
#include "gazebo/physics/Link.hh"
#include "gazebo/physics/PhysicsEngine.hh"
#include "gazebo/physics/PhysicsFactory.hh"
#include "gazebo/physics/Model.hh"
#include "gazebo/physics/Actor.hh"
#include "gazebo/physics/World.hh"
#include "gazebo/common/SphericalCoordinates.hh"

#include "gazebo/physics/Collision.hh"
#include "gazebo/physics/ContactManager.hh"

using namespace gazebo;
using namespace physics;

/// \brief Flag used to say if/when to clear all models.
/// This will be replaced with a class member variable in Gazebo 3.0
bool g_clearModels;

class ModelUpdate_TBB
{
  public: ModelUpdate_TBB(Model_V *_models) : models(_models) {}
  public: void operator() (const tbb::blocked_range<size_t> &_r) const
  {
    for (size_t i = _r.begin(); i != _r.end(); i++)
    {
      (*models)[i]->Update();
    }
  }

  private: Model_V *models;
};

//////////////////////////////////////////////////
World::World(const std::string &_name)
{
  g_clearModels = false;
  this->sdf.reset(new sdf::Element);
  sdf::initFile("world.sdf", this->sdf);

  this->factorySDF.reset(new sdf::SDF);
  sdf::initFile("root.sdf", this->factorySDF);

  this->logPlayStateSDF.reset(new sdf::Element);
  sdf::initFile("state.sdf", this->logPlayStateSDF);

  this->receiveMutex = new boost::recursive_mutex();
  this->loadModelMutex = new boost::mutex();

  this->initialized = false;
  this->loaded = false;
  this->stepInc = 0;
  this->pause = false;
  this->thread = NULL;
  this->logThread = NULL;
  this->stop = false;

  this->currentStateBuffer = 0;
  this->stateToggle = 0;

  this->pluginsLoaded = false;

  this->name = _name;

  this->needsReset = false;
  this->resetAll = true;
  this->resetTimeOnly = false;
  this->resetModelOnly = false;
  this->enablePhysicsEngine = true;
  this->setWorldPoseMutex = new boost::mutex();
  this->worldUpdateMutex = new boost::recursive_mutex();

  this->sleepOffset = common::Time(0);

  this->prevStatTime = common::Time::GetWallTime();
  this->prevProcessMsgsTime = common::Time::GetWallTime();

  this->connections.push_back(
     event::Events::ConnectStep(boost::bind(&World::OnStep, this)));
  this->connections.push_back(
     event::Events::ConnectSetSelectedEntity(
       boost::bind(&World::SetSelectedEntityCB, this, _1)));
  this->connections.push_back(
     event::Events::ConnectPause(
       boost::bind(&World::SetPaused, this, _1)));
}

//////////////////////////////////////////////////
World::~World()
{
  delete this->receiveMutex;
  this->receiveMutex = NULL;
  delete this->loadModelMutex;
  this->loadModelMutex = NULL;
  delete this->setWorldPoseMutex;
  this->setWorldPoseMutex = NULL;
  delete this->worldUpdateMutex;
  this->worldUpdateMutex = NULL;

  this->connections.clear();
  this->Fini();

  this->sdf->Reset();
  this->rootElement.reset();
  this->node.reset();

  this->testRay.reset();
}

//////////////////////////////////////////////////
void World::Load(sdf::ElementPtr _sdf)
{
  this->loaded = false;
  this->sdf = _sdf;

  if (this->sdf->Get<std::string>("name").empty())
    gzwarn << "create_world(world_name =["
           << this->name << "]) overwrites sdf world name\n!";
  else
    this->name = this->sdf->Get<std::string>("name");

#ifdef HAVE_OPENAL
  util::OpenAL::Instance()->Load(this->sdf->GetElement("audio"));
#endif

  this->sceneMsg.CopyFrom(msgs::SceneFromSDF(this->sdf->GetElement("scene")));
  this->sceneMsg.set_name(this->GetName());

  // The period at which messages are processed
  this->processMsgsPeriod = common::Time(0, 200000000);

  this->node = transport::NodePtr(new transport::Node());
  this->node->Init(this->GetName());

  // pose pub for server side, mainly used for updating and timestamping
  // Scene, which in turn will be used by rendering sensors.
  // TODO: replace local communication with shared memory for efficiency.
  this->poseLocalPub = this->node->Advertise<msgs::PosesStamped>(
    "~/pose/local/info", 10);

  // pose pub for client with a cap on publishing rate to reduce traffic
  // overhead
  this->posePub = this->node->Advertise<msgs::PosesStamped>(
    "~/pose/info", 10, 60);

  this->guiPub = this->node->Advertise<msgs::GUI>("~/gui", 5);
  if (this->sdf->HasElement("gui"))
    this->guiPub->Publish(msgs::GUIFromSDF(this->sdf->GetElement("gui")));

  this->factorySub = this->node->Subscribe("~/factory",
                                           &World::OnFactoryMsg, this);
  this->controlSub = this->node->Subscribe("~/world_control",
                                           &World::OnControl, this);

  this->requestSub = this->node->Subscribe("~/request",
                                           &World::OnRequest, this, true);
  this->jointSub = this->node->Subscribe("~/joint", &World::JointLog, this);
  this->lightSub = this->node->Subscribe("~/light", &World::OnLightMsg, this);

  this->modelSub = this->node->Subscribe<msgs::Model>("~/model/modify",
      &World::OnModelMsg, this);

  this->responsePub = this->node->Advertise<msgs::Response>("~/response");
  this->statPub =
    this->node->Advertise<msgs::WorldStatistics>("~/world_stats", 100, 5);
  this->selectionPub = this->node->Advertise<msgs::Selection>("~/selection", 1);
  this->modelPub = this->node->Advertise<msgs::Model>("~/model/info");
  this->lightPub = this->node->Advertise<msgs::Light>("~/light");

  std::string type = this->sdf->GetElement("physics")->Get<std::string>("type");
  this->physicsEngine = PhysicsFactory::NewPhysicsEngine(type,
      shared_from_this());

  if (this->physicsEngine == NULL)
    gzthrow("Unable to create physics engine\n");

  // This should come before loading of entities
  this->physicsEngine->Load(this->sdf->GetElement("physics"));

  // This should also come before loading of entities
  {
    sdf::ElementPtr spherical = this->sdf->GetElement("spherical_coordinates");
    common::SphericalCoordinates::SurfaceType surfaceType =
      common::SphericalCoordinates::Convert(
        spherical->Get<std::string>("surface_model"));
    math::Angle latitude, longitude, heading;
    double elevation = spherical->Get<double>("elevation");
    latitude.SetFromDegree(spherical->Get<double>("latitude_deg"));
    longitude.SetFromDegree(spherical->Get<double>("longitude_deg"));
    heading.SetFromDegree(spherical->Get<double>("heading_deg"));

    this->sphericalCoordinates.reset(new common::SphericalCoordinates(
      surfaceType, latitude, longitude, elevation, heading));
  }

  if (this->sphericalCoordinates == NULL)
    gzthrow("Unable to create spherical coordinates data structure\n");

  this->rootElement.reset(new Base(BasePtr()));
  this->rootElement->SetName(this->GetName());
  this->rootElement->SetWorld(shared_from_this());

  // A special order is necessary when loading a world that contains state
  // information. The joints must be created last, otherwise they get
  // initialized improperly.
  {
    // Create all the entities
    this->LoadEntities(this->sdf, this->rootElement);

    // Set the state of the entities
    if (this->sdf->HasElement("state"))
    {
      sdf::ElementPtr childElem = this->sdf->GetElement("state");

      while (childElem)
      {
        WorldState myState;
        myState.Load(childElem);
        this->SetState(myState);

        childElem = childElem->GetNextElement("state");

        // TODO: We currently load just the first state data. Need to
        // implement a better mechanism for handling multiple states
        break;
      }
    }

    for (unsigned int i = 0; i < this->GetModelCount(); ++i)
      this->GetModel(i)->LoadJoints();
  }

  // TODO: Performance test to see if TBB model updating is necessary
  // Choose threaded or unthreaded model updating depending on the number of
  // models in the scene
  // if (this->GetModelCount() < 20)
  this->modelUpdateFunc = &World::ModelUpdateSingleLoop;
  // else
  // this->modelUpdateFunc = &World::ModelUpdateTBB;

  event::Events::worldCreated(this->GetName());

  this->loaded = true;
}

//////////////////////////////////////////////////
void World::Save(const std::string &_filename)
{
  this->UpdateStateSDF();
  std::string data;
  data = "<?xml version ='1.0'?>\n";
  data += "<sdf version='" +
          boost::lexical_cast<std::string>(SDF_VERSION) + "'>\n";
  data += this->sdf->ToString("");
  data += "</sdf>\n";

  std::ofstream out(_filename.c_str(), std::ios::out);
  if (!out)
    gzerr << "Unable to open file[" << _filename << "]\n";
  else
    out << data;

  out.close();
}

//////////////////////////////////////////////////
void World::Init()
{
  // Initialize all the entities (i.e. Model)
  for (unsigned int i = 0; i < this->rootElement->GetChildCount(); i++)
    this->rootElement->GetChild(i)->Init();

  // Initialize the physics engine
  this->physicsEngine->Init();

  this->testRay = boost::dynamic_pointer_cast<RayShape>(
      this->GetPhysicsEngine()->CreateShape("ray", CollisionPtr()));

  this->prevStates[0].SetWorld(shared_from_this());
  this->prevStates[1].SetWorld(shared_from_this());

  this->prevStates[0].SetName(this->GetName());
  this->prevStates[1].SetName(this->GetName());

  this->updateInfo.worldName = this->GetName();

  this->iterations = 0;
  this->logPrevIteration = 0;

  util::DiagnosticManager::Instance()->Init(this->GetName());

  util::LogRecord::Instance()->Add(this->GetName(), "state.log",
      boost::bind(&World::OnLog, this, _1));

  this->initialized = true;

  // Mark the world initialization
  gzlog << "Init world[" << this->GetName() << "]" << std::endl;
}

//////////////////////////////////////////////////
void World::Run(unsigned int _iterations)
{
  this->stop = false;
  this->stopIterations = _iterations;

  this->thread = new boost::thread(boost::bind(&World::RunLoop, this));
}

//////////////////////////////////////////////////
void World::RunBlocking(unsigned int _iterations)
{
  this->stop = false;
  this->stopIterations = _iterations;
  this->RunLoop();
}

//////////////////////////////////////////////////
void World::RemoveModel(ModelPtr _model)
{
  if (_model)
    this->RemoveModel(_model->GetName());
}

//////////////////////////////////////////////////
bool World::GetRunning() const
{
  return !this->stop;
}

//////////////////////////////////////////////////
void World::Stop()
{
  this->stop = true;

  if (this->thread)
  {
    this->thread->join();
    delete this->thread;
    this->thread = NULL;
  }
}

//////////////////////////////////////////////////
void World::RunLoop()
{
  this->physicsEngine->InitForThread();

  this->startTime = common::Time::GetWallTime();

  // This fixes a minor issue when the world is paused before it's started
  if (this->IsPaused())
    this->pauseStartTime = this->startTime;

  this->prevStepWallTime = common::Time::GetWallTime();

  // Get the first state
  this->prevStates[0] = WorldState(shared_from_this());
  this->prevStates[1] = WorldState(shared_from_this());
  this->stateToggle = 0;

  this->logThread = new boost::thread(boost::bind(&World::LogWorker, this));

  if (!util::LogPlay::Instance()->IsOpen())
  {
    for (this->iterations = 0; !this->stop &&
        (!this->stopIterations || (this->iterations < this->stopIterations));)
    {
      this->Step();
    }
  }
  else
  {
    this->enablePhysicsEngine = false;
    for (this->iterations = 0; !this->stop &&
        (!this->stopIterations || (this->iterations < this->stopIterations));)
    {
      this->LogStep();
    }
  }

  this->stop = true;

  if (this->logThread)
  {
    this->logCondition.notify_all();
    {
      boost::mutex::scoped_lock lock(this->logMutex);
      this->logCondition.notify_all();
    }
    this->logThread->join();
    delete this->logThread;
    this->logThread = NULL;
  }
}

//////////////////////////////////////////////////
void World::LogStep()
{
  if (!this->IsPaused() || this->stepInc > 0)
  {
    std::string data;
    if (!util::LogPlay::Instance()->Step(data))
    {
      this->SetPaused(true);
    }
    else
    {
      this->logPlayStateSDF->ClearElements();
      sdf::readString(data, this->logPlayStateSDF);

      this->logPlayState.Load(this->logPlayStateSDF);

      // Process insertions
      if (this->logPlayStateSDF->HasElement("insertions"))
      {
        sdf::ElementPtr modelElem =
          this->logPlayStateSDF->GetElement("insertions")->GetElement("model");

        while (modelElem)
        {
          ModelPtr model = this->LoadModel(modelElem, this->rootElement);
          model->Init();

          // Disabling plugins on playback
          // model->LoadPlugins();

          modelElem = modelElem->GetNextElement("model");
        }
      }

      // Process deletions
      if (this->logPlayStateSDF->HasElement("deletions"))
      {
        sdf::ElementPtr nameElem =
          this->logPlayStateSDF->GetElement("deletions")->GetElement("name");
        while (nameElem)
        {
          transport::requestNoReply(this->GetName(), "entity_delete",
                                    nameElem->Get<std::string>());
          nameElem = nameElem->GetNextElement("name");
        }
      }

      this->SetState(this->logPlayState);
      this->Update();
      this->iterations++;
    }

    if (this->stepInc > 0)
      this->stepInc--;
  }

  this->PublishWorldStats();

  this->ProcessMessages();
}

//////////////////////////////////////////////////
void World::Step()
{
  DIAG_TIMER_START("World::Step");

  /// need this because ODE does not call dxReallocateWorldProcessContext()
  /// until dWorld.*Step
  /// Plugins that manipulate joints (and probably other properties) require
  /// one iteration of the physics engine. Do not remove this.
  if (!this->pluginsLoaded &&
      sensors::SensorManager::Instance()->SensorsInitialized())
  {
    this->LoadPlugins();
    this->pluginsLoaded = true;
  }

  DIAG_TIMER_LAP("World::Step", "loadPlugins");

  // Send statistics about the world simulation
  this->PublishWorldStats();

  DIAG_TIMER_LAP("World::Step", "publishWorldStats");

  double updatePeriod = this->physicsEngine->GetUpdatePeriod();
  // sleep here to get the correct update rate
  common::Time tmpTime = common::Time::GetWallTime();
  common::Time sleepTime = this->prevStepWallTime +
    common::Time(updatePeriod) - tmpTime - this->sleepOffset;

  common::Time actualSleep = 0;
  if (sleepTime > 0)
  {
    common::Time::Sleep(sleepTime);
    actualSleep = common::Time::GetWallTime() - tmpTime;
  }
  else
    sleepTime = 0;

  // exponentially avg out
  this->sleepOffset = (actualSleep - sleepTime) * 0.01 +
                      this->sleepOffset * 0.99;

  DIAG_TIMER_LAP("World::Step", "sleepOffset");

  // throttling update rate, with sleepOffset as tolerance
  // the tolerance is needed as the sleep time is not exact
  if (common::Time::GetWallTime() - this->prevStepWallTime + this->sleepOffset
         >= common::Time(updatePeriod))
  {
    boost::recursive_mutex::scoped_lock lock(*this->worldUpdateMutex);

    DIAG_TIMER_LAP("World::Step", "worldUpdateMutex");

    this->prevStepWallTime = common::Time::GetWallTime();

    double stepTime = this->physicsEngine->GetMaxStepSize();
    if (!this->IsPaused() || this->stepInc > 0)
    {
      // query timestep to allow dynamic time step size updates
      this->simTime += stepTime;
      this->iterations++;
      this->Update();

      DIAG_TIMER_LAP("World::Step", "update");

      if (this->IsPaused() && this->stepInc > 0)
        this->stepInc--;
    }
    else
    {
      // Flush the log record buffer, if there is data in it.
      if (util::LogRecord::Instance()->GetBufferSize() > 0)
        util::LogRecord::Instance()->Notify();
      this->pauseTime += stepTime;
    }
  }

  this->ProcessMessages();

  DIAG_TIMER_STOP("World::Step");

  if (g_clearModels)
    this->ClearModels();
}

//////////////////////////////////////////////////
void World::Step(unsigned int _steps)
{
  if (!this->IsPaused())
  {
    gzwarn << "Calling World::Step(steps) while world is not paused\n";
    this->SetPaused(true);
  }

  {
    boost::recursive_mutex::scoped_lock lock(*this->worldUpdateMutex);
    this->stepInc = _steps;
  }

  // block on completion
  bool wait = true;
  while (wait)
  {
    common::Time::MSleep(1);
    boost::recursive_mutex::scoped_lock lock(*this->worldUpdateMutex);
    if (this->stepInc == 0 || this->stop)
      wait = false;
  }
}

//////////////////////////////////////////////////
void World::Update()
{
  DIAG_TIMER_START("World::Update");

  if (this->needsReset)
  {
    if (this->resetAll)
      this->Reset();
    else if (this->resetTimeOnly)
      this->ResetTime();
    else if (this->resetModelOnly)
      this->ResetEntities(Base::MODEL);
    this->needsReset = false;
  }
  DIAG_TIMER_LAP("World::Update", "needsReset");

  this->updateInfo.simTime = this->GetSimTime();
  this->updateInfo.realTime = this->GetRealTime();
  event::Events::worldUpdateBegin(this->updateInfo);

  DIAG_TIMER_LAP("World::Update", "Events::worldUpdateBegin");

  // Update all the models
  (*this.*modelUpdateFunc)();

  DIAG_TIMER_LAP("World::Update", "Model::Update");

  // This must be called before PhysicsEngine::UpdatePhysics.
  this->physicsEngine->UpdateCollision();

  DIAG_TIMER_LAP("World::Update", "PhysicsEngine::UpdateCollision");

  // Wait for logging to finish, if it's running.
  if (util::LogRecord::Instance()->GetRunning())
  {
    boost::mutex::scoped_lock lock(this->logMutex);

    // It's possible the logWorker thread never processed the previous
    // state. This checks to make sure that we don't continute until the log
    // worker catchs up.
    if (this->iterations - this->logPrevIteration > 1)
    {
      this->logCondition.notify_one();
      this->logContinueCondition.wait(lock);
    }
  }

  // Update the physics engine
  if (this->enablePhysicsEngine && this->physicsEngine)
  {
    // This must be called directly after PhysicsEngine::UpdateCollision.
    this->physicsEngine->UpdatePhysics();

    DIAG_TIMER_LAP("World::Update", "PhysicsEngine::UpdatePhysics");

    // do this after physics update as
    //   ode --> MoveCallback sets the dirtyPoses
    //           and we need to propagate it into Entity::worldPose
    {
      // block any other pose updates (e.g. Joint::SetPosition)
      boost::recursive_mutex::scoped_lock lock(
        *this->physicsEngine->GetPhysicsUpdateMutex());

      for (std::list<Entity*>::iterator iter = this->dirtyPoses.begin();
          iter != this->dirtyPoses.end(); ++iter)
      {
        (*iter)->SetWorldPose((*iter)->GetDirtyPose(), false);
      }

      this->dirtyPoses.clear();
    }

    DIAG_TIMER_LAP("World::Update", "SetWorldPose(dirtyPoses)");
  }

  // Only update state information if logging data.
  if (util::LogRecord::Instance()->GetRunning())
    this->logCondition.notify_one();
  DIAG_TIMER_LAP("World::Update", "LogRecordNotify");

  // Output the contact information
  this->physicsEngine->GetContactManager()->PublishContacts();

  DIAG_TIMER_LAP("World::Update", "ContactManager::PublishContacts");

  event::Events::worldUpdateEnd();

  DIAG_TIMER_STOP("World::Update");
}

//////////////////////////////////////////////////
void World::Fini()
{
  this->Stop();
  this->plugins.clear();

  this->publishModelPoses.clear();

  this->node->Fini();

  if (this->rootElement)
  {
    this->rootElement->Fini();
    this->rootElement.reset();
  }

  if (this->physicsEngine)
  {
    this->physicsEngine->Fini();
    this->physicsEngine.reset();
  }

  this->models.clear();
  this->prevStates[0].SetWorld(WorldPtr());
  this->prevStates[1].SetWorld(WorldPtr());

#ifdef HAVE_OPENAL
  util::OpenAL::Instance()->Fini();
#endif
}

//////////////////////////////////////////////////
void World::Clear()
{
  g_clearModels = true;
}

//////////////////////////////////////////////////
void World::ClearModels()
{
  g_clearModels = false;
  bool pauseState = this->IsPaused();
  this->SetPaused(true);

  this->publishModelPoses.clear();

  // Remove all models
  for (Model_V::iterator iter = this->models.begin();
       iter != this->models.end(); ++iter)
  {
    this->rootElement->RemoveChild((*iter)->GetId());
  }
  this->models.clear();

  this->SetPaused(pauseState);
}

//////////////////////////////////////////////////
std::string World::GetName() const
{
  return this->name;
}

//////////////////////////////////////////////////
PhysicsEnginePtr World::GetPhysicsEngine() const
{
  return this->physicsEngine;
}

//////////////////////////////////////////////////
common::SphericalCoordinatesPtr World::GetSphericalCoordinates() const
{
  return this->sphericalCoordinates;
}

//////////////////////////////////////////////////
BasePtr World::GetByName(const std::string &_name)
{
  if (this->rootElement)
    return this->rootElement->GetByName(_name);
  else
    return BasePtr();
}

/////////////////////////////////////////////////
ModelPtr World::GetModelById(unsigned int _id)
{
  return boost::dynamic_pointer_cast<Model>(this->rootElement->GetById(_id));
}

//////////////////////////////////////////////////
ModelPtr World::GetModel(const std::string &_name)
{
  boost::mutex::scoped_lock lock(*this->loadModelMutex);
  return boost::dynamic_pointer_cast<Model>(this->GetByName(_name));
}

//////////////////////////////////////////////////
EntityPtr World::GetEntity(const std::string &_name)
{
  return boost::dynamic_pointer_cast<Entity>(this->GetByName(_name));
}

//////////////////////////////////////////////////
ModelPtr World::LoadModel(sdf::ElementPtr _sdf , BasePtr _parent)
{
  boost::mutex::scoped_lock lock(*this->loadModelMutex);
  ModelPtr model;

  if (_sdf->GetName() == "model")
  {
    model = this->physicsEngine->CreateModel(_parent);
    model->SetWorld(shared_from_this());
    model->Load(_sdf);

    event::Events::addEntity(model->GetScopedName());

    msgs::Model msg;
    model->FillMsg(msg);
    this->modelPub->Publish(msg);

    this->EnableAllModels();
  }
  else
  {
    gzerr << "SDF is missing the <model> tag:\n";
  }

  this->PublishModelPose(model);
  this->models.push_back(model);
  return model;
}

//////////////////////////////////////////////////
ActorPtr World::LoadActor(sdf::ElementPtr _sdf , BasePtr _parent)
{
  ActorPtr actor(new Actor(_parent));
  actor->SetWorld(shared_from_this());
  actor->Load(_sdf);

  event::Events::addEntity(actor->GetScopedName());

  msgs::Model msg;
  actor->FillMsg(msg);
  this->modelPub->Publish(msg);

  return actor;
}

//////////////////////////////////////////////////
RoadPtr World::LoadRoad(sdf::ElementPtr _sdf , BasePtr _parent)
{
  RoadPtr road(new Road(_parent));
  road->Load(_sdf);
  return road;
}

//////////////////////////////////////////////////
void World::LoadEntities(sdf::ElementPtr _sdf, BasePtr _parent)
{
  if (_sdf->HasElement("light"))
  {
    sdf::ElementPtr childElem = _sdf->GetElement("light");
    while (childElem)
    {
      msgs::Light *lm = this->sceneMsg.add_light();
      lm->CopyFrom(msgs::LightFromSDF(childElem));

      childElem = childElem->GetNextElement("light");
    }
  }

  if (_sdf->HasElement("model"))
  {
    sdf::ElementPtr childElem = _sdf->GetElement("model");

    while (childElem)
    {
      this->LoadModel(childElem, _parent);

      // TODO : Put back in the ability to nest models. We should do this
      // without requiring a joint.

      childElem = childElem->GetNextElement("model");
    }
  }

  if (_sdf->HasElement("actor"))
  {
    sdf::ElementPtr childElem = _sdf->GetElement("actor");

    while (childElem)
    {
      this->LoadActor(childElem, _parent);

      childElem = childElem->GetNextElement("actor");
    }
  }

  if (_sdf->HasElement("road"))
  {
    sdf::ElementPtr childElem = _sdf->GetElement("road");
    while (childElem)
    {
      this->LoadRoad(childElem, _parent);
      childElem = childElem->GetNextElement("road");
    }
  }
}

//////////////////////////////////////////////////
unsigned int World::GetModelCount() const
{
  return this->models.size();
}

//////////////////////////////////////////////////
ModelPtr World::GetModel(unsigned int _index) const
{
  if (_index >= this->models.size())
  {
    gzerr << "Given model index[" << _index << "] is out of range[0.."
          << this->models.size() << "]\n";
    return ModelPtr();
  }

  return this->models[_index];
}

//////////////////////////////////////////////////
Model_V World::GetModels() const
{
  return this->models;
}

//////////////////////////////////////////////////
void World::ResetTime()
{
  this->simTime = common::Time(0);
  this->pauseTime = common::Time(0);
  this->startTime = common::Time::GetWallTime();
  this->realTimeOffset = common::Time(0);
  this->iterations = 0;
  sensors::SensorManager::Instance()->ResetLastUpdateTimes();
}

//////////////////////////////////////////////////
void World::ResetEntities(Base::EntityType _type)
{
  this->rootElement->Reset(_type);
}

//////////////////////////////////////////////////
void World::Reset()
{
  bool currently_paused = this->IsPaused();
  this->SetPaused(true);

  {
    boost::recursive_mutex::scoped_lock(*this->worldUpdateMutex);

    math::Rand::SetSeed(math::Rand::GetSeed());
    this->physicsEngine->SetSeed(math::Rand::GetSeed());

    this->ResetTime();
    this->ResetEntities(Base::BASE);
    for (std::vector<WorldPluginPtr>::iterator iter = this->plugins.begin();
        iter != this->plugins.end(); ++iter)
      (*iter)->Reset();
    this->physicsEngine->Reset();
  }

  this->SetPaused(currently_paused);
}

//////////////////////////////////////////////////
void World::OnStep()
{
  this->stepInc = 1;
}

//////////////////////////////////////////////////
void World::SetSelectedEntityCB(const std::string &_name)
{
  msgs::Selection msg;
  BasePtr base = this->GetByName(_name);
  EntityPtr ent = boost::dynamic_pointer_cast<Entity>(base);

  // unselect selectedEntity
  if (this->selectedEntity)
  {
    msg.set_id(this->selectedEntity->GetId());
    msg.set_name(this->selectedEntity->GetScopedName());
    msg.set_selected(false);
    this->selectionPub->Publish(msg);

    this->selectedEntity->SetSelected(false);
  }

  // if a different entity is selected, show bounding box and SetSelected(true)
  if (ent && this->selectedEntity != ent)
  {
    // set selected entity to ent
    this->selectedEntity = ent;
    this->selectedEntity->SetSelected(true);

    msg.set_id(this->selectedEntity->GetId());
    msg.set_name(this->selectedEntity->GetScopedName());
    msg.set_selected(true);

    this->selectionPub->Publish(msg);
  }
  else
    this->selectedEntity.reset();
}

//////////////////////////////////////////////////
EntityPtr World::GetSelectedEntity() const
{
  return this->selectedEntity;
}

//////////////////////////////////////////////////
void World::PrintEntityTree()
{
  // Initialize all the entities
  for (unsigned int i = 0; i < this->rootElement->GetChildCount(); i++)
    this->rootElement->GetChild(i)->Print("");
}

//////////////////////////////////////////////////
gazebo::common::Time World::GetSimTime() const
{
  return this->simTime;
}

//////////////////////////////////////////////////
void World::SetSimTime(const common::Time &_t)
{
  this->simTime = _t;
}

//////////////////////////////////////////////////
gazebo::common::Time World::GetPauseTime() const
{
  return this->pauseTime;
}

//////////////////////////////////////////////////
gazebo::common::Time World::GetStartTime() const
{
  return this->startTime;
}

//////////////////////////////////////////////////
common::Time World::GetRealTime() const
{
  if (!util::LogPlay::Instance()->IsOpen())
  {
    if (this->pause)
      return (this->pauseStartTime - this->startTime) - this->realTimeOffset;
    else
      return (common::Time::GetWallTime() - this->startTime) -
        this->realTimeOffset;
  }
  else
    return this->logRealTime;
}

//////////////////////////////////////////////////
bool World::IsPaused() const
{
  return this->pause;
}

//////////////////////////////////////////////////
void World::SetPaused(bool _p)
{
  if (this->pause == _p)
    return;

  {
    boost::recursive_mutex::scoped_lock(*this->worldUpdateMutex);
    this->pause = _p;
  }

  if (_p)
  {
    // This is also a good time to clear out the logging buffer.
    util::LogRecord::Instance()->Notify();

    this->pauseStartTime = common::Time::GetWallTime();
  }
  else
    this->realTimeOffset += common::Time::GetWallTime() - this->pauseStartTime;

  event::Events::pause(_p);
}

//////////////////////////////////////////////////
void World::OnFactoryMsg(ConstFactoryPtr &_msg)
{
  boost::recursive_mutex::scoped_lock lock(*this->receiveMutex);
  this->factoryMsgs.push_back(*_msg);
}

//////////////////////////////////////////////////
void World::OnControl(ConstWorldControlPtr &_data)
{
  if (_data->has_pause())
    this->SetPaused(_data->pause());

  if (_data->has_step())
    this->OnStep();

  if (_data->has_multi_step())
  {
    // stepWorld is a blocking call so set stepInc directly so that world stats
    // will still be published
    this->SetPaused(true);
    boost::recursive_mutex::scoped_lock lock(*this->worldUpdateMutex);
    this->stepInc = _data->multi_step();
  }

  if (_data->has_seed())
  {
    math::Rand::SetSeed(_data->seed());
    this->physicsEngine->SetSeed(_data->seed());
  }

  if (_data->has_reset())
  {
    this->needsReset = true;

    if (_data->reset().has_all() && _data->reset().all())
    {
      this->resetAll = true;
    }
    else
    {
      this->resetAll = false;

      if (_data->reset().has_time_only() && _data->reset().time_only())
        this->resetTimeOnly = true;

      if (_data->reset().has_model_only() && _data->reset().model_only())
        this->resetModelOnly = true;
    }
  }
}

//////////////////////////////////////////////////
void World::OnRequest(ConstRequestPtr &_msg)
{
  boost::recursive_mutex::scoped_lock lock(*this->receiveMutex);
  this->requestMsgs.push_back(*_msg);
}

//////////////////////////////////////////////////
void World::JointLog(ConstJointPtr &_msg)
{
  boost::recursive_mutex::scoped_lock lock(*this->receiveMutex);
  int i = 0;
  for (; i < this->sceneMsg.joint_size(); i++)
  {
    if (this->sceneMsg.joint(i).name() == _msg->name())
    {
      this->sceneMsg.mutable_joint(i)->CopyFrom(*_msg);
      break;
    }
  }

  if (i >= this->sceneMsg.joint_size())
  {
    msgs::Joint *newJoint = this->sceneMsg.add_joint();
    newJoint->CopyFrom(*_msg);
  }
}

//////////////////////////////////////////////////
void World::OnModelMsg(ConstModelPtr &_msg)
{
  boost::recursive_mutex::scoped_lock lock(*this->receiveMutex);
  this->modelMsgs.push_back(*_msg);
}

//////////////////////////////////////////////////
void World::BuildSceneMsg(msgs::Scene &_scene, BasePtr _entity)
{
  if (_entity)
  {
    if (_entity->HasType(Entity::MODEL))
    {
      msgs::Model *modelMsg = _scene.add_model();
      boost::static_pointer_cast<Model>(_entity)->FillMsg(*modelMsg);
    }

    for (unsigned int i = 0; i < _entity->GetChildCount(); ++i)
    {
      this->BuildSceneMsg(_scene, _entity->GetChild(i));
    }
  }
}


//////////////////////////////////////////////////
/*void World::ModelUpdateTBB()
{
  tbb::parallel_for (tbb::blocked_range<size_t>(0, this->models.size(), 10),
      ModelUpdate_TBB(&this->models));
}*/

//////////////////////////////////////////////////
void World::ModelUpdateSingleLoop()
{
  // Update all the models
  for (unsigned int i = 0; i < this->rootElement->GetChildCount(); i++)
    this->rootElement->GetChild(i)->Update();
}


//////////////////////////////////////////////////
void World::LoadPlugins()
{
  // Load the plugins
  if (this->sdf->HasElement("plugin"))
  {
    sdf::ElementPtr pluginElem = this->sdf->GetElement("plugin");
    while (pluginElem)
    {
      this->LoadPlugin(pluginElem);
      pluginElem = pluginElem->GetNextElement("plugin");
    }
  }

  // Load the plugins for all the models
  for (unsigned int i = 0; i < this->rootElement->GetChildCount(); i++)
  {
    if (this->rootElement->GetChild(i)->HasType(Base::MODEL))
    {
      ModelPtr model = boost::static_pointer_cast<Model>(
          this->rootElement->GetChild(i));
      model->LoadPlugins();
    }
  }
}

//////////////////////////////////////////////////
void World::LoadPlugin(const std::string &_filename,
                       const std::string &_name,
                       sdf::ElementPtr _sdf)
{
  gazebo::WorldPluginPtr plugin = gazebo::WorldPlugin::Create(_filename,
                                                              _name);

  if (plugin)
  {
    if (plugin->GetType() != WORLD_PLUGIN)
    {
      gzerr << "World[" << this->GetName() << "] is attempting to load "
            << "a plugin, but detected an incorrect plugin type. "
            << "Plugin filename[" << _filename << "] name[" << _name << "]\n";
      return;
    }
    plugin->Load(shared_from_this(), _sdf);
    this->plugins.push_back(plugin);

    if (this->initialized)
      plugin->Init();
  }
}

//////////////////////////////////////////////////
void World::RemovePlugin(const std::string &_name)
{
  std::vector<WorldPluginPtr>::iterator iter;
  for (iter = this->plugins.begin(); iter != this->plugins.end(); ++iter)
  {
    if ((*iter)->GetHandle() == _name)
    {
      this->plugins.erase(iter);
      break;
    }
  }
}

//////////////////////////////////////////////////
void World::LoadPlugin(sdf::ElementPtr _sdf)
{
  std::string pluginName = _sdf->Get<std::string>("name");
  std::string filename = _sdf->Get<std::string>("filename");
  this->LoadPlugin(filename, pluginName, _sdf);
}

//////////////////////////////////////////////////
void World::ProcessEntityMsgs()
{
  boost::mutex::scoped_lock lock(this->entityDeleteMutex);

  std::list<std::string>::iterator iter;
  for (iter = this->deleteEntity.begin();
       iter != this->deleteEntity.end(); ++iter)
  {
    this->RemoveModel(*iter);
  }

  if (!this->deleteEntity.empty())
  {
    this->EnableAllModels();
    this->deleteEntity.clear();
  }
}

//////////////////////////////////////////////////
void World::ProcessRequestMsgs()
{
  boost::recursive_mutex::scoped_lock lock(*this->receiveMutex);
  msgs::Response response;

  std::list<msgs::Request>::iterator iter;
  for (iter = this->requestMsgs.begin();
       iter != this->requestMsgs.end(); ++iter)
  {
    bool send = true;
    response.set_id((*iter).id());
    response.set_request((*iter).request());
    response.set_response("success");

    if ((*iter).request() == "entity_list")
    {
      msgs::Model_V modelVMsg;

      for (unsigned int i = 0; i < this->rootElement->GetChildCount(); ++i)
      {
        BasePtr entity = this->rootElement->GetChild(i);
        if (entity->HasType(Base::MODEL))
        {
          msgs::Model *modelMsg = modelVMsg.add_models();
          ModelPtr model = boost::dynamic_pointer_cast<Model>(entity);
          model->FillMsg(*modelMsg);
        }
      }

      response.set_type(modelVMsg.GetTypeName());
      std::string *serializedData = response.mutable_serialized_data();
      modelVMsg.SerializeToString(serializedData);
    }
    else if ((*iter).request() == "entity_delete")
    {
      boost::mutex::scoped_lock lock2(this->entityDeleteMutex);
      this->deleteEntity.push_back((*iter).data());
    }
    else if ((*iter).request() == "entity_info")
    {
      BasePtr entity = this->rootElement->GetByName((*iter).data());
      if (entity)
      {
        if (entity->HasType(Base::MODEL))
        {
          msgs::Model modelMsg;
          ModelPtr model = boost::dynamic_pointer_cast<Model>(entity);
          model->FillMsg(modelMsg);

          std::string *serializedData = response.mutable_serialized_data();
          modelMsg.SerializeToString(serializedData);
          response.set_type(modelMsg.GetTypeName());
        }
        else if (entity->HasType(Base::LINK))
        {
          msgs::Link linkMsg;
          LinkPtr link = boost::dynamic_pointer_cast<Link>(entity);
          link->FillMsg(linkMsg);

          std::string *serializedData = response.mutable_serialized_data();
          linkMsg.SerializeToString(serializedData);
          response.set_type(linkMsg.GetTypeName());
        }
        else if (entity->HasType(Base::COLLISION))
        {
          msgs::Collision collisionMsg;
          CollisionPtr collision =
            boost::dynamic_pointer_cast<Collision>(entity);
          collision->FillMsg(collisionMsg);

          std::string *serializedData = response.mutable_serialized_data();
          collisionMsg.SerializeToString(serializedData);
          response.set_type(collisionMsg.GetTypeName());
        }
        else if (entity->HasType(Base::JOINT))
        {
          msgs::Joint jointMsg;
          JointPtr joint = boost::dynamic_pointer_cast<Joint>(entity);
          joint->FillMsg(jointMsg);

          std::string *serializedData = response.mutable_serialized_data();
          jointMsg.SerializeToString(serializedData);
          response.set_type(jointMsg.GetTypeName());
        }
      }
      else
      {
        response.set_type("error");
        response.set_response("nonexistant");
      }
    }
    else if ((*iter).request() == "world_sdf")
    {
      msgs::GzString msg;
      this->UpdateStateSDF();
      std::ostringstream stream;
      stream << "<?xml version='1.0'?>\n"
             << "<sdf version='" << SDF_VERSION << "'>\n"
             << this->sdf->ToString("")
             << "</sdf>";

      msg.set_data(stream.str());

      std::string *serializedData = response.mutable_serialized_data();
      msg.SerializeToString(serializedData);
      response.set_type(msg.GetTypeName());
    }
    else if ((*iter).request() == "scene_info")
    {
      this->sceneMsg.clear_model();
      this->BuildSceneMsg(this->sceneMsg, this->rootElement);

      std::string *serializedData = response.mutable_serialized_data();
      this->sceneMsg.SerializeToString(serializedData);
      response.set_type(sceneMsg.GetTypeName());
    }
    else if ((*iter).request() == "spherical_coordinates_info")
    {
      msgs::SphericalCoordinates sphereCoordMsg;
      msgs::Set(&sphereCoordMsg, *(this->sphericalCoordinates));

      std::string *serializedData = response.mutable_serialized_data();
      sphereCoordMsg.SerializeToString(serializedData);
      response.set_type(sphereCoordMsg.GetTypeName());
    }
    else
      send = false;

    if (send)
    {
      this->responsePub->Publish(response);
    }
  }

  this->requestMsgs.clear();
}

//////////////////////////////////////////////////
void World::ProcessModelMsgs()
{
  boost::recursive_mutex::scoped_lock lock(*this->receiveMutex);
  std::list<msgs::Model>::iterator iter;
  for (iter = this->modelMsgs.begin(); iter != this->modelMsgs.end(); ++iter)
  {
    ModelPtr model;
    if ((*iter).has_id())
      model = this->GetModelById((*iter).id());
    else
      model = this->GetModel((*iter).name());

    if (!model)
      gzerr << "Unable to find model["
            << (*iter).name() << "] Id[" << (*iter).id() << "]\n";
    else
    {
      model->ProcessMsg(*iter);

      // May 30, 2013: The following code was removed because it has a
      // major performance impact when dragging complex object via the GUI.
      // This code also does not seem to be necessary, since can just
      // publish the incoming changes instead of a full model message. We
      // are leaving it temporarily in case we find a need for it.
      //
      // Let all other subscribers know about the change
      // msgs::Model msg;
      // model->FillMsg(msg);
      // // FillMsg fills the visual components from initial sdf
      // // but problem is that Visuals may have changed e.g. through ~/visual,
      // // so don't publish them to subscribers.
      // for (int i = 0; i < msg.link_size(); ++i)
      // {
      //   msg.mutable_link(i)->clear_visual();
      //   for (int j = 0; j < msg.link(i).collision_size(); ++j)
      //   {
      //     msg.mutable_link(i)->mutable_collision(j)->clear_visual();
      //   }
      // }

      this->modelPub->Publish(*iter);
    }
  }

  if (!this->modelMsgs.empty())
  {
    this->EnableAllModels();
    this->modelMsgs.clear();
  }
}

//////////////////////////////////////////////////
void World::ProcessFactoryMsgs()
{
  std::list<sdf::ElementPtr> modelsToLoad;
  std::list<msgs::Factory>::iterator iter;

  {
    boost::recursive_mutex::scoped_lock lock(*this->receiveMutex);
    for (iter = this->factoryMsgs.begin();
        iter != this->factoryMsgs.end(); ++iter)
    {
      this->factorySDF->root->ClearElements();

      if ((*iter).has_sdf() && !(*iter).sdf().empty())
      {
        // SDF Parsing happens here
        if (!sdf::readString((*iter).sdf(), factorySDF))
        {
          gzerr << "Unable to read sdf string[" << (*iter).sdf() << "]\n";
          continue;
        }
      }
      else if ((*iter).has_sdf_filename() && !(*iter).sdf_filename().empty())
      {
        std::string filename = common::ModelDatabase::Instance()->GetModelFile(
            (*iter).sdf_filename());

        if (!sdf::readFile(filename, factorySDF))
        {
          gzerr << "Unable to read sdf file.\n";
          continue;
        }
      }
      else if ((*iter).has_clone_model_name())
      {
        ModelPtr model = this->GetModel((*iter).clone_model_name());
        if (!model)
        {
          gzerr << "Unable to clone model[" << (*iter).clone_model_name()
            << "]. Model not found.\n";
          continue;
        }

        factorySDF->root->InsertElement(model->GetSDF()->Clone());

        std::string newName = model->GetName() + "_clone";
        int i = 0;
        while (this->GetModel(newName))
        {
          newName = model->GetName() + "_clone_" +
            boost::lexical_cast<std::string>(i);
          i++;
        }

        factorySDF->root->GetElement("model")->GetAttribute("name")->Set(
            newName);
      }
      else
      {
        gzerr << "Unable to load sdf from factory message."
          << "No SDF or SDF filename specified.\n";
        continue;
      }

      if ((*iter).has_edit_name())
      {
        BasePtr base = this->rootElement->GetByName((*iter).edit_name());
        if (base)
        {
          sdf::ElementPtr elem;
          if (factorySDF->root->GetName() == "sdf")
            elem = factorySDF->root->GetFirstElement();
          else
            elem = factorySDF->root;

          base->UpdateParameters(elem);
        }
      }
      else
      {
        bool isActor = false;
        bool isModel = false;
        bool isLight = false;

        sdf::ElementPtr elem = factorySDF->root->Clone();

        if (elem->HasElement("world"))
          elem = elem->GetElement("world");

        if (elem->HasElement("model"))
        {
          elem = elem->GetElement("model");
          isModel = true;
        }
        else if (elem->HasElement("light"))
        {
          elem = elem->GetElement("light");
          isLight = true;
        }
        else if (elem->HasElement("actor"))
        {
          elem = elem->GetElement("actor");
          isActor = true;
        }
        else
        {
          gzerr << "Unable to find a model, light, or actor in:\n";
          factorySDF->root->PrintValues("");
          continue;
        }

        if (!elem)
        {
          gzerr << "Invalid SDF:";
          factorySDF->root->PrintValues("");
          continue;
        }

        elem->SetParent(this->sdf);
        elem->GetParent()->InsertElement(elem);
        if ((*iter).has_pose())
          elem->GetElement("pose")->Set(msgs::Convert((*iter).pose()));

        if (isActor)
        {
          ActorPtr actor = this->LoadActor(elem, this->rootElement);
          actor->Init();
        }
        else if (isModel)
        {
          modelsToLoad.push_back(elem);
        }
        else if (isLight)
        {
          /// \TODO: Current broken. See Issue #67.
          msgs::Light *lm = this->sceneMsg.add_light();
          lm->CopyFrom(msgs::LightFromSDF(elem));

          this->lightPub->Publish(*lm);
        }
      }
    }

    this->factoryMsgs.clear();
  }

  for (std::list<sdf::ElementPtr>::iterator iter2 = modelsToLoad.begin();
       iter2 != modelsToLoad.end(); ++iter2)
  {
    try
    {
<<<<<<< HEAD
      boost::recursive_mutex::scoped_lock lock(
          *this->GetPhysicsEngine()->GetPhysicsUpdateMutex());
=======
      boost::mutex::scoped_lock lock(this->factoryDeleteMutex);
>>>>>>> 408500d3

      ModelPtr model = this->LoadModel(*iter2, this->rootElement);
      model->Init();
      model->LoadPlugins();
    }
    catch(...)
    {
      gzerr << "Loading model from factory message failed\n";
    }
  }
}

//////////////////////////////////////////////////
ModelPtr World::GetModelBelowPoint(const math::Vector3 &_pt)
{
  ModelPtr model;
  EntityPtr entity = this->GetEntityBelowPoint(_pt);

  if (entity)
    model = entity->GetParentModel();
  else
    gzerr << "Unable to find entity below point[" << _pt << "]\n";

  return model;
}

//////////////////////////////////////////////////
EntityPtr World::GetEntityBelowPoint(const math::Vector3 &_pt)
{
  std::string entityName;
  double dist;
  math::Vector3 end;

  end = _pt;
  end.z -= 1000;

  this->physicsEngine->InitForThread();
  this->testRay->SetPoints(_pt, end);
  this->testRay->GetIntersection(dist, entityName);
  return this->GetEntity(entityName);
}

//////////////////////////////////////////////////
void World::SetState(const WorldState &_state)
{
  this->SetSimTime(_state.GetSimTime());
  this->logRealTime = _state.GetRealTime();

  const ModelState_M modelStates = _state.GetModelStates();
  for (ModelState_M::const_iterator iter = modelStates.begin();
       iter != modelStates.end(); ++iter)
  {
    ModelPtr model = this->GetModel(iter->second.GetName());
    if (model)
      model->SetState(iter->second);
    else
      gzerr << "Unable to find model[" << iter->second.GetName() << "]\n";
  }
}

//////////////////////////////////////////////////
void World::InsertModelFile(const std::string &_sdfFilename)
{
  boost::recursive_mutex::scoped_lock lock(*this->receiveMutex);
  msgs::Factory msg;
  msg.set_sdf_filename(_sdfFilename);
  this->factoryMsgs.push_back(msg);
}

//////////////////////////////////////////////////
void World::InsertModelSDF(const sdf::SDF &_sdf)
{
  boost::recursive_mutex::scoped_lock lock(*this->receiveMutex);
  msgs::Factory msg;
  msg.set_sdf(_sdf.ToString());
  this->factoryMsgs.push_back(msg);
}

//////////////////////////////////////////////////
void World::InsertModelString(const std::string &_sdfString)
{
  boost::recursive_mutex::scoped_lock lock(*this->receiveMutex);
  msgs::Factory msg;
  msg.set_sdf(_sdfString);
  this->factoryMsgs.push_back(msg);
}

//////////////////////////////////////////////////
std::string World::StripWorldName(const std::string &_name) const
{
  if (_name.find(this->GetName() + "::") == 0)
    return _name.substr(this->GetName().size() + 2);
  else
    return _name;
}

//////////////////////////////////////////////////
void World::EnableAllModels()
{
  for (Model_V::iterator iter = this->models.begin();
       iter != this->models.end(); ++iter)
  {
    (*iter)->SetEnabled(true);
  }
}

//////////////////////////////////////////////////
void World::DisableAllModels()
{
  for (Model_V::iterator iter = this->models.begin();
       iter != this->models.end(); ++iter)
  {
    (*iter)->SetEnabled(false);
  }
}

//////////////////////////////////////////////////
void World::UpdateStateSDF()
{
  this->sdf->Update();
  sdf::ElementPtr stateElem = this->sdf->GetElement("state");
  stateElem->ClearElements();

  WorldState currentState(shared_from_this());
  currentState.FillSDF(stateElem);
}

//////////////////////////////////////////////////
bool World::OnLog(std::ostringstream &_stream)
{
  int bufferIndex = this->currentStateBuffer;
  // Save the entire state when its the first call to OnLog.
  if (util::LogRecord::Instance()->GetFirstUpdate())
  {
    this->UpdateStateSDF();
    _stream << "<sdf version ='";
    _stream << SDF_VERSION;
    _stream << "'>\n";
    _stream << this->sdf->ToString("");
    _stream << "</sdf>\n";
  }
  else if (this->states[bufferIndex].size() >= 1)
  {
    {
      boost::mutex::scoped_lock lock(this->logBufferMutex);
      this->currentStateBuffer ^= 1;
    }
    for (std::deque<WorldState>::iterator iter =
        this->states[bufferIndex].begin();
        iter != this->states[bufferIndex].end(); ++iter)
    {
      _stream << "<sdf version='" << SDF_VERSION << "'>" << *iter << "</sdf>";
    }

    this->states[bufferIndex].clear();
  }

  // Logging has stopped. Wait for log worker to finish. Output last bit
  // of data, and reset states.
  if (!util::LogRecord::Instance()->GetRunning())
  {
    boost::mutex::scoped_lock lock(this->logBufferMutex);

    // Output any data that may have been pushed onto the queue
    for (size_t i = 0; i < this->states[this->currentStateBuffer^1].size(); ++i)
    {
      _stream << "<sdf version='" << SDF_VERSION << "'>"
        << this->states[this->currentStateBuffer^1][i] << "</sdf>";
    }
    for (size_t i = 0; i < this->states[this->currentStateBuffer].size(); ++i)
    {
      _stream << "<sdf version='" << SDF_VERSION << "'>"
        << this->states[this->currentStateBuffer][i] << "</sdf>";
    }

    // Clear everything.
    this->states[0].clear();
    this->states[1].clear();
    this->stateToggle = 0;
    this->prevStates[0] = WorldState();
    this->prevStates[1] = WorldState();
  }

  return true;
}

//////////////////////////////////////////////////
void World::ProcessMessages()
{
  {
    boost::recursive_mutex::scoped_lock lock(*this->receiveMutex);

    if ((this->posePub && this->posePub->HasConnections()) ||
        (this->poseLocalPub && this->poseLocalPub->HasConnections()))
    {
      msgs::PosesStamped msg;

      // Time stamp this PosesStamped message
      msgs::Set(msg.mutable_time(), this->GetSimTime());

      if (!this->publishModelPoses.empty())
      {
        for (std::set<ModelPtr>::iterator iter =
            this->publishModelPoses.begin();
            iter != this->publishModelPoses.end(); ++iter)
        {
          msgs::Pose *poseMsg = msg.add_pose();

          // Publish the model's relative pose
          poseMsg->set_name((*iter)->GetScopedName());
          poseMsg->set_id((*iter)->GetId());
          msgs::Set(poseMsg, (*iter)->GetRelativePose());

          // Publish each of the model's children relative poses
          Link_V links = (*iter)->GetLinks();
          for (Link_V::iterator linkIter = links.begin();
              linkIter != links.end(); ++linkIter)
          {
            poseMsg = msg.add_pose();
            poseMsg->set_name((*linkIter)->GetScopedName());
            poseMsg->set_id((*linkIter)->GetId());
            msgs::Set(poseMsg, (*linkIter)->GetRelativePose());
          }
        }

        if (this->posePub && this->posePub->HasConnections())
          this->posePub->Publish(msg);
      }

      if (this->poseLocalPub && this->poseLocalPub->HasConnections())
      {
        // rendering::Scene depends on this timestamp, which is used by
        // rendering sensors to time stamp their data
        this->poseLocalPub->Publish(msg);
      }
    }
    this->publishModelPoses.clear();
  }

  if (common::Time::GetWallTime() - this->prevProcessMsgsTime >
      this->processMsgsPeriod)
  {
    this->ProcessEntityMsgs();
    this->ProcessRequestMsgs();
    this->ProcessFactoryMsgs();
    this->ProcessModelMsgs();
    this->prevProcessMsgsTime = common::Time::GetWallTime();
  }
}

//////////////////////////////////////////////////
void World::PublishWorldStats()
{
  msgs::Set(this->worldStatsMsg.mutable_sim_time(), this->GetSimTime());
  msgs::Set(this->worldStatsMsg.mutable_real_time(), this->GetRealTime());
  msgs::Set(this->worldStatsMsg.mutable_pause_time(), this->GetPauseTime());
  this->worldStatsMsg.set_iterations(this->iterations);
  this->worldStatsMsg.set_paused(this->IsPaused());

  if (this->statPub && this->statPub->HasConnections())
    this->statPub->Publish(this->worldStatsMsg);
  this->prevStatTime = common::Time::GetWallTime();
}

//////////////////////////////////////////////////
bool World::IsLoaded() const
{
  return this->loaded;
}

//////////////////////////////////////////////////
void World::PublishModelPose(physics::ModelPtr _model)
{
  boost::recursive_mutex::scoped_lock lock(*this->receiveMutex);

  // Only add if the model name is not in the list
  this->publishModelPoses.insert(_model);
}

//////////////////////////////////////////////////
void World::LogWorker()
{
  boost::mutex::scoped_lock lock(this->logMutex);

  WorldPtr self = shared_from_this();
  this->logPrevIteration = this->iterations;

  GZ_ASSERT(self, "Self pointer to World is invalid");

  while (!this->stop)
  {
    int currState = (this->stateToggle + 1) % 2;

    this->prevStates[currState].Load(self);
    WorldState diffState = this->prevStates[currState] -
      this->prevStates[this->stateToggle];
    this->logPrevIteration = this->iterations;

    if (!diffState.IsZero())
    {
      this->stateToggle = currState;
      {
        // Store the entire current state (instead of the diffState). A slow
        // moving link may never be captured if only diff state is recorded.
        boost::mutex::scoped_lock bLock(this->logBufferMutex);
        this->states[this->currentStateBuffer].push_back(
            this->prevStates[currState]);
        // Tell the logger to update, once the number of states exceeds 1000
        if (this->states[this->currentStateBuffer].size() > 1000)
          util::LogRecord::Instance()->Notify();
      }
    }

    this->logContinueCondition.notify_all();

    // Wait until there is work to be done.
    this->logCondition.wait(lock);
  }

  // Make sure nothing is blocked by this thread.
  this->logContinueCondition.notify_all();
}

/////////////////////////////////////////////////
uint32_t World::GetIterations() const
{
  return this->iterations;
}

//////////////////////////////////////////////////
void World::RemoveModel(const std::string &_name)
{
<<<<<<< HEAD
  // Remove all the dirty poses from the delete entity.
  {
    boost::recursive_mutex::scoped_lock lock(
        *this->GetPhysicsEngine()->GetPhysicsUpdateMutex());

=======
  boost::mutex::scoped_lock flock(this->factoryDeleteMutex);

  // Remove all the dirty poses from the delete entity.
  {
>>>>>>> 408500d3
    for (std::list<Entity*>::iterator iter2 = this->dirtyPoses.begin();
        iter2 != this->dirtyPoses.end();)
    {
      if ((*iter2)->GetName() == _name ||
          ((*iter2)->GetParent() && (*iter2)->GetParent()->GetName() == _name))
      {
        this->dirtyPoses.erase(iter2++);
      }
      else
        ++iter2;
    }
  }

  if (this->sdf->HasElement("model"))
  {
    sdf::ElementPtr childElem = this->sdf->GetElement("model");
    while (childElem && childElem->Get<std::string>("name") != _name)
      childElem = childElem->GetNextElement("model");
    if (childElem)
      this->sdf->RemoveChild(childElem);
  }

  if (this->sdf->HasElement("light"))
  {
    sdf::ElementPtr childElem = this->sdf->GetElement("light");
    while (childElem && childElem->Get<std::string>("name") != _name)
      childElem = childElem->GetNextElement("light");
    if (childElem)
    {
      this->sdf->RemoveChild(childElem);
      // Find the light by name in the scene msg, and remove it.
      for (int i = 0; i < this->sceneMsg.light_size(); ++i)
      {
        if (this->sceneMsg.light(i).name() == _name)
        {
          this->sceneMsg.mutable_light()->SwapElements(i,
              this->sceneMsg.light_size()-1);
          this->sceneMsg.mutable_light()->RemoveLast();
          break;
        }
      }
    }
  }

  {
    boost::recursive_mutex::scoped_lock lock(
        *this->GetPhysicsEngine()->GetPhysicsUpdateMutex());

    this->rootElement->RemoveChild(_name);

    for (Model_V::iterator iter = this->models.begin();
        iter != this->models.end(); ++iter)
    {
      if ((*iter)->GetName() == _name || (*iter)->GetScopedName() == _name)
      {
        this->models.erase(iter);
        break;
      }
    }
  }

  // Cleanup the publishModelPoses list.
  {
    boost::recursive_mutex::scoped_lock lock2(*this->receiveMutex);
    for (std::set<ModelPtr>::iterator iter = this->publishModelPoses.begin();
        iter != this->publishModelPoses.end(); ++iter)
    {
      if ((*iter)->GetName() == _name || (*iter)->GetScopedName() == _name)
      {
        this->publishModelPoses.erase(iter);
        break;
      }
    }
  }
}

/////////////////////////////////////////////////
void World::OnLightMsg(ConstLightPtr &_msg)
{
  boost::recursive_mutex::scoped_lock lock(*this->receiveMutex);

  bool lightExists = false;

  // Find the light by name, and copy the new parameters.
  for (int i = 0; i < this->sceneMsg.light_size(); ++i)
  {
    if (this->sceneMsg.light(i).name() == _msg->name())
    {
      lightExists = true;
      this->sceneMsg.mutable_light(i)->MergeFrom(*_msg);

      sdf::ElementPtr childElem = this->sdf->GetElement("light");
      while (childElem && childElem->Get<std::string>("name") != _msg->name())
        childElem = childElem->GetNextElement("light");
      if (childElem)
        msgs::LightToSDF(*_msg, childElem);
      break;
    }
  }

  // Add a new light if the light doesn't exist.
  if (!lightExists)
  {
    this->sceneMsg.add_light()->CopyFrom(*_msg);

    // add to the world sdf
    sdf::ElementPtr lightSDF = msgs::LightToSDF(*_msg);
    lightSDF->SetParent(this->sdf);
    lightSDF->GetParent()->InsertElement(lightSDF);
  }
}

/////////////////////////////////////////////////
msgs::Scene World::GetSceneMsg() const
{
  return this->sceneMsg;
}<|MERGE_RESOLUTION|>--- conflicted
+++ resolved
@@ -1661,12 +1661,7 @@
   {
     try
     {
-<<<<<<< HEAD
-      boost::recursive_mutex::scoped_lock lock(
-          *this->GetPhysicsEngine()->GetPhysicsUpdateMutex());
-=======
       boost::mutex::scoped_lock lock(this->factoryDeleteMutex);
->>>>>>> 408500d3
 
       ModelPtr model = this->LoadModel(*iter2, this->rootElement);
       model->Init();
@@ -1999,18 +1994,10 @@
 //////////////////////////////////////////////////
 void World::RemoveModel(const std::string &_name)
 {
-<<<<<<< HEAD
+  boost::mutex::scoped_lock flock(this->factoryDeleteMutex);
+
   // Remove all the dirty poses from the delete entity.
   {
-    boost::recursive_mutex::scoped_lock lock(
-        *this->GetPhysicsEngine()->GetPhysicsUpdateMutex());
-
-=======
-  boost::mutex::scoped_lock flock(this->factoryDeleteMutex);
-
-  // Remove all the dirty poses from the delete entity.
-  {
->>>>>>> 408500d3
     for (std::list<Entity*>::iterator iter2 = this->dirtyPoses.begin();
         iter2 != this->dirtyPoses.end();)
     {
