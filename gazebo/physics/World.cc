--- conflicted
+++ resolved
@@ -1505,11 +1505,7 @@
 //////////////////////////////////////////////////
 void World::OnPlaybackControl(ConstLogPlaybackControlPtr &_data)
 {
-<<<<<<< HEAD
   std::lock_guard<std::recursive_mutex> lock(this->dataPtr->receiveMutex);
-=======
-  std::lock_guard<std::recursive_mutex> lock(this->dataPtr->worldUpdateMutex);
->>>>>>> 81e4ca37
   this->dataPtr->playbackControlMsgs.push_back(*_data);
 }
 
@@ -2317,20 +2313,8 @@
 
     if (isModel)
     {
-<<<<<<< HEAD
-      try
-      {
-        std::lock_guard<std::mutex> lock(this->dataPtr->factoryDeleteMutex);
-
-        ModelPtr model = this->LoadModel(elem, this->dataPtr->rootElement);
-        model->Init();
-        model->LoadPlugins();
-      }
-      catch(...)
-=======
       bool exists = false;
       for (auto const &m : this->dataPtr->models)
->>>>>>> 81e4ca37
       {
         if (m->GetName() == elem->Get<std::string>("name", "").first)
         {
@@ -2366,14 +2350,6 @@
         // see issue #2288
         // LightPtr light = this->LoadLight(elem, this->dataPtr->rootElement);
         // light->Init();
-<<<<<<< HEAD
-=======
-        if (!this->dataPtr->lightFactoryPub)
-        {
-          this->dataPtr->lightFactoryPub =
-              this->dataPtr->node->Advertise<msgs::Light>("~/factory/light");
-        }
->>>>>>> 81e4ca37
         msgs::Light lightMsg = msgs::LightFromSDF(elem);
         this->dataPtr->lightFactoryPub->Publish(lightMsg);
       }
@@ -2810,8 +2786,6 @@
           // Store the entire current state (instead of the diffState). A slow
           // moving link may never be captured if only diff state is recorded.
           std::lock_guard<std::mutex> bLock(this->dataPtr->logBufferMutex);
-<<<<<<< HEAD
-=======
 
           static bool firstUpdate = true;
           if (!firstUpdate)
@@ -2822,7 +2796,6 @@
           }
           else
             firstUpdate = false;
->>>>>>> 81e4ca37
 
           this->dataPtr->prevStates[currState].SetDeletions(deletions);
           this->dataPtr->states[this->dataPtr->currentStateBuffer].push_back(
