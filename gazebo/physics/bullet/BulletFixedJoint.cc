/*
 * Copyright (C) 2015-2016 Open Source Robotics Foundation
 *
 * Licensed under the Apache License, Version 2.0 (the "License");
 * you may not use this file except in compliance with the License.
 * You may obtain a copy of the License at
 *
 *     http://www.apache.org/licenses/LICENSE-2.0
 *
 * Unless required by applicable law or agreed to in writing, software
 * distributed under the License is distributed on an "AS IS" BASIS,
 * WITHOUT WARRANTIES OR CONDITIONS OF ANY KIND, either express or implied.
 * See the License for the specific language governing permissions and
 * limitations under the License.
 *
*/

#include <ignition/math/Helpers.hh>

#include "gazebo/common/Assert.hh"
#include "gazebo/common/Console.hh"
#include "gazebo/common/Exception.hh"

#include "gazebo/physics/Model.hh"
#include "gazebo/physics/World.hh"
#include "gazebo/physics/bullet/BulletLink.hh"
#include "gazebo/physics/bullet/BulletPhysics.hh"
#include "gazebo/physics/bullet/BulletFixedJoint.hh"

using namespace gazebo;
using namespace physics;

//////////////////////////////////////////////////
BulletFixedJoint::BulletFixedJoint(btDynamicsWorld *_world, BasePtr _parent)
    : FixedJoint<BulletJoint>(_parent)
{
  GZ_ASSERT(_world, "bullet world pointer is null");
  this->bulletWorld = _world;
  this->bulletFixed = nullptr;
}

//////////////////////////////////////////////////
BulletFixedJoint::~BulletFixedJoint()
{
}

//////////////////////////////////////////////////
void BulletFixedJoint::Load(sdf::ElementPtr _sdf)
{
  FixedJoint<BulletJoint>::Load(_sdf);
}

//////////////////////////////////////////////////
void BulletFixedJoint::Init()
{
  FixedJoint<BulletJoint>::Init();

  // Cast to BulletLink
  BulletLinkPtr bulletChildLink =
      boost::static_pointer_cast<BulletLink>(this->childLink);
  BulletLinkPtr bulletParentLink =
      boost::static_pointer_cast<BulletLink>(this->parentLink);

  // Get axis unit vector (expressed in world frame).
  ignition::math::Vector3d axis = ignition::math::Vector3d::UnitZ;

  // Local variables used to compute pivots and axes in body-fixed frames
  // for the parent and child links.
  ignition::math::Vector3d pivotParent, pivotChild, axisParent, axisChild;
  ignition::math::Pose3d pose;

  // Initialize pivots to anchorPos, which is expressed in the
  // world coordinate frame.
  pivotParent = this->anchorPos;
  pivotChild = this->anchorPos;

  // Check if parentLink exists. If not, the parent will be the world.
  if (this->parentLink)
  {
    // Compute relative pose between joint anchor and CoG of parent link.
<<<<<<< HEAD
    pose = this->parentLink->WorldCoGPose();
=======
    pose = this->parentLink->GetWorldCoGPose().Ign();
>>>>>>> e9e13846
    // Subtract CoG position from anchor position, both in world frame.
    pivotParent -= pose.Pos();
    // Rotate pivot offset and axis into body-fixed frame of parent.
    pivotParent = pose.Rot().RotateVectorReverse(pivotParent);
    axisParent = pose.Rot().RotateVectorReverse(axis);
    axisParent = axisParent.Normalize();
  }
  // Check if childLink exists. If not, the child will be the world.
  if (this->childLink)
  {
    // Compute relative pose between joint anchor and CoG of child link.
<<<<<<< HEAD
    pose = this->childLink->WorldCoGPose();
=======
    pose = this->childLink->GetWorldCoGPose().Ign();
>>>>>>> e9e13846
    // Subtract CoG position from anchor position, both in world frame.
    pivotChild -= pose.Pos();
    // Rotate pivot offset and axis into body-fixed frame of child.
    pivotChild = pose.Rot().RotateVectorReverse(pivotChild);
    axisChild = pose.Rot().RotateVectorReverse(axis);
    axisChild = axisChild.Normalize();
  }

  // If both links exist, then create a joint between the two links.
  if (bulletChildLink && bulletParentLink)
  {
    this->bulletFixed = new btHingeConstraint(
        *(bulletChildLink->GetBulletLink()),
        *(bulletParentLink->GetBulletLink()),
        BulletTypes::ConvertVector3(pivotChild),
        BulletTypes::ConvertVector3(pivotParent),
        BulletTypes::ConvertVector3(axisChild),
        BulletTypes::ConvertVector3(axisParent));
  }
  // If only the child exists, then create a joint between the child
  // and the world.
  else if (bulletChildLink)
  {
    this->bulletFixed = new btHingeConstraint(
        *(bulletChildLink->GetBulletLink()),
        BulletTypes::ConvertVector3(pivotChild),
        BulletTypes::ConvertVector3(axisChild));
  }
  // If only the parent exists, then create a joint between the parent
  // and the world.
  else if (bulletParentLink)
  {
    this->bulletFixed = new btHingeConstraint(
        *(bulletParentLink->GetBulletLink()),
        BulletTypes::ConvertVector3(pivotParent),
        BulletTypes::ConvertVector3(axisParent));
  }
  // Throw an error if no links are given.
  else
  {
    gzerr << "unable to create bullet hinge without links.\n";
    return;
  }

  if (!this->bulletFixed)
  {
    gzerr << "unable to create bullet hinge constraint\n";
    return;
  }

  // Give parent class BulletJoint a pointer to this constraint.
  this->constraint = this->bulletFixed;

  this->bulletFixed->setLimit(0.0, 0.0);

  // Add the joint to the world
  GZ_ASSERT(this->bulletWorld, "bullet world pointer is null");
  this->bulletWorld->addConstraint(this->bulletFixed, true);

  // Allows access to impulse
  this->bulletFixed->enableFeedback(true);

  // Setup Joint force and torque feedback
  this->SetupJointFeedback();
}

//////////////////////////////////////////////////
void BulletFixedJoint::SetAxis(const unsigned int /*_index*/,
    const ignition::math::Vector3d &/*_axis*/)
{
  gzwarn << "BulletFixedJoint: called method "
         << "SetAxis that is not valid for joints of type fixed.\n";
}

//////////////////////////////////////////////////
double BulletFixedJoint::PositionImpl(const unsigned int /*_index*/) const
{
  gzwarn << "BulletFixedJoint: called method "
         << "PositionImpl that is not valid for joints of type fixed.\n";
  return ignition::math::NAN_D;
}

//////////////////////////////////////////////////
void BulletFixedJoint::SetVelocity(unsigned int /*_index*/, double /*_angle*/)
{
  gzwarn << "BulletFixedJoint: called method "
         << "SetVelocity that is not valid for joints of type fixed.\n";
}

//////////////////////////////////////////////////
double BulletFixedJoint::GetVelocity(unsigned int /*_index*/) const
{
  gzwarn << "BulletFixedJoint: called method "
         << "GetVelocity that is not valid for joints of type fixed.\n";
  return 0.0;
}

//////////////////////////////////////////////////
void BulletFixedJoint::SetForceImpl(unsigned int /*_index*/, double /*_effort*/)
{
  gzwarn << "BulletFixedJoint: called method "
         << "SetForceImpl that is not valid for joints of type fixed.\n";
  return;
}

//////////////////////////////////////////////////
void BulletFixedJoint::SetUpperLimit(const unsigned int /*_index*/,
                                     const double /*_limit*/)
{
  gzwarn << "BulletFixedJoint: called method "
         << "SetUpperLimit that is not valid for joints of type fixed.\n";
}

//////////////////////////////////////////////////
void BulletFixedJoint::SetLowerLimit(const unsigned int /*_index*/,
                                     const double /*_limit*/)
{
  gzwarn << "BulletFixedJoint: called method "
         << "SetLowerLimit that is not valid for joints of type fixed.\n";
}

//////////////////////////////////////////////////
ignition::math::Vector3d BulletFixedJoint::GlobalAxis(
    const unsigned int /*_index*/) const
{
  gzwarn << "BulletFixedJoint: called method "
         << "GlobalAxis that is not valid for joints of type fixed.\n";
  return ignition::math::Vector3d::Zero;
}<|MERGE_RESOLUTION|>--- conflicted
+++ resolved
@@ -78,11 +78,7 @@
   if (this->parentLink)
   {
     // Compute relative pose between joint anchor and CoG of parent link.
-<<<<<<< HEAD
     pose = this->parentLink->WorldCoGPose();
-=======
-    pose = this->parentLink->GetWorldCoGPose().Ign();
->>>>>>> e9e13846
     // Subtract CoG position from anchor position, both in world frame.
     pivotParent -= pose.Pos();
     // Rotate pivot offset and axis into body-fixed frame of parent.
@@ -94,11 +90,7 @@
   if (this->childLink)
   {
     // Compute relative pose between joint anchor and CoG of child link.
-<<<<<<< HEAD
     pose = this->childLink->WorldCoGPose();
-=======
-    pose = this->childLink->GetWorldCoGPose().Ign();
->>>>>>> e9e13846
     // Subtract CoG position from anchor position, both in world frame.
     pivotChild -= pose.Pos();
     // Rotate pivot offset and axis into body-fixed frame of child.
