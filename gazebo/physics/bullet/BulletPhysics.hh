--- conflicted
+++ resolved
@@ -156,15 +156,10 @@
 
       public: virtual void DebugPrint() const;
 
-<<<<<<< HEAD
-      /// Documentation inherited
-      public: virtual void SetParam(PhysicsParam _param,
-=======
       /// \brief Set a parameter of the bullet physics engine
       /// \param[in] _param A parameter listed in the BulletParam enum
       /// \param[in] _value The value to set to
       public: virtual void SetParam(BulletParam _param,
->>>>>>> 20d3bd46
                   const boost::any &_value);
 
       /// Documentation inherited
@@ -174,15 +169,10 @@
       /// Documentation inherited
       public: virtual boost::any GetParam(const std::string &_key) const;
 
-<<<<<<< HEAD
-      /// Documentation inherited
-      public: virtual boost::any GetParam(PhysicsParam _attr) const;
-=======
       /// \brief Get an parameter of the physics engine
       /// \param[in] _param A parameter listed in the BulletParam enum
       /// \return The value of the parameter
       public: virtual boost::any GetParam(BulletParam _param) const;
->>>>>>> 20d3bd46
 
       private: btBroadphaseInterface *broadPhase;
       private: btDefaultCollisionConfiguration *collisionConfig;
