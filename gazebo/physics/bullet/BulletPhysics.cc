--- conflicted
+++ resolved
@@ -331,11 +331,7 @@
   info.m_sor =
       boost::any_cast<double>(this->GetParam(SOR));
 
-<<<<<<< HEAD
-  gzdbg << " debug physics: "
-=======
   gzlog << " debug physics: "
->>>>>>> de5321c4
         << " iters[" << info.m_numIterations
         << "] sor[" << info.m_sor
         << "] erp[" << info.m_erp
