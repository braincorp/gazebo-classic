/*
 * Copyright 2012 Open Source Robotics Foundation
 *
 * Licensed under the Apache License, Version 2.0 (the "License");
 * you may not use this file except in compliance with the License.
 * You may obtain a copy of the License at
 *
 *     http://www.apache.org/licenses/LICENSE-2.0
 *
 * Unless required by applicable law or agreed to in writing, software
 * distributed under the License is distributed on an "AS IS" BASIS,
 * WITHOUT WARRANTIES OR CONDITIONS OF ANY KIND, either express or implied.
 * See the License for the specific language governing permissions and
 * limitations under the License.
 *
*/
/* Desc: The Bullet physics engine wrapper
 * Author: Nate Koenig
 * Date: 11 June 2007
 */

#include "physics/bullet/BulletTypes.hh"
#include "physics/bullet/BulletLink.hh"
#include "physics/bullet/BulletCollision.hh"

#include "physics/bullet/BulletPlaneShape.hh"
#include "physics/bullet/BulletSphereShape.hh"
#include "physics/bullet/BulletHeightmapShape.hh"
#include "physics/bullet/BulletMultiRayShape.hh"
#include "physics/bullet/BulletBoxShape.hh"
#include "physics/bullet/BulletCylinderShape.hh"
#include "physics/bullet/BulletTrimeshShape.hh"
#include "physics/bullet/BulletRayShape.hh"

#include "physics/bullet/BulletHingeJoint.hh"
#include "physics/bullet/BulletUniversalJoint.hh"
#include "physics/bullet/BulletBallJoint.hh"
#include "physics/bullet/BulletSliderJoint.hh"
#include "physics/bullet/BulletHinge2Joint.hh"
#include "physics/bullet/BulletScrewJoint.hh"

#include "transport/Publisher.hh"

#include "physics/PhysicsTypes.hh"
#include "physics/PhysicsFactory.hh"
#include "physics/World.hh"
#include "physics/Entity.hh"
#include "physics/Model.hh"
#include "physics/SurfaceParams.hh"
#include "physics/Collision.hh"
#include "physics/MapShape.hh"

#include "common/Console.hh"
#include "common/Exception.hh"
#include "math/Vector3.hh"

#include "BulletPhysics.hh"

using namespace gazebo;
using namespace physics;

GZ_REGISTER_PHYSICS_ENGINE("bullet", BulletPhysics)

extern ContactAddedCallback gContactAddedCallback;
extern ContactProcessedCallback gContactProcessedCallback;

//////////////////////////////////////////////////
bool ContactCallback(btManifoldPoint &/*_cp*/,
    const btCollisionObjectWrapper * /*_obj0*/, int /*_partId0*/,
    int /*_index0*/, const btCollisionObjectWrapper * /*_obj1*/,
    int /*_partId1*/, int /*_index1*/)
{
  return true;
}

//////////////////////////////////////////////////
bool ContactProcessed(btManifoldPoint &/*_cp*/, void * /*_body0*/,
                      void * /*_body1*/)
{
  return true;
}

//////////////////////////////////////////////////
BulletPhysics::BulletPhysics(WorldPtr _world)
    : PhysicsEngine(_world)
{
  // This function currently follows the pattern of bullet/Demos/HelloWorld

  // Default setup for memory and collisions
  this->collisionConfig = new btDefaultCollisionConfiguration();

  // Default collision dispatcher, a multi-threaded dispatcher may be available
  this->dispatcher = new btCollisionDispatcher(this->collisionConfig);

  // Broadphase collision detection uses axis-aligned bounding boxes (AABB)
  // to detect pairs of objects that may be in contact.
  // The narrow-phase collision detection evaluates each pair generated by the
  // broadphase.
  // "btDbvtBroadphase uses a fast dynamic bounding volume hierarchy based on
  // AABB tree" according to Bullet_User_Manual.pdf
  // "btAxis3Sweep and bt32BitAxisSweep3 implement incremental 3d sweep and
  // prune" also according to the user manual.
  // btCudaBroadphase can be used if GPU hardware is available
  // Here we are using btDbvtBroadphase.
  this->broadPhase = new btDbvtBroadphase();

  // Create btSequentialImpulseConstraintSolver, the default constraint solver.
  // Note that a multi-threaded solver may be available.
  this->solver = new btSequentialImpulseConstraintSolver;

  // Create a btDiscreteDynamicsWorld, which is used for discrete rigid bodies.
  // An alternative is btSoftRigidDynamicsWorld, which handles both soft and
  // rigid bodies.
  this->dynamicsWorld = new btDiscreteDynamicsWorld(this->dispatcher,
      this->broadPhase, this->solver, this->collisionConfig);

  // TODO: Enable this to do custom contact setting
  gContactAddedCallback = ContactCallback;
  gContactProcessedCallback = ContactProcessed;
}

//////////////////////////////////////////////////
BulletPhysics::~BulletPhysics()
{
  // Delete in reverse-order of creation
  delete this->dynamicsWorld;
  delete this->solver;
  delete this->broadPhase;
  delete this->dispatcher;
  delete this->collisionConfig;

  this->dynamicsWorld = NULL;
  this->solver = NULL;
  this->broadPhase = NULL;
  this->dispatcher = NULL;
  this->collisionConfig = NULL;
}

//////////////////////////////////////////////////
void BulletPhysics::Load(sdf::ElementPtr _sdf)
{
  PhysicsEngine::Load(_sdf);

  sdf::ElementPtr bulletElem = this->sdf->GetElement("bullet");

  math::Vector3 g = this->sdf->GetValueVector3("gravity");
  // ODEPhysics checks this, so we will too.
  if (g == math::Vector3(0, 0, 0))
    gzwarn << "Gravity vector is (0, 0, 0). Objects will float.\n";
  this->dynamicsWorld->setGravity(btVector3(g.x, g.y, g.z));

  btContactSolverInfo& info = this->dynamicsWorld->getSolverInfo();

  // Split impulse feature. This reduces large bounces from deep penetrations,
  // but can lead to improper stacking of objects, see
  // http://bulletphysics.org/mediawiki-1.5.8/index.php/BtContactSolverInfo ...
  // ... #Split_Impulse
  info.m_splitImpulse = 1;
  info.m_splitImpulsePenetrationThreshold = -0.02;

  if (bulletElem->HasElement("constraints"))
  {
    // the following are undocumented members of btContactSolverInfo, see
    // bulletphysics.org/mediawiki-1.5.8/index.php/BtContactSolverInfo ...
    // ... #Undocumented_members_of_btContactSolverInfo
    // m_globalCfm: constraint force mixing
    info.m_globalCfm =
      bulletElem->GetElement("constraints")->GetValueDouble("cfm");
    // m_erp: Baumgarte factor
    info.m_erp = bulletElem->GetElement("constraints")->GetValueDouble("erp");
  }
}

//////////////////////////////////////////////////
void BulletPhysics::Init()
{
}

//////////////////////////////////////////////////
void BulletPhysics::InitForThread()
{
}

/////////////////////////////////////////////////
void BulletPhysics::OnRequest(ConstRequestPtr &_msg)
{
  msgs::Response response;
  response.set_id(_msg->id());
  response.set_request(_msg->request());
  response.set_response("success");
  std::string *serializedData = response.mutable_serialized_data();

  if (_msg->request() == "physics_info")
  {
    msgs::Physics physicsMsg;
    physicsMsg.set_type(msgs::Physics::BULLET);
    physicsMsg.set_update_rate(this->GetUpdateRate());
    // This function was copied from ODEPhysics with portions commented out.
    // TODO: determine which of these should be implemented.
    // physicsMsg.set_solver_type(this->stepType);
    physicsMsg.set_dt(this->GetStepTime());
    // physicsMsg.set_iters(this->GetSORPGSIters());
    // physicsMsg.set_sor(this->GetSORPGSW());
    // physicsMsg.set_cfm(this->GetWorldCFM());
    // physicsMsg.set_erp(this->GetWorldERP());
    // physicsMsg.set_contact_max_correcting_vel(
    //     this->GetContactMaxCorrectingVel());
    // physicsMsg.set_contact_surface_layer(this->GetContactSurfaceLayer());
    physicsMsg.mutable_gravity()->CopyFrom(msgs::Convert(this->GetGravity()));

    response.set_type(physicsMsg.GetTypeName());
    physicsMsg.SerializeToString(serializedData);
    this->responsePub->Publish(response);
  }
}

/////////////////////////////////////////////////
void BulletPhysics::OnPhysicsMsg(ConstPhysicsPtr &_msg)
{
  if (_msg->has_dt())
    this->SetStepTime(_msg->dt());

  if (_msg->has_update_rate())
    this->SetUpdateRate(_msg->update_rate());

  // Like OnRequest, this function was copied from ODEPhysics.
  // TODO: change this when changing OnRequest.
  // if (_msg->has_solver_type())
  // {
  //   sdf::ElementPtr solverElem =
  //     this->sdf->GetElement("ode")->GetElement("solver");
  //   if (_msg->solver_type() == "quick")
  //   {
  //     solverElem->GetAttribute("type")->Set("quick");
  //     this->physicsStepFunc = &dWorldQuickStep;
  //   }
  //   else if (_msg->solver_type() == "world")
  //   {
  //     solverElem->GetAttribute("type")->Set("world");
  //     this->physicsStepFunc = &dWorldStep;
  //   }
  // }

  // if (_msg->has_iters())
  //   this->SetSORPGSIters(_msg->iters());

  // if (_msg->has_sor())
  //   this->SetSORPGSW(_msg->sor());

  // if (_msg->has_cfm())
  //   this->SetWorldCFM(_msg->cfm());

  // if (_msg->has_erp())
  //   this->SetWorldERP(_msg->erp());

  // if (_msg->has_contact_max_correcting_vel())
  //   this->SetContactMaxCorrectingVel(_msg->contact_max_correcting_vel());

  // if (_msg->has_contact_surface_layer())
  //   this->SetContactSurfaceLayer(_msg->contact_surface_layer());

  if (_msg->has_gravity())
    this->SetGravity(msgs::Convert(_msg->gravity()));

  /// Make sure all models get at least one update cycle.
  this->world->EnableAllModels();
}

//////////////////////////////////////////////////
void BulletPhysics::UpdateCollision()
{
}

//////////////////////////////////////////////////
void BulletPhysics::UpdatePhysics()
{
  // need to lock, otherwise might conflict with world resetting
  this->physicsUpdateMutex->lock();

  // common::Time currTime =  this->world->GetRealTime();

  this->dynamicsWorld->stepSimulation(
      this->GetStepTime(), 1, this->GetStepTime());
  // this->lastUpdateTime = currTime;

  this->physicsUpdateMutex->unlock();
}

//////////////////////////////////////////////////
void BulletPhysics::Fini()
{
  PhysicsEngine::Fini();
}

//////////////////////////////////////////////////
void BulletPhysics::Reset()
{
  // See DemoApplication::clientResetScene() in
  // bullet/Demos/OpenGL/DemoApplication.cpp
  // this->physicsUpdateMutex->lock();
  // this->physicsUpdateMutex->unlock();
}

//////////////////////////////////////////////////
<<<<<<< HEAD
=======
void BulletPhysics::SetStepTime(double _value)
{
  if (this->sdf->HasElement("bullet") &&
      this->sdf->GetElement("bullet")->HasElement("dt"))
    this->sdf->GetElement("bullet")->GetElement("dt")->Set(_value);
  else
    gzerr << "Unable to set bullet step time\n";

  this->stepTimeDouble = _value;
}

//////////////////////////////////////////////////
double BulletPhysics::GetStepTime()
{
  return this->stepTimeDouble;
}

// //////////////////////////////////////////////////
// void BulletPhysics::SetSORPGSIters(unsigned int _iters)
// {
//   // TODO: set SDF parameter
//   btContactSolverInfo& info = this->dynamicsWorld->getSolverInfo();
//   // Line below commented out because it wasn't helping pendulum test.
//   // info.m_numIterations = _iters;
// }

//////////////////////////////////////////////////
>>>>>>> 176c7a81
LinkPtr BulletPhysics::CreateLink(ModelPtr _parent)
{
  if (_parent == NULL)
    gzthrow("Link must have a parent\n");

  BulletLinkPtr link(new BulletLink(_parent));
  link->SetWorld(_parent->GetWorld());

  return link;
}

//////////////////////////////////////////////////
CollisionPtr BulletPhysics::CreateCollision(const std::string &_type,
                                            LinkPtr _parent)
{
  BulletCollisionPtr collision(new BulletCollision(_parent));
  ShapePtr shape = this->CreateShape(_type, collision);
  collision->SetShape(shape);
  shape->SetWorld(_parent->GetWorld());
  return collision;
}

//////////////////////////////////////////////////
ShapePtr BulletPhysics::CreateShape(const std::string &_type,
                                    CollisionPtr _collision)
{
  ShapePtr shape;
  BulletCollisionPtr collision =
    boost::shared_dynamic_cast<BulletCollision>(_collision);

  if (_type == "plane")
    shape.reset(new BulletPlaneShape(collision));
  else if (_type == "sphere")
    shape.reset(new BulletSphereShape(collision));
  else if (_type == "box")
    shape.reset(new BulletBoxShape(collision));
  else if (_type == "cylinder")
    shape.reset(new BulletCylinderShape(collision));
  else if (_type == "mesh" || _type == "trimesh")
    shape.reset(new BulletTrimeshShape(collision));
  else if (_type == "heightmap")
    shape.reset(new BulletHeightmapShape(collision));
  else if (_type == "multiray")
    shape.reset(new BulletMultiRayShape(collision));
  else if (_type == "ray")
    if (_collision)
      shape.reset(new BulletRayShape(_collision));
    else
      shape.reset(new BulletRayShape(this->world->GetPhysicsEngine()));
  else
    gzerr << "Unable to create collision of type[" << _type << "]\n";

  /*
  else if (_type == "map" || _type == "image")
    shape.reset(new MapShape(collision));
    */
  return shape;
}

//////////////////////////////////////////////////
JointPtr BulletPhysics::CreateJoint(const std::string &_type, ModelPtr _parent)
{
  JointPtr joint;

  if (_type == "revolute")
    joint.reset(new BulletHingeJoint(this->dynamicsWorld, _parent));
  else if (_type == "universal")
    joint.reset(new BulletUniversalJoint(this->dynamicsWorld, _parent));
  else if (_type == "ball")
    joint.reset(new BulletBallJoint(this->dynamicsWorld, _parent));
  else if (_type == "prismatic")
    joint.reset(new BulletSliderJoint(this->dynamicsWorld, _parent));
  else if (_type == "revolute2")
    joint.reset(new BulletHinge2Joint(this->dynamicsWorld, _parent));
  else if (_type == "screw")
    joint.reset(new BulletScrewJoint(this->dynamicsWorld, _parent));
  else
    gzthrow("Unable to create joint of type[" << _type << "]");

  return joint;
}

//////////////////////////////////////////////////
void BulletPhysics::ConvertMass(InertialPtr /*_inertial*/,
                                void * /*_engineMass*/)
{
}

//////////////////////////////////////////////////
void BulletPhysics::ConvertMass(void * /*_engineMass*/,
                                const InertialPtr /*_inertial*/)
{
}

//////////////////////////////////////////////////
double BulletPhysics::GetWorldCFM()
{
  sdf::ElementPtr elem = this->sdf->GetElement("bullet");
  elem = elem->GetElement("constraints");
  return elem->GetValueDouble("cfm");
}

//////////////////////////////////////////////////
void BulletPhysics::SetWorldCFM(double _cfm)
{
  sdf::ElementPtr elem = this->sdf->GetElement("bullet");
  elem = elem->GetElement("constraints");
  elem->GetElement("cfm")->Set(_cfm);

  btContactSolverInfo& info = this->dynamicsWorld->getSolverInfo();
  info.m_globalCfm = _cfm;
}

//////////////////////////////////////////////////
void BulletPhysics::SetGravity(const gazebo::math::Vector3 &_gravity)
{
  this->sdf->GetElement("gravity")->Set(_gravity);
  this->dynamicsWorld->setGravity(
    BulletTypes::ConvertVector3(_gravity));
}

//////////////////////////////////////////////////
void BulletPhysics::DebugPrint() const
{
}<|MERGE_RESOLUTION|>--- conflicted
+++ resolved
@@ -302,24 +302,6 @@
 }
 
 //////////////////////////////////////////////////
-<<<<<<< HEAD
-=======
-void BulletPhysics::SetStepTime(double _value)
-{
-  if (this->sdf->HasElement("bullet") &&
-      this->sdf->GetElement("bullet")->HasElement("dt"))
-    this->sdf->GetElement("bullet")->GetElement("dt")->Set(_value);
-  else
-    gzerr << "Unable to set bullet step time\n";
-
-  this->stepTimeDouble = _value;
-}
-
-//////////////////////////////////////////////////
-double BulletPhysics::GetStepTime()
-{
-  return this->stepTimeDouble;
-}
 
 // //////////////////////////////////////////////////
 // void BulletPhysics::SetSORPGSIters(unsigned int _iters)
@@ -330,8 +312,6 @@
 //   // info.m_numIterations = _iters;
 // }
 
-//////////////////////////////////////////////////
->>>>>>> 176c7a81
 LinkPtr BulletPhysics::CreateLink(ModelPtr _parent)
 {
   if (_parent == NULL)
