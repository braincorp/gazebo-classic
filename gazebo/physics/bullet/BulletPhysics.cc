/*
 * Copyright (C) 2012-2016 Open Source Robotics Foundation
 *
 * Licensed under the Apache License, Version 2.0 (the "License");
 * you may not use this file except in compliance with the License.
 * You may obtain a copy of the License at
 *
 *     http://www.apache.org/licenses/LICENSE-2.0
 *
 * Unless required by applicable law or agreed to in writing, software
 * distributed under the License is distributed on an "AS IS" BASIS,
 * WITHOUT WARRANTIES OR CONDITIONS OF ANY KIND, either express or implied.
 * See the License for the specific language governing permissions and
 * limitations under the License.
 *
*/

#include <algorithm>
#include <string>

#include "gazebo/physics/Inertial.hh"
#include "gazebo/physics/bullet/BulletTypes.hh"
#include "gazebo/physics/bullet/BulletLink.hh"
#include "gazebo/physics/bullet/BulletCollision.hh"

#include "gazebo/physics/bullet/BulletPlaneShape.hh"
#include "gazebo/physics/bullet/BulletSphereShape.hh"
#include "gazebo/physics/bullet/BulletHeightmapShape.hh"
#include "gazebo/physics/bullet/BulletMultiRayShape.hh"
#include "gazebo/physics/bullet/BulletBoxShape.hh"
#include "gazebo/physics/bullet/BulletCylinderShape.hh"
#include "gazebo/physics/bullet/BulletMeshShape.hh"
#include "gazebo/physics/bullet/BulletPolylineShape.hh"
#include "gazebo/physics/bullet/BulletRayShape.hh"

#include "gazebo/physics/bullet/BulletHingeJoint.hh"
#include "gazebo/physics/bullet/BulletUniversalJoint.hh"
#include "gazebo/physics/bullet/BulletBallJoint.hh"
#include "gazebo/physics/bullet/BulletSliderJoint.hh"
#include "gazebo/physics/bullet/BulletHinge2Joint.hh"
#include "gazebo/physics/bullet/BulletScrewJoint.hh"
#include "gazebo/physics/bullet/BulletFixedJoint.hh"

#include "gazebo/transport/Publisher.hh"

#include "gazebo/physics/PhysicsEnginePrivate.hh"
#include "gazebo/physics/PhysicsTypes.hh"
#include "gazebo/physics/PhysicsFactory.hh"
#include "gazebo/physics/World.hh"
#include "gazebo/physics/Entity.hh"
#include "gazebo/physics/Model.hh"
#include "gazebo/physics/SurfaceParams.hh"
#include "gazebo/physics/Collision.hh"
#include "gazebo/physics/MapShape.hh"
#include "gazebo/physics/ContactManager.hh"

#include "gazebo/common/Assert.hh"
#include "gazebo/common/Console.hh"
#include "gazebo/common/Exception.hh"
#include "gazebo/math/Vector3.hh"
#include "gazebo/math/Rand.hh"

#include "gazebo/physics/bullet/BulletPhysics.hh"
#include "gazebo/physics/bullet/BulletSurfaceParams.hh"

using namespace gazebo;
using namespace physics;

GZ_REGISTER_PHYSICS_ENGINE("bullet", BulletPhysics)

extern ContactAddedCallback gContactAddedCallback;
extern ContactProcessedCallback gContactProcessedCallback;

//////////////////////////////////////////////////
struct CollisionFilter : public btOverlapFilterCallback
{
  // return true when pairs need collision
  virtual bool needBroadphaseCollision(btBroadphaseProxy *_proxy0,
      btBroadphaseProxy *_proxy1) const
    {
      GZ_ASSERT(_proxy0 != nullptr && _proxy1 != nullptr,
          "Bullet broadphase overlapping pair proxies are null");

      bool collide = (_proxy0->m_collisionFilterGroup
          & _proxy1->m_collisionFilterMask) != 0;
      collide = collide && (_proxy1->m_collisionFilterGroup
          & _proxy0->m_collisionFilterMask);

      btRigidBody *rb0 = btRigidBody::upcast(
              static_cast<btCollisionObject *>(_proxy0->m_clientObject));
      if (!rb0)
        return collide;

      btRigidBody *rb1 = btRigidBody::upcast(
              static_cast<btCollisionObject *>(_proxy1->m_clientObject));
      if (!rb1)
         return collide;

      BulletLink *link0 = static_cast<BulletLink *>(
          rb0->getUserPointer());
      GZ_ASSERT(link0 != nullptr, "Link0 in collision pair is null");

      BulletLink *link1 = static_cast<BulletLink *>(
          rb1->getUserPointer());
      GZ_ASSERT(link1 != nullptr, "Link1 in collision pair is null");

      if (!link0->SelfCollide() || !link1->SelfCollide())
      {
        if (link0->ParentModel() == link1->ParentModel())
        {
          collide = false;
        }
      }
      return collide;
    }
};

//////////////////////////////////////////////////
void InternalTickCallback(btDynamicsWorld *_world, btScalar _timeStep)
{
  int numManifolds = _world->getDispatcher()->getNumManifolds();
  for (int i = 0; i < numManifolds; ++i)
  {
    btPersistentManifold *contactManifold =
        _world->getDispatcher()->getManifoldByIndexInternal(i);
    const btCollisionObject *obA =
        static_cast<const btCollisionObject *>(contactManifold->getBody0());
    const btCollisionObject *obB =
        static_cast<const btCollisionObject *>(contactManifold->getBody1());

    const btRigidBody *rbA = btRigidBody::upcast(obA);
    const btRigidBody *rbB = btRigidBody::upcast(obB);

    BulletLink *link1 = static_cast<BulletLink *>(
        obA->getUserPointer());
    GZ_ASSERT(link1 != nullptr, "Link1 in collision pair is null");

    BulletLink *link2 = static_cast<BulletLink *>(
        obB->getUserPointer());
    GZ_ASSERT(link2 != nullptr, "Link2 in collision pair is null");

    unsigned int colIndex = 0;
    CollisionPtr collisionPtr1 = link1->CollisionByIndex(colIndex);
    CollisionPtr collisionPtr2 = link2->CollisionByIndex(colIndex);

    if (!collisionPtr1 || !collisionPtr2)
      continue;

<<<<<<< HEAD
    PhysicsEnginePtr engine = collisionPtr1->World()->Physics();
=======
    PhysicsEnginePtr engine = collisionPtr1->GetWorld()->Physics();
>>>>>>> 71d0c76a
    BulletPhysicsPtr bulletPhysics =
          std::static_pointer_cast<BulletPhysics>(engine);

    // Add a new contact to the manager. This will return nullptr if no one is
    // listening for contact information.
    Contact *contactFeedback = bulletPhysics->ContactMgr()->NewContact(
        collisionPtr1.get(), collisionPtr2.get(),
<<<<<<< HEAD
        collisionPtr1->World()->SimTime());
=======
        collisionPtr1->GetWorld()->SimTime());
>>>>>>> 71d0c76a

    if (!contactFeedback)
      continue;

    ignition::math::Pose3d body1Pose = link1->WorldPose();
    ignition::math::Pose3d body2Pose = link2->WorldPose();
    ignition::math::Vector3d cg1Pos = link1->Inertia().Pose().Pos();
    ignition::math::Vector3d cg2Pos = link2->Inertia().Pose().Pos();
    ignition::math::Vector3d localForce1;
    ignition::math::Vector3d localForce2;
    ignition::math::Vector3d localTorque1;
    ignition::math::Vector3d localTorque2;

    int numContacts = contactManifold->getNumContacts();
    for (int j = 0; j < numContacts; ++j)
    {
      btManifoldPoint &pt = contactManifold->getContactPoint(j);
      if (pt.getDistance() < 0.f)
      {
        const btVector3 &ptB = pt.getPositionWorldOnB();
        const btVector3 &normalOnB = pt.m_normalWorldOnB;
        btVector3 impulse = pt.m_appliedImpulse * normalOnB;

        // calculate force in world frame
        btVector3 force = impulse/_timeStep;

        // calculate torque in world frame
        btVector3 torqueA = (ptB-rbA->getCenterOfMassPosition()).cross(force);
        btVector3 torqueB = (ptB-rbB->getCenterOfMassPosition()).cross(-force);

        // Convert from world to link frame
        localForce1 = body1Pose.Rot().RotateVectorReverse(
            BulletTypes::ConvertVector3Ign(force));
        localForce2 = body2Pose.Rot().RotateVectorReverse(
            BulletTypes::ConvertVector3Ign(-force));
        localTorque1 = body1Pose.Rot().RotateVectorReverse(
            BulletTypes::ConvertVector3Ign(torqueA));
        localTorque2 = body2Pose.Rot().RotateVectorReverse(
            BulletTypes::ConvertVector3Ign(torqueB));

        contactFeedback->positions[j] = BulletTypes::ConvertVector3(ptB);
        contactFeedback->normals[j] = BulletTypes::ConvertVector3(normalOnB);
        contactFeedback->depths[j] = -pt.getDistance();
        if (!link1->IsStatic())
        {
          contactFeedback->wrench[j].body1Force = localForce1;
          contactFeedback->wrench[j].body1Torque = localTorque1;
        }
        if (!link2->IsStatic())
        {
          contactFeedback->wrench[j].body2Force = localForce2;
          contactFeedback->wrench[j].body2Torque = localTorque2;
        }
        contactFeedback->count++;
      }
    }
  }
}

//////////////////////////////////////////////////
bool ContactCallback(btManifoldPoint &_cp,
    const btCollisionObjectWrapper *_obj0, int /*_partId0*/, int /*_index0*/,
    const btCollisionObjectWrapper *_obj1, int /*_partId1*/, int /*_index1*/)
{
  _cp.m_combinedFriction = std::min(_obj1->m_collisionObject->getFriction(),
    _obj0->m_collisionObject->getFriction());

  // this return value is currently ignored, but to be on the safe side:
  //  return false if you don't calculate friction
  return true;
}

//////////////////////////////////////////////////
bool ContactProcessed(btManifoldPoint &/*_cp*/, void * /*_body0*/,
                      void * /*_body1*/)
{
  return true;
}

//////////////////////////////////////////////////
BulletPhysics::BulletPhysics(WorldPtr _world)
    : PhysicsEngine(_world)
{
  // This function currently follows the pattern of bullet/Demos/HelloWorld

  // Default setup for memory and collisions
  this->collisionConfig = new btDefaultCollisionConfiguration();

  // Default collision dispatcher, a multi-threaded dispatcher may be available
  this->dispatcher = new btCollisionDispatcher(this->collisionConfig);

  // Broadphase collision detection uses axis-aligned bounding boxes (AABB)
  // to detect pairs of objects that may be in contact.
  // The narrow-phase collision detection evaluates each pair generated by the
  // broadphase.
  // "btDbvtBroadphase uses a fast dynamic bounding volume hierarchy based on
  // AABB tree" according to Bullet_User_Manual.pdf
  // "btAxis3Sweep and bt32BitAxisSweep3 implement incremental 3d sweep and
  // prune" also according to the user manual.
  // btCudaBroadphase can be used if GPU hardware is available
  // Here we are using btDbvtBroadphase.
  this->broadPhase = new btDbvtBroadphase();

  // Create btSequentialImpulseConstraintSolver, the default constraint solver.
  // Note that a multi-threaded solver may be available.
  this->solver = new btSequentialImpulseConstraintSolver;

  // Create a btDiscreteDynamicsWorld, which is used for discrete rigid bodies.
  // An alternative is btSoftRigidDynamicsWorld, which handles both soft and
  // rigid bodies.
  this->dynamicsWorld = new btDiscreteDynamicsWorld(this->dispatcher,
      this->broadPhase, this->solver, this->collisionConfig);

  btOverlapFilterCallback *filterCallback = new CollisionFilter();
  btOverlappingPairCache* pairCache = this->dynamicsWorld->getPairCache();
  GZ_ASSERT(pairCache != nullptr,
      "Bullet broadphase overlapping pair cache is null");
  pairCache->setOverlapFilterCallback(filterCallback);

  // TODO: Enable this to do custom contact setting
  gContactAddedCallback = ContactCallback;
  gContactProcessedCallback = ContactProcessed;

  this->dynamicsWorld->setInternalTickCallback(
      InternalTickCallback, static_cast<void *>(this));

  // Set random seed for physics engine based on gazebo's random seed.
  // Note: this was moved from physics::PhysicsEngine constructor.
  this->SetSeed(ignition::math::Rand::Seed());

  btGImpactCollisionAlgorithm::registerAlgorithm(dispatcher);
}

//////////////////////////////////////////////////
BulletPhysics::~BulletPhysics()
{
  this->Fini();
}

//////////////////////////////////////////////////
void BulletPhysics::Load(sdf::ElementPtr _sdf)
{
  PhysicsEngine::Load(_sdf);

  sdf::ElementPtr bulletElem =
    this->physicsEngineDPtr->sdf->GetElement("bullet");

  auto g = this->physicsEngineDPtr->world->Gravity();
  // ODEPhysics checks this, so we will too.
  if (g == ignition::math::Vector3d::Zero)
    gzwarn << "Gravity vector is (0, 0, 0). Objects will float.\n";
  this->dynamicsWorld->setGravity(btVector3(g.X(), g.Y(), g.Z()));

  btContactSolverInfo& info = this->dynamicsWorld->getSolverInfo();

  // Split impulse feature. This reduces large bounces from deep penetrations,
  // but can lead to improper stacking of objects, see
  // http://web.archive.org/web/20120430155635/http://bulletphysics.org/
  //     mediawiki-1.5.8/index.php/BtContactSolverInfo#Split_Impulse
  info.m_splitImpulse =
      boost::any_cast<bool>(this->Param("split_impulse"));
  info.m_splitImpulsePenetrationThreshold =
    boost::any_cast<double>(
    this->Param("split_impulse_penetration_threshold"));

  // Use multiple friction directions.
  // This is important for rolling without slip (see issue #480)
  info.m_solverMode |= SOLVER_USE_2_FRICTION_DIRECTIONS;

  // the following are undocumented members of btContactSolverInfo
  // m_globalCfm: constraint force mixing
  info.m_globalCfm =
    bulletElem->GetElement("constraints")->Get<double>("cfm");
  // m_erp: Baumgarte factor
  info.m_erp = bulletElem->GetElement("constraints")->Get<double>("erp");

  info.m_numIterations =
      boost::any_cast<int>(this->Param("iters"));
  info.m_sor =
      boost::any_cast<double>(this->Param("sor"));

  gzlog << " debug physics: "
        << " iters[" << info.m_numIterations
        << "] sor[" << info.m_sor
        << "] erp[" << info.m_erp
        << "] cfm[" << info.m_globalCfm
        << "] split[" << info.m_splitImpulse
        << "] split tol[" << info.m_splitImpulsePenetrationThreshold
        << "]\n";

  // debugging
  // info.m_numIterations = 1000;
  // info.m_sor = 1.0;
  // info.m_erp = 0.2;
  // info.m_globalCfm = 0.0;
  // info.m_splitImpulse = 0;
  // info.m_splitImpulsePenetrationThreshold = 0.0;
}

//////////////////////////////////////////////////
void BulletPhysics::Init()
{
}

//////////////////////////////////////////////////
void BulletPhysics::InitForThread()
{
}

/////////////////////////////////////////////////
void BulletPhysics::OnRequest(ConstRequestPtr &_msg)
{
  msgs::Response response;
  response.set_id(_msg->id());
  response.set_request(_msg->request());
  response.set_response("success");
  std::string *serializedData = response.mutable_serialized_data();

  if (_msg->request() == "physics_info")
  {
    msgs::Physics physicsMsg;
    physicsMsg.set_type(msgs::Physics::BULLET);
    physicsMsg.set_solver_type(this->solverType);
    // min_step_size is defined but not yet used
    physicsMsg.set_min_step_size(
      boost::any_cast<double>(this->Param("min_step_size")));
    physicsMsg.set_iters(
<<<<<<< HEAD
      boost::any_cast<int>(this->Param("iters")));
    physicsMsg.set_enable_physics(
        this->physicsEngineDPtr->world->PhysicsEngineEnabled());
=======
      boost::any_cast<int>(this->GetParam("iters")));
    physicsMsg.set_enable_physics(this->world->PhysicsEnabled());
>>>>>>> 71d0c76a
    physicsMsg.set_sor(
      boost::any_cast<double>(this->Param("sor")));
    physicsMsg.set_cfm(
      boost::any_cast<double>(this->Param("cfm")));
    physicsMsg.set_erp(
      boost::any_cast<double>(this->Param("erp")));

    physicsMsg.set_contact_surface_layer(
      boost::any_cast<double>(this->Param("contact_surface_layer")));

    physicsMsg.mutable_gravity()->CopyFrom(
      msgs::Convert(this->physicsEngineDPtr->world->Gravity()));
    physicsMsg.mutable_magnetic_field()->CopyFrom(
        msgs::Convert(this->physicsEngineDPtr->world->MagneticField()));
    physicsMsg.set_real_time_update_rate(
        this->physicsEngineDPtr->realTimeUpdateRate);
    physicsMsg.set_real_time_factor(
        this->physicsEngineDPtr->targetRealTimeFactor);
    physicsMsg.set_max_step_size(
        this->physicsEngineDPtr->maxStepSize);

    response.set_type(physicsMsg.GetTypeName());
    physicsMsg.SerializeToString(serializedData);
    this->physicsEngineDPtr->responsePub->Publish(response);
  }
}

/////////////////////////////////////////////////
void BulletPhysics::OnPhysicsMsg(ConstPhysicsPtr &_msg)
{
  // Parent class handles many generic parameters
  // This should be done first so that the profile settings
  // can be over-ridden by other message parameters.
  PhysicsEngine::OnPhysicsMsg(_msg);

  if (_msg->has_min_step_size())
    this->SetParam("min_step_size", _msg->min_step_size());

  if (_msg->has_solver_type())
    this->SetParam("solver_type", _msg->solver_type());

  if (_msg->has_iters())
    this->SetParam("iters", _msg->iters());

  if (_msg->has_sor())
    this->SetParam("sor", _msg->sor());

  if (_msg->has_cfm())
    this->SetParam("cfm", _msg->cfm());

  if (_msg->has_erp())
    this->SetParam("erp", _msg->erp());

  if (_msg->has_enable_physics())
<<<<<<< HEAD
  {
    this->physicsEngineDPtr->world->SetPhysicsEngineEnabled(
        _msg->enable_physics());
  }
=======
    this->world->SetPhysicsEnabled(_msg->enable_physics());
>>>>>>> 71d0c76a

  if (_msg->has_contact_surface_layer())
    this->SetParam("contact_surface_layer", _msg->contact_surface_layer());

  if (_msg->has_gravity())
    this->SetGravity(msgs::ConvertIgn(_msg->gravity()));

  if (_msg->has_real_time_factor())
    this->SetTargetRealTimeFactor(_msg->real_time_factor());

  if (_msg->has_real_time_update_rate())
  {
    this->SetRealTimeUpdateRate(_msg->real_time_update_rate());
  }

  if (_msg->has_max_step_size())
  {
    this->SetMaxStepSize(_msg->max_step_size());
  }

  /// Make sure all models get at least one update cycle.
  this->physicsEngineDPtr->world->EnableAllModels();
}

//////////////////////////////////////////////////
void BulletPhysics::UpdateCollision()
{
  this->physicsEngineDPtr->contactManager->ResetCount();
}

//////////////////////////////////////////////////
void BulletPhysics::UpdatePhysics()
{
  // need to lock, otherwise might conflict with world resetting
  std::lock_guard<std::recursive_mutex> lock(
      this->physicsEngineDPtr->physicsUpdateMutex);

  this->dynamicsWorld->stepSimulation(this->physicsEngineDPtr->maxStepSize, 1,
    this->physicsEngineDPtr->maxStepSize);
}

//////////////////////////////////////////////////
void BulletPhysics::Fini()
{
  // Delete in reverse-order of creation
  if (this->dynamicsWorld)
    delete this->dynamicsWorld;
  this->dynamicsWorld = nullptr;

  if (this->solver)
    delete this->solver;
  this->solver = nullptr;

  if (this->broadPhase)
    delete this->broadPhase;
  this->broadPhase = nullptr;

  if (this->dispatcher)
    delete this->dispatcher;
  this->dispatcher = nullptr;

  if (this->collisionConfig)
    delete this->collisionConfig;
  this->collisionConfig = nullptr;

  PhysicsEngine::Fini();
}

//////////////////////////////////////////////////
void BulletPhysics::Reset()
{
  // See DemoApplication::clientResetScene() in
  // bullet/Demos/OpenGL/DemoApplication.cpp
  // this->physicsUpdateMutex->lock();
  // this->physicsUpdateMutex->unlock();
}

//////////////////////////////////////////////////

//////////////////////////////////////////////////
void BulletPhysics::SetSORPGSIters(unsigned int _iters)
{
  // TODO: set SDF parameter
  btContactSolverInfo& info = this->dynamicsWorld->getSolverInfo();
  // Line below commented out because it wasn't helping pendulum test.
  info.m_numIterations = _iters;

  this->physicsEngineDPtr->sdf->GetElement("bullet")->GetElement(
      "solver")->GetElement("iters")->Set(_iters);
}

//////////////////////////////////////////////////
bool BulletPhysics::SetParam(const std::string &_key, const boost::any &_value)
{
  sdf::ElementPtr bulletElem =
    this->physicsEngineDPtr->sdf->GetElement("bullet");
  GZ_ASSERT(bulletElem != nullptr, "Bullet SDF element does not exist");

  btContactSolverInfo& info = this->dynamicsWorld->getSolverInfo();

  try
  {
    if (_key == "solver_type")
    {
      std::string value = boost::any_cast<std::string>(_value);
      if (value == "sequential_impulse")
      {
        bulletElem->GetElement("solver")->GetElement("type")->Set(value);
        this->solverType = value;
      }
      else
      {
        gzwarn << "Currently only 'sequential_impulse' solver is supported"
               << std::endl;
        return false;
      }
    }
    else if (_key == "cfm")
    {
      double value = boost::any_cast<double>(_value);
      bulletElem->GetElement("constraints")->GetElement("cfm")->Set(value);
      info.m_globalCfm = value;
    }
    else if (_key == "erp")
    {
      double value = boost::any_cast<double>(_value);
      bulletElem->GetElement("constraints")->GetElement("erp")->Set(value);
      info.m_erp = value;
    }
    else if (_key == "iters")
    {
      int value = boost::any_cast<int>(_value);
      bulletElem->GetElement("solver")->GetElement("iters")->Set(value);
      info.m_numIterations = value;
    }
    else if (_key == "sor")
    {
      double value = boost::any_cast<double>(_value);
      bulletElem->GetElement("solver")->GetElement("sor")->Set(value);
      info.m_sor = value;
    }
    else if (_key == "contact_surface_layer")
    {
      double value = boost::any_cast<double>(_value);
      bulletElem->GetElement("constraints")->GetElement(
          "contact_surface_layer")->Set(value);
    }
    else if (_key == "split_impulse")
    {
      bool value = boost::any_cast<bool>(_value);
      bulletElem->GetElement("constraints")->GetElement(
          "split_impulse")->Set(value);
    }
    else if (_key == "split_impulse_penetration_threshold")
    {
      double value = boost::any_cast<double>(_value);
      bulletElem->GetElement("constraints")->GetElement(
          "split_impulse_penetration_threshold")->Set(value);
    }
    else if (_key == "max_contacts")
    {
      /// TODO: Implement max contacts param
      int value = boost::any_cast<int>(_value);
      this->physicsEngineDPtr->sdf->GetElement(
          "max_contacts")->GetValue()->Set(value);
    }
    else if (_key == "min_step_size")
    {
      /// TODO: Implement min step size param
      double value = boost::any_cast<double>(_value);
      bulletElem->GetElement("solver")->GetElement("min_step_size")->Set(value);
    }
    else
    {
      return PhysicsEngine::SetParam(_key, _value);
    }
  }
  catch(boost::bad_any_cast &e)
  {
    gzerr << "BulletPhysics::SetParam(" << _key << ") boost::any_cast error: "
          << e.what() << std::endl;
    return false;
  }

  return true;
}

//////////////////////////////////////////////////
boost::any BulletPhysics::Param(const std::string &_key) const
{
  boost::any value;
  this->Param(_key, value);
  return value;
}

//////////////////////////////////////////////////
bool BulletPhysics::Param(const std::string &_key, boost::any &_value) const
{
  sdf::ElementPtr bulletElem =
    this->physicsEngineDPtr->sdf->GetElement("bullet");
  GZ_ASSERT(bulletElem != nullptr, "Bullet SDF element does not exist");

  if (_key == "solver_type")
    _value = bulletElem->GetElement("solver")->Get<std::string>("type");
  else if (_key == "cfm")
    _value = bulletElem->GetElement("constraints")->Get<double>("cfm");
  else if (_key == "erp")
    _value = bulletElem->GetElement("constraints")->Get<double>("erp");
  else if (_key == "iters")
    _value = bulletElem->GetElement("solver")->Get<int>("iters");
  else if (_key == "sor")
    _value = bulletElem->GetElement("solver")->Get<double>("sor");
  else if (_key == "contact_surface_layer")
    _value = bulletElem->GetElement("constraints")->Get<double>(
        "contact_surface_layer");
  else if (_key == "split_impulse")
  {
    _value = bulletElem->GetElement("constraints")->Get<bool>(
      "split_impulse");
  }
  else if (_key == "split_impulse_penetration_threshold")
  {
    _value = bulletElem->GetElement("constraints")->Get<double>(
      "split_impulse_penetration_threshold");
  }
  else if (_key == "max_contacts")
  {
    _value = this->physicsEngineDPtr->sdf->GetElement(
        "max_contacts")->Get<int>();
  }
  else if (_key == "min_step_size")
  {
    _value = bulletElem->GetElement("solver")->Get<double>("min_step_size");
  }
  else
  {
    return PhysicsEngine::Param(_key, _value);
  }
  return true;
}

//////////////////////////////////////////////////
LinkPtr BulletPhysics::CreateLink(ModelPtr _parent)
{
  if (_parent == nullptr)
    gzthrow("Link must have a parent\n");

  BulletLinkPtr link(new BulletLink(_parent));
  link->SetWorld(_parent->World());

  return link;
}

//////////////////////////////////////////////////
CollisionPtr BulletPhysics::CreateCollision(const std::string &_type,
                                            LinkPtr _parent)
{
  BulletCollisionPtr collision(new BulletCollision(_parent));
  ShapePtr shape = this->CreateShape(_type, collision);
  collision->SetShape(shape);
  shape->SetWorld(_parent->World());
  return collision;
}

//////////////////////////////////////////////////
ShapePtr BulletPhysics::CreateShape(const std::string &_type,
                                    CollisionPtr _collision)
{
  ShapePtr shape;
  BulletCollisionPtr collision =
    std::dynamic_pointer_cast<BulletCollision>(_collision);

  if (_type == "plane")
    shape.reset(new BulletPlaneShape(collision));
  else if (_type == "sphere")
    shape.reset(new BulletSphereShape(collision));
  else if (_type == "box")
    shape.reset(new BulletBoxShape(collision));
  else if (_type == "cylinder")
    shape.reset(new BulletCylinderShape(collision));
  else if (_type == "mesh" || _type == "trimesh")
    shape.reset(new BulletMeshShape(collision));
  else if (_type == "polyline")
    shape.reset(new BulletPolylineShape(collision));
  else if (_type == "heightmap")
    shape.reset(new BulletHeightmapShape(collision));
  else if (_type == "multiray")
    shape.reset(new BulletMultiRayShape(collision));
  else if (_type == "ray")
  {
    if (_collision)
    {
      shape.reset(new BulletRayShape(_collision));
    }
    else
<<<<<<< HEAD
    {
      shape.reset(new BulletRayShape(
            this->physicsEngineDPtr->world->Physics()));
    }
  }
=======
      shape.reset(new BulletRayShape(this->world->Physics()));
>>>>>>> 71d0c76a
  else
    gzerr << "Unable to create collision of type[" << _type << "]\n";

  /*
  else if (_type == "map" || _type == "image")
    shape.reset(new MapShape(collision));
    */
  return shape;
}

//////////////////////////////////////////////////
JointPtr BulletPhysics::CreateJoint(const std::string &_type, ModelPtr _parent)
{
  JointPtr joint;

  if (_type == "revolute")
    joint.reset(new BulletHingeJoint(this->dynamicsWorld, _parent));
  else if (_type == "universal")
    joint.reset(new BulletUniversalJoint(this->dynamicsWorld, _parent));
  else if (_type == "ball")
    joint.reset(new BulletBallJoint(this->dynamicsWorld, _parent));
  else if (_type == "prismatic")
    joint.reset(new BulletSliderJoint(this->dynamicsWorld, _parent));
  else if (_type == "revolute2")
    joint.reset(new BulletHinge2Joint(this->dynamicsWorld, _parent));
  else if (_type == "screw")
    joint.reset(new BulletScrewJoint(this->dynamicsWorld, _parent));
  else if (_type == "fixed")
    joint.reset(new BulletFixedJoint(this->dynamicsWorld, _parent));
  else
    gzthrow("Unable to create joint of type[" << _type << "]");

  return joint;
}

//////////////////////////////////////////////////
void BulletPhysics::ConvertMass(InertialPtr /*_inertial*/,
                                void * /*_engineMass*/)
{
}

//////////////////////////////////////////////////
void BulletPhysics::ConvertMass(void * /*_engineMass*/,
                                const InertialPtr /*_inertial*/)
{
}

//////////////////////////////////////////////////
double BulletPhysics::WorldCFM() const
{
  sdf::ElementPtr elem = this->physicsEngineDPtr->sdf->GetElement("bullet");
  elem = elem->GetElement("constraints");
  return elem->Get<double>("cfm");
}

//////////////////////////////////////////////////
void BulletPhysics::SetWorldCFM(double _cfm)
{
  sdf::ElementPtr elem = this->physicsEngineDPtr->sdf->GetElement("bullet");
  elem = elem->GetElement("constraints");
  elem->GetElement("cfm")->Set(_cfm);

  btContactSolverInfo& info = this->dynamicsWorld->getSolverInfo();
  info.m_globalCfm = _cfm;
}

//////////////////////////////////////////////////
void BulletPhysics::SetGravity(const ignition::math::Vector3d &_gravity)
{
  this->physicsEngineDPtr->world->SetGravitySDF(_gravity);
  this->dynamicsWorld->setGravity(
    BulletTypes::ConvertVector3(_gravity));
}

//////////////////////////////////////////////////
void BulletPhysics::DebugPrint() const
{
}

/////////////////////////////////////////////////
void BulletPhysics::SetSeed(uint32_t /*_seed*/)
{
  // GEN_srand is defined in btRandom.h, but nothing in bullet uses it
  // GEN_srand(_seed);

  // The best bet is probably btSequentialImpulseConstraintSolver::setRandSeed,
  // but it's not a static function.
  // There's 2 other instances of random number generation in bullet classes:
  //  btSoftBody.cpp:1160
  //  btConvexHullComputer.cpp:2188
  // It's going to be blank for now.
  /// \todo Implement this function.
}

/////////////////////////////////////////////////
std::string BulletPhysics::Type() const
{
  return "bullet";
}

/////////////////////////////////////////////////
btDynamicsWorld *BulletPhysics::DynamicsWorld() const
{
  return this->dynamicsWorld;
}<|MERGE_RESOLUTION|>--- conflicted
+++ resolved
@@ -146,11 +146,7 @@
     if (!collisionPtr1 || !collisionPtr2)
       continue;
 
-<<<<<<< HEAD
     PhysicsEnginePtr engine = collisionPtr1->World()->Physics();
-=======
-    PhysicsEnginePtr engine = collisionPtr1->GetWorld()->Physics();
->>>>>>> 71d0c76a
     BulletPhysicsPtr bulletPhysics =
           std::static_pointer_cast<BulletPhysics>(engine);
 
@@ -158,11 +154,7 @@
     // listening for contact information.
     Contact *contactFeedback = bulletPhysics->ContactMgr()->NewContact(
         collisionPtr1.get(), collisionPtr2.get(),
-<<<<<<< HEAD
         collisionPtr1->World()->SimTime());
-=======
-        collisionPtr1->GetWorld()->SimTime());
->>>>>>> 71d0c76a
 
     if (!contactFeedback)
       continue;
@@ -390,14 +382,9 @@
     physicsMsg.set_min_step_size(
       boost::any_cast<double>(this->Param("min_step_size")));
     physicsMsg.set_iters(
-<<<<<<< HEAD
       boost::any_cast<int>(this->Param("iters")));
     physicsMsg.set_enable_physics(
         this->physicsEngineDPtr->world->PhysicsEngineEnabled());
-=======
-      boost::any_cast<int>(this->GetParam("iters")));
-    physicsMsg.set_enable_physics(this->world->PhysicsEnabled());
->>>>>>> 71d0c76a
     physicsMsg.set_sor(
       boost::any_cast<double>(this->Param("sor")));
     physicsMsg.set_cfm(
@@ -452,14 +439,10 @@
     this->SetParam("erp", _msg->erp());
 
   if (_msg->has_enable_physics())
-<<<<<<< HEAD
-  {
-    this->physicsEngineDPtr->world->SetPhysicsEngineEnabled(
+  {
+    this->physicsEngineDPtr->world->SetPhysicsEnabled(
         _msg->enable_physics());
   }
-=======
-    this->world->SetPhysicsEnabled(_msg->enable_physics());
->>>>>>> 71d0c76a
 
   if (_msg->has_contact_surface_layer())
     this->SetParam("contact_surface_layer", _msg->contact_surface_layer());
@@ -755,15 +738,11 @@
       shape.reset(new BulletRayShape(_collision));
     }
     else
-<<<<<<< HEAD
     {
       shape.reset(new BulletRayShape(
             this->physicsEngineDPtr->world->Physics()));
     }
   }
-=======
-      shape.reset(new BulletRayShape(this->world->Physics()));
->>>>>>> 71d0c76a
   else
     gzerr << "Unable to create collision of type[" << _type << "]\n";
 
