--- conflicted
+++ resolved
@@ -82,11 +82,7 @@
     this->inertial->SetInertiaMatrix(0, 0, 0, 0, 0, 0);
   }
   btVector3 fallInertia(0, 0, 0);
-<<<<<<< HEAD
-  math::Vector3 cogVec = this->inertial->CoG();
-=======
-  ignition::math::Vector3d cogVec = this->inertial->GetCoG().Ign();
->>>>>>> 6f8ef68a
+  ignition::math::Vector3d cogVec = this->inertial->CoG();
 
   /// \todo FIXME:  Friction Parameters
   /// Currently, gazebo uses btCompoundShape to store multiple
@@ -396,12 +392,8 @@
 
   ignition::math::Pose3d wPose = this->WorldPose();
   GZ_ASSERT(this->inertial != nullptr, "Inertial pointer is null");
-<<<<<<< HEAD
-  math::Vector3 offsetFromCoG = wPose.rot*(_offset - this->inertial->CoG());
-=======
   ignition::math::Vector3d offsetFromCoG = wPose.Rot()*
-    (_offset - this->inertial->GetCoG().Ign());
->>>>>>> 6f8ef68a
+    (_offset - this->inertial->CoG());
   btVector3 vel = this->rigidLink->getVelocityInLocalPoint(
       BulletTypes::ConvertVector3(offsetFromCoG));
 
@@ -423,13 +415,8 @@
 
   ignition::math::Pose3d wPose = this->WorldPose();
   GZ_ASSERT(this->inertial != nullptr, "Inertial pointer is null");
-<<<<<<< HEAD
-  math::Vector3 offsetFromCoG = _q*_offset
-        - wPose.rot*this->inertial->CoG();
-=======
   ignition::math::Vector3d offsetFromCoG = _q*_offset
-        - wPose.Rot()*this->inertial->GetCoG().Ign();
->>>>>>> 6f8ef68a
+        - wPose.Rot()*this->inertial->CoG();
   btVector3 vel = this->rigidLink->getVelocityInLocalPoint(
       BulletTypes::ConvertVector3(offsetFromCoG));
 
