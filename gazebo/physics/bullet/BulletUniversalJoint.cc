--- conflicted
+++ resolved
@@ -45,19 +45,14 @@
 }
 
 //////////////////////////////////////////////////
-<<<<<<< HEAD
+void BulletUniversalJoint::Load(sdf::ElementPtr _sdf)
+{
+  UniversalJoint<BulletJoint>::Load(_sdf);
+}
+
+//////////////////////////////////////////////////
 void BulletUniversalJoint::Init()
 {
-=======
-void BulletUniversalJoint::Load(sdf::ElementPtr _sdf)
-{
-  UniversalJoint<BulletJoint>::Load(_sdf);
-}
-
-//////////////////////////////////////////////////
-void BulletUniversalJoint::Init()
-{
->>>>>>> d0ffe38b
   UniversalJoint<BulletJoint>::Init();
 
   BulletLinkPtr bulletChildLink =
@@ -117,6 +112,12 @@
 }
 
 //////////////////////////////////////////////////
+void BulletUniversalJoint::SetDamping(int /*index*/, double /*_damping*/)
+{
+  gzerr << "Not implemented\n";
+}
+
+//////////////////////////////////////////////////
 void BulletUniversalJoint::SetAxis(int /*_index*/,
                                    const math::Vector3 &/*_axis*/)
 {
