--- conflicted
+++ resolved
@@ -65,17 +65,10 @@
 
   sdf::ElementPtr axis1Elem = this->sdf->GetElement("axis");
   math::Vector3 axis1 = axis1Elem->Get<math::Vector3>("xyz");
-<<<<<<< HEAD
 
   sdf::ElementPtr axis2Elem = this->sdf->GetElement("axis2");
   math::Vector3 axis2 = axis2Elem->Get<math::Vector3>("xyz");
 
-=======
-
-  sdf::ElementPtr axis2Elem = this->sdf->GetElement("axis2");
-  math::Vector3 axis2 = axis2Elem->Get<math::Vector3>("xyz");
-
->>>>>>> b8766d32
   // TODO: should check that axis1 and axis2 are orthogonal unit vectors
 
   this->bulletUniversal = new btUniversalConstraint(
@@ -105,16 +98,6 @@
 }
 
 //////////////////////////////////////////////////
-<<<<<<< HEAD
-void BulletUniversalJoint::SetAnchor(int /*_index*/,
-                                     const math::Vector3 &/*_anchor*/)
-{
-  // The anchor (pivot in Bullet lingo), can only be set on creation
-}
-
-//////////////////////////////////////////////////
-=======
->>>>>>> b8766d32
 math::Vector3 BulletUniversalJoint::GetAxis(int _index) const
 {
   btVector3 axis = this->bulletUniversal->getAxis(_index);
