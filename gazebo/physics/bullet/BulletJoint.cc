/*
 * Copyright (C) 2012 Open Source Robotics Foundation
 *
 * Licensed under the Apache License, Version 2.0 (the "License");
 * you may not use this file except in compliance with the License.
 * You may obtain a copy of the License at
 *
 *     http://www.apache.org/licenses/LICENSE-2.0
 *
 * Unless required by applicable law or agreed to in writing, software
 * distributed under the License is distributed on an "AS IS" BASIS,
 * WITHOUT WARRANTIES OR CONDITIONS OF ANY KIND, either express or implied.
 * See the License for the specific language governing permissions and
 * limitations under the License.
 *
*/
/* Desc: The base Bullet joint class
 * Author: Nate Koenig, Andrew Howard
 * Date: 15 May 2009
 */

#include <boost/bind.hpp>
#include <string>

#include "gazebo/common/Assert.hh"
#include "gazebo/common/Exception.hh"
#include "gazebo/common/Console.hh"

#include "gazebo/physics/World.hh"
#include "gazebo/physics/bullet/bullet_inc.h"
#include "gazebo/physics/bullet/BulletLink.hh"
#include "gazebo/physics/bullet/BulletJoint.hh"

using namespace gazebo;
using namespace physics;

//////////////////////////////////////////////////
BulletJoint::BulletJoint(BasePtr _parent)
  : Joint(_parent)
{
  this->constraint = nullptr;
  this->bulletWorld = nullptr;
  this->feedback = nullptr;
  this->stiffnessDampingInitialized = false;
  this->forceApplied[0] = 0;
  this->forceApplied[1] = 0;
}

//////////////////////////////////////////////////
BulletJoint::~BulletJoint()
{
  this->Fini();
}

//////////////////////////////////////////////////
void BulletJoint::Fini()
{
  if (this->constraint && this->bulletWorld)
  {
    this->bulletWorld->removeConstraint(this->constraint);
    delete this->constraint;
  }
  this->constraint = nullptr;
  this->bulletWorld = nullptr;

  if (this->feedback)
    delete this->feedback;
  this->feedback = nullptr;

  Joint::Fini();
}

//////////////////////////////////////////////////
void BulletJoint::Load(sdf::ElementPtr _sdf)
{
  Joint::Load(_sdf);

  if (this->sdf->HasElement("axis"))
  {
    sdf::ElementPtr axisElem = this->sdf->GetElement("axis");
    if (axisElem->HasElement("dynamics"))
    {
      sdf::ElementPtr dynamicsElem = axisElem->GetElement("dynamics");

      if (dynamicsElem->HasElement("friction"))
      {
        sdf::ElementPtr frictionElem = dynamicsElem->GetElement("friction");
        gzlog << "joint friction not implemented\n";
      }
    }
  }

  if (this->sdf->HasElement("axis2"))
  {
    sdf::ElementPtr axisElem = this->sdf->GetElement("axis");
    if (axisElem->HasElement("dynamics"))
    {
      sdf::ElementPtr dynamicsElem = axisElem->GetElement("dynamics");

      if (dynamicsElem->HasElement("friction"))
      {
        sdf::ElementPtr frictionElem = dynamicsElem->GetElement("friction");
        gzlog << "joint friction not implemented\n";
      }
    }
  }
}

//////////////////////////////////////////////////
void BulletJoint::Init()
{
  Joint::Init();
}

//////////////////////////////////////////////////
void BulletJoint::Reset()
{
  Joint::Reset();
}

//////////////////////////////////////////////////
LinkPtr BulletJoint::GetJointLink(unsigned int _index) const
{
  LinkPtr result;

  if (this->constraint == nullptr)
    gzthrow("Attach bodies to the joint first");

  if (_index == 0 || _index == 1)
  {
    BulletLinkPtr bulletLink1 =
      boost::static_pointer_cast<BulletLink>(this->childLink);

    BulletLinkPtr bulletLink2 =
      boost::static_pointer_cast<BulletLink>(this->parentLink);

    btRigidBody rigidLink = this->constraint->getRigidBodyA();

    if (bulletLink1 && rigidLink.getUserPointer() == bulletLink1.get())
      result = this->childLink;
    else if (bulletLink2)
      result = this->parentLink;
  }

  return result;
}

//////////////////////////////////////////////////
bool BulletJoint::AreConnected(LinkPtr _one, LinkPtr _two) const
{
  return this->constraint && ((this->childLink.get() == _one.get() &&
                               this->parentLink.get() == _two.get()) ||
                              (this->childLink.get() == _two.get() &&
                               this->parentLink.get() == _one.get()));
}

//////////////////////////////////////////////////
void BulletJoint::Detach()
{
  this->applyDamping.reset();

  this->childLink.reset();
  this->parentLink.reset();
  if (this->constraint && this->bulletWorld)
    this->bulletWorld->removeConstraint(this->constraint);
  delete this->constraint;
  this->constraint = nullptr;
}

//////////////////////////////////////////////////
void BulletJoint::SetProvideFeedback(bool _enable)
{
  Joint::SetProvideFeedback(_enable);

  this->SetupJointFeedback();
}

//////////////////////////////////////////////////
void BulletJoint::CacheForceTorque()
{
  if (!this->provideFeedback)
    return;

  // caching force torque for the joint
  // if cached, GetForceTorque should use this value
  // this->wrench
  this->wrench.body2Force = BulletTypes::ConvertVector3Ign(
                      this->feedback->m_appliedForceBodyA);
  this->wrench.body2Torque = BulletTypes::ConvertVector3Ign(
                      this->feedback->m_appliedTorqueBodyA);
  this->wrench.body1Force = BulletTypes::ConvertVector3Ign(
                      this->feedback->m_appliedForceBodyB);
  this->wrench.body1Torque = BulletTypes::ConvertVector3Ign(
                      this->feedback->m_appliedTorqueBodyB);
  // gzerr << "   " << this->GetName()
  //       << " : " << this->wrench.body1Force
  //       << " : " << this->wrench.body1Torque
  //       << " : " << this->wrench.body2Force
  //       << " : " << this->wrench.body2Torque
  //       << "\n";

  // get force applied through SetForce
  physics::JointWrench wrenchAppliedWorld;
  if (this->HasType(physics::Base::HINGE_JOINT))
  {
    // rotate force into child link frame
    // LocalAxis is the axis specified in parent link frame!!!
    wrenchAppliedWorld.body2Torque =
      this->GetForce(0u) * this->LocalAxis(0u);

    // gzerr << "body2Torque [" << wrenchAppliedWorld.body2Torque
    //       << "] axis [" << this->LocalAxis(0u)
    //       << "]\n";

    wrenchAppliedWorld.body1Torque = -wrenchAppliedWorld.body2Torque;
  }
  else if (this->HasType(physics::Base::SLIDER_JOINT))
  {
    // rotate force into child link frame
    wrenchAppliedWorld.body2Force =
      this->GetForce(0u) * this->LocalAxis(0u);
    wrenchAppliedWorld.body1Force = -wrenchAppliedWorld.body2Force;
  }
  else
  {
    /// \TODO: implement for other joint types
    // note that for fixed joint no further modification is needed
    // gzerr << "force torque for joint type [" << this->GetType()
    //       << "] not implemented, returns false results!!\n";
  }

  // convert wrench from child cg location to child link frame
  if (this->childLink)
  {
    ignition::math::Pose3d childPose = this->childLink->WorldPose();

    // convert torque from about child CG to joint anchor location
    // cg position specified in child link frame
    ignition::math::Pose3d cgPose =
      this->childLink->GetInertial()->Pose();

    // anchorPose location of joint in child frame
    // childMomentArm: from child CG to joint location in child link frame
    // moment arm rotated into world frame (given feedback is in world frame)
    ignition::math::Vector3d childMomentArm = childPose.Rot().RotateVector(
      (this->anchorPose -
       ignition::math::Pose3d(cgPose.Pos(),
         ignition::math::Quaterniond::Identity)).Pos());

    // gzerr << "anchor [" << anchorPose
    //       << "] iarm[" << this->childLink->GetInertial()->GetPose().Pos()
    //       << "] childMomentArm[" << childMomentArm
    //       << "] f1[" << this->wrench.body2Force
    //       << "] t1[" << this->wrench.body2Torque
    //       << "] fxp[" << this->wrench.body2Force.Cross(childMomentArm)
    //       << "]\n";

    this->wrench.body2Torque += this->wrench.body2Force.Cross(childMomentArm);

    // rotate resulting body2Force in world frame into link frame
    this->wrench.body2Force = childPose.Rot().RotateVectorReverse(
      -this->wrench.body2Force);

    // rotate resulting body2Torque in world frame into link frame
    this->wrench.body2Torque = childPose.Rot().RotateVectorReverse(
      -this->wrench.body2Torque);
  }

  // convert torque from about parent CG to joint anchor location
  if (this->parentLink)
  {
    // get child pose, or it's the inertial world if childLink is nullptr
    ignition::math::Pose3d childPose;
    if (this->childLink)
      childPose = this->childLink->WorldPose();

    ignition::math::Pose3d parentPose = this->parentLink->WorldPose();

    // if parent link exists, convert torque from about parent
    // CG to joint anchor location

    // parent cg specified in parent link frame
    ignition::math::Pose3d cgPose =
      this->parentLink->GetInertial()->Pose();

    // get parent CG pose in child link frame
    ignition::math::Pose3d parentCGInChildLink =
      ignition::math::Pose3d(cgPose.Pos(),
          ignition::math::Quaterniond::Identity) - (childPose - parentPose);

    // paretnCGFrame in world frame
    ignition::math::Pose3d parentCGInWorld = cgPose + parentPose;

    // rotate momeent arms into world frame
    ignition::math::Vector3d parentMomentArm =
      parentCGInWorld.Rot().RotateVector(
          (this->anchorPose - parentCGInChildLink).Pos());

    // gzerr << "anchor [" << this->anchorPose
    //       << "] pcginc[" << parentCGInChildLink
    //       << "] iarm[" << cgPose
    //       << "] anc2pcg[" << this->anchorPose - parentCGInChildLink
    //       << "] parentMomentArm[" << parentMomentArm
    //       << "] f1[" << this->wrench.body1Force
    //       << "] t1[" << this->wrench.body1Torque
    //       << "] fxp[" << this->wrench.body1Force.Cross(parentMomentArm)
    //       << "]\n";

    this->wrench.body1Torque += this->wrench.body1Force.Cross(
        parentMomentArm);

    // rotate resulting body1Force in world frame into link frame
    this->wrench.body1Force = parentPose.Rot().RotateVectorReverse(
      -this->wrench.body1Force);

    // rotate resulting body1Torque in world frame into link frame
    this->wrench.body1Torque = parentPose.Rot().RotateVectorReverse(
      -this->wrench.body1Torque);

    if (!this->childLink)
    {
      // if child link does not exist, use equal and opposite
      this->wrench.body2Force = -this->wrench.body1Force;
      this->wrench.body2Torque = -this->wrench.body1Torque;

      // force/torque are in parent link frame, transform them into
      // child link(world) frame.
      auto parentToWorldTransform = this->parentLink->WorldPose();
      this->wrench.body1Force =
        parentToWorldTransform.Rot().RotateVector(
        this->wrench.body1Force);
      this->wrench.body1Torque =
        parentToWorldTransform.Rot().RotateVector(
        this->wrench.body1Torque);
    }
  }
  else
  {
    if (!this->childLink)
    {
      gzerr << "Joint [" << this->GetScopedName()
            << "]: Both parent and child links are invalid, abort.\n";
      return;
    }
    else
    {
      // if parentLink does not exist, use equal opposite body1 wrench
      this->wrench.body1Force = -this->wrench.body2Force;
      this->wrench.body1Torque = -this->wrench.body2Torque;

      // force/torque are in child link frame, transform them into
      // parent link frame.  Here, parent link is world, so zero transform.
      auto childToWorldTransform = this->childLink->WorldPose();
      this->wrench.body1Force =
        childToWorldTransform.Rot().RotateVector(
        this->wrench.body1Force);
      this->wrench.body1Torque =
        childToWorldTransform.Rot().RotateVector(
        this->wrench.body1Torque);
    }
  }
  this->wrench = this->wrench - wrenchAppliedWorld;
}

//////////////////////////////////////////////////
JointWrench BulletJoint::GetForceTorque(unsigned int /*_index*/)
{
  GZ_ASSERT(this->constraint != nullptr, "constraint should be valid");
  return this->wrench;
}

//////////////////////////////////////////////////
void BulletJoint::SetupJointFeedback()
{
  if (this->provideFeedback)
  {
    if (this->feedback == nullptr)
    {
      this->feedback = new btJointFeedback;
      this->feedback->m_appliedForceBodyA = btVector3(0, 0, 0);
      this->feedback->m_appliedForceBodyB = btVector3(0, 0, 0);
      this->feedback->m_appliedTorqueBodyA = btVector3(0, 0, 0);
      this->feedback->m_appliedTorqueBodyB = btVector3(0, 0, 0);
    }

    if (this->constraint)
      this->constraint->setJointFeedback(this->feedback);
    else
      gzerr << "Bullet Joint [" << this->GetName() << "] ID is invalid\n";
  }
}

//////////////////////////////////////////////////
void BulletJoint::SetDamping(unsigned int _index, double _damping)
{
  if (_index < this->DOF())
  {
    this->SetStiffnessDamping(_index, this->stiffnessCoefficient[_index],
      _damping);
  }
  else
  {
     gzerr << "BulletJoint::SetDamping: index[" << _index
           << "] is out of bounds (DOF() = "
           << this->DOF() << ").\n";
     return;
  }
}

//////////////////////////////////////////////////
void BulletJoint::SetStiffness(unsigned int _index, const double _stiffness)
{
  if (_index < this->DOF())
  {
    this->SetStiffnessDamping(_index, _stiffness,
      this->dissipationCoefficient[_index]);
  }
  else
  {
     gzerr << "BulletJoint::SetStiffness: index[" << _index
           << "] is out of bounds (DOF() = "
           << this->DOF() << ").\n";
     return;
  }
}

//////////////////////////////////////////////////
void BulletJoint::SetStiffnessDamping(unsigned int _index,
  double _stiffness, double _damping, double _reference)
{
  if (_index < this->DOF())
  {
    this->stiffnessCoefficient[_index] = _stiffness;
    this->dissipationCoefficient[_index] = _damping;
    this->springReferencePosition[_index] = _reference;

    /// \TODO: this check might not be needed?  attaching an object to a static
    /// body should not affect damping application.
    bool parentStatic =
      this->GetParent() ? this->GetParent()->IsStatic() : false;
    bool childStatic =
      this->GetChild() ? this->GetChild()->IsStatic() : false;

    if (!this->stiffnessDampingInitialized)
    {
      if (!parentStatic && !childStatic)
      {
        this->applyDamping = physics::Joint::ConnectJointUpdate(
          boost::bind(&BulletJoint::ApplyStiffnessDamping, this));
        this->stiffnessDampingInitialized = true;
      }
      else
      {
        gzwarn << "Spring Damper for Joint[" << this->GetName()
               << "] is not initialized because either parent[" << parentStatic
               << "] or child[" << childStatic << "] is static.\n";
      }
    }
  }
  else
    gzerr << "SetStiffnessDamping _index too large.\n";
}

//////////////////////////////////////////////////
void BulletJoint::SetForce(unsigned int _index, double _force)
{
  double force = Joint::CheckAndTruncateForce(_index, _force);
  this->SaveForce(_index, force);
  this->SetForceImpl(_index, force);

  // for engines that supports auto-disable of links
  if (this->childLink) this->childLink->SetEnabled(true);
  if (this->parentLink) this->parentLink->SetEnabled(true);
}

//////////////////////////////////////////////////
void BulletJoint::SaveForce(unsigned int _index, double _force)
{
  // this bit of code actually doesn't do anything physical,
  // it simply records the forces commanded inside forceApplied.
  if (_index < this->DOF())
  {
    if (this->forceAppliedTime < this->GetWorld()->SimTime())
    {
      // reset forces if time step is new
      this->forceAppliedTime = this->GetWorld()->SimTime();
      this->forceApplied[0] = this->forceApplied[1] = 0;
    }

    this->forceApplied[_index] += _force;
  }
  else
    gzerr << "Something's wrong, joint [" << this->GetName()
          << "] index [" << _index
          << "] out of range.\n";
}

//////////////////////////////////////////////////
double BulletJoint::GetForce(unsigned int _index)
{
  if (_index < this->DOF())
  {
    return this->forceApplied[_index];
  }
  else
  {
    gzerr << "Invalid joint index [" << _index
          << "] when trying to get force\n";
    return 0;
  }
}

//////////////////////////////////////////////////
void BulletJoint::ApplyStiffnessDamping()
{
  for (unsigned int i = 0; i < this->DOF(); ++i)
  {
    // Take absolute value of dissipationCoefficient, since negative values of
    // dissipationCoefficient are used for adaptive damping to
    // enforce stability.
    double dampingForce = -fabs(this->dissipationCoefficient[i])
      * this->GetVelocity(i);

    double springForce = this->stiffnessCoefficient[i]
      * (this->springReferencePosition[i] - this->Position(i));

    // do not change forceApplied if setting internal damping forces
    this->SetForceImpl(i, dampingForce + springForce);

    // gzerr << this->GetVelocity(0) << " : " << dampingForce << "\n";
  }
}

//////////////////////////////////////////////////
void BulletJoint::SetAnchor(const unsigned int /*_index*/,
    const ignition::math::Vector3d & /*_anchor*/)
{
  // nothing to do here for bullet.
}

//////////////////////////////////////////////////
ignition::math::Vector3d BulletJoint::Anchor(
    const unsigned int /*_index*/) const
{
  gzerr << "Not implement in Bullet\n";
  return ignition::math::Vector3d::Zero;
}

//////////////////////////////////////////////////
ignition::math::Vector3d BulletJoint::LinkForce(
          const unsigned int /*_index*/) const
{
  gzerr << "Not implement in Bullet\n";
  return ignition::math::Vector3d::Zero;
}

//////////////////////////////////////////////////
ignition::math::Vector3d BulletJoint::LinkTorque(
          const unsigned int /*_index*/) const
{
  gzerr << "Not implement in Bullet\n";
  return ignition::math::Vector3d::Zero;
}

//////////////////////////////////////////////////
bool BulletJoint::SetParam(const std::string &/*_key*/,
    unsigned int /*_index*/,
    const boost::any &/*_value*/)
{
  gzdbg << "Not implement in Bullet\n";
  return false;
}

//////////////////////////////////////////////////
double BulletJoint::GetParam(const std::string &_key,
    unsigned int _index)
{
  return Joint::GetParam(_key, _index);
}

//////////////////////////////////////////////////
<<<<<<< HEAD
bool BulletJoint::SetPosition(const unsigned int _index, const double _position,
                              const bool _preserveWorldVelocity)
{
  return Joint::SetPositionMaximal(_index, _position, _preserveWorldVelocity);
=======
bool BulletJoint::SetPosition(unsigned int _index, const double _position)
{
  // The code inside this ifdef is only relevant for versions of bullet greater
  // than 2.82. Any versions earlier than that will be broken no matter what.
#ifdef LIBBULLET_VERSION_GT_282
  // The following code fixes issue 2430 without breaking ABI. The key is to
  // take relatively small steps towards a target position so that the
  // accumulated angle doesn't bug out and reset itself from receiving too large
  // of a change all at once.
  if (this->HasType(Base::HINGE_JOINT))
  {
    double currentAngle = this->Position(0);

    const double maxSupportedAngle = 1e12;
    if (   std::abs(currentAngle) > maxSupportedAngle
        || std::abs(_position) > maxSupportedAngle)
    {
      // If either the current or the target angle are absurdly large, we will
      // get permanently stuck in the while-loop below, because trying to
      // increment currentAngle by delta will (eventually) not be able to modify
      // its floating point value.
      //
      // We put this check here to make sure that we can't get permanently stuck
      // in the loop.
      gzerr << "For Bullet hinge joints, the function Joint::SetPosition(~) "
            << "does not support positions larger than [" << maxSupportedAngle
            << "] radians. Your joint currently has an angle of ["
            << currentAngle << "] radians, and you are requesting an angle of ["
            << _position << "] radians.\n";

      // We can still call Joint::SetPositionMaximal in the normal way to reset
      // this joint angle. The end result should put this joint angle within
      // the range of [-pi, pi]. That should at least bring it back to a sane
      // state, even if it's not exactly what the user asked for.
      Joint::SetPositionMaximal(_index, _position);

      return false;
    }

    // Based on the source code of Bullet, the largest position change that
    // shouldn't bug out is 0.3 radians, so we keep our changes a little bit
    // below that.
    const double delta = 0.25;

    do
    {
      if (std::abs(_position - currentAngle) > delta)
      {
        currentAngle += _position > currentAngle? delta : -delta;
      }
      else
      {
        currentAngle = _position;
      }

      if (!Joint::SetPositionMaximal(_index, currentAngle))
      {
        return false;
      }
    } while ( std::abs(currentAngle - _position) > 1e-16);

    return true;
  }
#endif

  return Joint::SetPositionMaximal(_index, _position);
>>>>>>> a92928d9
}<|MERGE_RESOLUTION|>--- conflicted
+++ resolved
@@ -579,13 +579,8 @@
 }
 
 //////////////////////////////////////////////////
-<<<<<<< HEAD
 bool BulletJoint::SetPosition(const unsigned int _index, const double _position,
                               const bool _preserveWorldVelocity)
-{
-  return Joint::SetPositionMaximal(_index, _position, _preserveWorldVelocity);
-=======
-bool BulletJoint::SetPosition(unsigned int _index, const double _position)
 {
   // The code inside this ifdef is only relevant for versions of bullet greater
   // than 2.82. Any versions earlier than that will be broken no matter what.
@@ -619,7 +614,7 @@
       // this joint angle. The end result should put this joint angle within
       // the range of [-pi, pi]. That should at least bring it back to a sane
       // state, even if it's not exactly what the user asked for.
-      Joint::SetPositionMaximal(_index, _position);
+      Joint::SetPositionMaximal(_index, _position, _preserveWorldVelocity);
 
       return false;
     }
@@ -640,7 +635,8 @@
         currentAngle = _position;
       }
 
-      if (!Joint::SetPositionMaximal(_index, currentAngle))
+      if (!Joint::SetPositionMaximal(_index, currentAngle,
+                                     _preserveWorldVelocity))
       {
         return false;
       }
@@ -650,6 +646,5 @@
   }
 #endif
 
-  return Joint::SetPositionMaximal(_index, _position);
->>>>>>> a92928d9
+  return Joint::SetPositionMaximal(_index, _position, _preserveWorldVelocity);
 }