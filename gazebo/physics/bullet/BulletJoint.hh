--- conflicted
+++ resolved
@@ -121,9 +121,6 @@
       public: virtual void CacheForceTorque();
 
       // Documentation inherited.
-      public: virtual void CacheForceTorque();
-
-      // Documentation inherited.
       public: virtual JointWrench GetForceTorque(int _index);
 
       // Documentation inherited.
@@ -162,15 +159,12 @@
       /// \param[in] _force Force value.
       private: void SaveForce(int _index, double _force);
 
-<<<<<<< HEAD
-=======
       /// \brief Pointer to a contraint object in Bullet.
       protected: btTypedConstraint *constraint;
 
       /// \brief Pointer to Bullet's btDynamicsWorld.
       protected: btDynamicsWorld *bulletWorld;
 
->>>>>>> 43c08f8a
       /// \brief Feedback data for this joint
       private: btJointFeedback *feedback;
 
