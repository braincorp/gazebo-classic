--- conflicted
+++ resolved
@@ -131,8 +131,6 @@
 
   // Initialize to failure conditions
   boost::any value;
-<<<<<<< HEAD
-=======
 
   // Test shared physics engine parameter(s)
 
@@ -141,7 +139,6 @@
   EXPECT_TRUE(physics->GetParam("max_step_size", value));
   EXPECT_NEAR(boost::any_cast<double>(value), 0.001, 1e-6);
 
->>>>>>> b0d20702
   if (_physicsEngine == "ode" || _physicsEngine == "bullet")
   {
     EXPECT_TRUE(physics->GetParam("iters", value));
@@ -150,16 +147,14 @@
   else if (_physicsEngine == "dart")
   {
     gzwarn << "DARTPhysics::GetParam not yet implemented." << std::endl;
+    return;
   }
   else if (_physicsEngine == "simbody")
   {
     EXPECT_TRUE(physics->GetParam("accuracy", value));
     EXPECT_NEAR(boost::any_cast<double>(value), 1e-3, 1e-6);
   }
-<<<<<<< HEAD
-=======
 
->>>>>>> b0d20702
   EXPECT_FALSE(physics->GetParam("param_does_not_exist", value));
 }
 
