/*
 * Copyright 2012 Open Source Robotics Foundation
 *
 * Licensed under the Apache License, Version 2.0 (the "License");
 * you may not use this file except in compliance with the License.
 * You may obtain a copy of the License at
 *
 *     http://www.apache.org/licenses/LICENSE-2.0
 *
 * Unless required by applicable law or agreed to in writing, software
 * distributed under the License is distributed on an "AS IS" BASIS,
 * WITHOUT WARRANTIES OR CONDITIONS OF ANY KIND, either express or implied.
 * See the License for the specific language governing permissions and
 * limitations under the License.
 *
*/
/* Desc: External interfaces for Gazebo
 * Author: Nate Koenig
 * Date: 03 Apr 2007
 */

#include <boost/thread/recursive_mutex.hpp>

#include "msgs/msgs.hh"

#include "common/Events.hh"
#include "common/Console.hh"
#include "common/Animation.hh"
#include "common/KeyFrame.hh"

#include "transport/Publisher.hh"
#include "transport/Transport.hh"
#include "transport/Node.hh"

#include "physics/RayShape.hh"
#include "physics/Collision.hh"
#include "physics/Model.hh"
#include "physics/Link.hh"
#include "physics/World.hh"
#include "physics/PhysicsEngine.hh"
#include "physics/Entity.hh"

using namespace gazebo;
using namespace physics;

//////////////////////////////////////////////////
Entity::Entity(BasePtr _parent)
  : Base(_parent)
{
  this->isCanonicalLink = false;
  this->node = transport::NodePtr(new transport::Node());
  this->AddType(ENTITY);

  this->visualMsg = new msgs::Visual;
  this->poseMsg = new msgs::Pose;

  if (this->parent && this->parent->HasType(ENTITY))
  {
    this->parentEntity = boost::shared_dynamic_cast<Entity>(this->parent);
    this->SetStatic(this->parentEntity->IsStatic());
  }

  this->setWorldPoseFunc = &Entity::SetWorldPoseDefault;
}

//////////////////////////////////////////////////
Entity::~Entity()
{
  Base_V::iterator iter;

  // TODO: put this back in
  // this->GetWorld()->GetPhysicsEngine()->RemoveEntity(this);

  delete this->visualMsg;
  this->visualMsg = NULL;

  delete this->poseMsg;
  this->poseMsg = NULL;

  this->visPub.reset();
  this->requestPub.reset();
  this->poseSub.reset();
  this->node.reset();
}

//////////////////////////////////////////////////
void Entity::Load(sdf::ElementPtr _sdf)
{
  Base::Load(_sdf);
  this->node->Init(this->GetWorld()->GetName());

  this->poseSub = this->node->Subscribe("~/pose/modify",
      &Entity::OnPoseMsg, this);
  this->visPub = this->node->Advertise<msgs::Visual>("~/visual", 200);
  this->requestPub = this->node->Advertise<msgs::Request>("~/request");

  this->visualMsg->set_name(this->GetScopedName());

  if (this->sdf->HasElement("pose"))
  {
    if (this->parent && this->parentEntity)
      this->worldPose = this->sdf->GetValuePose("pose") +
                        this->parentEntity->worldPose;
    else
      this->worldPose = this->sdf->GetValuePose("pose");

    this->initialRelativePose = this->sdf->GetValuePose("pose");
  }

  if (this->parent)
    this->visualMsg->set_parent_name(this->parent->GetScopedName());
  msgs::Set(this->visualMsg->mutable_pose(), this->GetRelativePose());

  this->visPub->Publish(*this->visualMsg);

  this->poseMsg->set_name(this->GetScopedName());

  if (this->HasType(Base::MODEL))
    this->setWorldPoseFunc = &Entity::SetWorldPoseModel;
  else if (this->IsCanonicalLink())
    this->setWorldPoseFunc = &Entity::SetWorldPoseCanonicalLink;
  else
    this->setWorldPoseFunc = &Entity::SetWorldPoseDefault;
}

//////////////////////////////////////////////////
void Entity::SetName(const std::string &_name)
{
  // TODO: if an entitie's _name is changed, then the old visual is never
  // removed. Should add in functionality to modify/update the visual
  Base::SetName(_name);
}

//////////////////////////////////////////////////
void Entity::SetStatic(const bool &_s)
{
  Base_V::iterator iter;

  this->isStatic = _s;

  for (iter = this->children.begin(); iter != this->childrenEnd; ++iter)
  {
    EntityPtr e = boost::shared_dynamic_cast<Entity>(*iter);
    if (e)
      e->SetStatic(_s);
  }
}

//////////////////////////////////////////////////
bool Entity::IsStatic() const
{
  return this->isStatic;
}

//////////////////////////////////////////////////
void Entity::SetInitialRelativePose(const math::Pose &_p)
{
  this->initialRelativePose = _p;
}

//////////////////////////////////////////////////
math::Box Entity::GetBoundingBox() const
{
  return math::Box(math::Vector3(0, 0, 0), math::Vector3(1, 1, 1));
}

//////////////////////////////////////////////////
void Entity::SetCanonicalLink(bool _value)
{
  this->isCanonicalLink = _value;
}

//////////////////////////////////////////////////
void Entity::SetAnimation(common::PoseAnimationPtr _anim)
{
  this->animationStartPose = this->worldPose;

  this->prevAnimationTime = this->world->GetSimTime();
  this->animation = _anim;
  this->onAnimationComplete.clear();
  this->animationConnection = event::Events::ConnectWorldUpdateStart(
      boost::bind(&Entity::UpdateAnimation, this));
}

//////////////////////////////////////////////////
void Entity::SetAnimation(const common::PoseAnimationPtr &_anim,
                          boost::function<void()> _onComplete)
{
  this->animationStartPose = this->worldPose;

  this->prevAnimationTime = this->world->GetSimTime();
  this->animation = _anim;
  this->onAnimationComplete = _onComplete;
  this->animationConnection = event::Events::ConnectWorldUpdateStart(
      boost::bind(&Entity::UpdateAnimation, this));
}

//////////////////////////////////////////////////
void Entity::StopAnimation()
{
  this->animation.reset();
  this->onAnimationComplete.clear();
  if (this->animationConnection)
  {
    event::Events::DisconnectWorldUpdateStart(this->animationConnection);
    this->animationConnection.reset();
  }
}

//////////////////////////////////////////////////
math::Pose Entity::GetRelativePose() const
{
  // We return the initialRelativePose for COLLISION objects because they
  // cannot move relative to their parent link.
  // \todo Look into storing relative poses for all objects instead of world
  // poses. It may simplify pose updating.
  if (this->IsCanonicalLink() || this->HasType(COLLISION))
  {
    return this->initialRelativePose;
  }
  else if (this->parent && this->parentEntity)
  {
    return this->worldPose - this->parentEntity->GetWorldPose();
  }
  else
  {
    return this->worldPose;
  }
}

//////////////////////////////////////////////////
void Entity::SetRelativePose(const math::Pose &_pose, bool _notify,
        bool /*_publish*/)
{
  this->SetRelativePose(_pose, _notify);
}

//////////////////////////////////////////////////
void Entity::SetRelativePose(const math::Pose &_pose, bool _notify)
{
  if (this->parent && this->parentEntity)
    this->SetWorldPose(_pose + this->parentEntity->GetWorldPose(), _notify);
  else
    this->SetWorldPose(_pose, _notify);
}

//////////////////////////////////////////////////
void Entity::SetWorldTwist(const math::Vector3 &_linear,
    const math::Vector3 &_angular, bool _updateChildren)
{
  if (this->HasType(LINK) || this->HasType(MODEL))
  {
    if (this->HasType(LINK))
    {
      Link* link = dynamic_cast<Link*>(this);
      link->SetLinearVel(_linear);
      link->SetAngularVel(_angular);
    }
    if (_updateChildren)
    {
      // force an update of all children
      for  (Base_V::iterator iter = this->children.begin();
            iter != this->childrenEnd; ++iter)
      {
        if ((*iter)->HasType(ENTITY))
        {
          EntityPtr entity = boost::shared_static_cast<Entity>(*iter);
          entity->SetWorldTwist(_linear, _angular, _updateChildren);
        }
      }
    }
  }
}

//////////////////////////////////////////////////
void Entity::SetWorldPoseModel(const math::Pose &_pose, bool _notify,
        bool /*_publish*/)
{
  this->SetWorldPoseModel(_pose, _notify);
}

//////////////////////////////////////////////////
void Entity::SetWorldPoseModel(const math::Pose &_pose, bool _notify)
{
  math::Pose oldModelWorldPose = this->worldPose;

  // initialization: (no children?) set own worldPose
  this->worldPose = _pose;
  this->worldPose.Correct();

  // (OnPoseChange uses GetWorldPose)
  if (_notify)
    this->UpdatePhysicsPose(false);

  //
  // user deliberate setting: lock and update all children's wp
  //

  // force an update of all children
  // update all children pose, moving them with the model.
  // The outer loop updates all the links.
  for (Base_V::iterator iter = this->children.begin();
      iter != this->childrenEnd; ++iter)
  {
    if ((*iter)->HasType(ENTITY))
    {
      EntityPtr entity = boost::shared_static_cast<Entity>(*iter);

      if (entity->IsCanonicalLink())
        entity->worldPose = (entity->initialRelativePose + _pose);
      else
      {
        entity->worldPose = ((entity->worldPose - oldModelWorldPose) + _pose);
      }

      if (_notify)
        entity->UpdatePhysicsPose(false);
    }
  }
}

//////////////////////////////////////////////////
void Entity::SetWorldPoseCanonicalLink(const math::Pose &_pose, bool _notify,
        bool /*_publish*/)
{
  this->SetWorldPoseCanonicalLink(_pose, _notify);
}

//////////////////////////////////////////////////
void Entity::SetWorldPoseCanonicalLink(const math::Pose &_pose, bool _notify)
{
  this->worldPose = _pose;
  this->worldPose.Correct();

  if (_notify)
    this->UpdatePhysicsPose(true);

  // also update parent model's pose
  if (this->parentEntity->HasType(MODEL))
  {
    this->parentEntity->worldPose.pos = _pose.pos -
      this->parentEntity->worldPose.rot.RotateVector(
          this->initialRelativePose.pos);
    this->parentEntity->worldPose.rot = _pose.rot *
      this->initialRelativePose.rot.GetInverse();

    this->parentEntity->worldPose.Correct();

    if (_notify)
      this->parentEntity->UpdatePhysicsPose(false);
  }
  else
    gzerr << "SWP for CB[" << this->GetName() << "] but parent["
      << this->parentEntity->GetName() << "] is not a MODEL!\n";
}

//////////////////////////////////////////////////
void Entity::SetWorldPoseDefault(const math::Pose &_pose, bool _notify,
        bool /*_publish*/)
{
  this->SetWorldPoseDefault(_pose, _notify);
}

//////////////////////////////////////////////////
void Entity::SetWorldPoseDefault(const math::Pose &_pose, bool _notify)
{
  this->worldPose = _pose;
  this->worldPose.Correct();

  if (_notify)
    this->UpdatePhysicsPose(true);
}

//////////////////////////////////////////////////
void Entity::SetWorldPose(const math::Pose &_pose, bool _notify,
    bool /*_publish*/)
{
  this->SetWorldPose(_pose, _notify);
}

//////////////////////////////////////////////////
//   The entity stores an initialRelativePose and dynamic worldPose
//   When calling SetWorldPose (SWP) or SetRelativePose on an entity
//   that is a Model (M), Canonical Body (CB) or Body (B), different
//   considerations need to be taken.
// Below is a table that summarizes the current code.
//  +----------------------------------------------------------+
//  |     |     M          |  CB             |  B              |
//  |----------------------------------------------------------|
//  |SWP  | Lock           | Lock            | Set BWP         |
//  |     | Update MWP     | Set CBWP        |                 |
//  |     | SWP Children   | SWP M = CB-CBRP |                 |
//  |----------------------------------------------------------|
//  |SRP  | WP = RP + PP   | WP = RP + PP    | WP = RP + PP    |
//  |----------------------------------------------------------|
//  |GWP  | return WP      | return WP       | return WP       |
//  |----------------------------------------------------------|
//  |GRP  | RP = WP - RP   | return CBRP     | RP = WP - RP    |
//  +----------------------------------------------------------+
//  Legends
//    M    - Model
//    CB   - Canonical Body
//    B    - Non-Canonical Body
//    *WP  - *WorldPose
//    *RP  - *RelativePose (relative to parent)
//    SWP  - SetWorldPose
//    GWP  - GetWorldPose
//    MWP  - Model World Pose
//    CBRP - Canonical Body Relative (to Model) Pose
//
void Entity::SetWorldPose(const math::Pose &_pose, bool _notify)
{
  boost::mutex::scoped_lock lock(*this->GetWorld()->GetSetWorldPoseMutex());

<<<<<<< HEAD
  (*this.*setWorldPoseFunc)(_pose, _notify);

  this->GetWorld()->GetSetWorldPoseMutex()->unlock();
=======
  math::Pose oldPose = this->worldPose;
  (*this.*setWorldPoseFunc)(_pose, _notify, _publish);

  if (_publish)
    this->PublishPose();
>>>>>>> 661769b9
}

//////////////////////////////////////////////////
void Entity::UpdatePhysicsPose(bool _updateChildren)
{
  this->OnPoseChange();

  /// if children update is requested
  if (_updateChildren)
  {
    for (Base_V::iterator iter = this->children.begin();
         iter != this->childrenEnd; ++iter)
    {
      if ((*iter)->HasType(LINK))
      {
        // call child Link::OnPoseChange()
        boost::shared_static_cast<Link>(*iter)->OnPoseChange();
      }
    }
  }

  /// Static Collision objects have no corresponding ODE body
  /// So if one calls MyStaticModel.SetWorldPose(p),
  /// we should force children update
  if (this->IsStatic())
  {
    for (Base_V::iterator iter = this->children.begin();
         iter != this->childrenEnd; ++iter)
    {
      CollisionPtr coll = boost::shared_static_cast<Collision>(*iter);
      if (coll && (*iter)->HasType(COLLISION))
      {
        // update collision pose
        //   to model's world pose + it's intial relative pose
        coll->worldPose.pos = this->worldPose.pos +
          this->worldPose.rot.RotateVector(coll->initialRelativePose.pos);
        coll->worldPose.rot = this->worldPose.rot *
          coll->initialRelativePose.rot;
        coll->OnPoseChange();
      }
      else
      {
        // not static or not a Collision type, do nothing
      }
    }
  }
}

//////////////////////////////////////////////////
ModelPtr Entity::GetParentModel()
{
  BasePtr p;
  if (this->HasType(MODEL))
    return boost::shared_dynamic_cast<Model>(shared_from_this());

  p = this->parent;

  while (p->GetParent() && p->GetParent()->HasType(MODEL))
    p = p->GetParent();

  return boost::shared_dynamic_cast<Model>(p);
}

//////////////////////////////////////////////////
CollisionPtr Entity::GetChildCollision(const std::string &_name)
{
  BasePtr base = this->GetByName(_name);
  if (base)
    return boost::shared_dynamic_cast<Collision>(base);

  return CollisionPtr();
}

//////////////////////////////////////////////////
LinkPtr Entity::GetChildLink(const std::string &_name)
{
  BasePtr base = this->GetByName(_name);
  if (base)
    return boost::shared_dynamic_cast<Link>(base);

  return LinkPtr();
}

//////////////////////////////////////////////////
void Entity::OnPoseMsg(ConstPosePtr &_msg)
{
  if (_msg->name() == this->GetScopedName())
  {
    math::Pose p = msgs::Convert(*_msg);
    this->SetWorldPose(p);
  }
}

//////////////////////////////////////////////////
void Entity::Fini()
{
  if (this->requestPub)
  {
    msgs::Request *msg = msgs::CreateRequest("entity_delete",
        this->GetScopedName());
    this->requestPub->Publish(*msg, true);
  }

  this->parentEntity.reset();
  Base::Fini();

  this->connections.clear();
  this->node->Fini();
}

//////////////////////////////////////////////////
void Entity::Reset()
{
  if (this->HasType(Base::MODEL))
    this->SetWorldPose(this->initialRelativePose);
  else
    this->SetRelativePose(this->initialRelativePose);
}

//////////////////////////////////////////////////
void Entity::UpdateParameters(sdf::ElementPtr _sdf)
{
  Base::UpdateParameters(_sdf);

  math::Pose parentPose;
  if (this->parent && this->parentEntity)
    parentPose = this->parentEntity->worldPose;

  math::Pose newPose = _sdf->GetValuePose("pose");
  if (newPose != this->GetRelativePose())
  {
    this->SetRelativePose(newPose);
  }
}

//////////////////////////////////////////////////
void Entity::UpdateAnimation()
{
  common::PoseKeyFrame kf(0);

  this->animation->AddTime(
      (this->world->GetSimTime() - this->prevAnimationTime).Double());
  this->animation->GetInterpolatedKeyFrame(kf);

  math::Pose offset;
  offset.pos = kf.GetTranslation();
  offset.rot = kf.GetRotation();

  this->SetWorldPose(offset);
  this->prevAnimationTime = this->world->GetSimTime();

  if (this->animation->GetLength() <= this->animation->GetTime())
  {
    event::Events::DisconnectWorldUpdateStart(this->animationConnection);
    this->animationConnection.reset();
    if (this->onAnimationComplete)
    {
      this->onAnimationComplete();
    }
  }
}

//////////////////////////////////////////////////
const math::Pose &Entity::GetDirtyPose() const
{
  return this->dirtyPose;
}

//////////////////////////////////////////////////
math::Box Entity::GetCollisionBoundingBox() const
{
  math::Box box;
  for (Base_V::const_iterator iter = this->children.begin();
       iter != this->children.end(); ++iter)
  {
    box += this->GetCollisionBoundingBoxHelper(*iter);
  }

  return box;
}

//////////////////////////////////////////////////
math::Box Entity::GetCollisionBoundingBoxHelper(BasePtr _base) const
{
  if (_base->HasType(COLLISION))
    return boost::shared_dynamic_cast<Collision>(_base)->GetBoundingBox();

  math::Box box;

  for (unsigned int i = 0; i < _base->GetChildCount(); i++)
  {
    box += this->GetCollisionBoundingBoxHelper(_base->GetChild(i));
  }

  return box;
}

//////////////////////////////////////////////////
void Entity::PlaceOnEntity(const std::string &_entityName)
{
  EntityPtr onEntity = this->GetWorld()->GetEntity(_entityName);
  math::Box box = this->GetCollisionBoundingBox();
  math::Box onBox = onEntity->GetCollisionBoundingBox();

  math::Pose p = onEntity->GetWorldPose();
  p.pos.z = onBox.max.z + box.GetZLength()*0.5;
  this->SetWorldPose(p);
}

//////////////////////////////////////////////////
void Entity::GetNearestEntityBelow(double &_distBelow,
                                   std::string &_entityName)
{
  RayShapePtr rayShape = boost::shared_dynamic_cast<RayShape>(
    this->GetWorld()->GetPhysicsEngine()->CreateShape("ray", CollisionPtr()));

  math::Box box = this->GetCollisionBoundingBox();
  math::Vector3 start = this->GetWorldPose().pos;
  math::Vector3 end = start;
  start.z = box.min.z - 0.00001;
  end.z -= 1000;
  rayShape->SetPoints(start, end);
  rayShape->GetIntersection(_distBelow, _entityName);
  _distBelow += 0.00001;
}

//////////////////////////////////////////////////
void Entity::PlaceOnNearestEntityBelow()
{
  double dist;
  std::string entityName;
  this->GetNearestEntityBelow(dist, entityName);
  if (dist > 0.0)
  {
    math::Pose p = this->GetWorldPose();
    p.pos.z -= dist;
    this->SetWorldPose(p);
  }
}<|MERGE_RESOLUTION|>--- conflicted
+++ resolved
@@ -307,7 +307,9 @@
       EntityPtr entity = boost::shared_static_cast<Entity>(*iter);
 
       if (entity->IsCanonicalLink())
+      {
         entity->worldPose = (entity->initialRelativePose + _pose);
+      }
       else
       {
         entity->worldPose = ((entity->worldPose - oldModelWorldPose) + _pose);
@@ -412,17 +414,9 @@
 {
   boost::mutex::scoped_lock lock(*this->GetWorld()->GetSetWorldPoseMutex());
 
-<<<<<<< HEAD
   (*this.*setWorldPoseFunc)(_pose, _notify);
 
   this->GetWorld()->GetSetWorldPoseMutex()->unlock();
-=======
-  math::Pose oldPose = this->worldPose;
-  (*this.*setWorldPoseFunc)(_pose, _notify, _publish);
-
-  if (_publish)
-    this->PublishPose();
->>>>>>> 661769b9
 }
 
 //////////////////////////////////////////////////
