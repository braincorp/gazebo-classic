--- conflicted
+++ resolved
@@ -579,7 +579,9 @@
 //////////////////////////////////////////////////
 void Entity::Fini()
 {
-<<<<<<< HEAD
+  // TODO: put this back in
+  // this->GetWorld()->GetPhysicsEngine()->RemoveEntity(this);
+
   // Notify that deletion was completed
   {
     msgs::Operation msg;
@@ -587,16 +589,6 @@
     msg.set_uri(this->GetScopedName());
 
     this->ignNode.Publish("/notification", msg);
-=======
-  // TODO: put this back in
-  // this->GetWorld()->GetPhysicsEngine()->RemoveEntity(this);
-
-  if (this->requestPub)
-  {
-    auto msg = msgs::CreateRequest("entity_delete", this->GetScopedName());
-    this->requestPub->Publish(*msg, true);
-    delete msg;
->>>>>>> 581f0bb3
   }
 
   // Clean transport
