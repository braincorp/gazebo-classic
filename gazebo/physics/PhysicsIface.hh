--- conflicted
+++ resolved
@@ -19,8 +19,6 @@
 
 #include <string>
 #include <sdf/sdf.hh>
-
-#include "gazebo/msgs/msgs.hh"
 
 #include "gazebo/physics/PhysicsTypes.hh"
 #include "gazebo/util/system.hh"
@@ -73,11 +71,6 @@
     /// \param[in] _world World to initialize.
     /// \deprecated See init_world(WorldPtr, UpdateScenePosesFunc)
     GZ_PHYSICS_VISIBLE
-<<<<<<< HEAD
-    void init_world(WorldPtr _world, std::function<void(
-                                        const std::string &,
-                                        const msgs::PosesStamped &)> _func);
-=======
     void init_world(WorldPtr _world) GAZEBO_DEPRECATED(11.0);
 
     /// \brief Init world given a pointer to it.
@@ -85,7 +78,6 @@
     /// \param[in] _func function to be called when Poses are available.
     GZ_PHYSICS_VISIBLE
     void init_world(WorldPtr _world, UpdateScenePosesFunc _func);
->>>>>>> 3831e7b0
 
     /// \brief Run world by calling World::Run() given a pointer to it.
     /// \param[in] _world World to run.
@@ -112,12 +104,6 @@
 
     /// \brief initialize multiple worlds stored in static variable
     /// gazebo::g_worlds
-<<<<<<< HEAD
-    /// \param[in] _func function to be called when a new Pose message is built
-    GZ_PHYSICS_VISIBLE
-    void init_worlds(std::function<void(const std::string&,
-                                        const msgs::PosesStamped&)> _func);
-=======
     /// \deprecated See init_worlds(UpdateScenePosesFunc)
     GZ_PHYSICS_VISIBLE
     void init_worlds() GAZEBO_DEPRECATED(11.0);
@@ -127,7 +113,6 @@
     /// \param[in] _func function to be called when Poses are available.
     GZ_PHYSICS_VISIBLE
     void init_worlds(UpdateScenePosesFunc _func);
->>>>>>> 3831e7b0
 
     /// \brief Run multiple worlds stored in static variable
     /// gazebo::g_worlds
