/*
 * Copyright 2012 Nate Koenig
 *
 * Licensed under the Apache License, Version 2.0 (the "License");
 * you may not use this file except in compliance with the License.
 * You may obtain a copy of the License at
 *
 *     http://www.apache.org/licenses/LICENSE-2.0
 *
 * Unless required by applicable law or agreed to in writing, software
 * distributed under the License is distributed on an "AS IS" BASIS,
 * WITHOUT WARRANTIES OR CONDITIONS OF ANY KIND, either express or implied.
 * See the License for the specific language governing permissions and
 * limitations under the License.
 *
*/
/* Desc: A universal joint
 * Author: Nate Koenig, Andrew Howard
 * Date: 21 May 2003
 */

#ifndef _UNIVERSALJOINT_HH_
#define _UNIVERSALJOINT_HH_

#include "gazebo/physics/Joint.hh"
<<<<<<< HEAD
#include "gazebo/math/MathTypes.hh"
#include "gazebo/math/Vector3.hh"
=======
>>>>>>> 71a87f6b

namespace gazebo
{
  namespace physics
  {
    /// \addtogroup gazebo_physics
    /// \{

    /// \class UniversalJoint UniversalJoint.hh physics/physics.hh
    /// \brief A universal joint.
    template<class T>
    class UniversalJoint : public T
    {
<<<<<<< HEAD
      /// \brief Constructor
      public: UniversalJoint(BasePtr _parent) : T(_parent)
=======
      /// \brief Constructor.
      /// \param[in] _parent Parent link of the univeral joint.
      public: explicit UniversalJoint(BasePtr _parent) : T(_parent)
>>>>>>> 71a87f6b
              {this->AddType(Base::UNIVERSAL_JOINT);}

      /// \brief Destuctor.
      public: virtual ~UniversalJoint()
              {}

<<<<<<< HEAD
      /// \brief Load a UniversalJoint
      protected: virtual void Load(sdf::ElementPtr _sdf)
                 {
                   T::Load(_sdf);
                   sdf::ElementPtr axisElem = this->sdf->GetElement("axis");
                   sdf::ElementPtr axis2Elem = this->sdf->GetElement("axis2");

                   math::Vector3 axis =
                     axisElem->Get<gazebo::math::Vector3>("xyz");

                   math::Vector3 axis2 =
                     axis2Elem->Get<gazebo::math::Vector3>("xyz");


                   this->SetAxis(0, axis);
                   this->SetAxis(1, axis2);
                 }
=======
      /// \brief Load a UniversalJoint.
      /// \param[in] _sdf SDF values to load from.
      public: virtual void Load(sdf::ElementPtr _sdf)
              {
                T::Load(_sdf);

                this->SetAxis(0,
                    this->sdf->GetElement("axis")->GetValueVector3("xyz"));
                this->SetAxis(1,
                    this->sdf->GetElement("axis2")->GetValueVector3("xyz"));
              }
>>>>>>> 71a87f6b
    };
    /// \}
  }
}
#endif<|MERGE_RESOLUTION|>--- conflicted
+++ resolved
@@ -23,11 +23,6 @@
 #define _UNIVERSALJOINT_HH_
 
 #include "gazebo/physics/Joint.hh"
-<<<<<<< HEAD
-#include "gazebo/math/MathTypes.hh"
-#include "gazebo/math/Vector3.hh"
-=======
->>>>>>> 71a87f6b
 
 namespace gazebo
 {
@@ -41,23 +36,18 @@
     template<class T>
     class UniversalJoint : public T
     {
-<<<<<<< HEAD
-      /// \brief Constructor
-      public: UniversalJoint(BasePtr _parent) : T(_parent)
-=======
       /// \brief Constructor.
       /// \param[in] _parent Parent link of the univeral joint.
       public: explicit UniversalJoint(BasePtr _parent) : T(_parent)
->>>>>>> 71a87f6b
               {this->AddType(Base::UNIVERSAL_JOINT);}
 
       /// \brief Destuctor.
       public: virtual ~UniversalJoint()
               {}
 
-<<<<<<< HEAD
-      /// \brief Load a UniversalJoint
-      protected: virtual void Load(sdf::ElementPtr _sdf)
+      /// \brief Load a UniversalJoint.
+      /// \param[in] _sdf SDF values to load from.
+      public: virtual void Load(sdf::ElementPtr _sdf)
                  {
                    T::Load(_sdf);
                    sdf::ElementPtr axisElem = this->sdf->GetElement("axis");
@@ -73,19 +63,6 @@
                    this->SetAxis(0, axis);
                    this->SetAxis(1, axis2);
                  }
-=======
-      /// \brief Load a UniversalJoint.
-      /// \param[in] _sdf SDF values to load from.
-      public: virtual void Load(sdf::ElementPtr _sdf)
-              {
-                T::Load(_sdf);
-
-                this->SetAxis(0,
-                    this->sdf->GetElement("axis")->GetValueVector3("xyz"));
-                this->SetAxis(1,
-                    this->sdf->GetElement("axis2")->GetValueVector3("xyz"));
-              }
->>>>>>> 71a87f6b
     };
     /// \}
   }
