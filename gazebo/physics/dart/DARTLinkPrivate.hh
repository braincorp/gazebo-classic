/*
 * Copyright (C) 2015-2016 Open Source Robotics Foundation
 *
 * Licensed under the Apache License, Version 2.0 (the "License");
 * you may not use this file except in compliance with the License.
 * You may obtain a copy of the License at
 *
 *     http://www.apache.org/licenses/LICENSE-2.0
 *
 * Unless required by applicable law or agreed to in writing, software
 * distributed under the License is distributed on an "AS IS" BASIS,
 * WITHOUT WARRANTIES OR CONDITIONS OF ANY KIND, either express or implied.
 * See the License for the specific language governing permissions and
 * limitations under the License.
 *
*/

#ifndef _GAZEBO_DARTLINK_PRIVATE_HH_
#define _GAZEBO_DARTLINK_PRIVATE_HH_

#include <map>
#include <vector>
#include <string>
#include <boost/any.hpp>
#include <boost/function.hpp>

#include "gazebo/common/Assert.hh"
#include "gazebo/common/Console.hh"
#include "gazebo/physics/dart/dart_inc.h"
#include "gazebo/physics/dart/DARTTypes.hh"

namespace gazebo
{
  namespace physics
  {
    /// \internal
    /// \brief Private data class for DARTLink
    class DARTLinkPrivate
    {
      using DARTBodyNodePropPtr =
        std::shared_ptr<dart::dynamics::BodyNode::Properties>;

      /// \brief Constructor
      public: DARTLinkPrivate()
        : dartPhysics(nullptr),
<<<<<<< HEAD
          dtProperties(nullptr),
=======
>>>>>>> 077adecd
          dtBodyNode(nullptr),
          dartParentJoint(nullptr),
          dartChildJoints {},
          isSoftBody(false),
          staticLink(false),
          dtWeldJointConst(nullptr)
      {
      }

      /// \brief Default destructor
      public: ~DARTLinkPrivate()
      {
        // We don't need to delete dtBodyNode because skeleton will delete
        // dtBodyNode if it is registered to the skeleton.

        delete dtWeldJointConst;
      }

      /// \brief Call all the cached setter functions and clear them
      public: void Initialize()
      {
        GZ_ASSERT(dtBodyNode != nullptr, "dtBodyNode is null pointer.\n");

        for (auto func : mCachedFuncs)
          func();
      }

      /// \brief Return true if DART BodyNode is initialized
      public: bool IsInitialized() const
      {
        return dtBodyNode != nullptr;
      }

      /// \brief Cache a setter function. The cached functions will be called in
      /// Initialize().
      public: void Cache(const std::string &_key,
                         boost::function<void()> _func)
      {
        gzlog << "Attempting to set "<< _key << " to DART BodyNode when "
              << "it's not "
              << "initialized yet. "
              << "Please dont't call this function during Model::Load() is "
              << "being processed. "
              << "Caching this function to be called in DARTLink::Init().\n";

        mCachedFuncs.push_back(_func);
      }

      /// \brief Cache a setter function and a value. The cached functions will
      /// be called in Initialize(). The cached value can be obtained through
      /// GetCached().
      public: void Cache(const std::string &_key,
                         boost::function<void()> _func,
                         const boost::any &_value)
      {
        Cache(_key, _func);

        mCachedValues[_key] = _value;
      }

      /// \brief Get cached value.
      public: template <typename T>
              T GetCached(const std::string &_key) const
      {
        // Try to find cached value
        auto cachedValResult = mCachedValues.find(_key);
        if (cachedValResult != mCachedValues.end())
        {
          try
          {
            return boost::any_cast<T>(cachedValResult->second);
          }
          catch(const boost::bad_any_cast &_e)
          {
            gzerr << "GetCached(" << _key << ") error:" << _e.what() << "\n";
            return T();
          }
        }

        // Try to find predefined default value
        auto defValResult = mDefaultValues.find(_key);
        if (defValResult != mDefaultValues.end())
        {
          try
          {
            return boost::any_cast<T>(defValResult->second);
          }
          catch(const boost::bad_any_cast &_e)
          {
            gzerr << "GetCached(" << _key << ") error:" << _e.what() << "\n";
            return T();
          }
        }

        // Return the default value of the object itself
        return T();
      }

      /// \brief Cached setter functions.
      public: std::vector<boost::function<void()>> mCachedFuncs;

      /// \brief Cached values.
      public: std::map<std::string, boost::any> mCachedValues;

      /// \brief Default values that will be used when there is no cached value.
      public: std::map<std::string, boost::any> mDefaultValues;

      /// \brief Pointer to the DART physics engine.
      public: DARTPhysicsPtr dartPhysics;

      /// \brief Pointer to the DART BodyNode properties.
      public: DARTBodyNodePropPtr dtProperties;

      /// \brief Pointer to the DART BodyNode.
      public: dart::dynamics::BodyNode *dtBodyNode;

      /// \brief Pointer to the parent joint.
      public: DARTJointPtr dartParentJoint;

      /// \brief List of pointers to the child joints.
      public: std::vector<DARTJointPtr> dartChildJoints;

      /// \brief True if this link is soft body.
      public: bool isSoftBody;

      /// \brief If true, freeze link to world (inertial) frame.
      public: bool staticLink;

      /// \brief Weld joint constraint for SetLinkStatic()
      public: dart::constraint::WeldJointConstraint *dtWeldJointConst;
    };
  }
}
#endif<|MERGE_RESOLUTION|>--- conflicted
+++ resolved
@@ -43,10 +43,7 @@
       /// \brief Constructor
       public: DARTLinkPrivate()
         : dartPhysics(nullptr),
-<<<<<<< HEAD
           dtProperties(nullptr),
-=======
->>>>>>> 077adecd
           dtBodyNode(nullptr),
           dartParentJoint(nullptr),
           dartChildJoints {},
