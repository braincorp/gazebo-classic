/*
 * Copyright (C) 2014-2015 Open Source Robotics Foundation
 *
 * Licensed under the Apache License, Version 2.0 (the "License");
 * you may not use this file except in compliance with the License.
 * You may obtain a copy of the License at
 *
 *     http://www.apache.org/licenses/LICENSE-2.0
 *
 * Unless required by applicable law or agreed to in writing, software
 * distributed under the License is distributed on an "AS IS" BASIS,
 * WITHOUT WARRANTIES OR CONDITIONS OF ANY KIND, either express or implied.
 * See the License for the specific language governing permissions and
 * limitations under the License.
 *
*/

#include "gazebo/common/Mesh.hh"
#include "gazebo/common/Console.hh"
#include "gazebo/physics/dart/DARTMesh.hh"
#include "gazebo/physics/dart/DARTCollision.hh"
#include "gazebo/physics/dart/DARTPhysics.hh"
#include "gazebo/physics/dart/DARTPolylineShape.hh"

#include "gazebo/physics/dart/DARTPolylineShapePrivate.hh"

using namespace gazebo;
using namespace physics;

//////////////////////////////////////////////////
DARTPolylineShape::DARTPolylineShape(CollisionPtr _parent)
  : PolylineShape(_parent),
    dataPtr(new DARTPolylineShapePrivate())
{
}

//////////////////////////////////////////////////
DARTPolylineShape::~DARTPolylineShape()
{
  delete this->dataPtr;
}

//////////////////////////////////////////////////
void DARTPolylineShape::Load(sdf::ElementPtr _sdf)
{
  PolylineShape::Load(_sdf);
}

//////////////////////////////////////////////////
void DARTPolylineShape::Init()
{
  PolylineShape::Init();
  if (!this->mesh)
  {
    gzerr << "Unable to create polyline in DART. Mesh pointer is null.\n";
    return;
  }

  this->dataPtr->dartMesh->Init(this->mesh,
<<<<<<< HEAD
      std::static_pointer_cast<DARTCollision>(this->collisionParent),
      math::Vector3(1, 1, 1));
=======
      boost::static_pointer_cast<DARTCollision>(this->collisionParent),
      ignition::math::Vector3d::One);
>>>>>>> 481f40e5
}<|MERGE_RESOLUTION|>--- conflicted
+++ resolved
@@ -57,11 +57,6 @@
   }
 
   this->dataPtr->dartMesh->Init(this->mesh,
-<<<<<<< HEAD
       std::static_pointer_cast<DARTCollision>(this->collisionParent),
-      math::Vector3(1, 1, 1));
-=======
-      boost::static_pointer_cast<DARTCollision>(this->collisionParent),
       ignition::math::Vector3d::One);
->>>>>>> 481f40e5
 }