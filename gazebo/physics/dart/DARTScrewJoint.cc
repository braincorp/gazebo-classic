/*
 * Copyright (C) 2014 Open Source Robotics Foundation
 *
 * Licensed under the Apache License, Version 2.0 (the "License");
 * you may not use this file except in compliance with the License.
 * You may obtain a copy of the License at
 *
 *     http://www.apache.org/licenses/LICENSE-2.0
 *
 * Unless required by applicable law or agreed to in writing, software
 * distributed under the License is distributed on an "AS IS" BASIS,
 * WITHOUT WARRANTIES OR CONDITIONS OF ANY KIND, either express or implied.
 * See the License for the specific language governing permissions and
 * limitations under the License.
 *
 */

#include <string>
#include <boost/bind.hpp>
#include <ignition/math/Helpers.hh>

#include "gazebo/gazebo_config.h"
#include "gazebo/common/Console.hh"

#include "gazebo/physics/Link.hh"
#include "gazebo/physics/dart/DARTJointPrivate.hh"
#include "gazebo/physics/dart/DARTScrewJoint.hh"

using namespace gazebo;
using namespace physics;

//////////////////////////////////////////////////
DARTScrewJoint::DARTScrewJoint(BasePtr _parent)
  : ScrewJoint<DARTJoint>(_parent)
{
}

//////////////////////////////////////////////////
DARTScrewJoint::~DARTScrewJoint()
{
}

//////////////////////////////////////////////////
void DARTScrewJoint::Load(sdf::ElementPtr _sdf)
{
  ScrewJoint<DARTJoint>::Load(_sdf);
  this->SetThreadPitch(0, this->threadPitch);

  this->dataPtr->dtProperties.reset(
        new dart::dynamics::ScrewJoint::Properties(
          *this->dataPtr->dtProperties.get()));
}

//////////////////////////////////////////////////
void DARTScrewJoint::SetAnchor(const unsigned int /*index*/,
    const ignition::math::Vector3d &/*_anchor*/)
{
  gzerr << "DARTScrewJoint::SetAnchor not implemented.\n";
}

//////////////////////////////////////////////////
void DARTScrewJoint::Init()
{
  ScrewJoint<DARTJoint>::Init();
}

//////////////////////////////////////////////////
ignition::math::Vector3d DARTScrewJoint::Anchor(
    const unsigned int _index) const
{
  if (!this->dataPtr->IsInitialized())
  {
    return this->dataPtr->GetCached<ignition::math::Vector3d>(
          "Anchor" + std::to_string(_index));
  }

  Eigen::Isometry3d T = this->dataPtr->dtChildBodyNode->getTransform() *
      this->dataPtr->dtJoint->getTransformFromChildBodyNode();
  Eigen::Vector3d worldOrigin = T.translation();

  return DARTTypes::ConvVec3Ign(worldOrigin);
}

//////////////////////////////////////////////////
ignition::math::Vector3d DARTScrewJoint::GlobalAxis(
    const unsigned int _index) const
{
  if (!this->dataPtr->IsInitialized())
  {
    return this->dataPtr->GetCached<ignition::math::Vector3d>(
          "Axis" + std::to_string(_index));
  }

  Eigen::Vector3d globalAxis = Eigen::Vector3d::UnitX();

  if (_index < this->DOF())
  {
    dart::dynamics::ScrewJoint *dtScrewJoint =
        dynamic_cast<dart::dynamics::ScrewJoint *>(this->dataPtr->dtJoint);
    GZ_ASSERT(dtScrewJoint, "ScrewJoint is NULL");

    Eigen::Isometry3d T = this->dataPtr->dtChildBodyNode->getTransform() *
        this->dataPtr->dtJoint->getTransformFromChildBodyNode();
    Eigen::Vector3d axis = dtScrewJoint->getAxis();
    globalAxis = T.linear() * axis;
  }
  else
  {
    gzerr << "Invalid index[" << _index << "]\n";
  }

  // TODO: Issue #494
  // See: https://bitbucket.org/osrf/gazebo/issue/494
  // joint-axis-reference-frame-doesnt-match
  return DARTTypes::ConvVec3Ign(globalAxis);
}

//////////////////////////////////////////////////
void DARTScrewJoint::SetAxis(const unsigned int _index,
    const ignition::math::Vector3d &_axis)
{
  if (!this->dataPtr->IsInitialized())
  {
    this->dataPtr->Cache(
        "Axis" + std::to_string(_index),
        boost::bind(&DARTScrewJoint::SetAxis, this, _index, _axis));
    return;
  }

  if (_index < this->DOF())
  {
    dart::dynamics::ScrewJoint *dtScrewJoint =
        dynamic_cast<dart::dynamics::ScrewJoint *>(this->dataPtr->dtJoint);
    GZ_ASSERT(dtScrewJoint, "ScrewJoint is NULL");

    // TODO: Issue #494
    // See: https://bitbucket.org/osrf/gazebo/issue/494
    // joint-axis-reference-frame-doesnt-match
    Eigen::Vector3d dartVec3 = DARTTypes::ConvVec3(_axis);
    Eigen::Isometry3d dartTransfJointLeftToParentLink
        = this->dataPtr->dtJoint->getTransformFromParentBodyNode().inverse();
    dartVec3 = dartTransfJointLeftToParentLink.linear() * dartVec3;

    dtScrewJoint->setAxis(dartVec3);
  }
  else
  {
    gzerr << "Invalid index[" << _index << "]\n";
  }
}

//////////////////////////////////////////////////
double DARTScrewJoint::GetVelocity(unsigned int _index) const
{
  if (!this->dataPtr->IsInitialized())
  {
    return this->dataPtr->GetCached<double>(
          "Velocity" + std::to_string(_index));
  }

  double result = 0.0;

  if (_index == 0)
    result = this->dataPtr->dtJoint->getVelocity(0);
  else if (_index == 1)
    gzerr << "DARTScrewJoint::GetVelocity: Not implemented for index[1].\n";
  else
    gzerr << "Invalid index[" << _index << "]\n";

  return result;
}

//////////////////////////////////////////////////
void DARTScrewJoint::SetVelocity(unsigned int _index, double _vel)
{
  if (!this->dataPtr->IsInitialized())
  {
    this->dataPtr->Cache(
        "Velocity" + std::to_string(_index),
        boost::bind(&DARTScrewJoint::SetVelocity, this, _index, _vel));
    return;
  }

  if (_index == 0)
    this->dataPtr->dtJoint->setVelocity(0, _vel);
  else if (_index == 1)
    gzerr << "DARTScrewJoint::SetVelocity: Not implemented for index[1].\n";
  else
    gzerr << "Invalid index[" << _index << "]\n";
}

//////////////////////////////////////////////////
void DARTScrewJoint::SetThreadPitch(unsigned int _index, double _threadPitch)
{
  if (_index >= this->DOF())
    gzerr << "Invalid index[" << _index << "]\n";

  this->SetThreadPitch(_threadPitch);
}

//////////////////////////////////////////////////
void DARTScrewJoint::SetThreadPitch(double _threadPitch)
{
  // TODO Do we really need to set thread pitch twice here?
  this->threadPitch = _threadPitch;
  if (!this->dataPtr->IsInitialized())
  {
    this->dataPtr->Cache(
        "ThreadPitch",
        boost::bind(&DARTScrewJoint::SetThreadPitch, this, _threadPitch));
    return;
  }

  dart::dynamics::ScrewJoint *dtScrewJoint =
      dynamic_cast<dart::dynamics::ScrewJoint *>(this->dataPtr->dtJoint);
  GZ_ASSERT(dtScrewJoint, "ScrewJoint is NULL");

  this->threadPitch = _threadPitch;
  dtScrewJoint->setPitch(DARTTypes::InvertThreadPitch(_threadPitch));
}

//////////////////////////////////////////////////
double DARTScrewJoint::GetThreadPitch(unsigned int _index)
{
  if (_index >= this->DOF())
    gzerr << "Invalid index[" << _index << "]\n";

  return this->GetThreadPitch();
}

//////////////////////////////////////////////////
double DARTScrewJoint::GetThreadPitch()
{
  GZ_ASSERT(
    !this->dataPtr->IsInitialized() ||
    (std::abs(dynamic_cast<dart::dynamics::ScrewJoint *>(
      this->dataPtr->dtJoint)->getPitch() -
      DARTTypes::InvertThreadPitch(this->threadPitch)) < 1e-6),
    "Gazebo and DART disagree in thread pitch.");

  dart::dynamics::ScrewJoint *dtScrewJoint =
      dynamic_cast<dart::dynamics::ScrewJoint *>(this->dataPtr->dtJoint);
  GZ_ASSERT(dtScrewJoint, "ScrewJoint is NULL");

  double result = this->threadPitch;
  if (dtScrewJoint)
    result = DARTTypes::InvertThreadPitch(dtScrewJoint->getPitch());
  else
    gzwarn << "dartScrewJoint not created yet, returning cached threadPitch.\n";

  return result;
}

//////////////////////////////////////////////////
double DARTScrewJoint::GetParam(const std::string &_key, unsigned int _index)
{
  if (_index >= this->DOF())
  {
    gzerr << "Invalid index[" << _index << "]\n";
    return false;
  }

  if (!this->dataPtr->IsInitialized())
    return this->dataPtr->GetCached<double>(_key + std::to_string(_index));

  if (_key  == "thread_pitch")
  {
    return this->GetThreadPitch();
  }
  else if (_key == "friction")
  {
    if (_index == 0)
    {
      return this->dataPtr->dtJoint->getCoulombFriction(_index);
    }
    else if (_index == 1)
    {
      gzerr << "DARTScrewJoint::GetParam(friction): "
            << "Not implemented for index[1].\n";
      return false;
    }
    else
    {
      gzerr << "Should never be here. Joint index invalid limit not set.\n";
      return false;
    }
  }

  return DARTJoint::GetParam(_key, _index);
}

//////////////////////////////////////////////////
bool DARTScrewJoint::SetParam(const std::string &_key,
                              unsigned int _index,
                              const boost::any &_value)
{
  if (_index >= this->DOF())
  {
    gzerr << "Invalid index[" << _index << "]\n";
    return false;
  }

  if (!this->dataPtr->IsInitialized())
  {
    this->dataPtr->Cache(
          _key + std::to_string(_index),
          boost::bind(&DARTScrewJoint::SetParam, this, _key, _index, _value));
    return true;
  }

  // try because boost::any_cast can throw
  try
  {
    if (_key  == "thread_pitch")
    {
      this->SetThreadPitch(boost::any_cast<double>(_value));
      return true;
    }
    else if (_key == "friction")
    {
      if (_index == 0)
      {
        this->dataPtr->dtJoint->setCoulombFriction(
              _index, boost::any_cast<double>(_value));
        return true;
      }
      else if (_index == 1)
      {
        gzerr << "DARTScrewJoint::SetParam(friction): "
              << "Not implemented for index[1].\n";
        return false;
      }
      else
      {
        gzerr << "Should never be here. Joint index invalid limit not set.\n";
        return false;
      }
    }
  }
  catch(const boost::bad_any_cast &_e)
  {
    gzerr << "SetParam(" << _key << ")"
          << " boost any_cast error:" << _e.what()
          << std::endl;
    return false;
  }

  return DARTJoint::SetParam(_key, _index, _value);
}

//////////////////////////////////////////////////
double DARTScrewJoint::PositionImpl(const unsigned int _index) const
{
  if (!this->dataPtr->IsInitialized())
    return this->dataPtr->GetCached<double>("Angle");

  double result = ignition::math::NAN_D;

  if (_index == 0)
  {
    // angular position
    result = this->dataPtr->dtJoint->getPosition(0);
  }
  else if (_index == 1)
  {
    // linear position
    const double radianAngle = this->dataPtr->dtJoint->getPosition(0);
    result = -radianAngle / const_cast<DARTScrewJoint*>(this)->GetThreadPitch();
    // TODO: The ScrewJoint::GetThreadPitch() function is not const. As a
    // workaround, we use const_cast here until #1686 is resolved.
  }
  else
  {
    gzerr << "Invalid index[" << _index << "]\n";
  }

  return result;
}

//////////////////////////////////////////////////
void DARTScrewJoint::SetForceImpl(unsigned int _index, double _effort)
{
  if (!this->dataPtr->IsInitialized())
  {
    this->dataPtr->Cache(
        "Force" + std::to_string(_index),
        boost::bind(&DARTScrewJoint::SetForceImpl, this, _index, _effort));
    return;
  }

  if (_index == 0)
    this->dataPtr->dtJoint->setForce(0, _effort);
  else if (_index == 1)
    gzerr << "DARTScrewJoint::SetForceImpl: Not implemented for index[1].\n";
  else
    gzerr << "Invalid index[" << _index << "]\n";
}

//////////////////////////////////////////////////
double DARTScrewJoint::UpperLimit(const unsigned int _index) const
{
  switch (_index)
  {
<<<<<<< HEAD
  case 0:
    if (!this->dataPtr->IsInitialized())
    {
      return this->dataPtr->GetCached<math::Angle>(
            "HighStop" + std::to_string(_index));
    }
    return this->dataPtr->dtJoint->getPositionUpperLimit(0);
  case 1:
    gzerr << "DARTScrewJoint::GetHighStop: Not implemented for index[1].\n";
    break;
  default:
    gzerr << "Invalid index[" << _index << "]\n";
=======
    case 0:
      if (!this->dataPtr->IsInitialized())
      {
        return this->dataPtr->GetCached<double>(
              "HighStop" + std::to_string(_index));
      }

      return this->dataPtr->dtJoint->getPositionUpperLimit(0);
    case 1:
      gzerr << "DARTScrewJoint::UpperLimit: Not implemented for index[1].\n";
      break;
    default:
      gzerr << "Invalid index[" << _index << "]\n";
>>>>>>> 68ea3157
  };

  return ignition::math::NAN_D;
}

//////////////////////////////////////////////////
double DARTScrewJoint::LowerLimit(const unsigned int _index) const
{
  switch (_index)
  {
<<<<<<< HEAD
  case 0:
    if (!this->dataPtr->IsInitialized())
    {
      return this->dataPtr->GetCached<math::Angle>(
            "LowStop" + std::to_string(_index));
    }
    return this->dataPtr->dtJoint->getPositionLowerLimit(0);
  case 1:
    gzerr << "DARTScrewJoint::GetLowStop: Not implemented for index[1].\n";
    break;
  default:
    gzerr << "Invalid index[" << _index << "]\n";
=======
    case 0:
      if (!this->dataPtr->IsInitialized())
      {
        return this->dataPtr->GetCached<double>(
              "LowStop" + std::to_string(_index));
      }

      return this->dataPtr->dtJoint->getPositionLowerLimit(0);
    case 1:
      gzerr << "DARTScrewJoint::LowerLimit: Not implemented for index[1].\n";
      break;
    default:
      gzerr << "Invalid index[" << _index << "]\n";
>>>>>>> 68ea3157
  };

  return ignition::math::NAN_D;
}<|MERGE_RESOLUTION|>--- conflicted
+++ resolved
@@ -1,5 +1,5 @@
 /*
- * Copyright (C) 2014 Open Source Robotics Foundation
+ * Copyright (C) 2014-2016 Open Source Robotics Foundation
  *
  * Licensed under the Apache License, Version 2.0 (the "License");
  * you may not use this file except in compliance with the License.
@@ -201,7 +201,6 @@
 //////////////////////////////////////////////////
 void DARTScrewJoint::SetThreadPitch(double _threadPitch)
 {
-  // TODO Do we really need to set thread pitch twice here?
   this->threadPitch = _threadPitch;
   if (!this->dataPtr->IsInitialized())
   {
@@ -401,20 +400,6 @@
 {
   switch (_index)
   {
-<<<<<<< HEAD
-  case 0:
-    if (!this->dataPtr->IsInitialized())
-    {
-      return this->dataPtr->GetCached<math::Angle>(
-            "HighStop" + std::to_string(_index));
-    }
-    return this->dataPtr->dtJoint->getPositionUpperLimit(0);
-  case 1:
-    gzerr << "DARTScrewJoint::GetHighStop: Not implemented for index[1].\n";
-    break;
-  default:
-    gzerr << "Invalid index[" << _index << "]\n";
-=======
     case 0:
       if (!this->dataPtr->IsInitialized())
       {
@@ -428,7 +413,6 @@
       break;
     default:
       gzerr << "Invalid index[" << _index << "]\n";
->>>>>>> 68ea3157
   };
 
   return ignition::math::NAN_D;
@@ -439,20 +423,6 @@
 {
   switch (_index)
   {
-<<<<<<< HEAD
-  case 0:
-    if (!this->dataPtr->IsInitialized())
-    {
-      return this->dataPtr->GetCached<math::Angle>(
-            "LowStop" + std::to_string(_index));
-    }
-    return this->dataPtr->dtJoint->getPositionLowerLimit(0);
-  case 1:
-    gzerr << "DARTScrewJoint::GetLowStop: Not implemented for index[1].\n";
-    break;
-  default:
-    gzerr << "Invalid index[" << _index << "]\n";
-=======
     case 0:
       if (!this->dataPtr->IsInitialized())
       {
@@ -466,7 +436,6 @@
       break;
     default:
       gzerr << "Invalid index[" << _index << "]\n";
->>>>>>> 68ea3157
   };
 
   return ignition::math::NAN_D;
