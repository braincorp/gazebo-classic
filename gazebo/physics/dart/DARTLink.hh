--- conflicted
+++ resolved
@@ -158,7 +158,7 @@
 
       /// \brief Get pointer to DART Physics engine associated with this link.
       /// \return Pointer to the DART Physics engine.
-      public: DARTPhysicsPtr GetDARTPhysics(void) const;
+      public: DARTPhysicsPtr DARTPhysics(void) const;
 
       /// \brief Get pointer to DART World associated with this link.
       /// \return Pointer to the DART World.
@@ -168,16 +168,11 @@
 
       /// \brief Get pointer to DART World associated with this link.
       /// \return Pointer to the DART World.
-<<<<<<< HEAD
-      public: dart::simulation::WorldPtr GetDARTWorldPtr(void) const;
-      // TODO: Rename to GetDARTWorld().
-=======
       public: dart::simulation::WorldPtr DARTWorld(void) const;
->>>>>>> 7b2c42bd
 
       /// \brief Get pointer to DART Model associated with this link.
       /// \return Pointer to the DART Model.
-      public: DARTModelPtr GetDARTModel() const;
+      public: DARTModelPtr DARTModel() const;
 
       /// \brief Get DART BodyNode properties
       public: DARTBodyNodePropPtr DARTProperties() const;
