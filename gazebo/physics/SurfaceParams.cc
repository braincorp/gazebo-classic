--- conflicted
+++ resolved
@@ -24,18 +24,7 @@
 using namespace physics;
 
 //////////////////////////////////////////////////
-<<<<<<< HEAD
-SurfaceParams::SurfaceParams()
-  : bounce(0), bounceThreshold(100000),
-    kp(1000000000000), kd(1), cfm(0), erp(0.2),
-    maxVel(0.01), minDepth(0),
-    mu1(1), mu2(1), slip1(0), slip2(0),
-    collideWithoutContact(false),
-    collideWithoutContactBitmask(1),
-    collideBitmask(1)
-=======
 FrictionPyramid::FrictionPyramid()
->>>>>>> db047e8d
 {
   this->mu[0] = 1.0;
   this->mu[1] = 1.0;
@@ -94,7 +83,8 @@
 //////////////////////////////////////////////////
 SurfaceParams::SurfaceParams()
   : collideWithoutContact(false),
-    collideWithoutContactBitmask(1)
+    collideWithoutContactBitmask(1),
+    collideBitmask(1)
 {
 }
 
@@ -119,19 +109,8 @@
         contactElem->Get<bool>("collide_without_contact");
       this->collideWithoutContactBitmask =
           contactElem->Get<unsigned int>("collide_without_contact_bitmask");
-<<<<<<< HEAD
       this->collideBitmask =
           contactElem->Get<unsigned int>("collide_bitmask");
-      sdf::ElementPtr contactOdeElem = contactElem->GetElement("ode");
-      GZ_ASSERT(contactOdeElem, "Surface sdf member is NULL");
-      this->kp = contactOdeElem->Get<double>("kp");
-      this->kd = contactOdeElem->Get<double>("kd");
-      this->cfm = contactOdeElem->Get<double>("soft_cfm");
-      this->erp = contactOdeElem->Get<double>("soft_erp");
-      this->maxVel = contactOdeElem->Get<double>("max_vel");
-      this->minDepth = contactOdeElem->Get<double>("min_depth");
-=======
->>>>>>> db047e8d
     }
   }
 }
@@ -144,7 +123,7 @@
   _msg.set_collide_bitmask(this->collideBitmask);
 }
 
-
+/////////////////////////////////////////////////
 void SurfaceParams::ProcessMsg(const msgs::Surface &_msg)
 {
   if (_msg.has_collide_without_contact())
