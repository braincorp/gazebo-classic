/*
 * Copyright (C) 2012-2016 Open Source Robotics Foundation
 *
 * Licensed under the Apache License, Version 2.0 (the "License");
 * you may not use this file except in compliance with the License.
 * You may obtain a copy of the License at
 *
 *     http://www.apache.org/licenses/LICENSE-2.0
 *
 * Unless required by applicable law or agreed to in writing, software
 * distributed under the License is distributed on an "AS IS" BASIS,
 * WITHOUT WARRANTIES OR CONDITIONS OF ANY KIND, either express or implied.
 * See the License for the specific language governing permissions and
 * limitations under the License.
 *
*/
#ifndef GAZEBO_PHYSICS_ENTITY_HH_
#define GAZEBO_PHYSICS_ENTITY_HH_

#include <string>
#include <vector>
#include <ignition/math/Vector3.hh>
#include <ignition/math/Pose3.hh>

#include <boost/function.hpp>
#include "gazebo/msgs/msgs.hh"

#include "gazebo/transport/TransportTypes.hh"
#include "gazebo/common/CommonTypes.hh"
#include "gazebo/common/UpdateInfo.hh"

#include "gazebo/math/MathTypes.hh"
#include "gazebo/math/Box.hh"
#include "gazebo/math/Pose.hh"

#include "gazebo/physics/PhysicsTypes.hh"
#include "gazebo/physics/Base.hh"
#include "gazebo/util/system.hh"

namespace boost
{
  class recursive_mutex;
}

namespace gazebo
{
  namespace physics
  {
    /// \addtogroup gazebo_physics
    /// \{

    /// \class Entity Entity.hh physics/physics.hh
    /// \brief Base class for all physics objects in Gazebo.
    class GZ_PHYSICS_VISIBLE Entity : public Base
    {
      /// \brief Constructor.
      /// \param[in] _parent Parent of the entity.
      public: explicit Entity(BasePtr _parent);

      /// \brief Destructor.
      public: virtual ~Entity();

      /// \brief Load the entity.
      /// \param[in] _sdf Pointer to an SDF element.
      public: virtual void Load(sdf::ElementPtr _sdf);

      /// \brief Finalize the entity.
      public: virtual void Fini();

      /// \brief Reset the entity.
      public: virtual void Reset();
      using Base::Reset;

      /// \brief Update the parameters using new sdf values.
      /// \param[in] _sdf SDF to update from.
      public: virtual void UpdateParameters(sdf::ElementPtr _sdf);

      /// \brief Set the name of the entity.
      /// \param[in] _name The new name.
      public: virtual void SetName(const std::string &_name);

      /// \brief Set whether this entity is static: immovable.
      /// \param[in] _static True = static.
      public: void SetStatic(const bool &_static);

      /// \brief Return whether this entity is static.
      /// \return True if static.
      public: bool IsStatic() const;

      /// \brief Set the initial pose.
      /// \param[in] _pose The initial pose.
      public: void SetInitialRelativePose(const math::Pose &_pose);

      /// \brief Get the initial relative pose.
      /// \return The initial relative pose.
      public: math::Pose GetInitialRelativePose() const;

      /// \brief Return the bounding box for the entity.
      /// \return The bounding box.
      public: virtual math::Box GetBoundingBox() const;

      /// \brief Get the absolute pose of the entity.
      /// \return The absolute pose of the entity.
      /// \deprecated See const ignition::math::Pose3d &WorldPose() const
      public: inline virtual const math::Pose GetWorldPose() const
              GAZEBO_DEPRECATED(8.0)
      {
        return this->worldPose;
      }

      /// \brief Get the absolute pose of the entity.
      /// \return The absolute pose of the entity.
      public: inline virtual const ignition::math::Pose3d &WorldPose() const
      {
        return this->worldPose;
      }

      /// \brief Get the pose of the entity relative to its parent.
      /// \return The pose of the entity relative to its parent.
      public: math::Pose GetRelativePose() const;

      /// \brief Set the pose of the entity relative to its parent.
      /// \param[in] _pose The new pose.
      /// \param[in] _notify True = tell children of the pose change.
      /// \param[in] _publish True to publish the pose.
      public: void SetRelativePose(const math::Pose &_pose,
                                   bool _notify = true,
                                   bool _publish = true);

      /// \brief Set the world pose of the entity.
      /// \param[in] _pose The new world pose.
      /// \param[in] _notify True = tell children of the pose change.
      /// \param[in] _publish True to publish the pose.
      public: void SetWorldPose(const math::Pose &_pose,
                                const bool _notify = true,
                                const bool _publish = true);

      /// \brief Get the linear velocity of the entity.
      /// \return A math::Vector3 for the linear velocity.
      public: virtual math::Vector3 GetRelativeLinearVel() const
              {return math::Vector3();}

      /// \brief Get the linear velocity of the entity in the world frame.
      /// \return A math::Vector3 for the linear velocity.
      public: virtual math::Vector3 GetWorldLinearVel() const
              {return math::Vector3();}

      /// \brief Get the angular velocity of the entity.
      /// \return A math::Vector3 for the velocity.
      public: virtual math::Vector3 GetRelativeAngularVel() const
              {return math::Vector3();}

      /// \brief Get the angular velocity of the entity in the world frame.
      /// \return A math::Vector3 for the velocity.
      public: virtual math::Vector3 GetWorldAngularVel() const
              {return math::Vector3();}

      /// \brief Get the linear acceleration of the entity.
      /// \return A math::Vector3 for the acceleration.
      public: virtual math::Vector3 GetRelativeLinearAccel() const
              {return math::Vector3();}

      /// \brief Get the linear acceleration of the entity in the world frame.
      /// \return A math::Vector3 for the acceleration.
      public: virtual math::Vector3 GetWorldLinearAccel() const
              {return math::Vector3();}

      /// \brief Get the angular acceleration of the entity.
      /// \return A math::Vector3 for the acceleration.
      public: virtual math::Vector3 GetRelativeAngularAccel() const
              {return math::Vector3();}

      /// \brief Get the angular acceleration of the entity in the world frame.
      /// \return A math::Vector3 for the acceleration.
      public: virtual math::Vector3 GetWorldAngularAccel() const
              {return math::Vector3();}

      /// \brief Set to true if this entity is a canonical link for a model.
      /// \param[in] _value True if the link is canonical.
      public: void SetCanonicalLink(bool _value);

      /// \brief A helper function that checks if this is a canonical body.
      /// \return True if the link is canonical.
      public: inline bool IsCanonicalLink() const
              {return this->isCanonicalLink;}

      /// \brief Set an animation for this entity.
      /// \param[in] _anim Pose animation.
      /// \param[in] _onComplete Callback for when the animation completes.
      public: void SetAnimation(const common::PoseAnimationPtr &_anim,
                                boost::function<void()> _onComplete);

      /// \brief Set an animation for this entity.
      /// \param[in] _anim Pose animation.
      public: void SetAnimation(common::PoseAnimationPtr _anim);

      /// \brief Stop the current animation, if any.
      public: virtual void StopAnimation();

      /// \brief Get the parent model, if one exists.
      /// \return Pointer to a model, or NULL if no parent model exists.
      public: ModelPtr GetParentModel();

      /// \brief Get a child collision entity, if one exists.
      /// \param[in] _name Name of the child collision object.
      /// \return Pointer to the Collision object, or NULL if not found.
      public: CollisionPtr GetChildCollision(const std::string &_name);

      /// \brief Get a child linke entity, if one exists.
      /// \param[in] _name Name of the child Link object.
      /// \return Pointer to the Link object, or NULL if not found.
      public: LinkPtr GetChildLink(const std::string &_name);

      /// \brief Get the distance to the nearest entity below
      /// (along the Z-axis) this entity.
      /// \param[out] _distBelow The distance to the nearest entity below.
      /// \param[out] _entityName The name of the nearest entity below.
      public: void GetNearestEntityBelow(double &_distBelow,
                                         std::string &_entityName);

      /// \brief Move this entity to be ontop of the nearest entity below.
      public: void PlaceOnNearestEntityBelow();

      /// \brief Move this entity to be ontop of another entity by name.
      /// \param[in] _entityName Name of the Entity this Entity should be
      /// ontop of.
      public: void PlaceOnEntity(const std::string &_entityName);

      /// \brief Returns collision bounding box.
      /// \return Collsiion boundin box.
      public: math::Box GetCollisionBoundingBox() const;

      /// \brief Set angular and linear rates of an physics::Entity.
      /// \param[in] _linear Linear twist.
      /// \param[in] _angular Angular twist.
      /// \param[in] _updateChildren True to pass this update to child
      /// entities.
      public: void SetWorldTwist(const math::Vector3 &_linear,
                                 const math::Vector3 &_angular,
                                 bool _updateChildren = true);

      /// \brief Returns Entity#dirtyPose.
      ///
      /// The dirty pose is the pose set by the physics engine before it's
      /// value is propagated to the rest of the simulator.
      /// \return The dirty pose of the entity.
      /// \deprecated See const ignition::math::Pose3d GetDirtyPose() const
      public: const math::Pose GetDirtyPose() const GAZEBO_DEPRECATED(8.0);

      /// \brief Returns Entity#dirtyPose.
      ///
      /// The dirty pose is the pose set by the physics engine before it's
      /// value is propagated to the rest of the simulator.
      /// \return The dirty pose of the entity.
      public: const ignition::math::Pose3d &DirtyPose() const;

      /// \brief This function is called when the entity's
      /// (or one of its parents) pose of the parent has changed.
      protected: virtual void OnPoseChange() = 0;

      /// \brief Publish the pose.
      private: virtual void PublishPose();

      /// \brief Helper function to get the collision bounding box.
      /// \param[in] _base Object to calculated the bounding box for.
      /// \return The boundin box for the passed in object.
      private: math::Box GetCollisionBoundingBoxHelper(BasePtr _base) const;

      /// \brief Set the world pose for a model.
      /// \param[in] _pose New pose for the entity.
      /// \param[in] _notify True to notify children of the pose update.
      /// \param[in] _publish True to publish the pose.
      private: void SetWorldPoseModel(const ignition::math::Pose3d &_pose,
<<<<<<< HEAD
                                      bool _notify,
                                      bool _publish);
=======
                                      const bool _notify,
                                      const bool _publish);
>>>>>>> c244fee1

      /// \brief Set the world pose for a canonical Link.
      /// \param[in] _pose New pose for the entity.
      /// \param[in] _notify True to notify children of the pose update.
      /// \param[in] _publish True to publish the pose.
      private: void SetWorldPoseCanonicalLink(
                   const ignition::math::Pose3d &_pose,
<<<<<<< HEAD
                   bool _notify, bool _publish);
=======
                   const bool _notify, const bool _publish);
>>>>>>> c244fee1

      /// \brief Set the world pose for a common entity.
      /// \param[in] _pose New pose for the entity.
      /// \param[in] _notify True to notify children of the pose update.
      /// \param[in] _publish True to publish the pose.
      private: void SetWorldPoseDefault(const ignition::math::Pose3d &_pose,
<<<<<<< HEAD
                   bool _notify, bool _publish);
=======
                   const bool _notify, const bool _publish);
>>>>>>> c244fee1

      /// \brief Called when a new pose message arrives.
      /// \param[in] _msg The message to set the pose from.
      private: void OnPoseMsg(ConstPosePtr &_msg);

      /// \brief Handle a change of pose
      /// \param[in] update_children if set to true, will call OnPoseChange
      ///            for all children (1 level, non-recursive).
      ///            But if the Object is static, we force children
      ///            OnPoseChange call
      private: void UpdatePhysicsPose(bool update_children = true);

      /// \brief Update an animation.
      /// \param[in] _info Update information.
      private: void UpdateAnimation(const common::UpdateInfo &_info);

      /// \brief A helper that prevents numerous dynamic_casts.
      protected: EntityPtr parentEntity;

      /// \brief World pose of the entity.
      protected: mutable ignition::math::Pose3d worldPose;

      /// \brief Communication node.
      protected: transport::NodePtr node;

      /// \brief Visual publisher.
      protected: transport::PublisherPtr visPub;

      /// \brief Request publisher.
      protected: transport::PublisherPtr requestPub;

      /// \brief Visual message container.
      protected: msgs::Visual *visualMsg;

      /// \brief Current pose animation
      protected: common::PoseAnimationPtr animation;

      /// \brief Previous time an animation was updated.
      protected: common::Time prevAnimationTime;

      /// \brief Start pose of an animation.
      protected: ignition::math::Pose3d animationStartPose;

      /// \brief All our event connections.
      protected: std::vector<event::ConnectionPtr> connections;

      /// \brief Connection used to update an animation.
      protected: event::ConnectionPtr animationConnection;

      /// \brief The pose set by a physics engine.
      protected: ignition::math::Pose3d dirtyPose;

      /// \brief Scale of the entity
      protected: ignition::math::Vector3d scale;

      /// \brief True if the object is static.
      private: bool isStatic;

      /// \brief Only used by Links. Included here for performance.
      private: bool isCanonicalLink;

      /// \brief The initial pose of the entity.
      private: ignition::math::Pose3d initialRelativePose;

      /// \brief Pose publisher.
      private: transport::PublisherPtr posePub;

      /// \brief Pose subscriber.
      private: transport::SubscriberPtr poseSub;

      /// \brief Callback for when an animation completes.
      private: boost::function<void()> onAnimationComplete;

      /// \brief The function used to to set the world pose.
      private: void (Entity::*setWorldPoseFunc)(const ignition::math::Pose3d &,
                   const bool, const bool);
    };
    /// \}
  }
}
#endif<|MERGE_RESOLUTION|>--- conflicted
+++ resolved
@@ -271,13 +271,8 @@
       /// \param[in] _notify True to notify children of the pose update.
       /// \param[in] _publish True to publish the pose.
       private: void SetWorldPoseModel(const ignition::math::Pose3d &_pose,
-<<<<<<< HEAD
-                                      bool _notify,
-                                      bool _publish);
-=======
                                       const bool _notify,
                                       const bool _publish);
->>>>>>> c244fee1
 
       /// \brief Set the world pose for a canonical Link.
       /// \param[in] _pose New pose for the entity.
@@ -285,22 +280,14 @@
       /// \param[in] _publish True to publish the pose.
       private: void SetWorldPoseCanonicalLink(
                    const ignition::math::Pose3d &_pose,
-<<<<<<< HEAD
-                   bool _notify, bool _publish);
-=======
                    const bool _notify, const bool _publish);
->>>>>>> c244fee1
 
       /// \brief Set the world pose for a common entity.
       /// \param[in] _pose New pose for the entity.
       /// \param[in] _notify True to notify children of the pose update.
       /// \param[in] _publish True to publish the pose.
       private: void SetWorldPoseDefault(const ignition::math::Pose3d &_pose,
-<<<<<<< HEAD
-                   bool _notify, bool _publish);
-=======
                    const bool _notify, const bool _publish);
->>>>>>> c244fee1
 
       /// \brief Called when a new pose message arrives.
       /// \param[in] _msg The message to set the pose from.
