/*
 * Copyright (C) 2012-2015 Open Source Robotics Foundation
 *
 * Licensed under the Apache License, Version 2.0 (the "License");
 * you may not use this file except in compliance with the License.
 * You may obtain a copy of the License at
 *
 *     http://www.apache.org/licenses/LICENSE-2.0
 *
 * Unless required by applicable law or agreed to in writing, software
 * distributed under the License is distributed on an "AS IS" BASIS,
 * WITHOUT WARRANTIES OR CONDITIONS OF ANY KIND, either express or implied.
 * See the License for the specific language governing permissions and
 * limitations under the License.
 *
*/
#ifndef _GAZEBO_PHYSICS_ENTITY_HH_
#define _GAZEBO_PHYSICS_ENTITY_HH_

#include <string>
#include <vector>

#include <boost/function.hpp>
#include "gazebo/msgs/msgs.hh"

#include "gazebo/transport/TransportTypes.hh"
#include "gazebo/common/CommonTypes.hh"
#include "gazebo/common/UpdateInfo.hh"

#include "gazebo/math/MathTypes.hh"
#include "gazebo/math/Box.hh"
#include "gazebo/math/Pose.hh"

#include "gazebo/physics/PhysicsTypes.hh"
#include "gazebo/physics/Base.hh"
#include "gazebo/util/system.hh"

namespace boost
{
  class recursive_mutex;
}

namespace gazebo
{
  namespace physics
  {
    // Forward declare protected data class.
    class EntityProtected;

    // Forward declare private data class.
    class EntityPrivate;

    // Forward declare private data class.
    class EntityProtected;

    /// \addtogroup gazebo_physics
    /// \{

    /// \class Entity Entity.hh physics/physics.hh
    /// \brief Base class for all physics objects in Gazebo.
    class GZ_PHYSICS_VISIBLE Entity : public Base
    {
      /// \brief Constructor.
      /// \param[in] _parent Parent of the entity.
      public: explicit Entity(BasePtr _parent);

      /// \brief Destructor.
      public: virtual ~Entity();

      /// \brief Load the entity.
      /// \param[in] _sdf Pointer to an SDF element.
      public: virtual void Load(sdf::ElementPtr _sdf);

      /// \brief Finalize the entity.
      public: virtual void Fini();

      /// \brief Reset the entity.
      public: virtual void Reset();

      /// \brief Update the parameters using new sdf values.
      /// \param[in] _sdf SDF to update from.
      public: virtual void UpdateParameters(sdf::ElementPtr _sdf);

      /// \brief Set the name of the entity.
      /// \param[in] _name The new name.
      public: virtual void SetName(const std::string &_name);

      /// \brief Set whether this entity is static: immovable.
      /// \param[in] _static True = static.
      public: void SetStatic(const bool &_static);

      /// \brief Return whether this entity is static.
      /// \return True if static.
      public: bool IsStatic() const;

      /// \brief Set the initial pose.
      /// \param[in] _pose The initial pose.
      /// \deprecated See version that accepts ignition::math parameters.
      public: void SetInitialRelativePose(const math::Pose &_pose)
              GAZEBO_DEPRECATED(7.0);

      /// \brief Set the initial pose.
      /// \param[in] _pose The initial pose.
      public: void SetInitialRelativePose(const ignition::math::Pose3d &_pose);

      /// \brief Get the initial relative pose.
      /// \return The initial relative pose.
      /// \deprecated See InitialRelativePose()
      public: math::Pose GetInitialRelativePose() const GAZEBO_DEPRECATED(7.0);

      /// \brief Get the initial relative pose.
      /// \return The initial relative pose.
      public: ignition::math::Pose3d InitialRelativePose() const;

      /// \brief Return the bounding box for the entity.
      /// \return The bounding box.
      /// \deprecated See BoundingBox()
      public: virtual math::Box GetBoundingBox() const GAZEBO_DEPRECATED(7.0);

      /// \brief Return the bounding box for the entity.
      /// \return The bounding box.
      public: virtual ignition::math::Box BoundingBox() const;

      /// \brief Get the absolute pose of the entity.
      /// \return The absolute pose of the entity.
      /// \deprecated See WorldPose();
      public: virtual const math::Pose &GetWorldPose() const
              GAZEBO_DEPRECATED(7.0);

      /// \brief Get the absolute pose of the entity.
      /// \return The absolute pose of the entity.
      public: virtual const ignition::math::Pose3d &WorldPose() const;

      /// \brief Get the pose of the entity relative to its parent.
      /// \return The pose of the entity relative to its parent.
      /// \deprecated See RelativePose()
      public: math::Pose GetRelativePose() const GAZEBO_DEPRECATED(7.0);

      /// \brief Get the pose of the entity relative to its parent.
      /// \return The pose of the entity relative to its parent.
      public: ignition::math::Pose3d RelativePose() const;

      /// \brief Set the pose of the entity relative to its parent.
      /// \param[in] _pose The new pose.
      /// \param[in] _notify True = tell children of the pose change.
      /// \param[in] _publish True to publish the pose.
      /// \deprecated See version that accepts ignition::math parameters.
      public: void SetRelativePose(const math::Pose &_pose,
                                   bool _notify = true,
                                   bool _publish = true) GAZEBO_DEPRECATED(7.0);

      /// \brief Set the pose of the entity relative to its parent.
      /// \param[in] _pose The new pose.
      /// \param[in] _notify True = tell children of the pose change.
      /// \param[in] _publish True to publish the pose.
      public: void SetRelativePose(const ignition::math::Pose3d &_pose,
                                   const bool _notify = true,
                                   const bool _publish = true);

      /// \brief Set the world pose of the entity.
      /// \param[in] _pose The new world pose.
      /// \param[in] _notify True = tell children of the pose change.
      /// \param[in] _publish True to publish the pose.
      /// \deprecated See version that accepts ignition::math parameters
      public: void SetWorldPose(const math::Pose &_pose,
                                bool _notify = true,
                                bool _publish = true) GAZEBO_DEPRECATED(7.0);

      /// \brief Set the world pose of the entity.
      /// \param[in] _pose The new world pose.
      /// \param[in] _notify True = tell children of the pose change.
      /// \param[in] _publish True to publish the pose.
      public: void SetWorldPose(const ignition::math::Pose3d &_pose,
                                const bool _notify = true,
                                const bool _publish = true);

      /// \brief Get the linear velocity of the entity.
      /// \return A math::Vector3 for the linear velocity.
      /// \deprecated See RelativeLinearVel()
      public: virtual math::Vector3 GetRelativeLinearVel() const
              GAZEBO_DEPRECATED(7.0);

      /// \brief Get the linear velocity of the entity.
      /// \return A math::Vector3 for the linear velocity.
      public: virtual ignition::math::Vector3d RelativeLinearVel() const;

      /// \brief Get the linear velocity of the entity in the world frame.
      /// \return A math::Vector3 for the linear velocity.
      /// \deprecated See WorldLinearVel()
      public: virtual math::Vector3 GetWorldLinearVel() const
              GAZEBO_DEPRECATED(7.0);

      /// \brief Get the linear velocity of the entity in the world frame.
      /// \return A math::Vector3 for the linear velocity.
      public: virtual ignition::math::Vector3d WorldLinearVel() const;

      /// \brief Get the angular velocity of the entity.
      /// \return A math::Vector3 for the velocity.
      /// \deprecated See RelativeAngularVel()
      public: virtual math::Vector3 GetRelativeAngularVel() const
              GAZEBO_DEPRECATED(7.0);

      /// \brief Get the angular velocity of the entity.
      /// \return A math::Vector3 for the velocity.
      public: virtual ignition::math::Vector3d RelativeAngularVel() const;

      /// \brief Get the angular velocity of the entity in the world frame.
      /// \return A math::Vector3 for the velocity.
      /// \deprecated See WorldAngularVel()
      public: virtual math::Vector3 GetWorldAngularVel() const
              GAZEBO_DEPRECATED(7.0);

      /// \brief Get the angular velocity of the entity in the world frame.
      /// \return A math::Vector3 for the velocity.
      public: virtual ignition::math::Vector3d WorldAngularVel() const;

      /// \brief Get the linear acceleration of the entity.
      /// \return A math::Vector3 for the acceleration.
      /// \deprecated See RelativeLinearAccel()
      public: virtual math::Vector3 GetRelativeLinearAccel() const
              GAZEBO_DEPRECATED(7.0);

      /// \brief Get the linear acceleration of the entity.
      /// \return A math::Vector3 for the acceleration.
      public: virtual ignition::math::Vector3d RelativeLinearAccel() const;

      /// \brief Get the linear acceleration of the entity in the world frame.
      /// \return A math::Vector3 for the acceleration.
      /// \deprecated See WorldLinearAccel();
      public: virtual math::Vector3 GetWorldLinearAccel() const
              GAZEBO_DEPRECATED(7.0);

      /// \brief Get the linear acceleration of the entity in the world frame.
      /// \return A math::Vector3 for the acceleration.
      public: virtual ignition::math::Vector3d WorldLinearAccel() const;

      /// \brief Get the angular acceleration of the entity.
      /// \return A math::Vector3 for the acceleration.
      /// \deprecated See RelativeAngularAccel()
      public: virtual math::Vector3 GetRelativeAngularAccel() const
              GAZEBO_DEPRECATED(7.0);

      /// \brief Get the angular acceleration of the entity.
      /// \return A math::Vector3 for the acceleration.
      public: virtual ignition::math::Vector3d RelativeAngularAccel() const;

      /// \brief Get the angular acceleration of the entity in the world frame.
      /// \return A math::Vector3 for the acceleration.
      /// \deprecated See WorldAngularAccel()
      public: virtual math::Vector3 GetWorldAngularAccel() const
              GAZEBO_DEPRECATED(7.0);

      /// \brief Get the angular acceleration of the entity in the world frame.
      /// \return A math::Vector3 for the acceleration.
      public: virtual ignition::math::Vector3d WorldAngularAccel() const;

      /// \brief Set to true if this entity is a canonical link for a model.
      /// \param[in] _value True if the link is canonical.
      public: void SetCanonicalLink(const bool _value);

      /// \brief A helper function that checks if this is a canonical body.
      /// \return True if the link is canonical.
      public: bool IsCanonicalLink() const;

      /// \brief Set an animation for this entity.
      /// \param[in] _anim Pose animation.
      /// \param[in] _onComplete Callback for when the animation completes.
      public: void SetAnimation(const common::PoseAnimationPtr &_anim,
                                std::function<void()> _onComplete);

      /// \brief Set an animation for this entity.
      /// \param[in] _anim Pose animation.
      public: void SetAnimation(common::PoseAnimationPtr _anim);

      /// \brief Stop the current animation, if any.
      public: virtual void StopAnimation();

      /// \brief Get the parent model, if one exists.
      /// \return Pointer to a model, or NULL if no parent model exists.
      /// \deprecated See ParentModel()
      public: ModelPtr GetParentModel() GAZEBO_DEPRECATED(7.0);

      /// \brief Get the parent model, if one exists.
      /// \return Pointer to a model, or NULL if no parent model exists.
      public: ModelPtr ParentModel() const;

      /// \brief Get a child collision entity, if one exists.
      /// \param[in] _name Name of the child collision object.
      /// \return Pointer to the Collision object, or NULL if not found.
      /// \deprecated See ChildCollision(const std::string)
      public: CollisionPtr GetChildCollision(const std::string &_name)
              GAZEBO_DEPRECATED(7.0);

      /// \brief Get a child collision entity, if one exists.
      /// \param[in] _name Name of the child collision object.
      /// \return Pointer to the Collision object, or NULL if not found.
      public: CollisionPtr ChildCollision(const std::string &_name) const;

      /// \brief Get a child linke entity, if one exists.
      /// \param[in] _name Name of the child Link object.
      /// \return Pointer to the Link object, or NULL if not found.
      /// \deprecated See ChildLink(const std::string)
      public: LinkPtr GetChildLink(const std::string &_name)
              GAZEBO_DEPRECATED(7.0);

      /// \brief Get a child linke entity, if one exists.
      /// \param[in] _name Name of the child Link object.
      /// \return Pointer to the Link object, or NULL if not found.
      public: LinkPtr ChildLink(const std::string &_name) const;

      /// \brief Get the distance to the nearest entity below
      /// (along the Z-axis) this entity.
      /// \param[out] _distBelow The distance to the nearest entity below.
      /// \param[out] _entityName The name of the nearest entity below.
      /// \deprecated See NearestEntityBelow(double &, std::string &)
      public: void GetNearestEntityBelow(double &_distBelow,
                  std::string &_entityName) GAZEBO_DEPRECATED(7.0);

      /// \brief Get the distance to the nearest entity below
      /// (along the Z-axis) this entity.
      /// \param[out] _distBelow The distance to the nearest entity below.
      /// \param[out] _entityName The name of the nearest entity below.
      public: void NearestEntityBelow(double &_distBelow,
                  std::string &_entityName) const;

      /// \brief Move this entity to be ontop of the nearest entity below.
      public: void PlaceOnNearestEntityBelow();

      /// \brief Move this entity to be ontop of another entity by name.
      /// \param[in] _entityName Name of the Entity this Entity should be
      /// ontop of.
      public: void PlaceOnEntity(const std::string &_entityName);

      /// \brief Returns collision bounding box.
      /// \return Collsiion boundin box.
      /// \deprecated See CollisionBoundingBox()
      public: math::Box GetCollisionBoundingBox() const GAZEBO_DEPRECATED(7.0);

      /// \brief Returns collision bounding box.
      /// \return Collsiion boundin box.
      public: ignition::math::Box CollisionBoundingBox() const;

      /// \brief Set angular and linear rates of an physics::Entity.
      /// \param[in] _linear Linear twist.
      /// \param[in] _angular Angular twist.
      /// \param[in] _updateChildren True to pass this update to child
      /// entities.
      /// \deprecated See version that accepts ignition::math parameters
      public: void SetWorldTwist(const math::Vector3 &_linear,
                                 const math::Vector3 &_angular,
                                 bool _updateChildren = true)
                                 GAZEBO_DEPRECATED(7.0);

      /// \brief Set angular and linear rates of an physics::Entity.
      /// \param[in] _linear Linear twist.
      /// \param[in] _angular Angular twist.
      /// \param[in] _updateChildren True to pass this update to child
      /// entities.
      public: void SetWorldTwist(const ignition::math::Vector3d &_linear,
                                 const ignition::math::Vector3d &_angular,
                                 const bool _updateChildren = true);

      /// \brief Returns Entity#dirtyPose.
      ///
      /// The dirty pose is the pose set by the physics engine before it's
      /// value is propagated to the rest of the simulator.
      /// \return The dirty pose of the entity.
      /// \deprecated See DirtyPose()
      public: const math::Pose &GetDirtyPose() const GAZEBO_DEPRECATED(7.0);

      /// \brief Returns Entity#dirtyPose.
      ///
      /// The dirty pose is the pose set by the physics engine before it's
      /// value is propagated to the rest of the simulator.
      /// \return The dirty pose of the entity.
      public: const ignition::math::Pose3d &DirtyPose() const;

      /// \brief Constructor used by inherited classes
      /// \param[in] _dataPtr Pointer to protected data
      /// \param[in] _parent Parent of this object
      protected: Entity(EntityProtected &_dataPtr, BasePtr _parent);

      /// \brief This function is called when the entity's
      /// (or one of its parents) pose of the parent has changed.
      protected: virtual void OnPoseChange() = 0;

      /// \internal
      /// \brief Constructor used by inherited classes
      /// \param[in] _dataPtr Pointer to protected data
      /// \param[in] _parent Parent of the entity.
      protected: Entity(EntityProtected &_dataPtr, BasePtr _parent);

      /// \brief Shared construction code.
      /// \param[in] _link Pointer to parent link
      private: void ConstructionHelper(LinkPtr _Link);

      /// \brief Publish the pose.
      private: virtual void PublishPose();

      /// \brief Helper function to get the collision bounding box.
      /// \param[in] _base Object to calculated the bounding box for.
      /// \return The boundin box for the passed in object.
      private: ignition::math::Box CollisionBoundingBoxHelper(
                   BasePtr _base) const;

      /// \brief Set the world pose for a model.
      /// \param[in] _pose New pose for the entity.
      /// \param[in] _notify True to notify children of the pose update.
      /// \param[in] _publish True to publish the pose.
      private: void SetWorldPoseModel(const ignition::math::Pose3d &_pose,
                                      const bool _notify,
                                      const bool _publish);

      /// \brief Set the world pose for a canonical Link.
      /// \param[in] _pose New pose for the entity.
      /// \param[in] _notify True to notify children of the pose update.
      /// \param[in] _publish True to publish the pose.
      private: void SetWorldPoseCanonicalLink(
                   const ignition::math::Pose3d &_pose,
                   const bool _notify, const bool _publish);

      /// \brief Set the world pose for a common entity.
      /// \param[in] _pose New pose for the entity.
      /// \param[in] _notify True to notify children of the pose update.
      /// \param[in] _publish True to publish the pose.
      private: void SetWorldPoseDefault(
                   const ignition::math::Pose3d &_pose,
                   const bool _notify, const bool _publish);

      /// \brief Called when a new pose message arrives.
      /// \param[in] _msg The message to set the pose from.
      private: void OnPoseMsg(ConstPosePtr &_msg);

      /// \brief Handle a change of pose
      /// \param[in] update_children if set to true, will call OnPoseChange
      ///            for all children (1 level, non-recursive).
      ///            But if the Object is static, we force children
      ///            OnPoseChange call
      private: void UpdatePhysicsPose(const bool update_children = true);

      /// \brief Update an animation.
      /// \param[in] _info Update information.
      private: void UpdateAnimation(const common::UpdateInfo &_info);

      /// \internal
      /// \brief Private data pointer
<<<<<<< HEAD
      private: std::shared_ptr<EntityProtected> dataPtr;
=======
      protected: std::shared_ptr<EntityProtected> entDPtr;
>>>>>>> 4855efb7

      /// \internal
      /// \brief Private data pointer
      private: std::unique_ptr<EntityPrivate> dataPtr;
    };
    /// \}
  }
}
#endif<|MERGE_RESOLUTION|>--- conflicted
+++ resolved
@@ -50,9 +50,6 @@
     // Forward declare private data class.
     class EntityPrivate;
 
-    // Forward declare private data class.
-    class EntityProtected;
-
     /// \addtogroup gazebo_physics
     /// \{
 
@@ -375,11 +372,6 @@
       /// \return The dirty pose of the entity.
       public: const ignition::math::Pose3d &DirtyPose() const;
 
-      /// \brief Constructor used by inherited classes
-      /// \param[in] _dataPtr Pointer to protected data
-      /// \param[in] _parent Parent of this object
-      protected: Entity(EntityProtected &_dataPtr, BasePtr _parent);
-
       /// \brief This function is called when the entity's
       /// (or one of its parents) pose of the parent has changed.
       protected: virtual void OnPoseChange() = 0;
@@ -444,11 +436,7 @@
 
       /// \internal
       /// \brief Private data pointer
-<<<<<<< HEAD
-      private: std::shared_ptr<EntityProtected> dataPtr;
-=======
       protected: std::shared_ptr<EntityProtected> entDPtr;
->>>>>>> 4855efb7
 
       /// \internal
       /// \brief Private data pointer
