--- conflicted
+++ resolved
@@ -96,11 +96,7 @@
 
       /// \brief Get the absolute pose of the entity.
       /// \return The absolute pose of the entity.
-<<<<<<< HEAD
-      public: inline const ignition::math::Pose3d &GetWorldPose() const
-=======
-      public: inline virtual const math::Pose &GetWorldPose() const
->>>>>>> ad87c7b3
+      public: inline virtual const ignition::math::Pose3d &GetWorldPose() const
               {return this->worldPose;}
 
       /// \brief Get the pose of the entity relative to its parent.
@@ -288,64 +284,50 @@
       /// \brief A helper that prevents numerous dynamic_casts.
       protected: EntityPtr parentEntity;
 
-<<<<<<< HEAD
-      /// \brief
+      /// \brief World pose of the entity.
+      protected: mutable ignition::math::Pose3d worldPose;
+
+      /// \brief Communication node.
+      protected: transport::NodePtr node;
+
+      /// \brief Visual publisher.
+      protected: transport::PublisherPtr visPub;
+
+      /// \brief Request publisher.
+      protected: transport::PublisherPtr requestPub;
+
+      /// \brief Visual message container.
+      protected: msgs::Visual *visualMsg;
+
+      /// \brief Current pose animation
+      protected: common::PoseAnimationPtr animation;
+
+      /// \brief Previous time an animation was updated.
+      protected: common::Time prevAnimationTime;
+
+      /// \brief Start pose of an animation.
+      protected: ignition::math::Pose3d animationStartPose;
+
+      /// \brief All our event connections.
+      protected: std::vector<event::ConnectionPtr> connections;
+
+      /// \brief Connection used to update an animation.
+      protected: event::ConnectionPtr animationConnection;
+
+      /// \brief The pose set by a physics engine.
+      protected: ignition::math::Pose3d dirtyPose;
+
+      /// \brief Scale of the entity
+      protected: ignition::math::Vector3d scale;
+
+      /// \brief True if the object is static.
       private: bool isStatic;
 
       /// \brief Only used by Links. Included here for performance.
       private: bool isCanonicalLink;
 
       /// \brief The initial pose of the entity.
-      private: ignition::math::Pose3d initialRelativePose;
-
-      /// \brief World pose of the entity.
-      private: ignition::math::Pose3d worldPose;
-=======
-      /// \brief World pose of the entity.
-      protected: mutable math::Pose worldPose;
->>>>>>> ad87c7b3
-
-      /// \brief Communication node.
-      protected: transport::NodePtr node;
-
-      /// \brief Visual publisher.
-      protected: transport::PublisherPtr visPub;
-
-      /// \brief Request publisher.
-      protected: transport::PublisherPtr requestPub;
-
-      /// \brief Visual message container.
-      protected: msgs::Visual *visualMsg;
-
-      /// \brief Current pose animation
-      protected: common::PoseAnimationPtr animation;
-
-      /// \brief Previous time an animation was updated.
-      protected: common::Time prevAnimationTime;
-
-      /// \brief Start pose of an animation.
-      protected: ignition::math::Pose3d animationStartPose;
-
-      /// \brief All our event connections.
-      protected: std::vector<event::ConnectionPtr> connections;
-
-      /// \brief Connection used to update an animation.
-      protected: event::ConnectionPtr animationConnection;
-
-      /// \brief The pose set by a physics engine.
-      protected: ignition::math::Pose3d dirtyPose;
-
-      /// \brief Scale of the entity
-      protected: ignition::math::Vector3d scale;
-
-      /// \brief True if the object is static.
-      private: bool isStatic;
-
-      /// \brief Only used by Links. Included here for performance.
-      private: bool isCanonicalLink;
-
-      /// \brief The initial pose of the entity.
-      private: math::Pose initialRelativePose;
+      private: ignition::math::Pose initialRelativePose;
 
       /// \brief Pose publisher.
       private: transport::PublisherPtr posePub;
