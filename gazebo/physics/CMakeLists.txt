--- conflicted
+++ resolved
@@ -210,11 +210,8 @@
   PhysicsEngine_TEST.cc
   PresetManager_TEST.cc
   UserCmdManager_TEST.cc
-<<<<<<< HEAD
   Wind_TEST.cc
-=======
   World_TEST.cc
->>>>>>> e3b7dbb7
   WorldState_TEST.cc
 )
 
