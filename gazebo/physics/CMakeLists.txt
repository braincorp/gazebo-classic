include (${gazebo_cmake_dir}/GazeboUtils.cmake)

link_directories(
  ${CCD_LIBRARY_DIRS}
  ${Boost_LIBRARY_DIRS}
)

# Build in ODE by default
include_directories(SYSTEM ${CMAKE_SOURCE_DIR}/deps/opende/include)
add_subdirectory(ode)

# Add Bullet support if present
if (HAVE_BULLET)
  include_directories(${BULLET_INCLUDE_DIRS})
  link_directories(${BULLET_LIBRARY_DIRS})
  add_definitions(${BULLET_CFLAGS})
  add_subdirectory(bullet)
endif()

# Add DART support if present
if (HAVE_DART)
  add_subdirectory(dart)

  include_directories(${DARTCore_INCLUDE_DIRS})
  link_directories(${DARTCore_LIBRARY_DIRS})
endif()

# Add Simbody support if present
if (HAVE_SIMBODY)
  add_subdirectory(simbody)

  include_directories(SYSTEM ${Simbody_INCLUDE_DIR})
  link_directories(${Simbody_LIB_DIR})
  add_definitions(${Simbody_CFLAGS})
endif()

include_directories(${TBB_INCLUDEDIR})

# Be sure to locate this definition *after* add_subdirectories
# in order to get the proper visibility when building libs
if (WIN32)
  add_definitions(-DBUILDING_DLL_GZ_PHYSICS)
  include_directories(${libdl_include_dir})
endif()

set (sources ${sources}
  Actor.cc
  Base.cc
  BoxShape.cc
  Collision.cc
  CollisionState.cc
  Contact.cc
  ContactManager.cc
  CylinderShape.cc
  Entity.cc
  Gripper.cc
  HeightmapShape.cc
  Inertial.cc
  Joint.cc
  JointController.cc
  JointState.cc
  Light.cc
  LightState.cc
  Link.cc
  LinkState.cc
  MapShape.cc
  MeshShape.cc
  Model.cc
  ModelState.cc
  MultiRayShape.cc
  PhysicsIface.cc
  PhysicsEngine.cc
  PhysicsFactory.cc
  PlaneShape.cc
  PolylineShape.cc
  Population.cc
  PresetManager.cc
  RayShape.cc
  Road.cc
  Shape.cc
  SphereShape.cc
  State.cc
  SurfaceParams.cc
  World.cc
  WorldState.cc
)

set (headers
  Actor.hh
  BallJoint.hh
  Base.hh
  BoxShape.hh
  Collision.hh
  CollisionState.hh
  Contact.hh
  ContactManager.hh
  CylinderShape.hh
  Entity.hh
  FixedJoint.hh
  HeightmapShape.hh
  Hinge2Joint.hh
  HingeJoint.hh
  GearboxJoint.hh
  Inertial.hh
  Gripper.hh
  Joint.hh
  JointController.hh
  JointWrench.hh
  JointState.hh
  Light.hh
  LightState.hh
  Link.hh
  LinkState.hh
  MapShape.hh
  MeshShape.hh
  Model.hh
  ModelState.hh
  MultiRayShape.hh
  PhysicsIface.hh
  PhysicsEngine.hh
  PhysicsFactory.hh
  PhysicsTypes.hh
  PlaneShape.hh
  PolylineShape.hh
  Population.hh
  PresetManager.hh
  RayShape.hh
  Road.hh
  Shape.hh
  ScrewJoint.hh
  SliderJoint.hh
  SphereShape.hh
  State.hh
  SurfaceParams.hh
  UniversalJoint.hh
  World.hh
  WorldState.hh)

set (physics_headers "" CACHE INTERNAL "physics headers" FORCE)
foreach (hdr ${headers})
  APPEND_TO_CACHED_STRING(physics_headers
    "Physics Headers" "#include \"gazebo/physics/${hdr}\"\n")
endforeach()
configure_file (${CMAKE_CURRENT_SOURCE_DIR}/physics.hh.in
                ${CMAKE_CURRENT_BINARY_DIR}/physics.hh)

gz_add_library(gazebo_physics ${sources})

target_link_libraries(gazebo_physics
  gazebo_common
  gazebo_util
  gazebo_ode
  gazebo_opcode
)

# Link in Bullet support if present
if (HAVE_BULLET)
  target_link_libraries(gazebo_physics ${BULLET_LIBRARIES})
endif()

# Link in DART support if present
if (HAVE_DART)
  target_link_libraries(gazebo_physics ${DARTCore_LIBRARIES})
endif()

# Link in Simbody support if present
if (HAVE_SIMBODY)
  target_link_libraries(gazebo_physics ${Simbody_LIBRARIES})
endif()

if (HAVE_GDAL)
  include_directories(${GDAL_INCLUDE_DIR})
  target_link_libraries(gazebo_physics ${GDAL_LIBRARY})
endif()

gz_install_library(gazebo_physics)
gz_install_includes("physics" ${headers} ${CMAKE_CURRENT_BINARY_DIR}/physics.hh)

# unit tests
set (gtest_sources
  BoxShape_TEST.cc
  ContactManager_TEST.cc
  CylinderShape_TEST.cc
  Inertial_TEST.cc
  JointController_TEST.cc
<<<<<<< HEAD
  Light_TEST.cc
  LightState_TEST.cc
=======
  ModelState_TEST.cc
>>>>>>> 48152224
  PhysicsEngine_TEST.cc
  PresetManager_TEST.cc
  Road_TEST.cc
  SphereShape_TEST.cc
)
gz_build_tests(${gtest_sources})<|MERGE_RESOLUTION|>--- conflicted
+++ resolved
@@ -183,12 +183,9 @@
   CylinderShape_TEST.cc
   Inertial_TEST.cc
   JointController_TEST.cc
-<<<<<<< HEAD
   Light_TEST.cc
   LightState_TEST.cc
-=======
   ModelState_TEST.cc
->>>>>>> 48152224
   PhysicsEngine_TEST.cc
   PresetManager_TEST.cc
   Road_TEST.cc
