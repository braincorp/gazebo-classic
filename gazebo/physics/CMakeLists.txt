--- conflicted
+++ resolved
@@ -192,10 +192,7 @@
   PresetManager_TEST.cc
   Road_TEST.cc
   SphereShape_TEST.cc
-<<<<<<< HEAD
+  UserCmdManager_TEST.cc
   WorldState_TEST.cc
-=======
-  UserCmdManager_TEST.cc
->>>>>>> 597769cb
 )
 gz_build_tests(${gtest_sources})