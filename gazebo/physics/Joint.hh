/*
 * Copyright 2012 Open Source Robotics Foundation
 *
 * Licensed under the Apache License, Version 2.0 (the "License");
 * you may not use this file except in compliance with the License.
 * You may obtain a copy of the License at
 *
 *     http://www.apache.org/licenses/LICENSE-2.0
 *
 * Unless required by applicable law or agreed to in writing, software
 * distributed under the License is distributed on an "AS IS" BASIS,
 * WITHOUT WARRANTIES OR CONDITIONS OF ANY KIND, either express or implied.
 * See the License for the specific language governing permissions and
 * limitations under the License.
 *
*/
/* Desc: The base joint class
 * Author: Nate Koenig, Andrew Howard
 * Date: 21 May 2003
 */

#ifndef _JOINT_HH_
#define _JOINT_HH_

#include <string>

#include <boost/any.hpp>

#include "gazebo/common/Event.hh"
#include "gazebo/common/Events.hh"
#include "gazebo/math/Angle.hh"
#include "gazebo/math/Vector3.hh"
#include "gazebo/msgs/MessageTypes.hh"

#include "gazebo/physics/JointState.hh"
#include "gazebo/physics/Base.hh"
#include "gazebo/physics/JointWrench.hh"

namespace gazebo
{
  namespace physics
  {
    /// \addtogroup gazebo_physics
    /// \{

    /// \class Joint Joint.hh physics/physics.hh
    /// \brief Base class for all joints
    class Joint : public Base
    {
      /// \enum Attribute
      /// \brief Joint attribute types.
      public: enum Attribute
              {
                /// \brief Fudge factor.
                FUDGE_FACTOR,

                /// \brief Suspension error reduction parameter.
                SUSPENSION_ERP,

                /// \brief Suspension constraint force mixing.
                SUSPENSION_CFM,

                /// \brief Stop limit error reduction parameter.
                STOP_ERP,

                /// \brief Stop limit constraint force mixing.
                STOP_CFM,

                /// \brief Error reduction parameter.
                ERP,

                /// \brief Constraint force mixing.
                CFM,

                /// \brief Maximum force.
                FMAX,

                /// \brief Velocity.
                VEL,

                /// \brief High stop angle.
                HI_STOP,

                /// \brief Low stop angle.
                LO_STOP
              };

      /// \brief Constructor
      /// \param[in] Joint parent
      public: explicit Joint(BasePtr _parent);

      /// \brief Destructor
      public: virtual ~Joint();

      /// \brief Set pose, parent and child links of a physics::Joint
      /// \param[in] _parent Parent link.
      /// \param[in] _child Child link.
      /// \param[in] _pose Pose containing Joint Anchor offset from child link.
      public: void Load(LinkPtr _parent, LinkPtr _child,
                        const math::Pose &_pose);

      /// \brief Set parent and child links of a physics::Joint and its
      /// anchor offset position.
      /// This funciton is deprecated, use
      /// Load(LinkPtr _parent, LinkPtr _child, const math::Pose &_pose)
      /// \param[in] _parent Parent link.
      /// \param[in] _child Child link.
      /// \param[in] _pos Joint Anchor offset from child link.
      public: void Load(LinkPtr _parent, LinkPtr _child,
                        const math::Vector3 &_pos) GAZEBO_DEPRECATED;

      /// \brief Load physics::Joint from a SDF sdf::Element.
      /// \param[in] _sdf SDF values to load from.
      public: virtual void Load(sdf::ElementPtr _sdf);

      /// \brief Initialize a joint.
      public: virtual void Init();

      /// \brief Update the joint.
      public: void Update();

      /// \brief Update the parameters using new sdf values.
      /// \param[in] _sdf SDF values to update from.
      public: virtual void UpdateParameters(sdf::ElementPtr _sdf);

      /// \brief Reset the joint.
      public: virtual void Reset();

      /// \brief Set the joint state.
      /// \param[in] _state Joint state
      public: void SetState(const JointState &_state);

      /// \brief Set the model this joint belongs too.
      /// \param[in] _model Pointer to a model.
      public: void SetModel(ModelPtr _model);

      /// \brief Get the link to which the joint is attached according
      /// the _index.
      /// \param[in] _index Index of the link to retreive.
      /// \return Pointer to the request link. NULL if the index was
      /// invalid.
      public: virtual LinkPtr GetJointLink(int _index) const = 0;

      /// \brief Determines of the two bodies are connected by a joint.
      /// \param[in] _one First link.
      /// \param[in] _two Second link.
      /// \return True if the two links are connected by a joint.
      public: virtual bool AreConnected(LinkPtr _one, LinkPtr _two) const = 0;

      /// \brief Attach the two bodies with this joint.
      /// \param[in] _parent Parent link.
      /// \param[in] _child Child link.
      public: virtual void Attach(LinkPtr _parent, LinkPtr _child);

      /// \brief Detach this joint from all links.
      public: virtual void Detach();

      /// \brief Set the axis of rotation.
      /// \param[in] _index Index of the axis to set.
      /// \param[in] _axis Vector in world frame of axis direction
      ///                  (must have length greater than zero).
      public: virtual void SetAxis(int _index, const math::Vector3 &_axis) = 0;

      /// \brief Set the joint damping.
      /// \param[in] _index Index of the axis to set.
      /// \param[in] _damping Damping value for the axis.
      public: virtual void SetDamping(int _index, double _damping) = 0;

      /// \brief Callback to apply damping force to joint.
      public: virtual void ApplyDamping();

      /// \brief Connect a boost::slot the the joint update signal.
      /// \param[in] _subscriber Callback for the connection.
      /// \return Connection pointer, which must be kept in scope.
      public: template<typename T>
              event::ConnectionPtr ConnectJointUpdate(T _subscriber)
              {return jointUpdate.Connect(_subscriber);}

      /// \brief Disconnect a boost::slot the the joint update signal.
      /// \param[in] _conn Connection to disconnect.
      public: void DisconnectJointUpdate(event::ConnectionPtr &_conn)
              {jointUpdate.Disconnect(_conn);}

      /// \brief Get the axis of rotation.
      /// \param[in] _index Index of the axis to get.
      /// \return Axis value for the provided index.
      public: math::Vector3 GetLocalAxis(int _index) const;

      /// \brief Get the axis of rotation in global cooridnate frame.
      /// \param[in] _index Index of the axis to get.
      /// \return Axis value for the provided index.
      public: virtual math::Vector3 GetGlobalAxis(int _index) const = 0;

      /// \brief Set the anchor point.
      /// \param[in] _index Indx of the axis.
      /// \param[in] _anchor Anchor value.
      public: virtual void SetAnchor(int _index,
                                     const math::Vector3 &_anchor) = 0;

      /// \brief Get the anchor point.
      /// \param[in] _index Index of the axis.
      /// \return Anchor value for the axis.
      public: virtual math::Vector3 GetAnchor(int _index) const = 0;

      /// \brief Set the high stop of an axis(index).
      /// \param[in] _index Index of the axis.
      /// \param[in] _angle High stop angle.
      public: virtual void SetHighStop(int _index,
                                       const math::Angle &_angle);

      /// \brief Set the low stop of an axis(index).
      /// \param[in] _index Index of the axis.
      /// \param[in] _angle Low stop angle.
      public: virtual void SetLowStop(int _index,
                                      const math::Angle &_angle);

      /// \brief Get the high stop of an axis(index).
      /// This function is deprecated, use GetUpperLimit(unsigned int).
      /// If you are interested in getting the value of dParamHiStop*,
      /// use GetAttribute(hi_stop, _index)
      /// \param[in] _index Index of the axis.
      /// \return Angle of the high stop value.
      public: virtual math::Angle GetHighStop(int _index) GAZEBO_DEPRECATED = 0;

      /// \brief Get the low stop of an axis(index).
      /// This function is deprecated, use GetLowerLimit(unsigned int).
      /// If you are interested in getting the value of dParamHiStop*,
      /// use GetAttribute(hi_stop, _index)
      /// \param[in] _index Index of the axis.
      /// \return Angle of the low stop value.
      public: virtual math::Angle GetLowStop(int _index) GAZEBO_DEPRECATED = 0;

      /// \brief Get the effort limit on axis(index).
      /// \param[in] _index Index of axis, where 0=first axis and 1=second axis
      /// \return Effort limit specified in SDF
      public: virtual double GetEffortLimit(int _index);

      /// \brief Get the velocity limit on axis(index).
      /// \param[in] _index Index of axis, where 0=first axis and 1=second axis
      /// \return Velocity limit specified in SDF
      public: virtual double GetVelocityLimit(int _index);

      /// \brief Set the velocity of an axis(index).
      /// \param[in] _index Index of the axis.
      /// \param[in] _vel Velocity.
      public: virtual void SetVelocity(int _index, double _vel) = 0;

      /// \brief Get the rotation rate of an axis(index)
      /// \param[in] _index Index of the axis.
      /// \return The rotaional velocity of the joint axis.
      public: virtual double GetVelocity(int _index) const = 0;

      /// \brief Set the force applied to this physics::Joint.
      /// Note that the unit of force should be consistent with the rest
      /// of the simulation scales.  E.g.  if you are using
      /// metric units, the unit for force is Newtons.  If using
      /// imperial units (sorry), then unit of force is lb-force
      /// not (lb-mass), etc.
      /// \param[in] _index Index of the axis.
      /// \param[in] _force Force value.
      public: virtual void SetForce(int _index, double _force);

      /// \brief @todo: not yet implemented.
      /// Get the forces applied at this Joint.
      /// Note that the unit of force should be consistent with the rest
      /// of the simulation scales.  E.g.  if you are using
      /// metric units, the unit for force is Newtons.  If using
      /// imperial units (sorry), then unit of force is lb-force
      /// not (lb-mass), etc.
      /// \param[in] _index Index of the axis.
      /// \return The force applied to an axis.
      public: virtual double GetForce(int _index) GAZEBO_DEPRECATED;

      /// \brief @todo: not yet implemented.
      /// Get the forces applied at this Joint.
      /// Note that the unit of force should be consistent with the rest
      /// of the simulation scales.  E.g.  if you are using
      /// metric units, the unit for force is Newtons.  If using
      /// imperial units (sorry), then unit of force is lb-force
      /// not (lb-mass), etc.
      /// \param[in] _index Index of the axis.
      /// \return The force applied to an axis.
      public: virtual double GetForce(unsigned int _index);

      /// \brief get internal force and torque values at a joint
      /// Note that you must set
      ///   <provide_feedback>true<provide_feedback>
      /// in the joint sdf to use this.
      /// \param[in] _index Force and torque on child link if _index = 0
      /// and on parent link of _index = 1
      /// \return The force and torque at the joint
      public: virtual JointWrench GetForceTorque(int _index)
        GAZEBO_DEPRECATED = 0;

      /// \brief get internal force and torque values at a joint
      /// Note that you must set
      ///   <provide_feedback>true<provide_feedback>
      /// in the joint sdf to use this.
      /// \param[in] _index Force and torque on child link if _index = 0
      /// and on parent link of _index = 1
      /// \return The force and torque at the joint
      public: virtual JointWrench GetForceTorque(unsigned int _index) = 0;

      /// \brief Set the max allowed force of an axis(index).
      /// Note that the unit of force should be consistent with the rest
      /// of the simulation scales.  E.g.  if you are using
      /// metric units, the unit for force is Newtons.  If using
      /// imperial units (sorry), then unit of force is lb-force
      /// not (lb-mass), etc.
      /// \param[in] _index Index of the axis.
      /// \param[in] _force Maximum force that can be applied to the axis.
      public: virtual void SetMaxForce(int _index, double _force) = 0;

      /// \brief Get the max allowed force of an axis(index).
      /// Note that the unit of force should be consistent with the rest
      /// of the simulation scales.  E.g.  if you are using
      /// metric units, the unit for force is Newtons.  If using
      /// imperial units (sorry), then unit of force is lb-force
      /// not (lb-mass), etc.
      /// \param[in] _index Index of the axis.
      /// \return The maximum force.
      public: virtual double GetMaxForce(int _index) = 0;

      /// \brief Get the angle of rotation of an axis(index)
      /// \param[in] _index Index of the axis.
      /// \return Angle of the axis.
      public: math::Angle GetAngle(int _index) const;

      /// \brief Get the angle count.
      /// \return The number of DOF for the joint.
      public: virtual unsigned int GetAngleCount() const = 0;

      /// \brief If the Joint is static, Gazebo stores the state of
      /// this Joint as a scalar inside the Joint class, so
      /// this call will NOT move the joint dynamically for a static Model.
      /// But if this Model is not static, then it is updated dynamically,
      /// all the conencted children Link's are moved as a result of the
      /// Joint angle setting.  Dynamic Joint angle update is accomplished
      /// by calling JointController::SetJointPosition.
      /// \param[in] _index Index of the axis.
      /// \param[in] _angle Angle to set the joint to.
      public: void SetAngle(int _index, math::Angle _angle);

      /// \brief Get the forces applied to the center of mass of a physics::Link
      /// due to the existence of this Joint.
      /// Note that the unit of force should be consistent with the rest
      /// of the simulation scales.  E.g.  if you are using
      /// metric units, the unit for force is Newtons.  If using
      /// imperial units (sorry), then unit of force is lb-force
      /// not (lb-mass), etc.
      /// \param[in] index The index of the link(0 or 1).
      /// \return Force applied to the link.
      public: virtual math::Vector3 GetLinkForce(unsigned int _index) const = 0;

      /// \brief Get the torque applied to the center of mass of a physics::Link
      /// due to the existence of this Joint.
      /// Note that the unit of torque should be consistent with the rest
      /// of the simulation scales.  E.g.  if you are using
      /// metric units, the unit for force is Newtons-Meters.  If using
      /// imperial units (sorry), then unit of force is lb-force-inches
      /// not (lb-mass-inches), etc.
      /// \param[in] index The index of the link(0 or 1)
      /// \return Torque applied to the link.
      public: virtual math::Vector3 GetLinkTorque(
                  unsigned int _index) const = 0;

      /// \brief Set a non-generic parameter for the joint.
      /// replaces SetAttribute(Attribute, int, double)
      /// \param[in] _key String key.
      /// \param[in] _index Index of the axis.
      /// \param[in] _value Value of the attribute.
      public: virtual void SetAttribute(const std::string &_key, int _index,
                                        const boost::any &_value) = 0;

      /// \brief Get a non-generic parameter for the joint.
      /// \param[in] _key String key.
      /// \param[in] _index Index of the axis.
      /// \param[in] _value Value of the attribute.
      public: virtual double GetAttribute(const std::string &_key,
                                               int _index) = 0;

      /// \brief Get the child link
      /// \return Pointer to the child link.
      public: LinkPtr GetChild() const;

      /// \brief Get the parent link.
      /// \return Pointer to the parent link.
      public: LinkPtr GetParent() const;

      /// \brief Fill a joint message.
      /// \param[out] _msg Message to fill with this joint's properties.
      public: void FillMsg(msgs::Joint &_msg);

<<<<<<< HEAD
      /// \brief:  get the joint upper limit
      /// (replaces GetLowStop and GetHighStop)
      /// \param[in] _index Index of the axis.
      /// \return Upper limit of the axis.
      public: math::Angle GetLowerLimit(unsigned int _index) const
        {
          if (_index < this->GetAngleCount())
            return this->lowerLimit[_index];

          gzwarn << "requesting lower limit of joint index out of bound\n";
          return math::Angle();
        }

      /// \brief:  get the joint lower limit
      /// (replacee GetLowStop and GetHighStop)
      /// \param[in] _index Index of the axis.
      /// \return Upper limit of the axis.
      public: math::Angle GetUpperLimit(unsigned int _index) const
        {
          if (_index < this->GetAngleCount())
            return this->upperLimit[_index];

          gzwarn << "requesting upper limit of joint index out of bound\n";
          return math::Angle();
        }
=======
      /// \brief Accessor to inertia ratio across this joint.
      /// \param[in] _index Joint axis index.
      /// \return returns the inertia ratio across specified joint axis.
      public: double GetInertiaRatio(unsigned int _index) const;
>>>>>>> 0228d34d

      /// \brief Get the angle of an axis helper function.
      /// \param[in] _index Index of the axis.
      /// \return Angle of the axis.
      protected: virtual math::Angle GetAngleImpl(int _index) const = 0;

      /// \brief Helper function to load a joint.
      /// \param[in] _pose Pose of the anchor.
      private: void LoadImpl(const math::Pose &_pose);

      /// \brief Helper function to load a joint.
      /// This function is deprecated, use LoadImpl(math::Pose &)
      /// \param[in] _pos Position of the anchor.
      private: void LoadImpl(const math::Vector3 &_pos) GAZEBO_DEPRECATED;

      /// \brief Computes inertiaRatio for this joint during Joint::Init
      /// The inertia ratio for each joint between [1, +inf] gives a sense
      /// of how well this model will perform in iterative LCP methods.
      private: void ComputeInertiaRatio();

      /// \brief The first link this joint connects to
      protected: LinkPtr childLink;

      /// \brief The second link this joint connects to
      protected: LinkPtr parentLink;

      /// \brief Pointer to the parent model.
      protected: ModelPtr model;

      /// \brief Anchor position of joint, expressed in world frame.
      protected: math::Vector3 anchorPos;

      /// \brief Joint update event.
      private: event::EventT<void ()> jointUpdate;

      /// \brief joint dampingCoefficient
      protected: double dampingCoefficient;

      /// \brief Angle used when the joint is paret of a static model.
      private: math::Angle staticAngle;

      /// \brief apply damping for adding viscous damping forces on updates
      protected: gazebo::event::ConnectionPtr applyDamping;

      /// \brief Save force applied by user
      /// This plus the joint feedback (joint contstraint forces) is the
      /// equivalent of simulated force torque sensor reading
      /// Allocate a 2 vector in case hinge2 joint is used.
      protected: double forceApplied[2];

      /// \brief Store Joint effort limit as specified in SDF
      protected: double effortLimit[2];

      /// \brief Store Joint velocity limit as specified in SDF
      protected: double velocityLimit[2];

<<<<<<< HEAD
      /// \brief Store Joint position lower limit as specified in SDF
      protected: math::Angle lowerLimit[2];

      /// \brief Store Joint position upper limit as specified in SDF
      protected: math::Angle upperLimit[2];

      /// \brief option to use CFM damping
      protected: bool useCFMDamping;
=======
      /// \brief Store Joint inertia ratio.  This is a measure of how well
      /// this model behaves using interative LCP solvers.
      protected: double inertiaRatio[2];
>>>>>>> 0228d34d
    };
    /// \}
  }
}
#endif<|MERGE_RESOLUTION|>--- conflicted
+++ resolved
@@ -215,20 +215,20 @@
                                       const math::Angle &_angle);
 
       /// \brief Get the high stop of an axis(index).
-      /// This function is deprecated, use GetUpperLimit(unsigned int).
+      /// This function is replaced by GetUpperLimit(unsigned int).
       /// If you are interested in getting the value of dParamHiStop*,
       /// use GetAttribute(hi_stop, _index)
       /// \param[in] _index Index of the axis.
       /// \return Angle of the high stop value.
-      public: virtual math::Angle GetHighStop(int _index) GAZEBO_DEPRECATED = 0;
+      public: virtual math::Angle GetHighStop(int _index) = 0;
 
       /// \brief Get the low stop of an axis(index).
-      /// This function is deprecated, use GetLowerLimit(unsigned int).
+      /// This function is replaced by GetLowerLimit(unsigned int).
       /// If you are interested in getting the value of dParamHiStop*,
       /// use GetAttribute(hi_stop, _index)
       /// \param[in] _index Index of the axis.
       /// \return Angle of the low stop value.
-      public: virtual math::Angle GetLowStop(int _index) GAZEBO_DEPRECATED = 0;
+      public: virtual math::Angle GetLowStop(int _index) = 0;
 
       /// \brief Get the effort limit on axis(index).
       /// \param[in] _index Index of axis, where 0=first axis and 1=second axis
@@ -391,7 +391,11 @@
       /// \param[out] _msg Message to fill with this joint's properties.
       public: void FillMsg(msgs::Joint &_msg);
 
-<<<<<<< HEAD
+      /// \brief Accessor to inertia ratio across this joint.
+      /// \param[in] _index Joint axis index.
+      /// \return returns the inertia ratio across specified joint axis.
+      public: double GetInertiaRatio(unsigned int _index) const;
+
       /// \brief:  get the joint upper limit
       /// (replaces GetLowStop and GetHighStop)
       /// \param[in] _index Index of the axis.
@@ -417,12 +421,6 @@
           gzwarn << "requesting upper limit of joint index out of bound\n";
           return math::Angle();
         }
-=======
-      /// \brief Accessor to inertia ratio across this joint.
-      /// \param[in] _index Joint axis index.
-      /// \return returns the inertia ratio across specified joint axis.
-      public: double GetInertiaRatio(unsigned int _index) const;
->>>>>>> 0228d34d
 
       /// \brief Get the angle of an axis helper function.
       /// \param[in] _index Index of the axis.
@@ -479,20 +477,18 @@
       /// \brief Store Joint velocity limit as specified in SDF
       protected: double velocityLimit[2];
 
-<<<<<<< HEAD
-      /// \brief Store Joint position lower limit as specified in SDF
-      protected: math::Angle lowerLimit[2];
-
-      /// \brief Store Joint position upper limit as specified in SDF
-      protected: math::Angle upperLimit[2];
-
-      /// \brief option to use CFM damping
-      protected: bool useCFMDamping;
-=======
       /// \brief Store Joint inertia ratio.  This is a measure of how well
       /// this model behaves using interative LCP solvers.
       protected: double inertiaRatio[2];
->>>>>>> 0228d34d
+
+      /// \brief Store Joint position lower limit as specified in SDF
+      protected: math::Angle lowerLimit[2];
+
+      /// \brief Store Joint position upper limit as specified in SDF
+      protected: math::Angle upperLimit[2];
+
+      /// \brief option to use CFM damping
+      protected: bool useCFMDamping;
     };
     /// \}
   }
