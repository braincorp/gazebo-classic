/*
 * Copyright (C) 2012 Open Source Robotics Foundation
 *
 * Licensed under the Apache License, Version 2.0 (the "License");
 * you may not use this file except in compliance with the License.
 * You may obtain a copy of the License at
 *
 *     http://www.apache.org/licenses/LICENSE-2.0
 *
 * Unless required by applicable law or agreed to in writing, software
 * distributed under the License is distributed on an "AS IS" BASIS,
 * WITHOUT WARRANTIES OR CONDITIONS OF ANY KIND, either express or implied.
 * See the License for the specific language governing permissions and
 * limitations under the License.
 *
*/
#ifndef GAZEBO_PHYSICS_LINKSTATE_HH_
#define GAZEBO_PHYSICS_LINKSTATE_HH_

#include <iostream>
#include <vector>
#include <string>

#include <ignition/math/Pose3.hh>
#include <sdf/sdf.hh>

#include "gazebo/physics/State.hh"
#include "gazebo/physics/CollisionState.hh"
#include "gazebo/math/Pose.hh"
#include "gazebo/util/system.hh"

namespace gazebo
{
  namespace physics
  {
    /// \addtogroup gazebo_physics
    /// \{

    /// \class LinkState LinkState.hh physics/physics.hh
    /// \brief Store state information of a physics::Link object
    ///
    /// This class captures the entire state of a Link at one
    /// specific time during a simulation run.
    ///
    /// State of a Link includes the state of itself all its child Collision
    /// entities.
    class GZ_PHYSICS_VISIBLE LinkState : public State
    {
      /// \brief Default constructor
      public: LinkState();

      /// \brief Constructor
      ///
      /// Build a LinkState from an existing Link.
      /// \param[in] _model Pointer to the Link from which to gather state
      /// info.
      /// \param[in] _realTime Real time stamp.
      /// \param[in] _simTime Sim time stamp
      /// \param[in] _iterations Simulation iterations.
      public: LinkState(const LinkPtr _link, const common::Time &_realTime,
                  const common::Time &_simTime, const uint64_t _iterations);

      /// \brief Constructor
      ///
      /// Build a LinkState from an existing Link.
      /// \param[in] _model Pointer to the Link from which to gather state
      /// info.
      public: explicit LinkState(const LinkPtr _link);

      /// \brief Constructor
      ///
      /// Build a LinkState from SDF data
      /// \param[in] _sdf SDF data to load a link state from.
      public: explicit LinkState(const sdf::ElementPtr _sdf);

      /// \brief Destructor.
      public: virtual ~LinkState();

      /// \brief Load a LinkState from a Link pointer.
      ///
      /// Build a LinkState from an existing Link.
      /// \param[in] _model Pointer to the Link from which to gather state
      /// info.
      /// \param[in] _realTime Real time stamp.
      /// \param[in] _simTime Sim time stamp.
      /// \param[in] _iterations Simulation iterations.
      public: void Load(const LinkPtr _link, const common::Time &_realTime,
                  const common::Time &_simTime, const uint64_t _iterations);

      /// \brief Load state from SDF element.
      ///
      /// Load LinkState information from stored data in and SDF::Element.
      /// \param[in] _elem Pointer to the SDF::Element containing state info.
      public: virtual void Load(const sdf::ElementPtr _elem);

      /// \brief Get the link pose.
      /// \return The math::Pose of the Link.
      /// \deprecated See function that returns ign-math.
      public: const math::Pose GetPose() const GAZEBO_DEPRECATED(8.0);

      /// \brief Get the link pose.
      /// \return The ignition::math::Pose3d of the Link.
      public: const ignition::math::Pose3d &Pose() const;

      /// \brief Get the link velocity.
      /// \return The velocity represented as an math::Pose.
      /// \deprecated See function that returns ign-math.
      public: const math::Pose GetVelocity() const GAZEBO_DEPRECATED(8.0);

      /// \brief Get the link velocity.
      /// \return The velocity represented as a ignition::math::Pose3d.
      public: const ignition::math::Pose3d &Velocity() const;

      /// \brief Get the link acceleration.
      /// \return The acceleration represented as a math::Pose.
      /// \deprecated See function that returns ign-math.
      public: const math::Pose GetAcceleration() const GAZEBO_DEPRECATED(8.0);

      /// \brief Get the link acceleration.
      /// \return The acceleration represented as a ignition::math::Pose3d.
      public: const ignition::math::Pose3d &Acceleration() const;

      /// \brief Get the force applied to the Link.
      /// \return Magnitude of the force.
      /// \deprecated See function that returns ign-math.
      public: const math::Pose GetWrench() const GAZEBO_DEPRECATED(8.0);

      /// \brief Get the force and torque applied to the Link.
      /// \return The wrench represented as an ignition::math::Pose3d.
      public: const ignition::math::Pose3d &Wrench() const;

      /// \brief Get the number of link states.
      ///
      /// This returns the number of Collisions recorded.
      /// \return Number of CollisionState recorded.
      public: unsigned int GetCollisionStateCount() const;

      /// \brief Get a collision state.
      ///
      /// Get a Collision State based on an index, where index is in the
      /// range of  0...LinkState::GetCollisionStateCount.
      /// \param[in] _index Index of the CollisionState.
      /// \return State of the Collision.
      /// \throws common::Exception When _index is invalid.
      public: CollisionState GetCollisionState(unsigned int _index) const;

      /// \brief Get a link state by link name.
      ///
      /// Searches through all CollisionStates.
      /// Returns the CollisionState with the matching name, if any.
      /// \param[in] _collisionName Name of the CollisionState
      /// \return State of the Collision.
      /// \throws common::Exception When _collisionName is invalid
      public: CollisionState GetCollisionState(
                  const std::string &_collisionName) const;

      /// \brief Get the collision states.
      /// \return A vector of collision states.
      public: const std::vector<CollisionState> &GetCollisionStates() const;

      /// \brief Return true if the values in the state are zero.
      /// \return True if the values in the state are zero.
      public: bool IsZero() const;

      /// \brief Populate a state SDF element with data from the object.
      /// \param[out] _sdf SDF element to populate.
      public: void FillSDF(sdf::ElementPtr _sdf);

      /// \brief Set the wall time when this state was generated
      /// \param[in] _time The absolute clock time when the State
      /// data was recorded.
      public: virtual void SetWallTime(const common::Time &_time);

      /// \brief Set the real time when this state was generated
      /// \param[in] _time Clock time since simulation was stated.
      public: virtual void SetRealTime(const common::Time &_time);

      /// \brief Set the sim time when this state was generated
      /// \param[in] _time Simulation time when the data was recorded.
      public: virtual void SetSimTime(const common::Time &_time);

      /// \brief Set the simulation iterations when this state was generated
      /// \param[in] _iterations Simulation iterations when the data was
      /// recorded.
      public: virtual void SetIterations(const uint64_t _iterations);

      /// \brief Assignment operator
      /// \param[in] _state State value
      /// \return this
      public: LinkState &operator=(const LinkState &_state);

      /// \brief Subtraction operator.
      /// \param[in] _pt A state to substract.
      /// \return The resulting state.
      public: LinkState operator-(const LinkState &_state) const;

      /// \brief Addition operator.
      /// \param[in] _pt A state to add.
      /// \return The resulting state.
      public: LinkState operator+(const LinkState &_state) const;

      /// \brief Stream insertion operator
      /// \param[in] _out output stream
      /// \param[in] _state Link state to output
      /// \return the stream
      public: inline friend std::ostream &operator<<(std::ostream &_out,
                  const gazebo::physics::LinkState &_state)
      {
<<<<<<< HEAD
        ignition::math::Vector3d euler(_state.pose.Rot().Euler());
        _out << std::fixed <<std::setprecision(5)
          << "<link name='" << _state.name << "'>"
          << "<pose>"
          << _state.pose.Pos().X() << " "
          << _state.pose.Pos().Y() << " "
          << _state.pose.Pos().Z() << " "
          << euler.X() << " "
          << euler.Y() << " "
          << euler.Z() << " "
          << "</pose>";

        /// Disabling this for efficiency.
        euler = _state.velocity.Rot().Euler();
         _out << std::fixed <<std::setprecision(4)
           << "<velocity>"
           << _state.velocity.Pos().X() << " "
           << _state.velocity.Pos().Y() << " "
           << _state.velocity.Pos().Z() << " "
           << euler.X() << " "
           << euler.Y() << " "
           << euler.Z() << " "
           << "</velocity>";
=======
        math::Vector3 q(_state.pose.rot.GetAsEuler());
        _out.unsetf(std::ios_base::floatfield);
        _out << std::setprecision(4)
          << "<link name='" << _state.name << "'>"
          << "<pose>"
          << ignition::math::precision(_state.pose.pos.x, 4) << " "
          << ignition::math::precision(_state.pose.pos.y, 4) << " "
          << ignition::math::precision(_state.pose.pos.z, 4) << " "
          << ignition::math::precision(q.x, 4) << " "
          << ignition::math::precision(q.y, 4) << " "
          << ignition::math::precision(q.z, 4) << " "
          << "</pose>";

        if (_state.RecordVelocity())
        {
          /// Disabling this for efficiency.
          q = _state.velocity.rot.GetAsEuler();
          _out.unsetf(std::ios_base::floatfield);
          _out << std::setprecision(4)
            << "<velocity>"
            << ignition::math::precision(_state.velocity.pos.x, 4) << " "
            << ignition::math::precision(_state.velocity.pos.y, 4) << " "
            << ignition::math::precision(_state.velocity.pos.z, 4) << " "
            << ignition::math::precision(q.x, 4) << " "
            << ignition::math::precision(q.y, 4) << " "
            << ignition::math::precision(q.z, 4) << " "
            << "</velocity>";
        }
>>>>>>> 71de602d
        // << "<acceleration>" << _state.acceleration << "</acceleration>"
        // << "<wrench>" << _state.wrench << "</wrench>";

        /// Disabling this for efficiency.
        // for (std::vector<CollisionState>::const_iterator iter =
        //      _state.collisionStates.begin();
        //      iter != _state.collisionStates.end(); ++iter)
        // {
        //   _out << *iter;
        // }

        _out << "</link>";

        return _out;
      }

      /// \brief Set whether to record link velocity
      /// \param[in] _record True to record link velocity, false to leave it
      /// out of the log
      public: void SetRecordVelocity(const bool _record);

      /// \brief Get whether link velocity is recorded
      /// \return True if link velocity is recorded
      public: bool RecordVelocity() const;

      /// \brief 3D pose of the link relative to the model.
      private: ignition::math::Pose3d pose;

      /// \brief Velocity of the link (linear and angular).
      private: ignition::math::Pose3d velocity;

      /// \brief Acceleration of the link (linear and angular).
      private: ignition::math::Pose3d acceleration;

      /// \brief Force on the link(linear and angular).
      private: ignition::math::Pose3d wrench;

      /// \brief State of all the child Collision objects.
      private: std::vector<CollisionState> collisionStates;
    };
    /// \}
  }
}
#endif<|MERGE_RESOLUTION|>--- conflicted
+++ resolved
@@ -206,60 +206,34 @@
       public: inline friend std::ostream &operator<<(std::ostream &_out,
                   const gazebo::physics::LinkState &_state)
       {
-<<<<<<< HEAD
         ignition::math::Vector3d euler(_state.pose.Rot().Euler());
-        _out << std::fixed <<std::setprecision(5)
-          << "<link name='" << _state.name << "'>"
-          << "<pose>"
-          << _state.pose.Pos().X() << " "
-          << _state.pose.Pos().Y() << " "
-          << _state.pose.Pos().Z() << " "
-          << euler.X() << " "
-          << euler.Y() << " "
-          << euler.Z() << " "
-          << "</pose>";
-
-        /// Disabling this for efficiency.
-        euler = _state.velocity.Rot().Euler();
-         _out << std::fixed <<std::setprecision(4)
-           << "<velocity>"
-           << _state.velocity.Pos().X() << " "
-           << _state.velocity.Pos().Y() << " "
-           << _state.velocity.Pos().Z() << " "
-           << euler.X() << " "
-           << euler.Y() << " "
-           << euler.Z() << " "
-           << "</velocity>";
-=======
-        math::Vector3 q(_state.pose.rot.GetAsEuler());
         _out.unsetf(std::ios_base::floatfield);
         _out << std::setprecision(4)
           << "<link name='" << _state.name << "'>"
           << "<pose>"
-          << ignition::math::precision(_state.pose.pos.x, 4) << " "
-          << ignition::math::precision(_state.pose.pos.y, 4) << " "
-          << ignition::math::precision(_state.pose.pos.z, 4) << " "
-          << ignition::math::precision(q.x, 4) << " "
-          << ignition::math::precision(q.y, 4) << " "
-          << ignition::math::precision(q.z, 4) << " "
+          << ignition::math::precision(_state.pose.Pos().X(), 4) << " "
+          << ignition::math::precision(_state.pose.Pos().Y(), 4) << " "
+          << ignition::math::precision(_state.pose.Pos().Z(), 4) << " "
+          << ignition::math::precision(euler.X(), 4) << " "
+          << ignition::math::precision(euler.Y(), 4) << " "
+          << ignition::math::precision(euler.Z(), 4) << " "
           << "</pose>";
 
         if (_state.RecordVelocity())
         {
           /// Disabling this for efficiency.
-          q = _state.velocity.rot.GetAsEuler();
+          euler = _state.velocity.Rot().Euler();
           _out.unsetf(std::ios_base::floatfield);
           _out << std::setprecision(4)
             << "<velocity>"
-            << ignition::math::precision(_state.velocity.pos.x, 4) << " "
-            << ignition::math::precision(_state.velocity.pos.y, 4) << " "
-            << ignition::math::precision(_state.velocity.pos.z, 4) << " "
-            << ignition::math::precision(q.x, 4) << " "
-            << ignition::math::precision(q.y, 4) << " "
-            << ignition::math::precision(q.z, 4) << " "
+            << ignition::math::precision(_state.velocity.Pos().X(), 4) << " "
+            << ignition::math::precision(_state.velocity.Pos().Y(), 4) << " "
+            << ignition::math::precision(_state.velocity.Pos().Z(), 4) << " "
+            << ignition::math::precision(euler.X(), 4) << " "
+            << ignition::math::precision(euler.Y(), 4) << " "
+            << ignition::math::precision(euler.Z(), 4) << " "
             << "</velocity>";
         }
->>>>>>> 71de602d
         // << "<acceleration>" << _state.acceleration << "</acceleration>"
         // << "<wrench>" << _state.wrench << "</wrench>";
 
