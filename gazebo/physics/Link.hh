/*
 * Copyright (C) 2012-2014 Open Source Robotics Foundation
 *
 * Licensed under the Apache License, Version 2.0 (the "License");
 * you may not use this file except in compliance with the License.
 * You may obtain a copy of the License at
 *
 *     http://www.apache.org/licenses/LICENSE-2.0
 *
 * Unless required by applicable law or agreed to in writing, software
 * distributed under the License is distributed on an "AS IS" BASIS,
 * WITHOUT WARRANTIES OR CONDITIONS OF ANY KIND, either express or implied.
 * See the License for the specific language governing permissions and
 * limitations under the License.
 *
*/
/* Desc: Link class
 * Author: Nate Koenig
 */

#ifndef _LINK_HH_
#define _LINK_HH_

#include <map>
#include <vector>
#include <string>

#include "gazebo/msgs/msgs.hh"
#include "gazebo/transport/TransportTypes.hh"

#include "gazebo/util/UtilTypes.hh"
#include "gazebo/common/Event.hh"
#include "gazebo/common/CommonTypes.hh"

#include "gazebo/physics/LinkState.hh"
#include "gazebo/physics/Entity.hh"
#include "gazebo/physics/Inertial.hh"
#include "gazebo/physics/Joint.hh"
#include "gazebo/util/system.hh"

namespace gazebo
{
  namespace util
  {
    class OpenALSource;
    class OpenALSink;
  }

  namespace physics
  {
    class Model;
    class Collision;

    /// \addtogroup gazebo_physics
    /// \{

    /// \class Link Link.hh physics/physics.hh
    /// \brief Link class defines a rigid body entity, containing
    /// information on inertia, visual and collision properties of
    /// a rigid body.
    class GAZEBO_VISIBLE Link : public Entity
    {
      /// \brief Constructor
      /// \param[in] _parent Parent of this link.
      public: explicit Link(EntityPtr _parent);

      /// \brief Destructor.
      public: virtual ~Link();

      /// \brief Load the body based on an SDF element.
      /// \param[in] _sdf SDF parameters.
      public: virtual void Load(sdf::ElementPtr _sdf);

      /// \brief Initialize the body.
      public: virtual void Init();

      /// \brief Finalize the body.
      public: void Fini();

      /// \brief Reset the link.
      public: void Reset();

      /// \brief Reset the link.
      public: void ResetPhysicsStates();

      /// \brief Update the parameters using new sdf values.
      /// \param[in] _sdf SDF values to load from.
      public: virtual void UpdateParameters(sdf::ElementPtr _sdf);

      /// \brief Update the collision.
      /// \param[in] _info Update information.
      public: void Update(const common::UpdateInfo &_info);
      using Base::Update;

      /// \brief Set the scale of the link.
      /// \param[in] _scale Scale to set the link to.
      public: void SetScale(const math::Vector3 &_scale);

      /// \brief Set whether this body is enabled.
      /// \param[in] _enable True to enable the link in the physics engine.
      public: virtual void SetEnabled(bool _enable) const = 0;

      /// \brief Get whether this body is enabled in the physics engine.
      /// \return True if the link is enabled.
      public: virtual bool GetEnabled() const = 0;

      /// \brief Set whether this entity has been selected by the user
      /// through the gui
      /// \param[in] _set True to set the link as selected.
      public: virtual bool SetSelected(bool _set);

      /// \brief Set whether gravity affects this body.
      /// \param[in] _mode True to enable gravity.
      public: virtual void SetGravityMode(bool _mode) = 0;

      /// \brief Get the gravity mode.
      /// \return True if gravity is enabled.
      public: virtual bool GetGravityMode() const = 0;

      /// \brief Set whether this body will collide with others in the
      /// model.
      /// \param[in] _collid True to enable collisions.
      public: virtual void SetSelfCollide(bool _collide) = 0;

      /// \brief Set the collide mode of the body.
      /// \param[in] _mode Collision Mode,
      /// this can be: [all|none|sensors|fixed|ghost]
      /// all: collides with everything
      /// none: collides with nothing
      /// sensors: collides with everything else but other sensors
      /// fixed: collides with everything else but other fixed
      /// ghost: collides with everything else but other ghost
      public: void SetCollideMode(const std::string &_mode);

      /// \brief Get Self-Collision Flag, if this is true, this body will
      /// collide with other bodies even if they share the same parent.
      /// \return True if self collision is enabled.
      public: bool GetSelfCollide() const;

      /// \brief Set the laser retro reflectiveness.
      /// \param[in] _retro Retro value for all child collisions.
      public: void SetLaserRetro(float _retro);

      /// \brief Set the linear velocity of the body.
      /// \param[in] _vel Linear velocity.
      public: virtual void SetLinearVel(const math::Vector3 &_vel) = 0;

      /// \brief Set the angular velocity of the body.
      /// \param[in] _vel Angular velocity.
      public: virtual void SetAngularVel(const math::Vector3 &_vel) = 0;

      /// \brief Set the linear acceleration of the body.
      /// \param[in] _accel Linear acceleration.
      public: void SetLinearAccel(const math::Vector3 &_accel);

      /// \brief Set the angular acceleration of the body.
      /// \param[in] _accel Angular acceleration.
      public: void SetAngularAccel(const math::Vector3 &_accel);

      /// \brief Set the force applied to the body.
      /// \param[in] _force Force value.
      public: virtual void SetForce(const math::Vector3 &_force) = 0;

      /// \brief Set the torque applied to the body.
      /// \param[in] _torque Torque value.
      public: virtual void SetTorque(const math::Vector3 &_torque) = 0;

      /// \brief Add a force to the body.
      /// \param[in] _force Force to add.
      public: virtual void AddForce(const math::Vector3 &_force) = 0;

      /// \brief Add a force to the body, components are relative to the
      /// body's own frame of reference.
      /// \param[in] _force Force to add.
      public: virtual void AddRelativeForce(const math::Vector3 &_force) = 0;

      /// \brief Add a force to the body using a global position.
      /// \param[in] _force Force to add.
      /// \param[in] _pos Position in global coord frame to add the force.
      public: virtual void AddForceAtWorldPosition(const math::Vector3 &_force,
                  const math::Vector3 &_pos) = 0;

      /// \brief Add a force to the body at position expressed to the body's
      /// own frame of reference.
      /// \param[in] _force Force to add.
      /// \param[in] _relPos Position on the link to add the force.
      public: virtual void AddForceAtRelativePosition(
                  const math::Vector3 &_force,
                  const math::Vector3 &_relPos) = 0;

      /// \brief Add a torque to the body.
      /// \param[in] _torque Torque value to add to the link.
      public: virtual void AddTorque(const math::Vector3 &_torque) = 0;

      /// \brief Add a torque to the body, components are relative to the
      /// body's own frame of reference.
      /// \param[in] _torque Torque value to add.
      public: virtual void AddRelativeTorque(const math::Vector3 &_torque) = 0;

      /// \brief Get the pose of the body's center of gravity in the world
      ///        coordinate frame.
      /// \return Pose of the body's center of gravity in the world coordinate
      ///         frame.
      public: math::Pose GetWorldCoGPose() const;

      /// \brief Get the linear velocity of the origin of the link frame,
      ///        expressed in the world frame.
      /// \return Linear velocity of the link frame.
      public: virtual math::Vector3 GetWorldLinearVel() const
              {return this->GetWorldLinearVel(math::Vector3::Zero);}

      /// \brief Get the linear velocity of a point on the body in the world
      ///        frame, using an offset expressed in a body-fixed frame. If
      ///        no offset is given, the velocity at the origin of the Link
      ///        frame will be returned.
      /// \param[in] _offset Offset of the point from the origin of the Link
      ///                    frame, expressed in the body-fixed frame.
      /// \return Linear velocity of the point on the body
      public: virtual math::Vector3 GetWorldLinearVel(
                  const math::Vector3 &_offset) const = 0;

      /// \brief Get the linear velocity of a point on the body in the world
      ///        frame, using an offset expressed in an arbitrary frame.
      /// \param[in] _offset Offset from the origin of the link frame expressed
      ///                    in a frame defined by _q.
      /// \param[in] _q Describes the rotation of a reference frame relative to
      ///               the world reference frame.
      /// \return Linear velocity of the point on the body in the world frame.
      public: virtual math::Vector3 GetWorldLinearVel(
                  const math::Vector3 &_offset,
                  const math::Quaternion &_q) const = 0;

      /// \brief Get the linear velocity at the body's center of gravity in the
      ///        world frame.
      /// \return Linear velocity at the body's center of gravity in the world
      ///         frame.
      public: virtual math::Vector3 GetWorldCoGLinearVel() const = 0;

      /// \brief Get the linear velocity of the body.
      /// \return Linear velocity of the body.
      public: math::Vector3 GetRelativeLinearVel() const;

      /// \brief Get the angular velocity of the body.
      /// \return Angular velocity of the body.
      public: math::Vector3 GetRelativeAngularVel() const;

      /// \brief Get the linear acceleration of the body.
      /// \return Linear acceleration of the body.
      public: math::Vector3 GetRelativeLinearAccel() const;

      /// \brief Get the linear acceleration of the body in the world frame.
      /// \return Linear acceleration of the body in the world frame.
      public: math::Vector3 GetWorldLinearAccel() const;

      /// \brief Get the angular acceleration of the body.
      /// \return Angular acceleration of the body.
      public: math::Vector3 GetRelativeAngularAccel() const;

      /// \brief Get the angular acceleration of the body in the world
      /// frame.
      /// \return Angular acceleration of the body in the world frame.
      public: math::Vector3 GetWorldAngularAccel() const;

      /// \brief Get the force applied to the body.
      /// \return Force applied to the body.
      public: math::Vector3 GetRelativeForce() const;

      /// \brief Get the force applied to the body in the world frame.
      /// \return Force applied to the body in the world frame.
      public: virtual math::Vector3 GetWorldForce() const = 0;

      /// \brief Get the torque applied to the body.
      /// \return Torque applied to the body.
      public: math::Vector3 GetRelativeTorque() const;

      /// \brief Get the torque applied to the body in the world frame.
      /// \return Torque applied to the body in the world frame.
      public: virtual math::Vector3 GetWorldTorque() const = 0;

      /// \brief Get the model that this body belongs to.
      /// \return Model that this body belongs to.
      public: ModelPtr GetModel() const;

      /// \brief Get the inertia of the link.
      /// \return Inertia of the link.
      public: InertialPtr GetInertial() const {return this->inertial;}

      /// \brief Set the mass of the link.
      /// \parma[in] _inertial Inertial value for the link.
      public: void SetInertial(const InertialPtr &_inertial);

      /// \brief Get the world pose of the link inertia (cog position
      /// and Moment of Inertia frame). This differs from GetWorldCoGPose(),
      /// which returns the cog position in the link frame
      /// (not the Moment of Inertia frame).
      /// \return Inertial pose in world frame.
      public: math::Pose GetWorldInertialPose() const;

      /// \brief Get the inertia matrix in the world frame.
      /// \return Inertia matrix in world frame, returns matrix
      /// of zeros if link has no inertia.
      public: math::Matrix3 GetWorldInertiaMatrix() const;

      /// \cond
      /// This is an internal function
      /// \brief Get a collision by id.
      /// \param[in] _id Id of the collision object to find.
      /// \return Pointer to the collision, NULL if the id is invalid.
      public: CollisionPtr GetCollisionById(unsigned int _id) const;
      /// \endcond

      /// \brief Get a child collision by name
      /// \param[in] _name Name of the collision object.
      /// \return Pointer to the collision, NULL if the name was not found.
      public: CollisionPtr GetCollision(const std::string &_name);

      /// \brief Get a child collision by index
      /// \param[in] _index Index of the collision object.
      /// \return Pointer to the collision, NULL if the name was not found.
      public: CollisionPtr GetCollision(unsigned int _index) const;

      /// \brief Get all the child collisions.
      /// \return A std::vector of all the child collisions.
      public: Collision_V GetCollisions() const;

      /// \brief Get the bounding box for the link and all the child
      /// elements.
      /// \return The link's bounding box.
      public: virtual math::Box GetBoundingBox() const;

      /// \brief Set the linear damping factor.
      /// \param[in] _damping Linear damping factor.
      public: virtual void SetLinearDamping(double _damping) = 0;

      /// \brief Set the angular damping factor.
      /// \param[in] _damping Angular damping factor.
      public: virtual void SetAngularDamping(double _damping) = 0;

      /// \brief Get the linear damping factor.
      /// \return Linear damping.
      public: double GetLinearDamping() const;

      /// \brief Get the angular damping factor.
      /// \return Angular damping.
      public: double GetAngularDamping() const;

      /// \TODO Implement this function.
      /// \brief Set whether this body is in the kinematic state.
      /// \param[in] _kinematic True to make the link kinematic only.
      public: virtual void SetKinematic(const bool &_kinematic);

      /// \TODO Implement this function.
      /// \brief Get whether this body is in the kinematic state.
      /// \return True if the link is kinematic only.
      public: virtual bool GetKinematic() const {return false;}

      /// \brief Get sensor count
      ///
      /// This will return the number of sensors created by the link when it
      /// was loaded. This function is commonly used with
      /// Link::GetSensorName.
      /// \return The number of sensors created by the link.
      public: unsigned int GetSensorCount() const;

      /// \brief Get sensor name
      ///
      /// Get the name of a sensor based on an index. The index should be in
      /// the range of 0...Link::GetSensorCount().
      /// \note A Link does not manage or maintain a pointer to a
      /// sensors::Sensor. Access to a Sensor object
      /// is accomplished through the sensors::SensorManager. This was done to
      /// separate the physics engine from the sensor engine.
      /// \param[in] _index Index of the sensor name.
      /// \return The name of the sensor, or empty string if the index is out of
      /// bounds.
      public: std::string GetSensorName(unsigned int _index) const;

      /// \brief Connect to the add entity signal
      /// \param[in] _subscriber Subsciber callback function.
      /// \return Pointer to the connection, which must be kept in scope.
      public: template<typename T>
              event::ConnectionPtr ConnectEnabled(T _subscriber)
              {return enabledSignal.Connect(_subscriber);}

      /// \brief Disconnect to the add entity signal.
      /// \param[in] _conn Connection pointer to disconnect.
      public: void DisconnectEnabled(event::ConnectionPtr &_conn)
              {enabledSignal.Disconnect(_conn);}

      /// \brief Fill a link message
      /// \param[out] _msg Message to fill
      public: void FillMsg(msgs::Link &_msg);

      /// \brief Update parameters from a message
      /// \param[in] _msg Message to read.
      public: void ProcessMsg(const msgs::Link &_msg);

      /// \brief Joints that have this Link as a parent Link.
      /// \param[in] _joint Joint that is a child of this link.
      public: void AddChildJoint(JointPtr _joint);

      /// \brief Joints that have this Link as a child Link.
      /// \param[in] _joint Joint that is a parent of this link.
      public: void AddParentJoint(JointPtr _joint);

      /// \brief Remove Joints that have this Link as a child Link.
      /// \param[in] _jointName Parent Joint name.
      public: void RemoveParentJoint(const std::string &_jointName);

      /// \brief Remove Joints that have this Link as a parent Link
      /// \param[in] _jointName Child Joint name.
      public: void RemoveChildJoint(const std::string &_jointName);

      // Documentation inherited.
      public: virtual void RemoveChild(EntityPtr _child);
      using Base::RemoveChild;

      /// \brief Attach a static model to this link
      /// \param[in] _model Pointer to a static model.
      /// \param[in] _offset Pose relative to this link to place the model.
      public: void AttachStaticModel(ModelPtr &_model,
                                     const math::Pose &_offset);

      /// \brief Detach a static model from this link.
      /// \param[in] _modelName Name of an attached model to detach.
      public: void DetachStaticModel(const std::string &_modelName);

      /// \brief Detach all static models from this link.
      public: void DetachAllStaticModels();

      /// \internal
      /// \brief Called when the pose is changed. Do not call this directly.
      public: virtual void OnPoseChange();

      /// \brief Set the current link state.
      /// \param[in] _state The state to set the link to.
      public: void SetState(const LinkState &_state);

      /// \brief Update the mass matrix.
      public: virtual void UpdateMass() {}

      /// \brief Update surface parameters.
      public: virtual void UpdateSurface() {}

      /// \brief Allow the link to auto disable.
      /// \param[in] _disable If true, the link is allowed to auto disable.
      public: virtual void SetAutoDisable(bool _disable) = 0;

      /// \brief Returns a vector of children Links connected by joints.
      /// \return A vector of children Links connected by joints.
      public: Link_V GetChildJointsLinks() const;

      /// \brief Returns a vector of parent Links connected by joints.
      /// \return Vector of parent Links connected by joints.
      public: Link_V GetParentJointsLinks() const;

      /// \brief Enable/Disable link data publishing
      /// \param[in] _enable True to enable publishing, false to stop publishing
      public: void SetPublishData(bool _enable);

      /// \brief Get the parent joints.
      public: Joint_V GetParentJoints() const;

      /// \brief Get the child joints.
      public: Joint_V GetChildJoints() const;

      /// \brief Remove a collision from the link.
      /// \param[int] _name Name of the collision to remove.
      public: void RemoveCollision(const std::string &_name);

      /// \brief Returns this link's potential energy,
      /// based on position in world frame and gravity.
      /// \return this link's potential energy,
      public: double GetWorldEnergyPotential() const;

      /// \brief Returns this link's kinetic energy
      /// computed using link's CoG velocity in the inertial (world) frame.
      /// \return this link's kinetic energy
      public: double GetWorldEnergyKinetic() const;

      /// \brief Returns this link's total energy, or
      /// sum of Link::GetWorldEnergyPotential() and
      /// Link::GetWorldEnergyKinetic().
      /// \return this link's total energy
      public: double GetWorldEnergy() const;

      /// \brief Freeze link to ground (inertial frame).
      /// \param[in] _static if true, freeze link to ground.  Otherwise
      /// unfreeze link.
      public: virtual void SetLinkStatic(bool _static) = 0;

      /// \brief Move Link given source and target frames specified in
      /// world coordinates. Assuming link's relative pose to
      /// source frame (_worldRefernceFrameSrc) remains unchanged to destination
      /// frame (_worldRefernceFrameDst).
      /// \param[in] _worldRefernceFrameSrc initial reference frame to
      /// which this link is attached.
      /// \param[in] _worldRefernceFrameDst final location of the
      /// reference frame specified in world coordinates.
      public: void Move(const math::Pose &_worldRefernceFrameSrc,
                        const math::Pose &_worldRefernceFrameDst);

      /// \brief Publish timestamped link data such as velocity.
      private: void PublishData();

      /// \brief Load a new collision helper function.
      /// \param[in] _sdf SDF element used to load the collision.
      private: void LoadCollision(sdf::ElementPtr _sdf);

      /// \brief Set the inertial properties based on the collision
      /// entities.
      private: void SetInertialFromCollisions();

      /// \brief On collision callback.
      /// \param[in] _msg Message that contains contact information.
      private: void OnCollision(ConstContactsPtr &_msg);

      /// \brief Parse visuals from SDF
      private: void ParseVisuals();

<<<<<<< HEAD
      /// \brief Helper function to find all connected links of a link
      /// based on parent/child relations of joints. For example,
      /// if Link0 --> Link1 --> ... --> LinkN is a kinematic chain
      /// with Link0 being the base link.  Then, call by Link1:
      ///   Link1->FindAllConnectedLinksHelper(Link0, _list, true);
      /// should return true with _list containing Link1 through LinkN.
      /// \param[in] _originParentLink if this link is a child link of
      /// the search, we've found a loop.
      /// \param[in/out] _connectedLinks aggregate list of connected links.
      /// \param[in] _fistLink this is the first Link, skip over the parent
      /// link that matches the _originalParentLink.
      /// \return true if successfully found a subset of connected links
      public: bool FindAllConnectedLinksHelper(
        const LinkPtr &_originalParentLink,
        Link_V &_connectedLinks, bool _fistLink = false);

      /// \brief Helper function to see if _value is contained in _vector.
      /// \param[in] _vector a vector of boost link pointers.
      /// \param[in] _value a particular link pointer.
      /// \return true if value is in vector.
      private: bool ContainsLink(const Link_V &_vector, const LinkPtr &_value);
=======
      /// \brief Update visual SDFs.
      private: void UpdateVisualSDF();
>>>>>>> 0d677c70

      /// \brief Inertial properties.
      protected: InertialPtr inertial;

      /// \brief Center of gravity visual elements.
      protected: std::vector<std::string> cgVisuals;

      /// \def Visuals_M
      /// \brief Map of unique ID to visual message.
      typedef std::map<uint32_t, msgs::Visual> Visuals_M;

      /// \brief Link visual elements.
      protected: Visuals_M visuals;

      /// \brief Linear acceleration.
      protected: math::Vector3 linearAccel;

      /// \brief Angular acceleration.
      protected: math::Vector3 angularAccel;

      /// \brief Offsets for the attached models.
      protected: std::vector<math::Pose> attachedModelsOffset;

      /// \brief This flag is set to true when the link is initialized.
      protected: bool initialized;

      /// \brief Event used when the link is enabled or disabled.
      private: event::EventT<void (bool)> enabledSignal;

      /// \brief This flag is used to trigger the enabled
      private: bool enabled;

      /// \brief Names of all the sensors attached to the link.
      private: std::vector<std::string> sensors;

      /// \brief All the parent joints.
      private: std::vector<JointPtr> parentJoints;

      /// \brief All the child joints.
      private: std::vector<JointPtr> childJoints;

      /// \brief All the attached models.
      private: std::vector<ModelPtr> attachedModels;

      /// \brief Link data publisher
      private: transport::PublisherPtr dataPub;

      /// \brief Link data message
      private: msgs::LinkData linkDataMsg;

      /// \brief True to publish data, false otherwise
      private: bool publishData;

      /// \brief Mutex to protect the publishData variable
      private: boost::recursive_mutex *publishDataMutex;

      /// \brief Cached list of collisions. This is here for performance.
      private: Collision_V collisions;

      /// \brief scale of the link.
      private: math::Vector3 scale;

#ifdef HAVE_OPENAL
      /// \brief All the audio sources
      private: std::vector<util::OpenALSourcePtr> audioSources;

      /// \brief An audio sink
      private: util::OpenALSinkPtr audioSink;

      /// \brief Subscriber to contacts with this collision. Used for audio
      /// playback.
      private: transport::SubscriberPtr audioContactsSub;
#endif
    };
    /// \}
  }
}
#endif<|MERGE_RESOLUTION|>--- conflicted
+++ resolved
@@ -518,7 +518,9 @@
       /// \brief Parse visuals from SDF
       private: void ParseVisuals();
 
-<<<<<<< HEAD
+      /// \brief Update visual SDFs.
+      private: void UpdateVisualSDF();
+
       /// \brief Helper function to find all connected links of a link
       /// based on parent/child relations of joints. For example,
       /// if Link0 --> Link1 --> ... --> LinkN is a kinematic chain
@@ -540,10 +542,6 @@
       /// \param[in] _value a particular link pointer.
       /// \return true if value is in vector.
       private: bool ContainsLink(const Link_V &_vector, const LinkPtr &_value);
-=======
-      /// \brief Update visual SDFs.
-      private: void UpdateVisualSDF();
->>>>>>> 0d677c70
 
       /// \brief Inertial properties.
       protected: InertialPtr inertial;
