/*
 * Copyright (C) 2012-2014 Open Source Robotics Foundation
 *
 * Licensed under the Apache License, Version 2.0 (the "License");
 * you may not use this file except in compliance with the License.
 * You may obtain a copy of the License at
 *
 *     http://www.apache.org/licenses/LICENSE-2.0
 *
 * Unless required by applicable law or agreed to in writing, software
 * distributed under the License is distributed on an "AS IS" BASIS,
 * WITHOUT WARRANTIES OR CONDITIONS OF ANY KIND, either express or implied.
 * See the License for the specific language governing permissions and
 * limitations under the License.
 *
*/
/* Desc: Link class
 * Author: Nate Koenig
 */

#ifndef _LINK_HH_
#define _LINK_HH_

#include <map>
#include <vector>
#include <string>

#include "gazebo/msgs/msgs.hh"
#include "gazebo/transport/TransportTypes.hh"

#include "gazebo/util/UtilTypes.hh"
#include "gazebo/common/Event.hh"
#include "gazebo/common/Filters.hh"
#include "gazebo/common/CommonTypes.hh"

#include "gazebo/physics/LinkState.hh"
#include "gazebo/physics/Entity.hh"
#include "gazebo/physics/Inertial.hh"
#include "gazebo/physics/Joint.hh"

namespace gazebo
{
  namespace util
  {
    class OpenALSource;
    class OpenALSink;
  }

  namespace physics
  {
    class Model;
    class Collision;

    /// \addtogroup gazebo_physics
    /// \{

    /// \class Link Link.hh physics/physics.hh
    /// \brief Link class defines a rigid body entity, containing
    /// information on inertia, visual and collision properties of
    /// a rigid body.
    class Link : public Entity
    {
      /// \brief Constructor
      /// \param[in] _parent Parent of this link.
      public: explicit Link(EntityPtr _parent);

      /// \brief Destructor.
      public: virtual ~Link();

      /// \brief Load the body based on an SDF element.
      /// \param[in] _sdf SDF parameters.
      public: virtual void Load(sdf::ElementPtr _sdf);

      /// \brief Initialize the body.
      public: virtual void Init();

      /// \brief Finalize the body.
      public: void Fini();

      /// \brief Reset the link.
      public: void Reset();

      /// \brief Reset the link.
      public: void ResetPhysicsStates();

      /// \brief Update the parameters using new sdf values.
      /// \param[in] _sdf SDF values to load from.
      public: virtual void UpdateParameters(sdf::ElementPtr _sdf);

      /// \brief Update the collision.
      /// \param[in] _info Update information.
      public: void Update(const common::UpdateInfo &_info);
      using Base::Update;

      /// \brief Set the scale of the link.
      /// \param[in] _scale Scale to set the link to.
      public: void SetScale(const math::Vector3 &_scale);

      /// \brief Set whether this body is enabled.
      /// \param[in] _enable True to enable the link in the physics engine.
      public: virtual void SetEnabled(bool _enable) const = 0;

      /// \brief Get whether this body is enabled in the physics engine.
      /// \return True if the link is enabled.
      public: virtual bool GetEnabled() const = 0;

      /// \brief Set whether this entity has been selected by the user
      /// through the gui
      /// \param[in] _set True to set the link as selected.
      public: virtual bool SetSelected(bool _set);

      /// \brief Set whether gravity affects this body.
      /// \param[in] _mode True to enable gravity.
      public: virtual void SetGravityMode(bool _mode) = 0;

      /// \brief Get the gravity mode.
      /// \return True if gravity is enabled.
      public: virtual bool GetGravityMode() const = 0;

      /// \brief Set whether this body will collide with others in the
      /// model.
      /// \param[in] _collid True to enable collisions.
      public: virtual void SetSelfCollide(bool _collide) = 0;

      /// \brief Set the collide mode of the body.
      /// \param[in] _mode Collision Mode,
      /// this can be: [all|none|sensors|fixed|ghost]
      /// all: collides with everything
      /// none: collides with nothing
      /// sensors: collides with everything else but other sensors
      /// fixed: collides with everything else but other fixed
      /// ghost: collides with everything else but other ghost
      public: void SetCollideMode(const std::string &_mode);

      /// \brief Get Self-Collision Flag, if this is true, this body will
      /// collide with other bodies even if they share the same parent.
      /// \return True if self collision is enabled.
      public: bool GetSelfCollide() const;

      /// \brief Set the laser retro reflectiveness.
      /// \param[in] _retro Retro value for all child collisions.
      public: void SetLaserRetro(float _retro);

      /// \brief Set the linear velocity of the body.
      /// \param[in] _vel Linear velocity.
      public: virtual void SetLinearVel(const math::Vector3 &_vel) = 0;

      /// \brief Set the angular velocity of the body.
      /// \param[in] _vel Angular velocity.
      public: virtual void SetAngularVel(const math::Vector3 &_vel) = 0;

      /// \brief Set the linear acceleration of the body.
      /// \param[in] _accel Linear acceleration.
      public: void SetLinearAccel(const math::Vector3 &_accel);

      /// \brief Set the angular acceleration of the body.
      /// \param[in] _accel Angular acceleration.
      public: void SetAngularAccel(const math::Vector3 &_accel);

      /// \brief Set the force applied to the body.
      /// \param[in] _force Force value.
      public: virtual void SetForce(const math::Vector3 &_force) = 0;

      /// \brief Set the torque applied to the body.
      /// \param[in] _torque Torque value.
      public: virtual void SetTorque(const math::Vector3 &_torque) = 0;

      /// \brief Add a force to the body.
      /// \param[in] _force Force to add.
      public: virtual void AddForce(const math::Vector3 &_force) = 0;

      /// \brief Add a force to the body, components are relative to the
      /// body's own frame of reference.
      /// \param[in] _force Force to add.
      public: virtual void AddRelativeForce(const math::Vector3 &_force) = 0;

      /// \brief Add a force to the body using a global position.
      /// \param[in] _force Force to add.
      /// \param[in] _pos Position in global coord frame to add the force.
      public: virtual void AddForceAtWorldPosition(const math::Vector3 &_force,
                  const math::Vector3 &_pos) = 0;

      /// \brief Add a force to the body at position expressed to the body's
      /// own frame of reference.
      /// \param[in] _force Force to add.
      /// \param[in] _relPos Position on the link to add the force.
      public: virtual void AddForceAtRelativePosition(
                  const math::Vector3 &_force,
                  const math::Vector3 &_relPos) = 0;

      /// \brief Add a torque to the body.
      /// \param[in] _torque Torque value to add to the link.
      public: virtual void AddTorque(const math::Vector3 &_torque) = 0;

      /// \brief Add a torque to the body, components are relative to the
      /// body's own frame of reference.
      /// \param[in] _torque Torque value to add.
      public: virtual void AddRelativeTorque(const math::Vector3 &_torque) = 0;

      /// \brief Get the pose of the body's center of gravity in the world
      ///        coordinate frame.
      /// \return Pose of the body's center of gravity in the world coordinate
      ///         frame.
      public: math::Pose GetWorldCoGPose() const;

      /// \brief Get the linear velocity of the origin of the link frame,
      ///        expressed in the world frame.
      /// \return Linear velocity of the link frame.
      public: virtual math::Vector3 GetWorldLinearVel() const
              {return this->GetWorldLinearVel(math::Vector3::Zero);}

      /// \brief Get the linear velocity of a point on the body in the world
      ///        frame, using an offset expressed in a body-fixed frame. If
      ///        no offset is given, the velocity at the origin of the Link
      ///        frame will be returned.
      /// \param[in] _offset Offset of the point from the origin of the Link
      ///                    frame, expressed in the body-fixed frame.
      /// \return Linear velocity of the point on the body
      public: virtual math::Vector3 GetWorldLinearVel(
                  const math::Vector3 &_offset) const = 0;

      /// \brief Get the linear velocity of a point on the body in the world
      ///        frame, using an offset expressed in an arbitrary frame.
      /// \param[in] _offset Offset from the origin of the link frame expressed
      ///                    in a frame defined by _q.
      /// \param[in] _q Describes the rotation of a reference frame relative to
      ///               the world reference frame.
      /// \return Linear velocity of the point on the body in the world frame.
      public: virtual math::Vector3 GetWorldLinearVel(
                  const math::Vector3 &_offset,
                  const math::Quaternion &_q) const = 0;

      /// \brief Get the linear velocity at the body's center of gravity in the
      ///        world frame.
      /// \return Linear velocity at the body's center of gravity in the world
      ///         frame.
      public: virtual math::Vector3 GetWorldCoGLinearVel() const = 0;

      /// \brief Get the linear velocity of the body.
      /// \return Linear velocity of the body.
      public: math::Vector3 GetRelativeLinearVel() const;

      /// \brief Get the angular velocity of the body.
      /// \return Angular velocity of the body.
      public: math::Vector3 GetRelativeAngularVel() const;

      /// \brief Get the linear acceleration of the body.
      /// \return Linear acceleration of the body.
      public: math::Vector3 GetRelativeLinearAccel() const;

      /// \brief Get the linear acceleration of the body in the world frame.
      /// \return Linear acceleration of the body in the world frame.
      public: math::Vector3 GetWorldLinearAccel() const;

      /// \brief Get the angular acceleration of the body.
      /// \return Angular acceleration of the body.
      public: math::Vector3 GetRelativeAngularAccel() const;

      /// \brief Get the angular acceleration of the body in the world
      /// frame.
      /// \return Angular acceleration of the body in the world frame.
      public: math::Vector3 GetWorldAngularAccel() const;

      /// \brief Get the force applied to the body.
      /// \return Force applied to the body.
      public: math::Vector3 GetRelativeForce() const;

      /// \brief Get the force applied to the body in the world frame.
      /// \return Force applied to the body in the world frame.
      public: virtual math::Vector3 GetWorldForce() const = 0;

      /// \brief Get the torque applied to the body.
      /// \return Torque applied to the body.
      public: math::Vector3 GetRelativeTorque() const;

      /// \brief Get the torque applied to the body in the world frame.
      /// \return Torque applied to the body in the world frame.
      public: virtual math::Vector3 GetWorldTorque() const = 0;

      /// \brief Get the model that this body belongs to.
      /// \return Model that this body belongs to.
      public: ModelPtr GetModel() const;

      /// \brief Get the inertia of the link.
      /// \return Inertia of the link.
      public: InertialPtr GetInertial() const {return this->inertial;}

      /// \brief Set the mass of the link.
      /// \parma[in] _inertial Inertial value for the link.
      public: void SetInertial(const InertialPtr &_inertial);

      /// \brief Get the world pose of the link inertia (cog position
      /// and Moment of Inertia frame). This differs from GetWorldCoGPose(),
      /// which returns the cog position in the link frame
      /// (not the Moment of Inertia frame).
      /// \return Inertial pose in world frame.
      public: math::Pose GetWorldInertialPose() const;

      /// \brief Get the inertia matrix in the world frame.
      /// \return Inertia matrix in world frame, returns matrix
      /// of zeros if link has no inertia.
      public: math::Matrix3 GetWorldInertiaMatrix() const;

      /// \cond
      /// This is an internal function
      /// \brief Get a collision by id.
      /// \param[in] _id Id of the collision object to find.
      /// \return Pointer to the collision, NULL if the id is invalid.
      public: CollisionPtr GetCollisionById(unsigned int _id) const;
      /// \endcond

      /// \brief Get a child collision by name
      /// \param[in] _name Name of the collision object.
      /// \return Pointer to the collision, NULL if the name was not found.
      public: CollisionPtr GetCollision(const std::string &_name);

      /// \brief Get a child collision by index
      /// \param[in] _index Index of the collision object.
      /// \return Pointer to the collision, NULL if the name was not found.
      public: CollisionPtr GetCollision(unsigned int _index) const;

      /// \brief Get all the child collisions.
      /// \return A std::vector of all the child collisions.
      public: Collision_V GetCollisions() const;

      /// \brief Get the bounding box for the link and all the child
      /// elements.
      /// \return The link's bounding box.
      public: virtual math::Box GetBoundingBox() const;

      /// \brief Set the linear damping factor.
      /// \param[in] _damping Linear damping factor.
      public: virtual void SetLinearDamping(double _damping) = 0;

      /// \brief Set the angular damping factor.
      /// \param[in] _damping Angular damping factor.
      public: virtual void SetAngularDamping(double _damping) = 0;

      /// \brief Get the linear damping factor.
      /// \return Linear damping.
      public: double GetLinearDamping() const;

      /// \brief Get the angular damping factor.
      /// \return Angular damping.
      public: double GetAngularDamping() const;

      /// \TODO Implement this function.
      /// \brief Set whether this body is in the kinematic state.
      /// \param[in] _kinematic True to make the link kinematic only.
      public: virtual void SetKinematic(const bool &_kinematic);

      /// \TODO Implement this function.
      /// \brief Get whether this body is in the kinematic state.
      /// \return True if the link is kinematic only.
      public: virtual bool GetKinematic() const {return false;}

      /// \brief Get sensor count
      ///
      /// This will return the number of sensors created by the link when it
      /// was loaded. This function is commonly used with
      /// Link::GetSensorName.
      /// \return The number of sensors created by the link.
      public: unsigned int GetSensorCount() const;

      /// \brief Get sensor name
      ///
      /// Get the name of a sensor based on an index. The index should be in
      /// the range of 0...Link::GetSensorCount().
      /// \note A Link does not manage or maintain a pointer to a
      /// sensors::Sensor. Access to a Sensor object
      /// is accomplished through the sensors::SensorManager. This was done to
      /// separate the physics engine from the sensor engine.
      /// \param[in] _index Index of the sensor name.
      /// \return The name of the sensor, or empty string if the index is out of
      /// bounds.
      public: std::string GetSensorName(unsigned int _index) const;

      /// \brief Connect to the add entity signal
      /// \param[in] _subscriber Subsciber callback function.
      /// \return Pointer to the connection, which must be kept in scope.
      public: template<typename T>
              event::ConnectionPtr ConnectEnabled(T _subscriber)
              {return enabledSignal.Connect(_subscriber);}

      /// \brief Disconnect to the add entity signal.
      /// \param[in] _conn Connection pointer to disconnect.
      public: void DisconnectEnabled(event::ConnectionPtr &_conn)
              {enabledSignal.Disconnect(_conn);}

      /// \brief Fill a link message
      /// \param[out] _msg Message to fill
      public: void FillMsg(msgs::Link &_msg);

      /// \brief Update parameters from a message
      /// \param[in] _msg Message to read.
      public: void ProcessMsg(const msgs::Link &_msg);

      /// \brief Joints that have this Link as a parent Link.
      /// \param[in] _joint Joint that is a child of this link.
      public: void AddChildJoint(JointPtr _joint);

      /// \brief Joints that have this Link as a child Link.
      /// \param[in] _joint Joint that is a parent of this link.
      public: void AddParentJoint(JointPtr _joint);

      /// \brief Remove Joints that have this Link as a child Link.
      /// \param[in] _jointName Parent Joint name.
      public: void RemoveParentJoint(const std::string &_jointName);

      /// \brief Remove Joints that have this Link as a parent Link
      /// \param[in] _jointName Child Joint name.
      public: void RemoveChildJoint(const std::string &_jointName);

      // Documentation inherited.
      public: virtual void RemoveChild(EntityPtr _child);
      using Base::RemoveChild;

      /// \brief Attach a static model to this link
      /// \param[in] _model Pointer to a static model.
      /// \param[in] _offset Pose relative to this link to place the model.
      public: void AttachStaticModel(ModelPtr &_model,
                                     const math::Pose &_offset);

      /// \brief Detach a static model from this link.
      /// \param[in] _modelName Name of an attached model to detach.
      public: void DetachStaticModel(const std::string &_modelName);

      /// \brief Detach all static models from this link.
      public: void DetachAllStaticModels();

      /// \internal
      /// \brief Called when the pose is changed. Do not call this directly.
      public: virtual void OnPoseChange();

      /// \brief Set the current link state.
      /// \param[in] _state The state to set the link to.
      public: void SetState(const LinkState &_state);

      /// \brief Update the mass matrix.
      public: virtual void UpdateMass() {}

      /// \brief Update surface parameters.
      public: virtual void UpdateSurface() {}

      /// \brief Allow the link to auto disable.
      /// \param[in] _disable If true, the link is allowed to auto disable.
      public: virtual void SetAutoDisable(bool _disable) = 0;

      /// \brief Returns a vector of children Links connected by joints.
      /// \return A vector of children Links connected by joints.
      public: Link_V GetChildJointsLinks() const;

      /// \brief Returns a vector of parent Links connected by joints.
      /// \return Vector of parent Links connected by joints.
      public: Link_V GetParentJointsLinks() const;

      /// \brief Enable/Disable link data publishing
      /// \param[in] _enable True to enable publishing, false to stop publishing
      public: void SetPublishData(bool _enable);

      /// \brief Get the parent joints.
      public: Joint_V GetParentJoints() const;

      /// \brief Get the child joints.
      public: Joint_V GetChildJoints() const;

      /// \brief Remove a collision from the link.
      /// \param[int] _name Name of the collision to remove.
      public: void RemoveCollision(const std::string &_name);

      /// \brief Returns this link's potential energy,
      /// based on position in world frame and gravity.
      /// \return this link's potential energy,
<<<<<<< HEAD
      public: double GetWorldEnergyPotential();

      /// \brief Returns this link's kinetic energy
      /// \return this link's kinetic energy
      public: double GetWorldEnergyKinetic();

      /// \brief Returns this link's total energy
      /// \return this link's total energy
      public: double GetWorldEnergy();

      /// \brief Returns this link's kinetic energy filtered
      /// by moving window average.
      /// \return this link's kinetic energy filtered by moving window average.
      public: double GetWorldEnergyKineticFiltered();

      /// \brief Returns this link's total energy with kinetic energy filtered
      /// by moving window average.
      /// \return this link's filtered total energy.
      public: double GetWorldEnergyFiltered();

      /// \brief Returns this link's kinetic vibrational
      /// "thermal" energy.  Where this is basically
      ///   GetWorldEnergyKinetic() - GetWorldEnergyKineticFilterd()
      /// \return this link's kinetic vibrational energy
      public: double GetWorldEnergyKineticVibrational();
=======
      public: double GetWorldEnergyPotential() const;

      /// \brief Returns this link's kinetic energy
      /// \return this link's kinetic energy
      public: double GetWorldEnergyKinetic() const;

      /// \brief Returns this link's total energy
      /// \return this link's total energy
      public: double GetWorldEnergy() const;
>>>>>>> 2e07a48e

      /// \brief Freeze link to ground (inertial frame).
      /// \param[in] _static if true, freeze link to ground.  Otherwise
      /// unfreeze link.
      public: virtual void SetLinkStatic(bool _static) = 0;

      /// \brief Publish timestamped link data such as velocity.
      private: void PublishData();

      /// \brief Load a new collision helper function.
      /// \param[in] _sdf SDF element used to load the collision.
      private: void LoadCollision(sdf::ElementPtr _sdf);

      /// \brief Set the inertial properties based on the collision
      /// entities.
      private: void SetInertialFromCollisions();

      /// \brief On collision callback.
      /// \param[in] _msg Message that contains contact information.
      private: void OnCollision(ConstContactsPtr &_msg);

      /// \brief Parse visuals from SDF
      private: void ParseVisuals();

      /// \brief Inertial properties.
      protected: InertialPtr inertial;

      /// \brief Center of gravity visual elements.
      protected: std::vector<std::string> cgVisuals;

      /// \def Visuals_M
      /// \brief Map of unique ID to visual message.
      typedef std::map<uint32_t, msgs::Visual> Visuals_M;

      /// \brief Link visual elements.
      protected: Visuals_M visuals;

      /// \brief Linear acceleration.
      protected: math::Vector3 linearAccel;

      /// \brief Angular acceleration.
      protected: math::Vector3 angularAccel;

      /// \brief Offsets for the attached models.
      protected: std::vector<math::Pose> attachedModelsOffset;

      /// \brief This flag is set to true when the link is initialized.
      protected: bool initialized;

      /// \brief Event used when the link is enabled or disabled.
      private: event::EventT<void (bool)> enabledSignal;

      /// \brief This flag is used to trigger the enabled
      private: bool enabled;

      /// \brief Names of all the sensors attached to the link.
      private: std::vector<std::string> sensors;

      /// \brief All the parent joints.
      private: std::vector<JointPtr> parentJoints;

      /// \brief All the child joints.
      private: std::vector<JointPtr> childJoints;

      /// \brief All the attached models.
      private: std::vector<ModelPtr> attachedModels;

      /// \brief Link data publisher
      private: transport::PublisherPtr dataPub;

      /// \brief Link data message
      private: msgs::LinkData linkDataMsg;

      /// \brief True to publish data, false otherwise
      private: bool publishData;

      /// \brief Mutex to protect the publishData variable
      private: boost::recursive_mutex *publishDataMutex;

      /// \brief Cached list of collisions. This is here for performance.
      private: Collision_V collisions;

      /// \brief For moving window average of kinetic energy
      private: filters::MovingWindowFilter<math::Vector3> linVelFil;

      /// \brief For moving window average of kinetic energy
      private: filters::MovingWindowFilter<math::Vector3> angVelFil;

#ifdef HAVE_OPENAL
      /// \brief All the audio sources
      private: std::vector<util::OpenALSourcePtr> audioSources;

      /// \brief An audio sink
      private: util::OpenALSinkPtr audioSink;

      /// \brief Subscriber to contacts with this collision. Used for audio
      /// playback.
      private: transport::SubscriberPtr audioContactsSub;
#endif
    };
    /// \}
  }
}
#endif<|MERGE_RESOLUTION|>--- conflicted
+++ resolved
@@ -471,16 +471,15 @@
       /// \brief Returns this link's potential energy,
       /// based on position in world frame and gravity.
       /// \return this link's potential energy,
-<<<<<<< HEAD
-      public: double GetWorldEnergyPotential();
+      public: double GetWorldEnergyPotential() const;
 
       /// \brief Returns this link's kinetic energy
       /// \return this link's kinetic energy
-      public: double GetWorldEnergyKinetic();
+      public: double GetWorldEnergyKinetic() const;
 
       /// \brief Returns this link's total energy
       /// \return this link's total energy
-      public: double GetWorldEnergy();
+      public: double GetWorldEnergy() const;
 
       /// \brief Returns this link's kinetic energy filtered
       /// by moving window average.
@@ -497,17 +496,6 @@
       ///   GetWorldEnergyKinetic() - GetWorldEnergyKineticFilterd()
       /// \return this link's kinetic vibrational energy
       public: double GetWorldEnergyKineticVibrational();
-=======
-      public: double GetWorldEnergyPotential() const;
-
-      /// \brief Returns this link's kinetic energy
-      /// \return this link's kinetic energy
-      public: double GetWorldEnergyKinetic() const;
-
-      /// \brief Returns this link's total energy
-      /// \return this link's total energy
-      public: double GetWorldEnergy() const;
->>>>>>> 2e07a48e
 
       /// \brief Freeze link to ground (inertial frame).
       /// \param[in] _static if true, freeze link to ground.  Otherwise
