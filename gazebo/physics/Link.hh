/*
 * Copyright (C) 2012-2016 Open Source Robotics Foundation
 *
 * Licensed under the Apache License, Version 2.0 (the "License");
 * you may not use this file except in compliance with the License.
 * You may obtain a copy of the License at
 *
 *     http://www.apache.org/licenses/LICENSE-2.0
 *
 * Unless required by applicable law or agreed to in writing, software
 * distributed under the License is distributed on an "AS IS" BASIS,
 * WITHOUT WARRANTIES OR CONDITIONS OF ANY KIND, either express or implied.
 * See the License for the specific language governing permissions and
 * limitations under the License.
 *
*/
#ifndef GAZEBO_PHYSICS_LINK_HH_
#define GAZEBO_PHYSICS_LINK_HH_

#ifdef _WIN32
  // Ensure that Winsock2.h is included before Windows.h, which can get
  // pulled in by anybody (e.g., Boost).
  #include <Winsock2.h>
#endif

#include "gazebo/physics/Entity.hh"
#include "gazebo/util/system.hh"

namespace gazebo
{
  namespace physics
  {
    // Forward declare private data class
    class LinkPrivate;

    /// \addtogroup gazebo_physics
    /// \{

    /// \class Link Link.hh physics/physics.hh
    /// \brief Link class defines a rigid body entity, containing
    /// information on inertia, visual and collision properties of
    /// a rigid body.
    class GZ_PHYSICS_VISIBLE Link : public Entity
    {
      /// \brief Constructor
      /// \param[in] _parent Parent of this link.
      public: explicit Link(EntityPtr _parent);

      /// \brief Destructor.
      public: virtual ~Link();

      /// \brief Load the body based on an SDF element.
      /// \param[in] _sdf SDF parameters.
      public: virtual void Load(sdf::ElementPtr _sdf);

      /// \brief Initialize the body.
      public: virtual void Init();

      /// \brief Finalize the body.
      public: void Fini();

      /// \brief Reset the link.
      public: void Reset();
      using Entity::Reset;

      /// \brief Reset the velocity, acceleration, force and torque of link.
      public: void ResetPhysicsStates();

      /// \brief Update the parameters using new sdf values.
      /// \param[in] _sdf SDF values to load from.
      public: virtual void UpdateParameters(sdf::ElementPtr _sdf);

      /// \brief Update the collision.
      /// \param[in] _info Update information.
      public: void Update(const common::UpdateInfo &_info);
      using Base::Update;

      /// \brief Set the scale of the link.
      /// \param[in] _scale Scale to set the link to.
      /// \deprecated See version that accepts ignition::math parameters.
      public: void SetScale(const math::Vector3 &_scale) GAZEBO_DEPRECATED(7.0);

      /// \brief Set the scale of the link.
      /// \param[in] _scale Scale to set the link to.
      public: void SetScale(const ignition::math::Vector3d &_scale);

      /// \brief Set whether this body is enabled.
      /// \param[in] _enable True to enable the link in the physics engine.
      public: virtual void SetEnabled(const bool _enable) const = 0;

      /// \brief Get whether this body is enabled in the physics engine.
      /// \return True if the link is enabled.
      /// \deprecated See Enabled() const
      public: virtual bool GetEnabled() const GAZEBO_DEPRECATED(7.0);

      /// \brief Get whether this body is enabled in the physics engine.
      /// \return True if the link is enabled.
      public: virtual bool Enabled() const = 0;

      /// \brief Set whether this entity has been selected by the user
      /// through the gui
      /// \param[in] _set True to set the link as selected.
      public: virtual bool SetSelected(const bool _set);

      /// \brief Set whether gravity affects this body.
      /// \param[in] _mode True to enable gravity.
      public: virtual void SetGravityMode(const bool _mode) = 0;

      /// \brief Get the gravity mode.
      /// \return True if gravity is enabled.
      /// \deprecated See GravityMode() const
      public: virtual bool GetGravityMode() const GAZEBO_DEPRECATED(7.0);

      /// \brief Get the gravity mode.
      /// \return True if gravity is enabled.
      public: virtual bool GravityMode() const;

      /// \brief Set whether wind affects this body.
      /// \param[in] _mode True to enable wind.
      public: virtual void SetWindMode(const bool _mode);

      /// \brief Get the wind mode.
      /// \return True if wind is enabled.
      public: virtual bool WindMode() const;

      /// \brief Set whether this body will collide with others in the
      /// model.
      /// \sa GetSelfCollide
      /// \param[in] _collide True to enable collisions.
      public: virtual void SetSelfCollide(const bool _collide) = 0;

      /// \brief Set the collide mode of the body.
      /// \param[in] _mode Collision Mode,
      /// this can be: [all|none|sensors|fixed|ghost]
      /// all: collides with everything
      /// none: collides with nothing
      /// sensors: collides with everything else but other sensors
      /// fixed: collides with everything else but other fixed
      /// ghost: collides with everything else but other ghost
      public: void SetCollideMode(const std::string &_mode);

      /// \brief Get Self-Collision Flag.
      /// Two links within the same model will not collide if both have
      /// self_collide == false. \n
      /// link 1 and link2 collide = link1.self_collide || link2.self_collide
      /// Bodies connected by a joint are exempt from this, and will
      /// never collide.
      /// \return True if self collision is enabled.
      /// \deprecated See SelfCollide() const
      public: bool GetSelfCollide() const GAZEBO_DEPRECATED(7.0);

      /// \brief Get Self-Collision Flag.
      /// Two links within the same model will not collide if both have
      /// self_collide == false. \n
      /// link 1 and link2 collide = link1.self_collide || link2.self_collide
      /// Bodies connected by a joint are exempt from this, and will
      /// never collide.
      /// \return True if self collision is enabled.
      public: bool SelfCollide() const;

      /// \brief Set the laser retro reflectiveness.
      /// \param[in] _retro Retro value for all child collisions.
      public: void SetLaserRetro(const float _retro);

      /// \brief Set the linear velocity of the body.
      /// \param[in] _vel Linear velocity.
      /// \deprecated See version that accepts ignition::math parameters
      public: virtual void SetLinearVel(const math::Vector3 &_vel)
              GAZEBO_DEPRECATED(7.0);

      /// \brief Set the linear velocity of the body.
      /// \param[in] _vel Linear velocity.
      public: virtual void SetLinearVel(
                  const ignition::math::Vector3d &_vel) = 0;

      /// \brief Set the angular velocity of the body.
      /// \param[in] _vel Angular velocity.
      /// \deprecated See version that accepts ignition::math parameters
      public: virtual void SetAngularVel(const math::Vector3 &_vel)
              GAZEBO_DEPRECATED(7.0);

      /// \brief Set the angular velocity of the body.
      /// \param[in] _vel Angular velocity.
      public: virtual void SetAngularVel(
                  const ignition::math::Vector3d &_vel) = 0;

      /// \brief Set the linear acceleration of the body.
      /// \param[in] _accel Linear acceleration.
      /// \deprecated See version that accepts ignition::math parameters.
      public: void SetLinearAccel(const math::Vector3 &_accel)
              GAZEBO_DEPRECATED(7.0);

      /// \brief Set the linear acceleration of the body.
      /// \param[in] _accel Linear acceleration.
      public: void SetLinearAccel(const ignition::math::Vector3d &_accel) ;

      /// \brief Set the angular acceleration of the body.
      /// \param[in] _accel Angular acceleration.
      /// \deprecated See version that accepts ignition::math parameters
      public: void SetAngularAccel(const math::Vector3 &_accel)
              GAZEBO_DEPRECATED(7.0);

      /// \brief Set the angular acceleration of the body.
      /// \param[in] _accel Angular acceleration.
      public: void SetAngularAccel(const ignition::math::Vector3d &_accel);

      /// \brief Set the force applied to the body.
      /// \param[in] _force Force value.
      /// \deprecated See version that accepts ignition::math parameters
      public: virtual void SetForce(const math::Vector3 &_force)
              GAZEBO_DEPRECATED(7.0);

      /// \brief Set the force applied to the body.
      /// \param[in] _force Force value.
      public: virtual void SetForce(const ignition::math::Vector3d &_force) = 0;

      /// \brief Set the torque applied to the body.
      /// \param[in] _torque Torque value.
      /// \deprecated See version that accepts ignition::math parameters
      public: virtual void SetTorque(const math::Vector3 &_torque)
              GAZEBO_DEPRECATED(7.0);

      /// \brief Set the torque applied to the body.
      /// \param[in] _torque Torque value.
      public: virtual void SetTorque(
                  const ignition::math::Vector3d &_torque) = 0;

      /// \brief Add a force to the body.
      /// \param[in] _force Force to add.
      /// \deprecated See version that accepts ignition::math parameters
      public: virtual void AddForce(const math::Vector3 &_force)
              GAZEBO_DEPRECATED(7.0);

      /// \brief Add a force to the body.
      /// \param[in] _force Force to add.
      public: virtual void AddForce(const ignition::math::Vector3d &_force) = 0;

      /// \brief Add a force to the body, components are relative to the
      /// body's own frame of reference.
      /// \param[in] _force Force to add.
      /// \deprecated See version that accepts ignition::math parameters
      public: virtual void AddRelativeForce(const math::Vector3 &_force)
              GAZEBO_DEPRECATED(7.0);

      /// \brief Add a force to the body, components are relative to the
      /// body's own frame of reference.
      /// \param[in] _force Force to add.
      public: virtual void AddRelativeForce(
                  const ignition::math::Vector3d &_force) = 0;

      /// \brief Add a force to the body using a global position.
      /// \param[in] _force Force to add.
      /// \param[in] _pos Position in global coord frame to add the force.
      /// \deprecated See version that accepts ignition::math parameters
      public: virtual void AddForceAtWorldPosition(const math::Vector3 &_force,
                  const math::Vector3 &_pos) GAZEBO_DEPRECATED(7.0);

      /// \brief Add a force to the body using a global position.
      /// \param[in] _force Force to add.
      /// \param[in] _pos Position in global coord frame to add the force.
      public: virtual void AddForceAtWorldPosition(
                  const ignition::math::Vector3d &_force,
                  const ignition::math::Vector3d &_pos) = 0;

      /// \brief Add a force to the body at position expressed to the body's
      /// own frame of reference.
      /// \param[in] _force Force to add.
      /// \param[in] _relPos Position on the link to add the force.
      /// \deprecated See version that accepts ignition::math parameters
      public: virtual void AddForceAtRelativePosition(
                  const math::Vector3 &_force,
                  const math::Vector3 &_relPos) GAZEBO_DEPRECATED(7.0);

      /// \brief Add a force to the body at position expressed to the body's
      /// own frame of reference.
      /// \param[in] _force Force to add.
      /// \param[in] _relPos Position on the link to add the force.
      public: virtual void AddForceAtRelativePosition(
                  const ignition::math::Vector3d &_force,
                  const ignition::math::Vector3d &_relPos) = 0;

      /// \brief Add a force expressed in the link frame.
      /// \param[in] _force Direction vector expressed in the link frame. Each
      /// component corresponds to the force which will be added in that axis
      /// and the vector's magnitude corresponds to the total force.
      /// \param[in] _offset Offset position expressed in the link frame. It
      /// defaults to the link origin.
      /// \deprecated See version that accepts ignition::math parameters
      public: virtual void AddLinkForce(const math::Vector3 &_force,
          const math::Vector3 &_offset = math::Vector3::Zero)
              GAZEBO_DEPRECATED(7.0);

      /// \brief Add a force expressed in the link frame.
      /// \param[in] _force Direction vector expressed in the link frame. Each
      /// component corresponds to the force which will be added in that axis
      /// and the vector's magnitude corresponds to the total force.
      /// \param[in] _offset Offset position expressed in the link frame. It
      /// defaults to the link origin.
      public: virtual void AddLinkForce(
                  const ignition::math::Vector3d &_force,
                  const ignition::math::Vector3d &_offset =
                  ignition::math::Vector3d::Zero) = 0;

      /// \brief Add a torque to the body.
      /// \param[in] _torque Torque value to add to the link.
      /// \deprecated See version that accepts ignition::math parameters
      public: virtual void AddTorque(const math::Vector3 &_torque)
              GAZEBO_DEPRECATED(7.0);

      /// \brief Add a torque to the body.
      /// \param[in] _torque Torque value to add to the link.
      public: virtual void AddTorque(
                  const ignition::math::Vector3d &_torque) = 0;

      /// \brief Add a torque to the body, components are relative to the
      /// body's own frame of reference.
      /// \param[in] _torque Torque value to add.
      /// \deprecated See version that accepts ignition::math parameters
      public: virtual void AddRelativeTorque(const math::Vector3 &_torque)
              GAZEBO_DEPRECATED(7.0);

      /// \brief Add a torque to the body, components are relative to the
      /// body's own frame of reference.
      /// \param[in] _torque Torque value to add.
      public: virtual void AddRelativeTorque(
                  const ignition::math::Vector3d &_torque) = 0;

      /// \brief Get the pose of the body's center of gravity in the world
      ///        coordinate frame.
      /// \return Pose of the body's center of gravity in the world coordinate
      ///         frame.
      /// \deprecated See WorldCoGPose()
      public: math::Pose GetWorldCoGPose() const GAZEBO_DEPRECATED(7.0);

      /// \brief Get the pose of the body's center of gravity in the world
      ///        coordinate frame.
      /// \return Pose of the body's center of gravity in the world coordinate
      ///         frame.
      public: ignition::math::Pose3d WorldCoGPose() const;

      /// \brief Get the linear velocity of the origin of the link frame,
      ///        expressed in the world frame.
      /// \return Linear velocity of the link frame.
      /// \deprecated See WorldLinearVel()
      public: virtual math::Vector3 GetWorldLinearVel() const
              GAZEBO_DEPRECATED(7.0);

      /// \brief Get the linear velocity of the origin of the link frame,
      ///        expressed in the world frame.
      /// \return Linear velocity of the link frame.
      public: virtual ignition::math::Vector3d WorldLinearVel() const;

      /// \brief Get the linear velocity of a point on the body in the world
      ///        frame, using an offset expressed in a body-fixed frame. If
      ///        no offset is given, the velocity at the origin of the Link
      ///        frame will be returned.
      /// \param[in] _offset Offset of the point from the origin of the Link
      ///                    frame, expressed in the body-fixed frame.
      /// \return Linear velocity of the point on the body
      /// \deprecated See WorldLinearVel()
      public: virtual math::Vector3 GetWorldLinearVel(
                  const math::Vector3 &_offset) const
              GAZEBO_DEPRECATED(7.0);

      /// \brief Get the linear velocity of a point on the body in the world
      ///        frame, using an offset expressed in a body-fixed frame. If
      ///        no offset is given, the velocity at the origin of the Link
      ///        frame will be returned.
      /// \param[in] _offset Offset of the point from the origin of the Link
      ///                    frame, expressed in the body-fixed frame.
      /// \return Linear velocity of the point on the body
      /// \deprecated See WorldLinearVel()
      public: virtual ignition::math::Vector3d WorldLinearVel(
                  const ignition::math::Vector3d &_offset) const = 0;

      /// \brief Get the linear velocity of a point on the body in the world
      ///        frame, using an offset expressed in an arbitrary frame.
      /// \param[in] _offset Offset from the origin of the link frame expressed
      ///                    in a frame defined by _q.
      /// \param[in] _q Describes the rotation of a reference frame relative to
      ///               the world reference frame.
      /// \return Linear velocity of the point on the body in the world frame.
      /// \deprecated See WorldLinearVel()
      public: virtual math::Vector3 GetWorldLinearVel(
                  const math::Vector3 &_offset,
                  const math::Quaternion &_q) const GAZEBO_DEPRECATED(7.0);

      /// \brief Get the linear velocity of a point on the body in the world
      ///        frame, using an offset expressed in an arbitrary frame.
      /// \param[in] _offset Offset from the origin of the link frame expressed
      ///                    in a frame defined by _q.
      /// \param[in] _q Describes the rotation of a reference frame relative to
      ///               the world reference frame.
      /// \return Linear velocity of the point on the body in the world frame.
      public: virtual ignition::math::Vector3d WorldLinearVel(
                  const ignition::math::Vector3d &_offset,
                  const ignition::math::Quaterniond &_q) const = 0;

      /// \brief Get the linear velocity at the body's center of gravity in the
      ///        world frame.
      /// \return Linear velocity at the body's center of gravity in the world
      ///         frame.
      /// \deprecated See WorldCoGLinearVel()
      public: virtual math::Vector3 GetWorldCoGLinearVel() const
              GAZEBO_DEPRECATED(7.0);

      /// \brief Get the linear velocity at the body's center of gravity in the
      ///        world frame.
      /// \return Linear velocity at the body's center of gravity in the world
      ///         frame.
      public: virtual ignition::math::Vector3d WorldCoGLinearVel() const = 0;

      /// \brief Get the linear velocity of the body.
      /// \return Linear velocity of the body.
      /// \deprecated See RelativeLinearVel()
      public: math::Vector3 GetRelativeLinearVel() const GAZEBO_DEPRECATED(7.0);

      /// \brief Get the linear velocity of the body.
      /// \return Linear velocity of the body.
      public: ignition::math::Vector3d RelativeLinearVel() const;

      /// \brief Get the angular velocity of the body.
      /// \return Angular velocity of the body.
      /// \deprecated See RelativeAngularVel()
      public: math::Vector3 GetRelativeAngularVel() const
              GAZEBO_DEPRECATED(7.0);

      /// \brief Get the angular velocity of the body.
      /// \return Angular velocity of the body.
      public: ignition::math::Vector3d RelativeAngularVel() const;

      /// \brief Get the linear acceleration of the body.
      /// \return Linear acceleration of the body.
      /// \deprecated See RelativeLinearAccel()
      public: math::Vector3 GetRelativeLinearAccel() const
              GAZEBO_DEPRECATED(7.0);

      /// \brief Get the linear acceleration of the body.
      /// \return Linear acceleration of the body.
      public: ignition::math::Vector3d RelativeLinearAccel() const;

      /// \brief Get the linear acceleration of the body in the world frame.
      /// \return Linear acceleration of the body in the world frame.
      /// \deprecated See WorldLinearAccel()
      public: math::Vector3 GetWorldLinearAccel() const GAZEBO_DEPRECATED(7.0);

      /// \brief Get the linear acceleration of the body in the world frame.
      /// \return Linear acceleration of the body in the world frame.
      public: ignition::math::Vector3d WorldLinearAccel() const;

      /// \brief Get the angular acceleration of the body.
      /// \return Angular acceleration of the body.
      /// \deprecated See RelativeAngularAccel()
      public: math::Vector3 GetRelativeAngularAccel() const
              GAZEBO_DEPRECATED(7.0);

      /// \brief Get the angular acceleration of the body.
      /// \return Angular acceleration of the body.
      public: ignition::math::Vector3d RelativeAngularAccel() const;

      /// \brief Get the angular momentum of the body CoG in the world frame,
      /// which is computed as (I * w), where
      /// I: inertia matrix in world frame
      /// w: angular velocity in world frame
      /// \return Angular momentum of the body.
      /// \deprecated See WorldAngularMomentum()
      public: math::Vector3 GetWorldAngularMomentum() const
              GAZEBO_DEPRECATED(7.0);

      /// \brief Get the angular momentum of the body CoG in the world frame,
      /// which is computed as (I * w), where
      /// I: inertia matrix in world frame
      /// w: angular velocity in world frame
      /// \return Angular momentum of the body.
      public: ignition::math::Vector3d WorldAngularMomentum() const;

      /// \brief Get the angular acceleration of the body in the world frame,
      /// which is computed as (I^-1 * (T - w x L)), where
      /// I: inertia matrix in world frame
      /// T: sum of external torques in world frame
      /// L: angular momentum of CoG in world frame
      /// w: angular velocity in world frame
      /// \return Angular acceleration of the body in the world frame.
      /// \deprecated See WorldAngularAccel()
      public: math::Vector3 GetWorldAngularAccel() const GAZEBO_DEPRECATED(7.0);

      /// \brief Get the angular acceleration of the body in the world frame,
      /// which is computed as (I^-1 * (T - w x L)), where
      /// I: inertia matrix in world frame
      /// T: sum of external torques in world frame
      /// L: angular momentum of CoG in world frame
      /// w: angular velocity in world frame
      /// \return Angular acceleration of the body in the world frame.
      public: ignition::math::Vector3d WorldAngularAccel() const;

      /// \brief Get the force applied to the body.
      /// \return Force applied to the body.
      /// \deprecated See RelativeForce()
      public: math::Vector3 GetRelativeForce() const GAZEBO_DEPRECATED(7.0);

      /// \brief Get the force applied to the body.
      /// \return Force applied to the body.
      public: ignition::math::Vector3d RelativeForce() const;

      /// \brief Get the force applied to the body in the world frame.
      /// \return Force applied to the body in the world frame.
      /// \deprecated See WorldForce()
      public: virtual math::Vector3 GetWorldForce() const
              GAZEBO_DEPRECATED(7.0);

      /// \brief Get the force applied to the body in the world frame.
      /// \return Force applied to the body in the world frame.
      public: virtual ignition::math::Vector3d WorldForce() const = 0;

      /// \brief Get the torque applied to the body.
      /// \return Torque applied to the body.
      /// \deprecated See RelativeTorque()
      public: math::Vector3 GetRelativeTorque() const GAZEBO_DEPRECATED(7.0);

      /// \brief Get the torque applied to the body.
      /// \return Torque applied to the body.
      public: ignition::math::Vector3d RelativeTorque() const;

      /// \brief Get the torque applied to the body in the world frame.
      /// \return Torque applied to the body in the world frame.
      /// \deprecated See WorldTorque()
      public: virtual math::Vector3 GetWorldTorque() const
              GAZEBO_DEPRECATED(7.0);

      /// \brief Get the torque applied to the body in the world frame.
      /// \return Torque applied to the body in the world frame.
      public: virtual ignition::math::Vector3d WorldTorque() const = 0;

      /// \brief Get the model that this body belongs to.
      /// \return Model that this body belongs to.
      /// \deprecated See Model()
      public: ModelPtr GetModel() const GAZEBO_DEPRECATED(7.0);

      /// \brief Get the model that this body belongs to.
      /// \return Model that this body belongs to.
      public: ModelPtr Model() const;

      /// \brief Get the inertia of the link.
      /// \return Inertia of the link.
      /// \deprecated See Inertial()
      public: InertialPtr GetInertial() const GAZEBO_DEPRECATED(7.0);

      /// \brief Get the inertia of the link.
      /// \return Inertia of the link.
      public: InertialPtr Inertial() const;

      /// \brief Set the mass of the link.
      /// \parma[in] _inertial Inertial value for the link.
      public: void SetInertial(const InertialPtr &_inertial);

      /// \brief Get the world pose of the link inertia (cog position
      /// and Moment of Inertia frame). This differs from GetWorldCoGPose(),
      /// which returns the cog position in the link frame
      /// (not the Moment of Inertia frame).
      /// \return Inertial pose in world frame.
      /// \deprecated See WorldInertialPose()
      public: math::Pose GetWorldInertialPose() const GAZEBO_DEPRECATED(7.0);

      /// \brief Get the world pose of the link inertia (cog position
      /// and Moment of Inertia frame). This differs from GetWorldCoGPose(),
      /// which returns the cog position in the link frame
      /// (not the Moment of Inertia frame).
      /// \return Inertial pose in world frame.
      public: ignition::math::Pose3d WorldInertialPose() const;

      /// \brief Get the inertia matrix in the world frame.
      /// \return Inertia matrix in world frame, returns matrix
      /// of zeros if link has no inertia.
      /// \deprecated See WorldInertiaMatrix()
      public: math::Matrix3 GetWorldInertiaMatrix() const
              GAZEBO_DEPRECATED(7.0);

      /// \brief Get the inertia matrix in the world frame.
      /// \return Inertia matrix in world frame, returns matrix
      /// of zeros if link has no inertia.
      public: ignition::math::Matrix3d WorldInertiaMatrix() const;

      /// \cond
      /// This is an internal function
      /// \brief Get a collision by id.
      /// \param[in] _id Id of the collision object to find.
      /// \return Pointer to the collision, NULL if the id is invalid.
      /// \deprecated SeeCollisionById(unsigned int) const
      public: CollisionPtr GetCollisionById(unsigned int _id) const
              GAZEBO_DEPRECATED(7.0);
      /// \endcond

      /// \cond
      /// This is an internal function
      /// \brief Get a collision by id.
      /// \param[in] _id Id of the collision object to find.
      /// \return Pointer to the collision, NULL if the id is invalid.
      /// \deprecated SeeCollisionById(unsigned int) const
      public: CollisionPtr CollisionById(const unsigned int _id) const;
      /// \endcond

      /// \brief Get a child collision by name
      /// \param[in] _name Name of the collision object.
      /// \return Pointer to the collision, NULL if the name was not found.
      /// \deprecated See Collision(const std::string &_name)
      public: CollisionPtr GetCollision(const std::string &_name)
              GAZEBO_DEPRECATED(7.0);

      /// \brief Get a child collision by name
      /// \param[in] _name Name of the collision object.
      /// \return Pointer to the collision, NULL if the name was not found.
      public: CollisionPtr Collision(const std::string &_name) const;

      /// \brief Get a child collision by index
      /// \param[in] _index Index of the collision object.
      /// \return Pointer to the collision, NULL if the name was not found.
      /// \deprecated See Collision(const unsigned int) const;
      public: CollisionPtr GetCollision(unsigned int _index) const
              GAZEBO_DEPRECATED(7.0);

      /// \brief Get a child collision by index
      /// \param[in] _index Index of the collision object.
      /// \return Pointer to the collision, NULL if the name was not found.
      public: CollisionPtr Collision(const unsigned int _index) const;

      /// \brief Get all the child collisions.
      /// \return A std::vector of all the child collisions.
      /// \deprecated See Collisions() const
      public: Collision_V GetCollisions() const GAZEBO_DEPRECATED(7.0);

      /// \brief Get all the child collisions.
      /// \return A std::vector of all the child collisions.
      public: Collision_V Collisions() const;

      /// \brief Get the bounding box for the link and all the child
      /// elements.
      /// \return The link's bounding box.
      public: virtual ignition::math::Box BoundingBox() const;

      /// \brief Set the linear damping factor.
      /// \param[in] _damping Linear damping factor.
      public: virtual void SetLinearDamping(const double _damping) = 0;

      /// \brief Set the angular damping factor.
      /// \param[in] _damping Angular damping factor.
      public: virtual void SetAngularDamping(const double _damping) = 0;

      /// \brief Get the linear damping factor.
      /// \return Linear damping.
      /// \deprecated See LinearDamping() const
      public: double GetLinearDamping() const GAZEBO_DEPRECATED(7.0);

      /// \brief Get the linear damping factor.
      /// \return Linear damping.
      public: double LinearDamping() const;

      /// \brief Get the angular damping factor.
      /// \return Angular damping.
      /// \deprecated See AngularDamping() const
      public: double GetAngularDamping() const GAZEBO_DEPRECATED(7.0);

      /// \brief Get the angular damping factor.
      /// \return Angular damping.
      public: double AngularDamping() const;

      /// \TODO Implement this function.
      /// \brief Set whether this body is in the kinematic state.
      /// \param[in] _kinematic True to make the link kinematic only.
      public: virtual void SetKinematic(const bool _kinematic);

      /// \TODO Implement this function.
      /// \brief Get whether this body is in the kinematic state.
      /// \return True if the link is kinematic only.
      /// \deprecated See Kinematic() const
      public: virtual bool GetKinematic() const GAZEBO_DEPRECATED(7.0);

      /// \brief Get whether this body is in the kinematic state.
      /// \return True if the link is kinematic only.
      public: virtual bool Kinematic() const;

      /// \brief Get sensor count
      ///
      /// This will return the number of sensors created by the link when it
      /// was loaded. This function is commonly used with
      /// Link::GetSensorName.
      /// \return The number of sensors created by the link.
      /// \deprecated See SensorCount() const
      public: unsigned int GetSensorCount() const GAZEBO_DEPRECATED(7.0);

      /// \brief Get sensor count
      ///
      /// This will return the number of sensors created by the link when it
      /// was loaded. This function is commonly used with
      /// Link::GetSensorName.
      /// \return The number of sensors created by the link.
      public: unsigned int SensorCount() const;

      /// \brief Get sensor name
      ///
      /// Get the name of a sensor based on an index. The index should be in
      /// the range of 0...Link::GetSensorCount().
      /// \note A Link does not manage or maintain a pointer to a
      /// sensors::Sensor. Access to a Sensor object
      /// is accomplished through the sensors::SensorManager. This was done to
      /// separate the physics engine from the sensor engine.
      /// \param[in] _index Index of the sensor name.
      /// \return The name of the sensor, or empty string if the index is out of
      /// bounds.
      /// \deprecated See SensorName(const unsigned int) const
      public: std::string GetSensorName(unsigned int _index) const
              GAZEBO_DEPRECATED(7.0);

      /// \brief Get sensor name
      ///
      /// Get the name of a sensor based on an index. The index should be in
      /// the range of 0...Link::GetSensorCount().
      /// \note A Link does not manage or maintain a pointer to a
      /// sensors::Sensor. Access to a Sensor object
      /// is accomplished through the sensors::SensorManager. This was done to
      /// separate the physics engine from the sensor engine.
      /// \param[in] _index Index of the sensor name.
      /// \return The name of the sensor, or empty string if the index is out of
      /// bounds.
      public: std::string SensorName(const unsigned int _index) const;

      /// \brief Connect to the add entity signal
      /// \param[in] _subscriber Subsciber callback function.
      /// \return Pointer to the connection, which must be kept in scope.
      public: event::ConnectionPtr ConnectEnabled(
                  std::function<void(bool)> _subscriber);

      /// \brief Disconnect to the add entity signal.
      /// \param[in] _conn Connection pointer to disconnect.
<<<<<<< HEAD
      public: void DisconnectEnabled(event::ConnectionPtr &_conn);
=======
      /// \deprecated Use event::~Connection to disconnect
      public: void DisconnectEnabled(event::ConnectionPtr &_conn)
              GAZEBO_DEPRECATED(8.0)
              {enabledSignal.Disconnect(_conn->Id());}
>>>>>>> 16553424

      /// \brief Fill a link message
      /// \param[out] _msg Message to fill
      public: void FillMsg(msgs::Link &_msg);

      /// \brief Update parameters from a message
      /// \param[in] _msg Message to read.
      public: void ProcessMsg(const msgs::Link &_msg);

      /// \brief Joints that have this Link as a parent Link.
      /// \param[in] _joint Joint that is a child of this link.
      public: void AddChildJoint(JointPtr _joint);

      /// \brief Joints that have this Link as a child Link.
      /// \param[in] _joint Joint that is a parent of this link.
      public: void AddParentJoint(JointPtr _joint);

      /// \brief Remove Joints that have this Link as a child Link.
      /// \param[in] _jointName Parent Joint name.
      public: void RemoveParentJoint(const std::string &_jointName);

      /// \brief Remove Joints that have this Link as a parent Link
      /// \param[in] _jointName Child Joint name.
      public: void RemoveChildJoint(const std::string &_jointName);

      // Documentation inherited.
      public: virtual void RemoveChild(EntityPtr _child);
      using Base::RemoveChild;

      /// \brief Attach a static model to this link
      /// \param[in] _model Pointer to a static model.
      /// \param[in] _offset Pose relative to this link to place the model.
      /// \deprecated See version that accepts ignition::math parameters
      public: void AttachStaticModel(ModelPtr &_model,
                  const math::Pose &_offset) GAZEBO_DEPRECATED(7.0);

      /// \brief Attach a static model to this link
      /// \param[in] _model Pointer to a static model.
      /// \param[in] _offset Pose relative to this link to place the model.
      public: void AttachStaticModel(ModelPtr &_model,
                  const ignition::math::Pose3d &_offset);

      /// \brief Detach a static model from this link.
      /// \param[in] _modelName Name of an attached model to detach.
      public: void DetachStaticModel(const std::string &_modelName);

      /// \brief Detach all static models from this link.
      public: void DetachAllStaticModels();

      /// \internal
      /// \brief Called when the pose is changed. Do not call this directly.
      public: virtual void OnPoseChange();

      /// \brief Set the current link state.
      /// \param[in] _state The state to set the link to.
      public: void SetState(const LinkState &_state);

      /// \brief Update the mass matrix.
      public: virtual void UpdateMass() {}

      /// \brief Update surface parameters.
      public: virtual void UpdateSurface() {}

      /// \brief Allow the link to auto disable.
      /// \param[in] _disable If true, the link is allowed to auto disable.
      public: virtual void SetAutoDisable(const bool _disable) = 0;

      /// \brief Returns a vector of children Links connected by joints.
      /// \return A vector of children Links connected by joints.
      /// \deprecated See ChildJointsLinks()
      public: Link_V GetChildJointsLinks() const GAZEBO_DEPRECATED(7.0);

      /// \brief Returns a vector of children Links connected by joints.
      /// \return A vector of children Links connected by joints.
      public: Link_V ChildJointsLinks() const;

      /// \brief Returns a vector of parent Links connected by joints.
      /// \return Vector of parent Links connected by joints.
      /// \deprecated See ParentJointsLinks() const
      public: Link_V GetParentJointsLinks() const GAZEBO_DEPRECATED(7.0);

      /// \brief Returns a vector of parent Links connected by joints.
      /// \return Vector of parent Links connected by joints.
      public: Link_V ParentJointsLinks() const;

      /// \brief Enable/Disable link data publishing
      /// \param[in] _enable True to enable publishing, false to stop publishing
      public: void SetPublishData(const bool _enable);

      /// \brief Get the parent joints.
      /// \deprecated See ParentJoints()
      public: Joint_V GetParentJoints() const GAZEBO_DEPRECATED(7.0);

      /// \brief Get the parent joints.
      public: Joint_V ParentJoints() const;

      /// \brief Get the child joints.
      /// \deprecated See ChildJoints()
      public: Joint_V GetChildJoints() const GAZEBO_DEPRECATED(7.0);

      /// \brief Get the child joints.
      public: Joint_V ChildJoints() const;

      /// \brief Remove a collision from the link.
      /// \param[int] _name Name of the collision to remove.
      public: void RemoveCollision(const std::string &_name);

      /// \brief Returns this link's potential energy,
      /// based on position in world frame and gravity.
      /// \return this link's potential energy,
      /// \deprecated See WorldEnergyPotential() const
      public: double GetWorldEnergyPotential() const GAZEBO_DEPRECATED(7.0);

      /// \brief Returns this link's potential energy,
      /// based on position in world frame and gravity.
      /// \return this link's potential energy,
      /// \deprecated See WorldEnergyPotential() const
      public: double WorldEnergyPotential() const;

      /// \brief Returns this link's kinetic energy
      /// computed using link's CoG velocity in the inertial (world) frame.
      /// \return this link's kinetic energy
      /// \deprecated See WorldEnergyKinetic()
      public: double GetWorldEnergyKinetic() const GAZEBO_DEPRECATED(7.0);

      /// \brief Returns this link's kinetic energy
      /// computed using link's CoG velocity in the inertial (world) frame.
      /// \return this link's kinetic energy
      public: double WorldEnergyKinetic() const;

      /// \brief Returns this link's total energy, or
      /// sum of Link::GetWorldEnergyPotential() and
      /// Link::GetWorldEnergyKinetic().
      /// \return this link's total energy
      /// \deprecated See WorldEnergy()
      public: double GetWorldEnergy() const GAZEBO_DEPRECATED(7.0);

      /// \brief Returns this link's total energy, or
      /// sum of Link::GetWorldEnergyPotential() and
      /// Link::GetWorldEnergyKinetic().
      /// \return this link's total energy
      public: double WorldEnergy() const;

      /// \brief Returns the visual message specified by its name
      /// \param[in] name of the visual message
      /// \return visual message
      /// \deprecated See VisualMessage(const std::string &) const
      public: msgs::Visual GetVisualMessage(const std::string &_name) const
              GAZEBO_DEPRECATED(7.0);

      /// \brief Returns the visual message specified by its name
      /// \param[in] name of the visual message
      /// \return visual message
      public: msgs::Visual VisualMessage(const std::string &_name) const;

      /// \brief Freeze link to ground (inertial frame).
      /// \param[in] _static if true, freeze link to ground.  Otherwise
      /// unfreeze link.
      public: virtual void SetLinkStatic(const bool _static) = 0;

      /// \brief Move Link given source and target frames specified in
      /// world coordinates. Assuming link's relative pose to
      /// source frame (_worldReferenceFrameSrc) remains unchanged relative
      /// to destination frame (_worldReferenceFrameDst).
      /// \param[in] _worldReferenceFrameSrc initial reference frame to
      /// which this link is attached.
      /// \param[in] _worldReferenceFrameDst final location of the
      /// reference frame specified in world coordinates.
      /// \deprecated See version that accepts ignition::math parameters
      public: void MoveFrame(const math::Pose &_worldReferenceFrameSrc,
                        const math::Pose &_worldReferenceFrameDst)
              GAZEBO_DEPRECATED(7.0);

      /// \brief Move Link given source and target frames specified in
      /// world coordinates. Assuming link's relative pose to
      /// source frame (_worldReferenceFrameSrc) remains unchanged relative
      /// to destination frame (_worldReferenceFrameDst).
      /// \param[in] _worldReferenceFrameSrc initial reference frame to
      /// which this link is attached.
      /// \param[in] _worldReferenceFrameDst final location of the
      /// reference frame specified in world coordinates.
      public: void MoveFrame(
                  const ignition::math::Pose3d &_worldReferenceFrameSrc,
                  const ignition::math::Pose3d &_worldReferenceFrameDst);

      /// \brief Helper function to find all connected links of a link
      /// based on parent/child relations of joints. For example,
      /// if Link0 --> Link1 --> ... --> LinkN is a kinematic chain
      /// with Link0 being the base link.  Then, call by Link1:
      ///   Link1->FindAllConnectedLinksHelper(Link0, _list, true);
      /// should return true with _list containing Link1 through LinkN.
      /// In the case the _originalParentLink is part of a loop,
      /// _connectedLinks is cleared and the function returns false.
      /// \param[in] _originParentLink if this link is a child link of
      /// the search, we've found a loop.
      /// \param[in/out] _connectedLinks aggregate list of connected links.
      /// \param[in] _fistLink this is the first Link, skip over the parent
      /// link that matches the _originalParentLink.
      /// \return true if successfully found a subset of connected links
      public: bool FindAllConnectedLinksHelper(
        const LinkPtr &_originalParentLink,
        Link_V &_connectedLinks, bool _fistLink = false);

      /// \brief Enable/disable wind for this link.
      /// \param[in] _enable True to enable the wind.
      public: void SetWindEnabled(const bool _enable);

      /// \brief Returns this link's wind velocity in the world coordinate
      /// frame.
      /// \return this link's wind velocity.
      public: const ignition::math::Vector3d WorldWindLinearVel() const;

      /// \brief Returns this link's wind velocity.
      /// \return this link's wind velocity.
      public: const ignition::math::Vector3d RelativeWindLinearVel() const;

      /// \brief Update the wind.
      /// \param[in] _info Update information.
      public: void UpdateWind(const common::UpdateInfo &_info);

      /// \brief Get a battery by name.
      /// \param[in] _name Name of the battery to get.
      /// \return Pointer to the battery, NULL if the name is invalid.
      public: common::BatteryPtr Battery(const std::string &_name) const;

      /// \brief Get a battery based on an index.
      /// \return A pointer to a Battery. Null if the _index is invalid.
      public: common::BatteryPtr Battery(const size_t _index) const;

      /// \brief Get the number of batteries in this link.
      /// \return Size of this->batteries array.
      /// \sa Link::Battery()
      public: size_t BatteryCount() const;

      /// \brief Get the unique ID of a visual.
      /// \param[in] _visName Name of the visual.
      /// \param[out] _visualId The unique ID of the visual.
      /// \return True if getting the unique ID of the visual was successful.
      public: bool VisualId(const std::string &_visName, uint32_t &_visualId)
        const;

      /// \brief Get the pose of a visual.
      /// \param[in] _id Unique ID of visual.
      /// \param[out] _pose Pose of the visual relative to this link.
      /// \return True if getting the pose of the visual was successful.
      public: bool VisualPose(const uint32_t _id,
                  ignition::math::Pose3d &_pose) const;

      /// \brief Set the pose of a visual.
      /// \param[in] _id Unique ID of visual message.
      /// \param[in] _pose Pose relative to this link to place the visual.
      /// \return True if setting the pose of the visual was successful.
      public: bool SetVisualPose(const uint32_t _id,
                                 const ignition::math::Pose3d &_pose);

      /// \internal
      /// \brief Constructor used by inherited classes.
      /// \param[in] _dataPtr Protected data class
      /// \param[in] _parent Pointer to parent entity.
      protected: Link(LinkPrivate &_dataPtr, EntityPtr _parent);

      /// \brief Publish timestamped link data such as velocity.
      private: void PublishData();

      /// \brief Load a new collision helper function.
      /// \param[in] _sdf SDF element used to load the collision.
      private: void LoadCollision(sdf::ElementPtr _sdf);

      /// \brief Set the inertial properties based on the collision
      /// entities.
      private: void SetInertialFromCollisions();

      /// \brief On collision callback.
      /// \param[in] _msg Message that contains contact information.
      private: void OnCollision(ConstContactsPtr &_msg);

      /// \brief Parse visuals from SDF
      private: void ParseVisuals();

      /// \brief Helper function to see if _value is contained in _vector.
      /// \param[in] _vector a vector of boost link pointers.
      /// \param[in] _value a particular link pointer.
      /// \return true if value is in vector.
      private: bool ContainsLink(const Link_V &_vector, const LinkPtr &_value);

      /// \brief Update visual SDF's geometry size with the new scale.
      /// \param[in] _scale New scale applied to the visual
      private: void UpdateVisualGeomSDF(const ignition::math::Vector3d &_scale);

      /// \brief Update visual msgs.
      private: void UpdateVisualMsg();

      /// \brief Called when a new wrench message arrives. The wrench's force,
      /// torque and force offset are described in the link frame,
      /// \param[in] _msg The wrench message.
      private: void OnWrenchMsg(ConstWrenchPtr &_msg);

      /// \brief Process the message and add force and torque.
      /// \param[in] _msg The message to set the wrench from.
      private: void ProcessWrenchMsg(const msgs::Wrench &_msg);

      /// \brief Load a battery.
      /// \param[in] _sdf SDF parameter.
      private: void LoadBattery(const sdf::ElementPtr _sdf);

<<<<<<< HEAD
      /// \internal
      /// \brief Internal data pointer
      protected: LinkPrivate *linkDPtr;
=======
      /// \brief Register items in the introspection service.
      protected: virtual void RegisterIntrospectionItems();

      /// \brief Inertial properties.
      protected: InertialPtr inertial;

      /// \def Visuals_M
      /// \brief Map of unique ID to visual message.
      typedef std::map<uint32_t, msgs::Visual> Visuals_M;

      /// \brief Link visual elements.
      protected: Visuals_M visuals;

      /// \brief Linear acceleration.
      protected: math::Vector3 linearAccel;

      /// \brief Angular acceleration.
      protected: math::Vector3 angularAccel;

      /// \brief Offsets for the attached models.
      protected: std::vector<math::Pose> attachedModelsOffset;

      /// \brief This flag is set to true when the link is initialized.
      protected: bool initialized;

      /// \brief Event used when the link is enabled or disabled.
      private: event::EventT<void (bool)> enabledSignal;

      /// \brief This flag is used to trigger the enabled
      private: bool enabled;

      /// \brief Names of all the sensors attached to the link.
      private: std::vector<std::string> sensors;

      /// \brief All the parent joints.
      private: std::vector<JointPtr> parentJoints;

      /// \brief All the child joints.
      private: std::vector<JointPtr> childJoints;

      /// \brief All the attached models.
      private: std::vector<ModelPtr> attachedModels;

      /// \brief Link data publisher
      private: transport::PublisherPtr dataPub;

      /// \brief Link data message
      private: msgs::LinkData linkDataMsg;

      /// \brief True to publish data, false otherwise
      private: bool publishData;

      /// \brief Mutex to protect the publishData variable
      private: boost::recursive_mutex *publishDataMutex;

      /// \brief Cached list of collisions. This is here for performance.
      private: Collision_V collisions;

      /// \brief Wrench subscriber.
      private: transport::SubscriberPtr wrenchSub;

      /// \brief Vector of wrench messages to be processed.
      private: std::vector<msgs::Wrench> wrenchMsgs;

      /// \brief Mutex to protect the wrenchMsgs variable.
      private: boost::mutex wrenchMsgMutex;

      /// \brief Wind velocity.
      private: ignition::math::Vector3d windLinearVel;

      /// \brief Update connection to calculate wind velocity.
      private: event::ConnectionPtr updateConnection;

      /// \brief All the attached batteries.
      private: std::vector<common::BatteryPtr> batteries;

#ifdef HAVE_OPENAL
      /// \brief All the audio sources
      private: std::vector<util::OpenALSourcePtr> audioSources;

      /// \brief An audio sink
      private: util::OpenALSinkPtr audioSink;

      /// \brief Subscriber to contacts with this collision. Used for audio
      /// playback.
      private: transport::SubscriberPtr audioContactsSub;
#endif
>>>>>>> 16553424
    };
    /// \}
  }
}
#endif<|MERGE_RESOLUTION|>--- conflicted
+++ resolved
@@ -731,14 +731,10 @@
 
       /// \brief Disconnect to the add entity signal.
       /// \param[in] _conn Connection pointer to disconnect.
-<<<<<<< HEAD
-      public: void DisconnectEnabled(event::ConnectionPtr &_conn);
-=======
       /// \deprecated Use event::~Connection to disconnect
       public: void DisconnectEnabled(event::ConnectionPtr &_conn)
               GAZEBO_DEPRECATED(8.0)
               {enabledSignal.Disconnect(_conn->Id());}
->>>>>>> 16553424
 
       /// \brief Fill a link message
       /// \param[out] _msg Message to fill
@@ -1000,6 +996,9 @@
       /// \param[in] _parent Pointer to parent entity.
       protected: Link(LinkPrivate &_dataPtr, EntityPtr _parent);
 
+      /// \brief Register items in the introspection service.
+      protected: virtual void RegisterIntrospectionItems();
+
       /// \brief Publish timestamped link data such as velocity.
       private: void PublishData();
 
@@ -1044,99 +1043,9 @@
       /// \param[in] _sdf SDF parameter.
       private: void LoadBattery(const sdf::ElementPtr _sdf);
 
-<<<<<<< HEAD
       /// \internal
       /// \brief Internal data pointer
       protected: LinkPrivate *linkDPtr;
-=======
-      /// \brief Register items in the introspection service.
-      protected: virtual void RegisterIntrospectionItems();
-
-      /// \brief Inertial properties.
-      protected: InertialPtr inertial;
-
-      /// \def Visuals_M
-      /// \brief Map of unique ID to visual message.
-      typedef std::map<uint32_t, msgs::Visual> Visuals_M;
-
-      /// \brief Link visual elements.
-      protected: Visuals_M visuals;
-
-      /// \brief Linear acceleration.
-      protected: math::Vector3 linearAccel;
-
-      /// \brief Angular acceleration.
-      protected: math::Vector3 angularAccel;
-
-      /// \brief Offsets for the attached models.
-      protected: std::vector<math::Pose> attachedModelsOffset;
-
-      /// \brief This flag is set to true when the link is initialized.
-      protected: bool initialized;
-
-      /// \brief Event used when the link is enabled or disabled.
-      private: event::EventT<void (bool)> enabledSignal;
-
-      /// \brief This flag is used to trigger the enabled
-      private: bool enabled;
-
-      /// \brief Names of all the sensors attached to the link.
-      private: std::vector<std::string> sensors;
-
-      /// \brief All the parent joints.
-      private: std::vector<JointPtr> parentJoints;
-
-      /// \brief All the child joints.
-      private: std::vector<JointPtr> childJoints;
-
-      /// \brief All the attached models.
-      private: std::vector<ModelPtr> attachedModels;
-
-      /// \brief Link data publisher
-      private: transport::PublisherPtr dataPub;
-
-      /// \brief Link data message
-      private: msgs::LinkData linkDataMsg;
-
-      /// \brief True to publish data, false otherwise
-      private: bool publishData;
-
-      /// \brief Mutex to protect the publishData variable
-      private: boost::recursive_mutex *publishDataMutex;
-
-      /// \brief Cached list of collisions. This is here for performance.
-      private: Collision_V collisions;
-
-      /// \brief Wrench subscriber.
-      private: transport::SubscriberPtr wrenchSub;
-
-      /// \brief Vector of wrench messages to be processed.
-      private: std::vector<msgs::Wrench> wrenchMsgs;
-
-      /// \brief Mutex to protect the wrenchMsgs variable.
-      private: boost::mutex wrenchMsgMutex;
-
-      /// \brief Wind velocity.
-      private: ignition::math::Vector3d windLinearVel;
-
-      /// \brief Update connection to calculate wind velocity.
-      private: event::ConnectionPtr updateConnection;
-
-      /// \brief All the attached batteries.
-      private: std::vector<common::BatteryPtr> batteries;
-
-#ifdef HAVE_OPENAL
-      /// \brief All the audio sources
-      private: std::vector<util::OpenALSourcePtr> audioSources;
-
-      /// \brief An audio sink
-      private: util::OpenALSinkPtr audioSink;
-
-      /// \brief Subscriber to contacts with this collision. Used for audio
-      /// playback.
-      private: transport::SubscriberPtr audioContactsSub;
-#endif
->>>>>>> 16553424
     };
     /// \}
   }
