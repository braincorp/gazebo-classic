--- conflicted
+++ resolved
@@ -371,19 +371,11 @@
 
       /// \brief Remove Joints that have this Link as a parent Link.
       /// \param[in] _joint Joint that is a child of this link.
-<<<<<<< HEAD
-      public: void RemoveChildJoint(JointPtr _joint) GAZEBO_DEPRECATED;
-
-      /// \brief Remove Joints that have this Link as a child Link
-      /// \param[in] _joint Joint that is a parent of this link.
-      public: void RemoveParentJoint(JointPtr _joint) GAZEBO_DEPRECATED;
-=======
       public: void RemoveChildJoint(JointPtr _joint) GAZEBO_DEPRECATED(1.5);
 
       /// \brief Remove Joints that have this Link as a child Link
       /// \param[in] _joint Joint that is a parent of this link.
       public: void RemoveParentJoint(JointPtr _joint) GAZEBO_DEPRECATED(1.5);
->>>>>>> 20d3bd46
 
       /// \brief Remove Joints that have this Link as a child Link.
       /// \param[in] _jointName Parent Joint name.
