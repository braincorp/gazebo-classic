--- conflicted
+++ resolved
@@ -371,22 +371,7 @@
 {
   Entity::Reset();
 
-<<<<<<< HEAD
-  // reset link velocities when resetting model
-  for (Link_V::iterator liter = this->links.begin();
-       liter != this->links.end(); ++liter)
-  {
-    (*liter)->ResetPhysicsStates();
-  }
-=======
-  for (std::vector<ModelPluginPtr>::iterator iter = this->plugins.begin();
-       iter != this->plugins.end(); ++iter)
-  {
-    (*iter)->Reset();
-  }
-
   this->ResetPhysicsStates();
->>>>>>> 557d5a63
 
   for (Joint_V::iterator jiter = this->joints.begin();
        jiter != this->joints.end(); ++jiter)
