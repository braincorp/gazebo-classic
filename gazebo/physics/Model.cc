--- conflicted
+++ resolved
@@ -335,7 +335,6 @@
     this->prevAnimationTime = this->world->GetSimTime();
   }
 
-<<<<<<< HEAD
   // diagnostics
   if (DIAG_ENABLED())
   {
@@ -369,10 +368,9 @@
       }
     }
   }
-=======
+
   for (auto &model : this->models)
     model->Update();
->>>>>>> 45d951d1
 }
 
 //////////////////////////////////////////////////
