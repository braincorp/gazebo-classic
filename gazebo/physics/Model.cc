--- conflicted
+++ resolved
@@ -371,8 +371,6 @@
 {
   Entity::Reset();
 
-<<<<<<< HEAD
-=======
   this->ResetPhysicsStates();
 
   for (Joint_V::iterator jiter = this->joints.begin();
@@ -393,30 +391,12 @@
 //////////////////////////////////////////////////
 void Model::ResetPhysicsStates()
 {
->>>>>>> 528b4488
   // reset link velocities when resetting model
   for (Link_V::iterator liter = this->links.begin();
        liter != this->links.end(); ++liter)
   {
     (*liter)->ResetPhysicsStates();
   }
-<<<<<<< HEAD
-
-  for (Joint_V::iterator jiter = this->joints.begin();
-       jiter != this->joints.end(); ++jiter)
-  {
-    (*jiter)->Reset();
-  }
-
-  // Reset plugins after links and joints,
-  // so that plugins can restore initial conditions
-  for (std::vector<ModelPluginPtr>::iterator iter = this->plugins.begin();
-       iter != this->plugins.end(); ++iter)
-  {
-    (*iter)->Reset();
-  }
-=======
->>>>>>> 528b4488
 }
 
 //////////////////////////////////////////////////
