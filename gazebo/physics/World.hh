/*
 * Copyright 2012 Open Source Robotics Foundation
 *
 * Licensed under the Apache License, Version 2.0 (the "License");
 * you may not use this file except in compliance with the License.
 * You may obtain a copy of the License at
 *
 *     http://www.apache.org/licenses/LICENSE-2.0
 *
 * Unless required by applicable law or agreed to in writing, software
 * distributed under the License is distributed on an "AS IS" BASIS,
 * WITHOUT WARRANTIES OR CONDITIONS OF ANY KIND, either express or implied.
 * See the License for the specific language governing permissions and
 * limitations under the License.
 *
*/
/* Desc: The world; all models are collected here
 * Author: Andrew Howard and Nate Koenig
 * Date: 3 Apr 2007
 */

#ifndef _WORLD_HH_
#define _WORLD_HH_

#include <vector>
#include <list>
#include <deque>
#include <string>
#include <boost/enable_shared_from_this.hpp>
#include <boost/shared_ptr.hpp>

#include "gazebo/transport/TransportTypes.hh"

#include "gazebo/msgs/msgs.hh"

#include "gazebo/common/CommonTypes.hh"
#include "gazebo/common/UpdateInfo.hh"
#include "gazebo/common/Event.hh"

#include "gazebo/physics/Base.hh"
#include "gazebo/physics/PhysicsTypes.hh"
#include "gazebo/physics/WorldState.hh"
#include "gazebo/sdf/sdf.hh"

namespace boost
{
  class thread;
  class mutex;
  class recursive_mutex;
}

namespace gazebo
{
  namespace physics
  {
    /// \addtogroup gazebo_physics
    /// \{

    /// \class World World.hh physics/physics.hh
    /// \brief The world provides access to all other object within a simulated
    /// environment.
    ///
    /// The World is the container for all models and their components
    /// (links, joints, sensors, plugins, etc), and WorldPlugin instances.
    /// Many core function are also handled in the World, including physics
    /// update, model updates, and message processing.
    class World : public boost::enable_shared_from_this<World>
    {
      /// \brief Constructor.
      ///
      /// Constructor for the World. Must specify a unique name.
      /// \param[in] _name Name of the world.
      public: explicit World(const std::string &_name = "");

      /// \brief Destructor.
      public: ~World();

      /// \brief Load the world using SDF parameters.
      ///
      /// Load a world from and SDF pointer.
      /// \param[in] _sdf SDF parameters.
      public: void Load(sdf::ElementPtr _sdf);

      /// \brief Save a world to a file.
      ///
      /// Save the current world and its state to a file.
      /// \param[in] _filename Name of the file to save into.
      public: void Save(const std::string &_filename);

      /// \brief Initialize the world.
      ///
      /// This is called after Load.
      public: void Init();

      /// \brief Run the world in a thread.
      ///
      /// Run the update loop.
      public: void Run();

      /// \brief Stop the world.
      ///
      /// Stop the update loop.
      public: void Stop();

      /// \brief Finalize the world.
      ///
      /// Call this function to tear-down the world.
      public: void Fini();

      /// \brief Remove all entities from the world.
      public: void Clear();

      /// \brief Get the name of the world.
      /// \return The name of the world.
      public: std::string GetName() const;

      /// \brief Return the physics engine.
      ///
      /// Get a pointer to the physics engine used by the world.
      /// \return Pointer to the physics engine.
      public: PhysicsEnginePtr GetPhysicsEngine() const;

      /// \brief Get the number of models.
      /// \return The number of models in the World.
      public: unsigned int GetModelCount() const;

      /// \brief Get a model based on an index.
      ///
      /// Get a Model using an index, where index must be greater than zero
      /// and less than World::GetModelCount()
      /// \param[in] _index The index of the model [0..GetModelCount)
      /// \return A pointer to the Model. NULL if _index is invalid.
      public: ModelPtr GetModel(unsigned int _index) const;

      /// \brief Get a list of all the models.
      /// \return A list of all the Models in the world.
      public: Model_V GetModels() const;

      /// \brief Reset with options.
      ///
      /// The _type parameter specifies which type of eneities to reset. See
      /// Base::EntityType.
      /// \param[in] _type The type of reset.
      public: void ResetEntities(Base::EntityType _type = Base::BASE);

      /// \brief Reset simulation time back to zero.
      public: void ResetTime();

      /// \brief Reset time and model poses, configurations in simulation.
      public: void Reset();

      /// \brief Get the selected Entity.
      ///
      /// The selected entity is set via the GUI.
      /// \return A point to the Entity, NULL if nothing is selected.
      public: EntityPtr GetSelectedEntity() const;

      /// \brief Print Entity tree.
      ///
      /// Prints alls the entities to stdout.
      public: void PrintEntityTree();

      /// \brief Get the world simulation time, note if you want the PC
      /// wall clock call common::Time::GetWallTime.
      /// \return The current simulation time
      public: common::Time GetSimTime() const;

      /// \brief Set the sim time.
      /// \param[in] _t The new simulation time
      public: void SetSimTime(const common::Time &_t);

      /// \brief Get the amount of time simulation has been paused.
      /// \return The pause time.
      public: common::Time GetPauseTime() const;

      /// \brief Get the wall time simulation was started..
      /// \return The start time.
      public: common::Time GetStartTime() const;

      /// \brief Get the real time (elapsed time).
      /// \return The real time.
      public: common::Time GetRealTime() const;

      /// \brief Returns the state of the simulation true if paused.
      /// \return True if paused.
      public: bool IsPaused() const;

      /// \brief Set whether the simulation is paused.
      /// \param[in] _p True pauses the simulation. False runs the simulation.
      public: void SetPaused(bool _p);

      /// \brief Get an element by name.
      ///
      /// Searches the list of entities, and return a pointer to the model
      /// with a matching _name.
      /// \param[in] _name The name of the Model to find.
      /// \return A pointer to the entity, or NULL if no entity was found.
      public: BasePtr GetByName(const std::string &_name);

      /// \brief Get a model by name.
      ///
      /// This function is the same as GetByName, but limits the search to
      /// only models.
      /// \param[in] _name The name of the Model to find.
      /// \return A pointer to the Model, or NULL if no model was found.
      public: ModelPtr GetModel(const std::string &_name);

      /// \brief Get a pointer to an Entity based on a name.
      ///
      /// This function is the same as GetByName, but limits the search to
      /// only Entities.
      /// \param[in] _name The name of the Entity to find.
      /// \return A pointer to the Entity, or NULL if no Entity was found.
      public: EntityPtr GetEntity(const std::string &_name);

      /// \brief Get the nearest model below a point.
      ///
      /// This function makes use of World::GetEntityBelowPoint.
      /// \param[in] _pt The 3D point to search below.
      /// \return A pointer to nearest Model, NULL if none is found.
      public: ModelPtr GetModelBelowPoint(const math::Vector3 &_pt);

      /// \brief Get the nearest entity below a point.
      ///
      /// Projects a Ray down (-Z axis) starting at the given point. The
      /// first entity hit by the Ray is returned.
      /// \param[in] _pt The 3D point to search below
      /// \return A pointer to nearest Entity, NULL if none is found.
      public: EntityPtr GetEntityBelowPoint(const math::Vector3 &_pt);

      /// \brief Set the current world state.
      /// \param _state The state to set the World to.
      public: void SetState(const WorldState &_state);

      /// \brief Insert a model from an SDF file.
      ///
      /// Spawns a model into the world base on and SDF file.
      /// \param[in] _sdfFilename The name of the SDF file (including path).
      public: void InsertModelFile(const std::string &_sdfFilename);

      /// \brief Insert a model from an SDF string.
      ///
      /// Spawns a model into the world base on and SDF string.
      /// \param[in] _sdfString A string containing valid SDF markup.
      public: void InsertModelString(const std::string &_sdfString);

      /// \brief Insert a model using SDF.
      ///
      /// Spawns a model into the world base on and SDF object.
      /// \param[in] _sdf A reference to an SDF object.
      public: void InsertModelSDF(const sdf::SDF &_sdf);

      /// \brief Return a version of the name with "<world_name>::" removed
      /// \param[in] _name Usually the name of an entity.
      /// \return The stripped world name.
      public: std::string StripWorldName(const std::string &_name) const;

      /// \brief Enable all links in all the models.
      ///
      /// Enable is a physics concept. Enabling means that the physics
      /// engine should update an entity.
      public: void EnableAllModels();

      /// \brief Disable all links in all the models.
      ///
      /// Disable is a physics concept. Disabling means that the physics
      /// engine should not update an entity.
      public: void DisableAllModels();

      /// \brief Step callback.
      /// \param[in] _steps The number of steps the World should take.
      public: void StepWorld(int _steps);

      /// \brief Load a plugin
      /// \param[in] _filename The filename of the plugin.
      /// \param[in] _name A unique name for the plugin.
      /// \param[in] _sdf The SDF to pass into the plugin.
      public: void LoadPlugin(const std::string &_filename,
                              const std::string &_name,
                              sdf::ElementPtr _sdf);

      /// \brief Remove a running plugin.
      /// \param[in] _name The unique name of the plugin to remove.
      public: void RemovePlugin(const std::string &_name);

      /// \brief Get the set world pose mutex.
      /// \return Pointer to the mutex.
      public: boost::mutex *GetSetWorldPoseMutex() const
        {return this->setWorldPoseMutex;}

      /// \brief check if physics engine is enabled/disabled.
      /// \param True if the physics engine is enabled.
      public: bool GetEnablePhysicsEngine()
              {return this->enablePhysicsEngine;}

      /// \brief enable/disable physics engine during World::Update.
      /// \param[in] _enable True to enable the physics engine.
      public: void EnablePhysicsEngine(bool _enable)
              {this->enablePhysicsEngine = _enable;}

      /// \brief Update the state SDF value from the current state.
      public: void UpdateStateSDF();

      /// \brief Return true if the world has been loaded.
      /// \return True if World::Load has completed.
      public: bool IsLoaded() const;

      /// \brief Publish pose updates for a model.
      /// This list of models to publish is processed and cleared once every
      /// iteration.
      /// \param[in] _modelName Name of the model to publish.
      public: void PublishModelPose(const std::string &_modelName);

      /// \cond
      /// This is an internal function.
      /// \brief Get a model by id.
      ///
      /// Each Entity has a unique ID, this function finds a Model with
      /// a passed in _id.
      /// \param[in] _id The id of the Model
      /// \return A pointer to the model, or NULL if no Model was found.
      private: ModelPtr GetModelById(unsigned int _id);
      /// \endcond

      /// \brief Load all plugins.
      ///
      /// Load all plugins specified in the SDF for the model.
      private: void LoadPlugins();

      /// \brief Create and load all entities.
      /// \param[in] _sdf SDF element.
      /// \param[in] _parent Parent of the model to load.
      private: void LoadEntities(sdf::ElementPtr _sdf, BasePtr _parent);

      /// \brief Load a model.
      /// \param[in] _sdf SDF element containing the Model description.
      /// \param[in] _parent Parent of the model.
      /// \return Pointer to the newly created Model.
      private: ModelPtr LoadModel(sdf::ElementPtr _sdf, BasePtr _parent);

      /// \brief Load an actor.
      /// \param[in] _sdf SDF element containing the Actor description.
      /// \param[in] _parent Parent of the Actor.
      /// \return Pointer to the newly created Actor.
      private: ActorPtr LoadActor(sdf::ElementPtr _sdf, BasePtr _parent);

      /// \brief Load a road.
      /// \param[in] _sdf SDF element containing the Road description.
      /// \param[in] _parent Parent of the Road.
      /// \return Pointer to the newly created Road.
      private: RoadPtr LoadRoad(sdf::ElementPtr _sdf, BasePtr _parent);

      /// \brief Function to run physics. Used by physicsThread.
      private: void RunLoop();

      /// \brief Step the world once.
      private: void Step();

      /// \brief Step the world once by reading from a log file.
      private: void LogStep();

      /// \brief Update the world.
      private: void Update();

      /// \brief Pause callback.
      /// \param[in] _p True if paused.
      private: void OnPause(bool _p);

      /// \brief Step callback.
      private: void OnStep();

      /// \brief Called when a world control message is received.
      /// \param[in] _data The world control message.
      private: void OnControl(ConstWorldControlPtr &_data);

      /// \brief Called when a log control message is received.
      /// \param[in] _data The log control message.
      private: void OnLogControl(ConstLogControlPtr &_data);

      /// \brief Called when a request message is received.
      /// \param[in] _msg The request message.
      private: void OnRequest(ConstRequestPtr &_msg);

      /// \brief Set the selected entity.
      /// \param[in] _name Name of the entity to select.
      private: void SetSelectedEntityCB(const std::string &_name);

      /// \brief Construct a scene message from the known world state
      /// \param[out] _scene Scene message to build.
      /// \param[in] _entity Pointer to entity from which to build the scene
      /// message.
      private: void BuildSceneMsg(msgs::Scene &_scene, BasePtr _entity);

      /// \brief Logs joint information.
      /// \param[in] _msg Incoming joint message.
      private: void JointLog(ConstJointPtr &_msg);

      /// \brief Called when a factory message is received.
      /// \param[in] _data The factory message.
      private: void OnFactoryMsg(ConstFactoryPtr &_data);

      /// \brief Called when a model message is received.
      /// \param[in] _msg The model message.
      private: void OnModelMsg(ConstModelPtr &_msg);

      /// \brief TBB version of model updating.
      private: void ModelUpdateTBB();

      /// \brief Single loop verison of model updating.
      private: void ModelUpdateSingleLoop();

      /// \brief Helper function to load a plugin from SDF.
      /// \param[in] _sdf SDF plugin description.
      private: void LoadPlugin(sdf::ElementPtr _sdf);

      /// \brief Fills a model message with data from a model
      /// \param[out] _msg Model message to fill.
      /// \param[in] _model Pointer to the model to get the data from.
      private: void FillModelMsg(msgs::Model &_msg, ModelPtr _model);

      /// \brief Process all recieved entity messages.
      /// Must only be called from the World::ProcessMessages function.
      private: void ProcessEntityMsgs();

      /// \brief Process all recieved request messages.
      /// Must only be called from the World::ProcessMessages function.
      private: void ProcessRequestMsgs();

      /// \brief Process all recieved factory messages.
      /// Must only be called from the World::ProcessMessages function.
      private: void ProcessFactoryMsgs();

      /// \brief Process all recieved model messages.
      /// Must only be called from the World::ProcessMessages function.
      private: void ProcessModelMsgs();

      /// \brief Log callback. This is where we write out state info.
      private: bool OnLog(std::ostringstream &_stream);

      /// \brief Process all incoming messages.
      private: void ProcessMessages();

      /// \brief Publish the world stats message.
      private: void PublishWorldStats();

      /// \brief Publish log status message.
      private: void PublishLogStatus();

      /// \brief For keeping track of time step throttling.
      private: common::Time prevStepWallTime;

      /// \brief Pointer the physics engine.
      private: PhysicsEnginePtr physicsEngine;

      /// \brief The root of all entities in the world.
      private: BasePtr rootElement;

      /// \brief thread in which the world is updated.
      private: boost::thread *thread;

      /// \brief True to stop the world from running.
      private: bool stop;

      /// \brief The entity currently selected by the user.
      private: EntityPtr selectedEntity;

      /// \brief Incoming message buffer.
      private: std::vector<google::protobuf::Message> messages;

      /// \brief Name of the world.
      private: std::string name;

      /// \brief Current simulation time.
      private: common::Time simTime;

      /// \brief Amount of time simulation has been paused.
      private: common::Time pauseTime;

      /// \brief Clock time when simulation was started.
      private: common::Time startTime;

      /// \brief True if simulation is paused.
      private: bool pause;

      /// \brief Number of steps in increment by.
      private: int stepInc;

      /// \brief All the event connections.
      private: event::Connection_V connections;

      /// \brief Transportation node.
      private: transport::NodePtr node;

      /// \brief Publisher for selection messages.
      private: transport::PublisherPtr selectionPub;

      /// \brief Publisher for world statistics messages.
      private: transport::PublisherPtr statPub;

      /// \brief Publisher for request response messages.
      private: transport::PublisherPtr responsePub;

      /// \brief Publisher for model messages.
      private: transport::PublisherPtr modelPub;

      /// \brief Publisher for gui messages.
      private: transport::PublisherPtr guiPub;

      /// \brief Publisher for light messages.
      private: transport::PublisherPtr lightPub;

      /// \brief Publisher for pose messages.
      private: transport::PublisherPtr posePub;

      /// \brief Subscriber to world control messages.
      private: transport::SubscriberPtr controlSub;

      /// \brief Subscriber to log control messages.
      private: transport::SubscriberPtr logControlSub;

      /// \brief Publisher of log status messages.
      private: transport::PublisherPtr logStatusPub;

      /// \brief Subscriber to factory messages.
      private: transport::SubscriberPtr factorySub;

      /// \brief Subscriber to joint messages.
      private: transport::SubscriberPtr jointSub;

      /// \brief Subscriber to model messages.
      private: transport::SubscriberPtr modelSub;

      /// \brief Subscriber to request messages.
      private: transport::SubscriberPtr requestSub;

      /// \brief Outgoing world statistics message.
      private: msgs::WorldStatistics worldStatsMsg;

      /// \brief Outgoing scene message.
      private: msgs::Scene sceneMsg;

      /// \brief Function pointer to the model update function.
      private: void (World::*modelUpdateFunc)();

      /// \brief Period used to send out world statistics.
      private: common::Time statPeriod;

      /// \brief Last time a world statistics message was sent.
      private: common::Time prevStatTime;

      /// \brief Time at which pause started.
      private: common::Time pauseStartTime;

      /// \brief Used to compute a more accurate real time value.
      private: common::Time realTimeOffset;

      /// \brief Mutext to protect incoming message buffers.
      private: boost::recursive_mutex *receiveMutex;

      /// \brief Mutex to protext loading of models.
      private: boost::mutex *loadModelMutex;

      /// \TODO: Add an accessor for this, and make it private
      /// Used in Entity.cc.
      /// Entity::Reset to call Entity::SetWorldPose and Entity::SetRelativePose
      /// Entity::SetWorldPose to call Entity::setWorldPoseFunc
      private: boost::mutex *setWorldPoseMutex;

      /// \brief Used by World classs in following calls:
      /// World::Step for then entire function
      /// World::StepWorld for changing World::stepInc,
      /// and waits on setpInc on World::stepIhc as it's decremented.
      /// World::Reset while World::ResetTime, entities, World::physicsEngine
      /// World::SetPaused to assign world::pause
      private: boost::recursive_mutex *worldUpdateMutex;

      /// \brief THe world's SDF values.
      private: sdf::ElementPtr sdf;

      /// \brief All the plugins.
      private: std::vector<WorldPluginPtr> plugins;

      /// \brief List of entities to delete.
      private: std::list<std::string> deleteEntity;

      /// \brief when physics engine makes an update and changes a link pose,
      /// this flag is set to trigger Entity::SetWorldPose on the
      /// physics::Link in World::Update.
      public: std::list<Entity*> dirtyPoses;

      /// \brief Request message buffer.
      private: std::list<msgs::Request> requestMsgs;

      /// \brief Factory message buffer.
      private: std::list<msgs::Factory> factoryMsgs;

      /// \brief Model message buffer.
      private: std::list<msgs::Model> modelMsgs;

      /// \brief True to reset the world on next update.
      private: bool needsReset;

      /// \brief True to reset everything.
      private: bool resetAll;

      /// \brief True to reset only the time.
      private: bool resetTimeOnly;

      /// \brief True to reset only model poses.
      private: bool resetModelOnly;

      /// \brief True if the world has been initialized.
      private: bool initialized;

      /// \brief True if the world has been loaded.
      private: bool loaded;

      /// \brief True to enable the physics engine.
      private: bool enablePhysicsEngine;

      /// \brief Ray used to test for collisions when placing entities.
      private: RayShapePtr testRay;

      /// \brief True if the plugins have been loaded.
      private: bool pluginsLoaded;

      /// \brief sleep timing error offset due to clock wake up latency
      private: common::Time sleepOffset;

      /// \brief Last time incoming messages were processed.
      private: common::Time prevProcessMsgsTime;

      /// \brief Period over which messages should be processed.
      private: common::Time processMsgsPeriod;

      /// \brief Buffer of states.
      private: std::deque<WorldState> states;
      private: WorldState prevStates[2];
      private: int stateToggle;

      private: sdf::ElementPtr logPlayStateSDF;
      private: WorldState logPlayState;

      /// \brief Store a factory SDF object to improve speed at which
      /// objects are inserted via the factory.
      private: sdf::SDFPtr factorySDF;

      /// \brief The list of pose messages to output.
<<<<<<< HEAD
      // private: msgs::Pose_V poseMsgs;
      private: std::list<std::string> publishModelPoses;
=======
      private: msgs::Pose_V poseMsgs;

      /// \brief Info passed through the WorldUpdateBegin event.
      private: common::UpdateInfo updateInfo;

      /// \brief The number of simulation iterations.
      private: uint64_t iterations;
>>>>>>> 351875ce
    };
    /// \}
  }
}
#endif<|MERGE_RESOLUTION|>--- conflicted
+++ resolved
@@ -646,18 +646,13 @@
       private: sdf::SDFPtr factorySDF;
 
       /// \brief The list of pose messages to output.
-<<<<<<< HEAD
-      // private: msgs::Pose_V poseMsgs;
       private: std::list<std::string> publishModelPoses;
-=======
-      private: msgs::Pose_V poseMsgs;
 
       /// \brief Info passed through the WorldUpdateBegin event.
       private: common::UpdateInfo updateInfo;
 
       /// \brief The number of simulation iterations.
       private: uint64_t iterations;
->>>>>>> 351875ce
     };
     /// \}
   }
