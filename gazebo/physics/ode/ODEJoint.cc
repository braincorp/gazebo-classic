/*
 * Copyright (C) 2012-2015 Open Source Robotics Foundation
 *
 * Licensed under the Apache License, Version 2.0 (the "License");
 * you may not use this file except in compliance with the License.
 * You may obtain a copy of the License at
 *
 *     http://www.apache.org/licenses/LICENSE-2.0
 *
 * Unless required by applicable law or agreed to in writing, software
 * distributed under the License is distributed on an "AS IS" BASIS,
 * WITHOUT WARRANTIES OR CONDITIONS OF ANY KIND, either express or implied.
 * See the License for the specific language governing permissions and
 * limitations under the License.
 *
*/
#include "gazebo/common/Exception.hh"
#include "gazebo/common/Console.hh"
#include "gazebo/common/Assert.hh"

#include "gazebo/physics/World.hh"
#include "gazebo/physics/Link.hh"
#include "gazebo/physics/PhysicsEngine.hh"
#include "gazebo/physics/ode/ODELink.hh"
#include "gazebo/physics/ode/ODEJoint.hh"
#include "gazebo/physics/GearboxJoint.hh"
#include "gazebo/physics/ScrewJoint.hh"
#include "gazebo/physics/JointWrench.hh"

using namespace gazebo;
using namespace physics;


//////////////////////////////////////////////////
ODEJoint::ODEJoint(BasePtr _parent)
  : Joint(_parent)
{
  this->jointId = NULL;
  this->implicitDampingState[0] = ODEJoint::NONE;
  this->implicitDampingState[1] = ODEJoint::NONE;
  this->stiffnessDampingInitialized = false;
  this->feedback = NULL;
  this->currentKd[0] = 0;
  this->currentKd[1] = 0;
  this->currentKp[0] = 0;
  this->currentKp[1] = 0;
  this->forceApplied[0] = 0;
  this->forceApplied[1] = 0;
  this->useImplicitSpringDamper = false;
  this->stopERP = 0.0;
  this->stopCFM = 0.0;
}

//////////////////////////////////////////////////
ODEJoint::~ODEJoint()
{
  if (this->applyDamping)
    physics::Joint::DisconnectJointUpdate(this->applyDamping);

  delete this->feedback;
  this->Detach();

  if (this->jointId)
    dJointDestroy(this->jointId);
}

//////////////////////////////////////////////////
void ODEJoint::Load(sdf::ElementPtr _sdf)
{
  Joint::Load(_sdf);

  if (this->sdf->HasElement("physics") &&
      this->sdf->GetElement("physics")->HasElement("ode"))
  {
    sdf::ElementPtr elem = this->sdf->GetElement("physics")->GetElement("ode");

    if (elem->HasElement("implicit_spring_damper"))
    {
      this->useImplicitSpringDamper = elem->Get<bool>("implicit_spring_damper");
    }

    // initializa both axis, \todo: make cfm, erp per axis
    this->stopERP = elem->GetElement("limit")->Get<double>("erp");
    for (unsigned int i = 0; i < this->GetAngleCount(); ++i)
      this->SetParam("stop_erp", i, this->stopERP);

    // initializa both axis, \todo: make cfm, erp per axis
    this->stopCFM = elem->GetElement("limit")->Get<double>("cfm");
    for (unsigned int i = 0; i < this->GetAngleCount(); ++i)
      this->SetParam("stop_cfm", i, this->stopCFM);

    if (elem->HasElement("suspension"))
    {
      this->SetParam(dParamSuspensionERP,
          elem->GetElement("suspension")->Get<double>("erp"));
      this->SetParam(dParamSuspensionCFM,
          elem->GetElement("suspension")->Get<double>("cfm"));
    }

    if (elem->HasElement("fudge_factor"))
      this->SetParam(dParamFudgeFactor,
          elem->GetElement("fudge_factor")->Get<double>());

    if (elem->HasElement("cfm"))
        this->SetParam("cfm", 0, elem->Get<double>("cfm"));

    if (elem->HasElement("erp"))
        this->SetParam("erp", 0, elem->Get<double>("erp"));

    if (elem->HasElement("bounce"))
        this->SetParam(dParamBounce,
          elem->GetElement("bounce")->Get<double>());

    if (elem->HasElement("max_force"))
      this->SetParam(dParamFMax,
          elem->GetElement("max_force")->Get<double>());

    if (elem->HasElement("velocity"))
      this->SetParam(dParamVel,
          elem->GetElement("velocity")->Get<double>());
  }
}

//////////////////////////////////////////////////
LinkPtr ODEJoint::GetJointLink(unsigned int _index) const
{
  LinkPtr result;
  if (!this->jointId)
  {
    gzerr << "ODE Joint ID is invalid\n";
    return result;
  }

  if (_index == 0 || _index == 1)
  {
    ODELinkPtr odeLink1 = boost::static_pointer_cast<ODELink>(this->childLink);
    ODELinkPtr odeLink2 = boost::static_pointer_cast<ODELink>(this->parentLink);
    if (odeLink1 != NULL &&
        dJointGetBody(this->jointId, _index) == odeLink1->GetODEId())
      result = this->childLink;
    else if (odeLink2)
      result = this->parentLink;
  }

  return result;
}

//////////////////////////////////////////////////
bool ODEJoint::AreConnected(LinkPtr _one, LinkPtr _two) const
{
  ODELinkPtr odeLink1 = boost::dynamic_pointer_cast<ODELink>(_one);
  ODELinkPtr odeLink2 = boost::dynamic_pointer_cast<ODELink>(_two);

  if (odeLink1 == NULL || odeLink2 == NULL)
    gzthrow("ODEJoint requires ODE bodies\n");

  return dAreConnected(odeLink1->GetODEId(), odeLink2->GetODEId());
}

//////////////////////////////////////////////////
// child classes where appropriate
double ODEJoint::GetParam(unsigned int /*parameter*/) const
{
  return 0;
}

//////////////////////////////////////////////////
void ODEJoint::Attach(LinkPtr _parent, LinkPtr _child)
{
  Joint::Attach(_parent, _child);

  ODELinkPtr odechild = boost::dynamic_pointer_cast<ODELink>(this->childLink);
  ODELinkPtr odeparent = boost::dynamic_pointer_cast<ODELink>(this->parentLink);

  if (odechild == NULL && odeparent == NULL)
    gzthrow("ODEJoint requires at least one ODE link\n");

  if (!this->jointId)
    gzerr << "ODE Joint ID is invalid\n";

  if (this->HasType(Base::HINGE2_JOINT) &&
      (odechild == NULL || odeparent == NULL))
    gzthrow("ODEHinge2Joint cannot be connected to the world");

  if (!odechild && odeparent)
  {
    dJointAttach(this->jointId, 0, odeparent->GetODEId());
  }
  else if (odechild && !odeparent)
  {
    dJointAttach(this->jointId, odechild->GetODEId(), 0);
  }
  else if (odechild && odeparent)
  {
    if (this->HasType(Base::HINGE2_JOINT))
      dJointAttach(this->jointId, odeparent->GetODEId(), odechild->GetODEId());
    else
      dJointAttach(this->jointId, odechild->GetODEId(), odeparent->GetODEId());
  }
}

//////////////////////////////////////////////////
void ODEJoint::Detach()
{
  Joint::Detach();
  this->childLink.reset();
  this->parentLink.reset();

  if (this->jointId)
    dJointAttach(this->jointId, 0, 0);
  else
    gzerr << "ODE Joint ID is invalid\n";
}

//////////////////////////////////////////////////
// where appropriate
void ODEJoint::SetParam(unsigned int /*parameter*/, double /*value*/)
{
  if (this->childLink)
    this->childLink->SetEnabled(true);
  if (this->parentLink)
    this->parentLink->SetEnabled(true);
}

//////////////////////////////////////////////////
void ODEJoint::SetERP(double _newERP)
{
  this->SetParam(dParamSuspensionERP, _newERP);
}

//////////////////////////////////////////////////
double ODEJoint::GetERP()
{
  return this->GetParam(dParamSuspensionERP);
}

//////////////////////////////////////////////////
void ODEJoint::SetCFM(double _newCFM)
{
  this->SetParam(dParamSuspensionCFM, _newCFM);
}

//////////////////////////////////////////////////
double ODEJoint::GetCFM()
{
  return this->GetParam(dParamSuspensionCFM);
}

//////////////////////////////////////////////////
dJointFeedback *ODEJoint::GetFeedback()
{
  if (this->jointId)
    return dJointGetFeedback(this->jointId);
  else
    gzerr << "ODE Joint ID is invalid\n";
  return NULL;
}

//////////////////////////////////////////////////
bool ODEJoint::SetHighStop(unsigned int _index, const math::Angle &_angle)
{
  Joint::SetHighStop(_index, _angle);
  switch (_index)
  {
    case 0:
      this->SetParam(dParamHiStop, _angle.Radian());
      return true;
    case 1:
      this->SetParam(dParamHiStop2, _angle.Radian());
      return true;
    case 2:
      this->SetParam(dParamHiStop3, _angle.Radian());
      return true;
    default:
      gzerr << "Invalid index[" << _index << "]\n";
      return false;
  };
}

//////////////////////////////////////////////////
bool ODEJoint::SetLowStop(unsigned int _index, const math::Angle &_angle)
{
  Joint::SetLowStop(_index, _angle);
  switch (_index)
  {
    case 0:
      this->SetParam(dParamLoStop, _angle.Radian());
      return true;
    case 1:
      this->SetParam(dParamLoStop2, _angle.Radian());
      return true;
    case 2:
      this->SetParam(dParamLoStop3, _angle.Radian());
      return true;
    default:
      gzerr << "Invalid index[" << _index << "]\n";
      return false;
  };
}

//////////////////////////////////////////////////
math::Angle ODEJoint::GetHighStop(unsigned int _index)
{
  return this->GetUpperLimit(_index);
}

//////////////////////////////////////////////////
math::Angle ODEJoint::GetLowStop(unsigned int _index)
{
  return this->GetLowerLimit(_index);
}

//////////////////////////////////////////////////
math::Vector3 ODEJoint::GetLinkForce(unsigned int _index) const
{
  math::Vector3 result;

  if (!this->jointId)
  {
    gzerr << "ODE Joint ID is invalid\n";
    return result;
  }

  dJointFeedback *jointFeedback = dJointGetFeedback(this->jointId);

  if (_index == 0)
    result.Set(jointFeedback->f1[0], jointFeedback->f1[1],
               jointFeedback->f1[2]);
  else
    result.Set(jointFeedback->f2[0], jointFeedback->f2[1],
               jointFeedback->f2[2]);

  return result;
}

//////////////////////////////////////////////////
math::Vector3 ODEJoint::GetLinkTorque(unsigned int _index) const
{
  math::Vector3 result;

  if (!this->jointId)
  {
    gzerr << "ODE Joint ID is invalid\n";
    return result;
  }

  dJointFeedback *jointFeedback = dJointGetFeedback(this->jointId);
  if (!jointFeedback)
  {
    gzerr << "Joint feedback uninitialized" << std::endl;
    return result;
  }

  if (_index == 0)
    result.Set(jointFeedback->t1[0], jointFeedback->t1[1],
               jointFeedback->t1[2]);
  else
    result.Set(jointFeedback->t2[0], jointFeedback->t2[1],
               jointFeedback->t2[2]);

  return result;
}

//////////////////////////////////////////////////
void ODEJoint::SetAxis(unsigned int _index, const math::Vector3 &_axis)
{
  // record axis in sdf element
  if (_index == 0)
    this->sdf->GetElement("axis")->GetElement("xyz")->Set(_axis);
  else if (_index == 1)
    this->sdf->GetElement("axis2")->GetElement("xyz")->Set(_axis);
  else
    gzerr << "SetAxis index [" << _index << "] out of bounds\n";
}

//////////////////////////////////////////////////
bool ODEJoint::SetParam(const std::string &_key, unsigned int _index,
                        const boost::any &_value)
{
  // Axis parameters for multi-axis joints use a group bitmask
  // to identify the variable.
  unsigned int group;
  switch (_index)
  {
    case 0:
      group = dParamGroup1;
      break;
    case 1:
      group = dParamGroup2;
      break;
    case 2:
      group = dParamGroup3;
      break;
    default:
      gzerr << "Invalid index[" << _index << "]\n";
      return false;
  };

  // try because boost::any_cast can throw
  try
  {
    if (_key == "fudge_factor")
    {
      this->SetParam(dParamFudgeFactor, boost::any_cast<double>(_value));
    }
    else if (_key == "suspension_erp")
    {
      this->SetParam(dParamSuspensionERP, boost::any_cast<double>(_value));
    }
    else if (_key == "suspension_cfm")
    {
      this->SetParam(dParamSuspensionCFM, boost::any_cast<double>(_value));
    }
    else if (_key == "stop_erp")
    {
      this->SetParam(dParamStopERP | group, boost::any_cast<double>(_value));
    }
    else if (_key == "stop_cfm")
    {
      this->SetParam(dParamStopCFM | group, boost::any_cast<double>(_value));
    }
    else if (_key == "erp")
    {
      this->SetParam(dParamERP, boost::any_cast<double>(_value));
    }
    else if (_key == "cfm")
    {
      this->SetParam(dParamCFM, boost::any_cast<double>(_value));
    }
    else if (_key == "fmax")
    {
      gzwarn << "The '" << _key << "' parameter is deprecated "
             << "to enable Coulomb joint friction with the "
             << "'friction' parameter"
             << std::endl;
      this->SetParam(dParamFMax | group, boost::any_cast<double>(_value));
    }
    else if (_key == "friction")
    {
      // To represent Coulomb friction,
      //  set FMax to friction value
      //  set Vel to 0
      this->SetParam(group | dParamFMax, boost::any_cast<double>(_value));
      this->SetParam(group | dParamVel, 0.0);
    }
    else if (_key == "vel")
    {
      gzwarn << "The '" << _key << "' parameter is deprecated "
             << "to enable Coulomb joint friction with the "
             << "'friction' parameter"
             << std::endl;
      this->SetParam(dParamVel | group, boost::any_cast<double>(_value));
    }
    else if (_key == "hi_stop")
    {
      this->SetParam(dParamHiStop | group, boost::any_cast<double>(_value));
    }
    else if (_key == "lo_stop")
    {
      this->SetParam(dParamLoStop | group, boost::any_cast<double>(_value));
    }
    else if (_key == "thread_pitch")
    {
      ScrewJoint<ODEJoint>* screwJoint =
        dynamic_cast<ScrewJoint<ODEJoint>* >(this);
      if (screwJoint != NULL)
      {
        screwJoint->SetThreadPitch(boost::any_cast<double>(_value));
      }
      else
      {
        gzerr << "Trying to set " << _key << " for non-screw joints."
              << std::endl;
        return 0;
      }
    }
    else if (_key == "gearbox_ratio")
    {
      GearboxJoint<ODEJoint>* gearboxJoint =
        dynamic_cast<GearboxJoint<ODEJoint>* >(this);
      if (gearboxJoint != NULL)
      {
        gearboxJoint->SetGearboxRatio(boost::any_cast<double>(_value));
      }
      else
      {
        gzerr << "Trying to set " << _key << " for non-gearbox joints."
              << std::endl;
        return 0;
      }
    }
    else
    {
      gzerr << "Unable to handle joint attribute[" << _key << "]\n";
      return false;
    }
  }
  catch(const boost::bad_any_cast &e)
  {
    gzerr << "SetParam(" << _key << ")"
          << " boost any_cast error:" << e.what()
          << std::endl;
    return false;
  }
  return true;
}

//////////////////////////////////////////////////
double ODEJoint::GetParam(const std::string &_key, unsigned int _index)
{
  // Axis parameters for multi-axis joints use a group bitmask
  // to identify the variable.
  unsigned int group;
  switch (_index)
  {
    case 0:
      group = dParamGroup1;
      break;
    case 1:
      group = dParamGroup2;
      break;
    case 2:
      group = dParamGroup3;
      break;
    default:
      gzerr << "Invalid index[" << _index << "]\n";
      return false;
  }

  try
  {
    if (_key == "fudge_factor")
    {
      return this->GetParam(dParamFudgeFactor);
    }
    else if (_key == "suspension_erp")
    {
      return this->GetParam(dParamSuspensionERP);
    }
    else if (_key == "suspension_cfm")
    {
      return this->GetParam(dParamSuspensionCFM);
    }
    else if (_key == "stop_erp")
    {
      return this->GetParam(dParamStopERP | group);
    }
    else if (_key == "stop_cfm")
    {
      return this->GetParam(dParamStopCFM | group);
    }
    else if (_key == "erp")
    {
      return this->GetParam(dParamERP);
    }
    else if (_key == "cfm")
    {
      return this->GetParam(dParamCFM);
    }
    else if (_key == "fmax")
    {
      gzwarn << "The '" << _key << "' parameter is deprecated "
             << "to enable Coulomb joint friction with the "
             << "'friction' parameter"
             << std::endl;
      return this->GetParam(dParamFMax | group);
    }
    else if (_key == "friction")
    {
      return this->GetParam(dParamFMax | group);
    }
    else if (_key == "vel")
    {
      gzwarn << "The '" << _key << "' parameter is deprecated "
             << "to enable Coulomb joint friction with the "
             << "'friction' parameter"
             << std::endl;
      return this->GetParam(dParamVel | group);
    }
    else if (_key == "hi_stop")
    {
          return this->GetParam(dParamHiStop | group);
    }
    else if (_key == "lo_stop")
    {
          return this->GetParam(dParamLoStop | group);
    }
    else if (_key == "thread_pitch")
    {
      ScrewJoint<ODEJoint>* screwJoint =
        dynamic_cast<ScrewJoint<ODEJoint>* >(this);
      if (screwJoint != NULL)
      {
          return screwJoint->GetThreadPitch();
      }
      else
      {
        gzerr << "Trying to get " << _key << " for non-screw joints."
              << std::endl;
        return 0;
      }
    }
    else if (_key == "gearbox_ratio")
    {
      GearboxJoint<ODEJoint>* gearboxJoint =
        dynamic_cast<GearboxJoint<ODEJoint>* >(this);
      if (gearboxJoint != NULL)
      {
        return gearboxJoint->GetGearboxRatio();
      }
      else
      {
        gzerr << "Trying to get " << _key << " for non-gearbox joints."
              << std::endl;
        return 0;
      }
    }
  }
  catch(common::Exception &e)
  {
    gzerr << "GetParam(" << _key << ") error:"
          << e.GetErrorStr()
          << std::endl;
    return 0;
  }

  gzerr << "Unable to get joint attribute[" << _key << "]"
        << std::endl;
  return 0;
}

//////////////////////////////////////////////////
void ODEJoint::Reset()
{
  if (this->jointId)
    dJointReset(this->jointId);
  else
    gzerr << "ODE Joint ID is invalid\n";

  Joint::Reset();
}

//////////////////////////////////////////////////
void ODEJoint::CacheForceTorque()
<<<<<<< HEAD
=======
{
  // Does nothing for now, will add when recovering pull request #1721
}

//////////////////////////////////////////////////
JointWrench ODEJoint::GetForceTorque(unsigned int /*_index*/)
>>>>>>> da79f6f6
{
  // Note that:
  // f2, t2 are the force torque measured on parent body's cg
  // f1, t1 are the force torque measured on child body's cg
  dJointFeedback *fb = this->GetFeedback();
  if (fb)
  {
    // kind of backwards here, body1 (parent) corresponds go f2, t2
    // and body2 (child) corresponds go f1, t1
    this->wrench.body2Force.Set(fb->f1[0], fb->f1[1], fb->f1[2]);
    this->wrench.body2Torque.Set(fb->t1[0], fb->t1[1], fb->t1[2]);
    this->wrench.body1Force.Set(fb->f2[0], fb->f2[1], fb->f2[2]);
    this->wrench.body1Torque.Set(fb->t2[0], fb->t2[1], fb->t2[2]);

    // get force applied through SetForce
    physics::JointWrench wrenchAppliedWorld;
    if (this->HasType(physics::Base::HINGE_JOINT))
    {
      // rotate force into child link frame
      // GetLocalAxis is the axis specified in parent link frame!!!
      wrenchAppliedWorld.body2Torque =
        this->GetForce(0u) * this->GetLocalAxis(0u);

      // gzerr << "body2Torque [" << wrenchAppliedWorld.body2Torque
      //       << "] axis [" << this->GetLocalAxis(0u)
      //       << "]\n";

      wrenchAppliedWorld.body1Torque = -wrenchAppliedWorld.body2Torque;
    }
    else if (this->HasType(physics::Base::SLIDER_JOINT))
    {
      // rotate force into child link frame
      wrenchAppliedWorld.body2Force =
        this->GetForce(0u) * this->GetLocalAxis(0u);
      wrenchAppliedWorld.body1Force = -wrenchAppliedWorld.body2Force;
    }
    else if (this->HasType(physics::Base::FIXED_JOINT))
    {
      // no correction are necessary for fixed joint
    }
    else
    {
      /// \TODO: fix for multi-axis joints
      gzerr << "force torque for joint type [" << this->GetType()
            << "] not implemented, returns false results!!\n";
    }

    // convert wrench from child cg location to child link frame
    if (this->childLink)
    {
      math::Pose childPose = this->childLink->GetWorldPose();

      // convert torque from about child CG to joint anchor location
      // cg position specified in child link frame
      math::Pose cgPose;
      auto inertial = this->childLink->GetInertial();
      if (inertial)
        cgPose = inertial->GetPose();

      // anchorPose location of joint in child frame
      // childMomentArm: from child CG to joint location in child link frame
      // moment arm rotated into world frame (given feedback is in world frame)
      math::Vector3 childMomentArm = childPose.rot.RotateVector(
        (this->anchorPose - math::Pose(cgPose.pos, math::Quaternion())).pos);

      // gzerr << "anchor [" << anchorPose
      //       << "] iarm[" << this->childLink->GetInertial()->GetPose().pos
      //       << "] childMomentArm[" << childMomentArm
      //       << "] f1[" << this->wrench.body2Force
      //       << "] t1[" << this->wrench.body2Torque
      //       << "] fxp[" << this->wrench.body2Force.Cross(childMomentArm)
      //       << "]\n";

      this->wrench.body2Torque += this->wrench.body2Force.Cross(childMomentArm);

      // rotate resulting body2Force in world frame into link frame
      this->wrench.body2Force = childPose.rot.RotateVectorReverse(
        -this->wrench.body2Force);

      // rotate resulting body2Torque in world frame into link frame
      this->wrench.body2Torque = childPose.rot.RotateVectorReverse(
        -this->wrench.body2Torque);
    }

    // convert torque from about parent CG to joint anchor location
    if (this->parentLink)
    {
      // get child pose, or it's the inertial world if childLink is NULL
      math::Pose childPose;
      if (this->childLink)
        childPose = this->childLink->GetWorldPose();
      else
        gzerr << "missing child link, double check model.";

      math::Pose parentPose = this->parentLink->GetWorldPose();

      // if parent link exists, convert torque from about parent
      // CG to joint anchor location

      // parent cg specified in parent link frame
      math::Pose cgPose;
      auto inertial = this->parentLink->GetInertial();
      if (inertial)
        cgPose = inertial->GetPose();

      // get parent CG pose in child link frame
      math::Pose parentCGInChildLink =
        math::Pose(cgPose.pos, math::Quaternion()) - (childPose - parentPose);

      // anchor location in parent CG frame
      // this is the moment arm, but it's in parent CG frame, we need
      // to convert it into world frame
      math::Pose anchorInParendCGFrame = this->anchorPose - parentCGInChildLink;

      // paretnCGFrame in world frame
      math::Pose parentCGInWorld = cgPose + parentPose;

      // rotate momeent arms into world frame
      math::Vector3 parentMomentArm = parentCGInWorld.rot.RotateVector(
        (this->anchorPose - parentCGInChildLink).pos);

      // gzerr << "anchor [" << this->anchorPose
      //       << "] pcginc[" << parentCGInChildLink
      //       << "] iarm[" << cgPose
      //       << "] anc2pcg[" << this->anchorPose - parentCGInChildLink
      //       << "] parentMomentArm[" << parentMomentArm
      //       << "] f1[" << this->wrench.body1Force
      //       << "] t1[" << this->wrench.body1Torque
      //       << "] fxp[" << this->wrench.body1Force.Cross(parentMomentArm)
      //       << "]\n";

      this->wrench.body1Torque +=
        this->wrench.body1Force.Cross(parentMomentArm);

      // rotate resulting body1Force in world frame into link frame
      this->wrench.body1Force = parentPose.rot.RotateVectorReverse(
        -this->wrench.body1Force);

      // rotate resulting body1Torque in world frame into link frame
      this->wrench.body1Torque = parentPose.rot.RotateVectorReverse(
        -this->wrench.body1Torque);

      if (!this->childLink)
      {
        gzlog << "Joint [" << this->GetScopedName()
              << "] with parent Link [" << this->parentLink->GetScopedName()
              << "] but no child Link.  Child Link must be world.\n";
        // if child link does not exist, use equal and opposite
        this->wrench.body2Force = -this->wrench.body1Force;
        this->wrench.body2Torque = -this->wrench.body1Torque;

        // force/torque are in parent link frame, transform them into
        // child link(world) frame.
        math::Pose parentToWorldTransform = this->parentLink->GetWorldPose();
        this->wrench.body1Force =
          parentToWorldTransform.rot.RotateVector(
          this->wrench.body1Force);
        this->wrench.body1Torque =
          parentToWorldTransform.rot.RotateVector(
          this->wrench.body1Torque);
      }
    }
    else
    {
      if (!this->childLink)
      {
        gzerr << "Both parent and child links are invalid, abort.\n";
        this->wrench = JointWrench();
      }
      else
      {
        gzlog << "Joint [" << this->GetScopedName()
              << "] with child Link [" << this->childLink->GetScopedName()
              << "] but no parent Link.  Parent Link must be world.\n";
        // if parentLink does not exist, use equal opposite body1 wrench
        this->wrench.body1Force = -this->wrench.body2Force;
        this->wrench.body1Torque = -this->wrench.body2Torque;

        // force/torque are in child link frame, transform them into
        // parent link frame.  Here, parent link is world, so zero transform.
        math::Pose childToWorldTransform = this->childLink->GetWorldPose();
        this->wrench.body1Force =
          childToWorldTransform.rot.RotateVector(
          this->wrench.body1Force);
        this->wrench.body1Torque =
          childToWorldTransform.rot.RotateVector(
          this->wrench.body1Torque);
      }
    }
    this->wrench = this->wrench - wrenchAppliedWorld;
  }
  else
  {
    // provide_feedback not set
    gzwarn << "GetForceTorque: forgot to set <provide_feedback>?\n";
  }
}

//////////////////////////////////////////////////
JointWrench ODEJoint::GetForceTorque(unsigned int /*_index*/)
{
  return this->wrench;
}


//////////////////////////////////////////////////
bool ODEJoint::UsesImplicitSpringDamper()
{
  return this->useImplicitSpringDamper;
}

//////////////////////////////////////////////////
void ODEJoint::UseImplicitSpringDamper(const bool _implicit)
{
  this->useImplicitSpringDamper = _implicit;
}

//////////////////////////////////////////////////
void ODEJoint::ApplyImplicitStiffnessDamping()
{
  // check if we are violating joint limits
  if (this->GetAngleCount() > 2)
  {
     gzerr << "Incompatible joint type, GetAngleCount() = "
           << this->GetAngleCount() << " > 2\n";
     return;
  }

  double dt = this->GetWorld()->GetPhysicsEngine()->GetMaxStepSize();
  for (unsigned int i = 0; i < this->GetAngleCount(); ++i)
  {
    double angle = this->GetAngle(i).Radian();
    double dAngle = 2.0 * this->GetVelocity(i) * dt;
    angle += dAngle;

    if ((math::equal(this->dissipationCoefficient[i], 0.0) &&
         math::equal(this->stiffnessCoefficient[i], 0.0)) ||
        angle >= this->upperLimit[i].Radian() ||
        angle <= this->lowerLimit[i].Radian())
    {
      if (this->implicitDampingState[i] != ODEJoint::JOINT_LIMIT)
      {
        // We have hit the actual joint limit!
        // turn off simulated damping by recovering cfm and erp,
        // and recover joint limits
        this->SetParam("stop_erp", i, this->stopERP);
        this->SetParam("stop_cfm", i, this->stopCFM);
        this->SetParam("hi_stop", i, this->upperLimit[i].Radian());
        this->SetParam("lo_stop", i, this->lowerLimit[i].Radian());
        this->SetParam("hi_stop", i, this->upperLimit[i].Radian());
        this->implicitDampingState[i] = ODEJoint::JOINT_LIMIT;
      }
      /* test to see if we can reduce jitter at joint limits
      // apply spring damper explicitly if in joint limit
      // this limits oscillations if spring is pushing joint
      // into the limit.
      {
        double dampingForce = -fabs(this->dissipationCoefficient[i])
          * this->GetVelocity(i);
        double springForce = this->stiffnessCoefficient[i]
          * (this->springReferencePosition[i] - this->GetAngle(i).Radian());
        this->SetForceImpl(i, dampingForce + springForce);
      }
      */
    }
    else if (!math::equal(this->dissipationCoefficient[i], 0.0) ||
             !math::equal(this->stiffnessCoefficient[i], 0.0))
    {
      double kd = fabs(this->dissipationCoefficient[i]);
      double kp = this->stiffnessCoefficient[i];

      /// \TODO: This bit of code involving adaptive damping
      /// might be too complicated, add some more comments or simplify it.
      if (this->dissipationCoefficient[i] < 0)
        kd = this->ApplyAdaptiveDamping(i, kd);

      // update if going into DAMPING_ACTIVE mode, or
      // if current applied damping value is not the same as predicted.
      if (this->implicitDampingState[i] != ODEJoint::DAMPING_ACTIVE ||
          !math::equal(kd, this->currentKd[i]) ||
          !math::equal(kp, this->currentKp[i]))
      {
        // save kp, kd applied for efficiency
        this->currentKd[i] = kd;
        this->currentKp[i] = kp;

        // convert kp, kd to cfm, erp
        double erp, cfm;
        this->KpKdToCFMERP(dt, kp, kd, cfm, erp);

        // add additional constraint row by fake hitting joint limit
        // then, set erp and cfm to simulate viscous joint damping
        this->SetParam("stop_erp", i, erp);
        this->SetParam("stop_cfm", i, cfm);
        this->SetParam("hi_stop", i, this->springReferencePosition[i]);
        this->SetParam("lo_stop", i, this->springReferencePosition[i]);
        this->SetParam("hi_stop", i, this->springReferencePosition[i]);
        this->implicitDampingState[i] = ODEJoint::DAMPING_ACTIVE;
      }
    }
  }
}

//////////////////////////////////////////////////
double ODEJoint::ApplyAdaptiveDamping(unsigned int _index,
    const double _damping)
{
  /// \TODO: hardcoded thresholds for now, make them params.
  static double vThreshold = 0.01;
  static double fThreshold = 1.0;

  double f = this->GetForce(_index);
  double v = this->GetVelocity(_index);

  if (fabs(v) < vThreshold && fabs(f) > fThreshold)
  {
    // guess what the stable damping value might be based on v.
    double tmpDStable = f / (v/fabs(v)*std::max(fabs(v), vThreshold));

    // debug
    // gzerr << "joint [" << this->GetName()
    //       << "] damping[" << _damping
    //       << "] f [" << f
    //       << "] v [" << v
    //       << "] f*v [" << f*v
    //       << "] f/v [" << tmpDStable
    //       << "] cur currentKd[" << _index
    //       << "] = [" << currentKd[_index] << "]\n";

    // limit v(n+1)/v(n) to 2.0 by multiplying tmpDStable by 0.5
    return std::max(_damping, 0.5*tmpDStable);
  }
  else
    return _damping;
}

//////////////////////////////////////////////////
void ODEJoint::KpKdToCFMERP(const double _dt,
                           const double _kp, const double _kd,
                           double &_cfm, double &_erp)
{
  /// \TODO: check for NaN cases
  _erp = _dt * _kp / (_dt * _kp + _kd);
  _cfm = 1.0 / (_dt * _kp + _kd);
}

//////////////////////////////////////////////////
void ODEJoint::CFMERPToKpKd(const double _dt,
                           const double _cfm, const double _erp,
                           double &_kp, double &_kd)
{
  /// \TODO: check for NaN cases
  _kp = _erp / (_dt * _cfm);
  _kd = (1.0 - _erp) / _cfm;
}

//////////////////////////////////////////////////
void ODEJoint::SetDamping(unsigned int _index, double _damping)
{
  if (_index < this->GetAngleCount())
  {
    this->SetStiffnessDamping(_index, this->stiffnessCoefficient[_index],
      _damping);
  }
  else
  {
     gzerr << "ODEJoint::SetDamping: index[" << _index
           << "] is out of bounds (GetAngleCount() = "
           << this->GetAngleCount() << ").\n";
     return;
  }
}

//////////////////////////////////////////////////
void ODEJoint::SetStiffness(unsigned int _index, double _stiffness)
{
  if (_index < this->GetAngleCount())
  {
    this->SetStiffnessDamping(_index, _stiffness,
      this->dissipationCoefficient[_index]);
  }
  else
  {
     gzerr << "ODEJoint::SetStiffness: index[" << _index
           << "] is out of bounds (GetAngleCount() = "
           << this->GetAngleCount() << ").\n";
     return;
  }
}

//////////////////////////////////////////////////
void ODEJoint::SetStiffnessDamping(unsigned int _index,
  double _stiffness, double _damping, double _reference)
{
  if (_index < this->GetAngleCount())
  {
    this->stiffnessCoefficient[_index] = _stiffness;
    this->dissipationCoefficient[_index] = _damping;
    this->springReferencePosition[_index] = _reference;

    /// reset state of implicit damping state machine.
    if (this->useImplicitSpringDamper)
    {
      if (static_cast<unsigned int>(_index) < this->GetAngleCount())
      {
        this->implicitDampingState[_index] = ODEJoint::NONE;
      }
      else
      {
         gzerr << "Incompatible joint type, index[" << _index
               << "] is out of bounds (GetAngleCount() = "
               << this->GetAngleCount() << ").\n";
         return;
      }
    }

    /// \TODO:  The check for static parent or child below might not be needed,
    /// but we need to test first.  In theory, attaching an object to a static
    /// body should not affect spring/damper application.
    bool parentStatic =
      this->GetParent() ? this->GetParent()->IsStatic() : false;
    bool childStatic =
      this->GetChild() ? this->GetChild()->IsStatic() : false;

    if (!this->stiffnessDampingInitialized)
    {
      if (!parentStatic && !childStatic)
      {
        this->applyDamping = physics::Joint::ConnectJointUpdate(
          boost::bind(&ODEJoint::ApplyStiffnessDamping, this));
        this->stiffnessDampingInitialized = true;
      }
      else
      {
        gzwarn << "Spring Damper for Joint[" << this->GetName()
               << "] is not initialized because either parent[" << parentStatic
               << "] or child[" << childStatic << "] is static.\n";
      }
    }
  }
  else
    gzerr << "SetStiffnessDamping _index too large.\n";
}

//////////////////////////////////////////////////
void ODEJoint::SetProvideFeedback(bool _enable)
{
  Joint::SetProvideFeedback(_enable);

  if (this->provideFeedback)
  {
    if (this->feedback == NULL)
    {
      this->feedback = new dJointFeedback;
      this->feedback->f1[0] = 0;
      this->feedback->f1[1] = 0;
      this->feedback->f1[2] = 0;
      this->feedback->t1[0] = 0;
      this->feedback->t1[1] = 0;
      this->feedback->t1[2] = 0;
      this->feedback->f2[0] = 0;
      this->feedback->f2[1] = 0;
      this->feedback->f2[2] = 0;
      this->feedback->t2[0] = 0;
      this->feedback->t2[1] = 0;
      this->feedback->t2[2] = 0;
    }

    if (this->jointId)
      dJointSetFeedback(this->jointId, this->feedback);
    else
      gzerr << "ODE Joint ID is invalid\n";
  }
}

//////////////////////////////////////////////////
void ODEJoint::SetForce(unsigned int _index, double _force)
{
  double force = Joint::CheckAndTruncateForce(_index, _force);
  this->SaveForce(_index, force);
  this->SetForceImpl(_index, force);

  // for engines that supports auto-disable of links
  if (this->childLink)
    this->childLink->SetEnabled(true);
  if (this->parentLink)
    this->parentLink->SetEnabled(true);
}

//////////////////////////////////////////////////
void ODEJoint::SaveForce(unsigned int _index, double _force)
{
  // this bit of code actually doesn't do anything physical,
  // it simply records the forces commanded inside forceApplied.
  if (_index < this->GetAngleCount())
  {
    if (this->forceAppliedTime < this->GetWorld()->GetSimTime())
    {
      // reset forces if time step is new
      this->forceAppliedTime = this->GetWorld()->GetSimTime();
      this->forceApplied[0] = this->forceApplied[1] = 0;
    }

    this->forceApplied[_index] += _force;
  }
  else
    gzerr << "Something's wrong, joint [" << this->GetScopedName()
          << "] index [" << _index
          << "] out of range.\n";
}

//////////////////////////////////////////////////
double ODEJoint::GetForce(unsigned int _index)
{
  if (_index < this->GetAngleCount())
  {
    return this->forceApplied[_index];
  }
  else
  {
    gzerr << "Invalid joint index [" << _index
          << "] when trying to get force\n";
    return 0;
  }
}

//////////////////////////////////////////////////
void ODEJoint::ApplyStiffnessDamping()
{
  if (this->useImplicitSpringDamper)
    this->ApplyImplicitStiffnessDamping();
  else
    this->ApplyExplicitStiffnessDamping();
}

//////////////////////////////////////////////////
void ODEJoint::ApplyExplicitStiffnessDamping()
{
  for (unsigned int i = 0; i < this->GetAngleCount(); ++i)
  {
    // Take absolute value of dissipationCoefficient, since negative values of
    // dissipationCoefficient are used for adaptive damping to
    // enforce stability.
    double dampingForce = -fabs(this->dissipationCoefficient[i])
      * this->GetVelocity(i);

    double springForce = this->stiffnessCoefficient[i]
      * (this->springReferencePosition[i] - this->GetAngle(i).Radian());

    // do not change forceApplied if setting internal damping forces
    this->SetForceImpl(i, dampingForce + springForce);

    // gzerr << this->GetVelocity(0) << " : " << dampingForce << "\n";
  }
}

//////////////////////////////////////////////////
bool ODEJoint::SetPosition(unsigned int _index, double _position)
{
  return Joint::SetPositionMaximal(_index, _position);
}<|MERGE_RESOLUTION|>--- conflicted
+++ resolved
@@ -642,15 +642,6 @@
 
 //////////////////////////////////////////////////
 void ODEJoint::CacheForceTorque()
-<<<<<<< HEAD
-=======
-{
-  // Does nothing for now, will add when recovering pull request #1721
-}
-
-//////////////////////////////////////////////////
-JointWrench ODEJoint::GetForceTorque(unsigned int /*_index*/)
->>>>>>> da79f6f6
 {
   // Note that:
   // f2, t2 are the force torque measured on parent body's cg
@@ -854,7 +845,6 @@
 {
   return this->wrench;
 }
-
 
 //////////////////////////////////////////////////
 bool ODEJoint::UsesImplicitSpringDamper()
