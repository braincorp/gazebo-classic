--- conflicted
+++ resolved
@@ -43,13 +43,8 @@
   odeCollisionDPtr(static_cast<ODECollisionPrivate*>(this->collDPtr))
 {
   this->SetName("ODE_Collision");
-<<<<<<< HEAD
-  this->odeCollisionDPtr->collisionId = NULL;
+  this->odeCollisionDPtr->collisionId = nullptr;
   this->odeCollisionDPtr->onPoseChangeFunc = &ODECollision::OnPoseChangeNull;
-=======
-  this->collisionId = nullptr;
-  this->onPoseChangeFunc = &ODECollision::OnPoseChangeNull;
->>>>>>> 16553424
 
   this->SetSpaceId(
       std::static_pointer_cast<ODELink>(this->odeCollisionDPtr->link)->SpaceId());
@@ -60,15 +55,9 @@
 //////////////////////////////////////////////////
 ODECollision::~ODECollision()
 {
-<<<<<<< HEAD
   if (this->odeCollisionDPtr->collisionId)
     dGeomDestroy(this->odeCollisionDPtr->collisionId);
-  this->odeCollisionDPtr->collisionId = NULL;
-=======
-  if (this->collisionId)
-    dGeomDestroy(this->collisionId);
-  this->collisionId = nullptr;
->>>>>>> 16553424
+  this->odeCollisionDPtr->collisionId = nullptr;
 }
 
 //////////////////////////////////////////////////
@@ -95,23 +84,13 @@
 void ODECollision::Fini()
 {
   /*
-<<<<<<< HEAD
      if (this->odeCollisionDPtr->collisionId)
      dGeomDestroy(this->odeCollisionDPtr->collisionId);
-     this->odeCollisionDPtr->collisionId = NULL;
+     this->odeCollisionDPtr->collisionId = nullptr;
 
      if (this->odeCollisionDPtr->spaceId)
      dSpaceDestroy(this->odeCollisionDPtr->spaceId);
-     this->odeCollisionDPtr->spaceId = NULL;
-=======
-     if (this->collisionId)
-     dGeomDestroy(this->collisionId);
-     this->collisionId = nullptr;
-
-     if (this->spaceId)
-     dSpaceDestroy(this->spaceId);
-     this->spaceId = nullptr;
->>>>>>> 16553424
+     this->odeCollisionDPtr->spaceId = nullptr;
      */
 
   Collision::Fini();
@@ -144,14 +123,9 @@
 
   if (dGeomGetSpace(this->odeCollisionDPtr->collisionId) == 0)
   {
-<<<<<<< HEAD
     dSpaceAdd(this->odeCollisionDPtr->spaceId, this->odeCollisionDPtr->collisionId);
     GZ_ASSERT(dGeomGetSpace(this->odeCollisionDPtr->collisionId) != 0,
-        "Collision ID is NULL");
-=======
-    dSpaceAdd(this->spaceId, this->collisionId);
-    GZ_ASSERT(dGeomGetSpace(this->collisionId) != 0, "Collision ID is null");
->>>>>>> 16553424
+        "Collision ID is null");
   }
 
   if (this->odeCollisionDPtr->collisionId && this->odeCollisionDPtr->placeable)
