/*
 * Copyright (C) 2012-2016 Open Source Robotics Foundation
 *
 * Licensed under the Apache License, Version 2.0 (the "License");
 * you may not use this file except in compliance with the License.
 * You may obtain a copy of the License at
 *
 *     http://www.apache.org/licenses/LICENSE-2.0
 *
 * Unless required by applicable law or agreed to in writing, software
 * distributed under the License is distributed on an "AS IS" BASIS,
 * WITHOUT WARRANTIES OR CONDITIONS OF ANY KIND, either express or implied.
 * See the License for the specific language governing permissions and
 * limitations under the License.
 *
*/
#include <memory>
#include "gazebo/util/system.hh"

/// \file
/// \brief ODE wrapper forward declarations and typedefs
namespace gazebo
{
  namespace physics
  {
    class ODECollision;
    class ODEJoint;
    class ODELink;
    class ODERayShape;
    class ODESurfaceParams;
    class ODEPhysics;

    /// \addtogroup gazebo_physics_ode
    /// \{

    /// \def ODECollisionPtr
    /// \brief Boost shared point to ODECollision
    typedef std::shared_ptr<ODECollision> ODECollisionPtr;

    /// \def ODEJointPtr
    /// \brief Boost shared point to ODEJoint
    typedef std::shared_ptr<ODEJoint> ODEJointPtr;

    /// \def ODELinkPtr
    /// \brief Boost shared point to ODELink
    typedef std::shared_ptr<ODELink> ODELinkPtr;

    /// \def ODERayShapePtr
    /// \brief Boost shared point to ODERayShape
    typedef std::shared_ptr<ODERayShape> ODERayShapePtr;

    /// \def ODESurfaceParamsPtr
    /// \brief Boost shared pointer to ODESurfaceParams
    typedef std::shared_ptr<ODESurfaceParams> ODESurfaceParamsPtr;

    /// \def ODEPhysicsPtr
    /// \brief Boost shared pointer for ODEPhysics.
<<<<<<< HEAD
    typedef std::shared_ptr<ODEPhysics> ODEPhysicsPtr;
=======
    typedef boost::shared_ptr<ODEPhysics> ODEPhysicsPtr;

    /// \}
>>>>>>> 16553424
  }
}<|MERGE_RESOLUTION|>--- conflicted
+++ resolved
@@ -55,12 +55,8 @@
 
     /// \def ODEPhysicsPtr
     /// \brief Boost shared pointer for ODEPhysics.
-<<<<<<< HEAD
     typedef std::shared_ptr<ODEPhysics> ODEPhysicsPtr;
-=======
-    typedef boost::shared_ptr<ODEPhysics> ODEPhysicsPtr;
 
     /// \}
->>>>>>> 16553424
   }
 }