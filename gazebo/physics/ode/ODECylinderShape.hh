--- conflicted
+++ resolved
@@ -14,8 +14,8 @@
  * limitations under the License.
  *
 */
-#ifndef _GAZEBO_PHYSICS_ODECYLINDERSHAPE_HH_
-#define _GAZEBO_PHYSICS_ODECYLINDERSHAPE_HH_
+#ifndef GAZEBO_PHYSICS_ODE_ODECYLINDERSHAPE_HH_
+#define GAZEBO_PHYSICS_ODE_ODECYLINDERSHAPE_HH_
 
 #include "gazebo/physics/CylinderShape.hh"
 #include "gazebo/util/system.hh"
@@ -38,22 +38,7 @@
       public: virtual ~ODECylinderShape() = default;
 
       // Documentation inerited.
-<<<<<<< HEAD
       public: void SetSize(const double _radius, const double _length);
-=======
-      public: void SetSize(double _radius, double _length)
-      {
-        CylinderShape::SetSize(_radius, _length);
-        ODECollisionPtr oParent;
-        oParent =
-          boost::dynamic_pointer_cast<ODECollision>(this->collisionParent);
-
-        if (oParent->GetCollisionId() == nullptr)
-          oParent->SetCollision(dCreateCylinder(0, _radius, _length), true);
-        else
-          dGeomCylinderSetParams(oParent->GetCollisionId(), _radius, _length);
-      }
->>>>>>> 16553424
     };
     /// \}
   }
