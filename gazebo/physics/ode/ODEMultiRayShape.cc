/*
 * Copyright (C) 2012-2016 Open Source Robotics Foundation
 *
 * Licensed under the Apache License, Version 2.0 (the "License");
 * you may not use this file except in compliance with the License.
 * You may obtain a copy of the License at
 *
 *     http://www.apache.org/licenses/LICENSE-2.0
 *
 * Unless required by applicable law or agreed to in writing, software
 * distributed under the License is distributed on an "AS IS" BASIS,
 * WITHOUT WARRANTIES OR CONDITIONS OF ANY KIND, either express or implied.
 * See the License for the specific language governing permissions and
 * limitations under the License.
 *
 */
#include "gazebo/common/Assert.hh"
#include "gazebo/common/Exception.hh"

#include "gazebo/physics/World.hh"
#include "gazebo/physics/ode/ODETypes.hh"
#include "gazebo/physics/ode/ODELink.hh"
#include "gazebo/physics/ode/ODECollision.hh"
#include "gazebo/physics/ode/ODEPhysics.hh"
#include "gazebo/physics/ode/ODERayShape.hh"
#include "gazebo/physics/ode/ODEMultiRayShape.hh"

using namespace gazebo;
using namespace physics;


//////////////////////////////////////////////////
ODEMultiRayShape::ODEMultiRayShape(CollisionPtr _parent)
: MultiRayShape(_parent)
{
  this->SetName("ODE Multiray Shape");

  // Create a space to contain the ray space
  this->superSpaceId = dSimpleSpaceCreate(0);

  // Create a space to contain all the rays
  this->raySpaceId = dSimpleSpaceCreate(this->superSpaceId);

  // Set collision bits
  dGeomSetCategoryBits((dGeomID) this->raySpaceId, GZ_SENSOR_COLLIDE);
  dGeomSetCollideBits((dGeomID) this->raySpaceId, ~GZ_SENSOR_COLLIDE);
}

//////////////////////////////////////////////////
ODEMultiRayShape::ODEMultiRayShape(PhysicsEnginePtr _physicsEngine)
: MultiRayShape(_physicsEngine)
{
  this->defaultUpdate = false;

  this->SetName("ODE Multiray Shape");

  // Create a space to contain the ray space
  this->superSpaceId = dSimpleSpaceCreate(0);

  // Create a space to contain all the rays
  this->raySpaceId = dSimpleSpaceCreate(this->superSpaceId);

  // Set collision bits
  dGeomSetCategoryBits((dGeomID) this->raySpaceId, GZ_SENSOR_COLLIDE);
  dGeomSetCollideBits((dGeomID) this->raySpaceId, ~GZ_SENSOR_COLLIDE);

  this->SetWorld(_physicsEngine->World());
}

//////////////////////////////////////////////////
ODEMultiRayShape::~ODEMultiRayShape()
{
  dSpaceSetCleanup(this->raySpaceId, 0);
  dSpaceDestroy(this->raySpaceId);

  dSpaceSetCleanup(this->superSpaceId, 0);
  dSpaceDestroy(this->superSpaceId);
}

//////////////////////////////////////////////////
void ODEMultiRayShape::UpdateRays()
{
  ODEPhysicsPtr ode = boost::dynamic_pointer_cast<ODEPhysics>(
      this->GetWorld()->GetPhysicsEngine());

  if (ode == nullptr)
    gzthrow("Invalid physics engine. Must use ODE.");

  // Do we need to lock the physics engine here? YES!
  // especially when spawning models with sensors
  {
    boost::recursive_mutex::scoped_lock lock(*ode->GetPhysicsUpdateMutex());

    // Do collision detection
    dSpaceCollide2((dGeomID) (this->superSpaceId),
        (dGeomID) (ode->GetSpaceId()),
        this, &UpdateCallback);
  }
}

//////////////////////////////////////////////////
void ODEMultiRayShape::UpdateCallback(void *_data, dGeomID _o1, dGeomID _o2)
{
  dContactGeom contact;
  ODEMultiRayShape *self = nullptr;

  self = static_cast<ODEMultiRayShape*>(_data);

  // Check space
  if (dGeomIsSpace(_o1) || dGeomIsSpace(_o2))
  {
    if (dGeomGetSpace(_o1) == self->superSpaceId ||
        dGeomGetSpace(_o2) == self->superSpaceId)
    {
      dSpaceCollide2(_o1, _o2, self, &UpdateCallback);
    }

    if (dGeomGetSpace(_o1) == self->raySpaceId ||
        dGeomGetSpace(_o2) == self->raySpaceId)
    {
      dSpaceCollide2(_o1, _o2, self, &UpdateCallback);
    }
  }
  else
  {
<<<<<<< HEAD
    ODECollision *collision1 = NULL;
    ODECollision *collision2 = NULL;
=======
    ODECollision *collision1 = nullptr;
    ODECollision *collision2 = nullptr;
>>>>>>> 646c86d1
    dGeomID rayId = 0;

    // Get pointers to the underlying collisions
    if (dGeomGetClass(_o1) == dGeomTransformClass)
    {
      collision1 = static_cast<ODECollision*>(
          dGeomGetData(dGeomTransformGetGeom(_o1)));
    }
    else
    {
      collision1 = static_cast<ODECollision*>(dGeomGetData(_o1));
    }

    if (dGeomGetClass(_o2) == dGeomTransformClass)
    {
      collision2 =
        static_cast<ODECollision*>(dGeomGetData(dGeomTransformGetGeom(_o2)));
    }
    else
    {
      collision2 = static_cast<ODECollision*>(dGeomGetData(_o2));
    }

<<<<<<< HEAD
    ODECollision *rayCollision = NULL;
    ODECollision *hitCollision = NULL;
=======
    ODECollision *rayCollision = nullptr;
    ODECollision *hitCollision = nullptr;
>>>>>>> 646c86d1

    // Figure out which one is a ray; note that this assumes
    // that the ODE dRayClass is used *soley* by the RayCollision.
    if (dGeomGetClass(_o1) == dRayClass)
    {
      rayCollision = collision1;
      rayId = _o1;
      hitCollision = collision2;
      dGeomRaySetParams(_o1, 0, 0);
      dGeomRaySetClosestHit(_o1, 1);
    }
    else if (dGeomGetClass(_o2) == dRayClass)
    {
<<<<<<< HEAD
      GZ_ASSERT(rayCollision == NULL, "rayCollision is not null");
=======
      GZ_ASSERT(rayCollision == nullptr, "rayCollision is not null");
>>>>>>> 646c86d1
      rayCollision = collision2;
      hitCollision = collision1;
      rayId = _o2;
      dGeomRaySetParams(_o2, 0, 0);
      dGeomRaySetClosestHit(_o2, 1);
    }

    if (!self->defaultUpdate || (rayCollision && hitCollision))
    {
      int n = dCollide(_o1, _o2, 1, &contact, sizeof(contact));

      if (n > 0 && self->defaultUpdate)
      {
        RayShape *shape = self->defaultUpdate ?
          boost::static_pointer_cast<RayShape>(rayCollision->GetShape()).get() :
          static_cast<RayShape*>(dGeomGetData(rayId));

        if (shape && hitCollision && contact.depth < shape->GetLength())
        {
          // gzerr << "ODEMultiRayShape UpdateCallback dSpaceCollide2 "
          //      << " depth[" << contact.depth << "]"
          //      << " position[" << contact.pos[0]
          //        << ", " << contact.pos[1]
          //        << ", " << contact.pos[2]
          //        << ", " << "]"
          //      << " ray[" << rayCollision->GetScopedName() << "]"
          //      << " pose[" << rayCollision->GetWorldPose() << "]"
          //      << " hit[" << hitCollision->GetScopedName() << "]"
          //      << " pose[" << hitCollision->GetWorldPose() << "]"
          //      << "\n";
          shape->SetLength(contact.depth);
          shape->SetRetro(hitCollision->GetLaserRetro());
          shape->SetCollisionName(hitCollision->GetScopedName());
        }
      }
    }
  }
}

//////////////////////////////////////////////////
void ODEMultiRayShape::AddRay(const math::Vector3 &_start,
    const math::Vector3 &_end)
{
  MultiRayShape::AddRay(_start, _end);

  ODECollisionPtr odeCollision;
  ODERayShapePtr ray;

  // The collisionParent will exist in instances where the multiray is
  // attached to an object, such as in the case of laser range finders
  if (this->collisionParent)
  {
    odeCollision.reset(new ODECollision(this->collisionParent->GetLink()));
    odeCollision->SetName("ode_ray_collision");
    odeCollision->SetSpaceId(this->raySpaceId);
    ray.reset(new ODERayShape(odeCollision));
    odeCollision->SetShape(ray);
  }
  // The else clause is run when a standalone multiray shape is
  // instantiated.
  // See test/integration/multirayshape.cc for an example.
  else
  {
    ray.reset(new ODERayShape(boost::dynamic_pointer_cast<ODEPhysics>(
            this->GetWorld()->GetPhysicsEngine()), this->raySpaceId));
    dGeomSetData(ray->ODEGeomId(), ray.get());
  }

  ray->SetPoints(_start, _end);
  this->rays.push_back(ray);
}<|MERGE_RESOLUTION|>--- conflicted
+++ resolved
@@ -123,13 +123,8 @@
   }
   else
   {
-<<<<<<< HEAD
-    ODECollision *collision1 = NULL;
-    ODECollision *collision2 = NULL;
-=======
     ODECollision *collision1 = nullptr;
     ODECollision *collision2 = nullptr;
->>>>>>> 646c86d1
     dGeomID rayId = 0;
 
     // Get pointers to the underlying collisions
@@ -153,13 +148,8 @@
       collision2 = static_cast<ODECollision*>(dGeomGetData(_o2));
     }
 
-<<<<<<< HEAD
-    ODECollision *rayCollision = NULL;
-    ODECollision *hitCollision = NULL;
-=======
     ODECollision *rayCollision = nullptr;
     ODECollision *hitCollision = nullptr;
->>>>>>> 646c86d1
 
     // Figure out which one is a ray; note that this assumes
     // that the ODE dRayClass is used *soley* by the RayCollision.
@@ -173,11 +163,7 @@
     }
     else if (dGeomGetClass(_o2) == dRayClass)
     {
-<<<<<<< HEAD
-      GZ_ASSERT(rayCollision == NULL, "rayCollision is not null");
-=======
       GZ_ASSERT(rayCollision == nullptr, "rayCollision is not null");
->>>>>>> 646c86d1
       rayCollision = collision2;
       hitCollision = collision1;
       rayId = _o2;
