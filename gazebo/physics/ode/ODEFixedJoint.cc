--- conflicted
+++ resolved
@@ -14,12 +14,10 @@
  * limitations under the License.
  *
 */
-<<<<<<< HEAD
-=======
 #include "gazebo/gazebo_config.h"
->>>>>>> 6014174e
 #include "gazebo/common/Console.hh"
 
+#include "gazebo/physics/Model.hh"
 #include "gazebo/physics/Link.hh"
 #include "gazebo/physics/ode/ODEJointPrivate.hh"
 #include "gazebo/physics/ode/ODEFixedJoint.hh"
@@ -58,17 +56,10 @@
 void ODEFixedJoint::SetAnchor(const unsigned int /*index*/,
     const ignition::math::Vector3d &/*_anchor*/)
 {
-<<<<<<< HEAD
-  if (this->odeJointDPtr->childLink)
-    this->odeJointDPtr->childLink->SetEnabled(true);
-  if (this->odeJointDPtr->parentLink)
-    this->odeJointDPtr->parentLink->SetEnabled(true);
-=======
   if (this->jointDPtr->childLink)
     this->jointDPtr->childLink->SetEnabled(true);
   if (this->jointDPtr->parentLink)
     this->jointDPtr->parentLink->SetEnabled(true);
->>>>>>> 6014174e
 }
 
 //////////////////////////////////////////////////
@@ -93,11 +84,7 @@
     const unsigned int /*index*/) const
 {
   gzwarn << "ODEFixedJoint: called method "
-<<<<<<< HEAD
-         << "GetAngleImpl that is not valid for joints of type fixed.\n";
-=======
     << "GetAngleImpl that is not valid for joints of type fixed.\n";
->>>>>>> 6014174e
   return ignition::math::Angle();
 }
 
