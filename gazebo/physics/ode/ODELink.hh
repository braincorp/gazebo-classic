/*
 * Copyright (C) 2012-2015 Open Source Robotics Foundation
 *
 * Licensed under the Apache License, Version 2.0 (the "License");
 * you may not use this file except in compliance with the License.
 * You may obtain a copy of the License at
 *
 *     http://www.apache.org/licenses/LICENSE-2.0
 *
 * Unless required by applicable law or agreed to in writing, software
 * distributed under the License is distributed on an "AS IS" BASIS,
 * WITHOUT WARRANTIES OR CONDITIONS OF ANY KIND, either express or implied.
 * See the License for the specific language governing permissions and
 * limitations under the License.
 *
*/
/* Desc: ODE Link class
 * Author: Nate Koenig
 */

#ifndef _ODELINK_HH_
#define _ODELINK_HH_

#include "gazebo/physics/ode/ode_inc.h"
#include "gazebo/physics/ode/ODETypes.hh"
#include "gazebo/physics/Link.hh"
#include "gazebo/util/system.hh"

namespace gazebo
{
  namespace physics
  {
    /// \brief ODE Link class.
    class GAZEBO_VISIBLE ODELink : public Link
    {
      /// \brief Constructor.
      /// \param[in] _parent Parent model.
      public: explicit ODELink(EntityPtr _parent);

      /// \brief Destructor.
      public: virtual ~ODELink();

      // Documentation inherited
      public: virtual void Load(sdf::ElementPtr _sdf);

      // Documentation inherited
      public: virtual void Init();

      // Documentation inherited
      public: virtual void Fini();

      // Documentation inherited
      public: virtual void OnPoseChange();

      // Documentation inherited
      public: virtual void SetEnabled(bool _enable) const;

      // Documentation inherited
      public: virtual bool GetEnabled() const;

      // Documentation inherited
      public: virtual void UpdateMass();

      // Documentation inherited
      public: virtual void UpdateSurface();

      // Documentation inherited
      public: virtual void SetLinearVel(const math::Vector3 &_vel);

      // Documentation inherited
      public: virtual void SetAngularVel(const math::Vector3 &_vel);

      // Documentation inherited
      public: virtual void SetForce(const math::Vector3 &_force);

      // Documentation inherited
      public: virtual void SetTorque(const math::Vector3 &_torque);

      // Documentation inherited
      public: virtual void AddForce(const math::Vector3 &_force);

      // Documentation inherited
      public: virtual void AddRelativeForce(const math::Vector3 &_force);

      // Documentation inherited
      public: virtual void AddForceAtWorldPosition(const math::Vector3 &_force,
                                                   const math::Vector3 &_pos);

      // Documentation inherited
      public: virtual void AddForceAtRelativePosition(
                  const math::Vector3 &_force,
                  const math::Vector3 &_relpos);

      // Documentation inherited
<<<<<<< HEAD
      public: virtual void AddWorldForce(const math::Vector3 &_force,
          const math::Vector3 &_offset = math::Vector3::Zero);

      // Documentation inherited
=======
>>>>>>> b758805c
      public: virtual void AddLinkForce(const math::Vector3 &_force,
          const math::Vector3 &_offset = math::Vector3::Zero);

      // Documentation inherited
<<<<<<< HEAD
      public: virtual void AddInertialForce(const math::Vector3 &_force,
          const math::Vector3 &_offset = math::Vector3::Zero);

      // Documentation inherited
=======
>>>>>>> b758805c
      public: virtual void AddTorque(const math::Vector3 &_torque);

      // Documentation inherited
      public: virtual void AddRelativeTorque(const math::Vector3 &_torque);

      // Documentation inherited
      public: virtual math::Vector3 GetWorldLinearVel(
          const math::Vector3 &_offset) const;

      // Documentation inherited
      public: virtual math::Vector3 GetWorldLinearVel(
                  const math::Vector3 &_offset,
                  const math::Quaternion &_q) const;

      // Documentation inherited
      public: virtual math::Vector3 GetWorldCoGLinearVel() const;

      // Documentation inherited
      public: virtual math::Vector3 GetWorldAngularVel() const;

      // Documentation inherited
      public: virtual math::Vector3 GetWorldForce() const;

      // Documentation inherited
      public: virtual math::Vector3 GetWorldTorque() const;

      // Documentation inherited
      public: virtual void SetGravityMode(bool _mode);

      // Documentation inherited
      public: virtual bool GetGravityMode() const;

      // Documentation inherited
      public: void SetSelfCollide(bool _collide);

      // Documentation inherited
      public: virtual void SetLinearDamping(double _damping);

      // Documentation inherited
      public: virtual void SetAngularDamping(double _damping);

      // Documentation inherited
      public: virtual void SetKinematic(const bool &_state);

      // Documentation inherited
      public: virtual bool GetKinematic() const;

      // Documentation inherited
      public: virtual void SetAutoDisable(bool _disable);

      /// \brief Return the ID of this link
      /// \return ODE link id
      public: dBodyID GetODEId() const;

      /// \brief Get the ID of the collision space this link is in.
      /// \return The collision space ID for the link.
      public: dSpaceID GetSpaceId() const;

      /// \brief Set the ID of the collision space this link is in.
      /// \param[in] _spaceId The collision space ID for the link.
      public: void SetSpaceId(dSpaceID _spaceid);

      /// \brief Callback when ODE determines a body is disabled.
      /// \param[in] _id Id of the body.
      public: static void DisabledCallback(dBodyID _id);

      /// \brief when ODE updates dynamics bodies, this callback
      ///        propagates the chagnes in pose back to Gazebo
      /// \param[in] _id Id of the body.
      public: static void MoveCallback(dBodyID _id);

      // Documentation inherited
      public: virtual void SetLinkStatic(bool _static);

      /// \brief ODE link handle
      private: dBodyID linkId;

      /// \brief Pointer to the ODE Physics engine
      private: ODEPhysicsPtr odePhysics;

      /// \brief Collision space id.
      private: dSpaceID spaceId;

      /// \brief Cache force applied on body
      private: math::Vector3 force;

      /// \brief Cache torque applied on body
      private: math::Vector3 torque;
    };
  }
}
#endif<|MERGE_RESOLUTION|>--- conflicted
+++ resolved
@@ -92,24 +92,10 @@
                   const math::Vector3 &_relpos);
 
       // Documentation inherited
-<<<<<<< HEAD
-      public: virtual void AddWorldForce(const math::Vector3 &_force,
-          const math::Vector3 &_offset = math::Vector3::Zero);
-
-      // Documentation inherited
-=======
->>>>>>> b758805c
       public: virtual void AddLinkForce(const math::Vector3 &_force,
           const math::Vector3 &_offset = math::Vector3::Zero);
 
       // Documentation inherited
-<<<<<<< HEAD
-      public: virtual void AddInertialForce(const math::Vector3 &_force,
-          const math::Vector3 &_offset = math::Vector3::Zero);
-
-      // Documentation inherited
-=======
->>>>>>> b758805c
       public: virtual void AddTorque(const math::Vector3 &_torque);
 
       // Documentation inherited
