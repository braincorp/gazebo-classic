--- conflicted
+++ resolved
@@ -330,11 +330,7 @@
     this->SetStepType(_msg->solver_type());
 
   if (_msg->has_gravity())
-<<<<<<< HEAD
-    this->SetGravity(msgs::Convert(_msg->gravity()));
-=======
     this->SetGravity(msgs::ConvertIgn(_msg->gravity()));
->>>>>>> dd280303
 
   if (_msg->has_enable_physics())
     this->world->EnablePhysicsEngine(_msg->enable_physics());
