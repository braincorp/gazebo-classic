--- conflicted
+++ resolved
@@ -36,25 +36,8 @@
 {
   namespace physics
   {
-<<<<<<< HEAD
-    /// \brief Data structure for contact feedbacks
-    class GZ_PHYSICS_ODE_VISIBLE ODEJointFeedback
-    {
-      public: ODEJointFeedback() : contact(NULL), count(0) {}
-
-      /// \brief Contact information.
-      public: Contact *contact;
-
-      /// \brief Number of elements in feedbacks array.
-      public: int count;
-
-      /// \brief Contact joint feedback information.
-      public: dJointFeedback feedbacks[MAX_CONTACT_JOINTS];
-    };
-=======
     class ODEJointFeedback;
     class ODEPhysicsPrivate;
->>>>>>> bac5d6a7
 
     /// \brief ODE physics engine.
     class GZ_PHYSICS_ODE_VISIBLE ODEPhysics : public PhysicsEngine
