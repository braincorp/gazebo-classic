--- conflicted
+++ resolved
@@ -23,10 +23,7 @@
 #define _ODEJOINT_HH_
 
 #include <boost/any.hpp>
-<<<<<<< HEAD
-=======
 #include <string>
->>>>>>> 092f23fe
 
 #include "gazebo/physics/ode/ODEPhysics.hh"
 #include "gazebo/physics/Joint.hh"
@@ -123,11 +120,7 @@
 
       // Documentation inherited.
       public: virtual void SetAttribute(const std::string &_key, int _index,
-<<<<<<< HEAD
-                                        const boost::any &_value) ;
-=======
                                         const boost::any &_value);
->>>>>>> 092f23fe
 
       /// \brief This is our ODE ID
       protected: dJointID jointId;
