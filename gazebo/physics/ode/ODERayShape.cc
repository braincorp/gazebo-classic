--- conflicted
+++ resolved
@@ -68,13 +68,8 @@
   this->physicsEngine = std::static_pointer_cast<ODEPhysics>(
       this->shapeDPtr->collisionParent->World()->GetPhysicsEngine());
 
-<<<<<<< HEAD
-  GZ_ASSERT(collision->SpaceId() != 0, "Ray collision space is NULL");
+  GZ_ASSERT(collision->SpaceId() != 0, "Ray collision space is null");
   this->geomId = dCreateRay(collision->SpaceId(), 1.0);
-=======
-  GZ_ASSERT(collision->GetSpaceId() != 0, "Ray collision space is null");
-  this->geomId = dCreateRay(collision->GetSpaceId(), 1.0);
->>>>>>> 16553424
 
   // Create default ray with unit length
   collision->SetCollision(this->geomId, false);
@@ -171,11 +166,7 @@
 void ODERayShape::UpdateCallback(void *_data, dGeomID _o1, dGeomID _o2)
 {
   dContactGeom contact;
-<<<<<<< HEAD
-  ODERayShape::Intersect *inter = NULL;
-=======
-  ODERayShape::Intersection *inter = nullptr;
->>>>>>> 16553424
+  ODERayShape::Intersect *inter = nullptr;
 
   inter = static_cast<ODERayShape::Intersect*>(_data);
 
