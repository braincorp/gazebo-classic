--- conflicted
+++ resolved
@@ -154,11 +154,7 @@
   double result = 0;
 
   if (this->jointId)
-<<<<<<< HEAD
-   result = dJointGetSliderParam(this->jointId, _parameter);
-=======
     result = dJointGetSliderParam(this->jointId, _parameter);
->>>>>>> 20d3bd46
   else
     gzerr << "ODE Joint ID is invalid\n";
 
