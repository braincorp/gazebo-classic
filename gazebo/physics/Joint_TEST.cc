--- conflicted
+++ resolved
@@ -540,7 +540,6 @@
     EXPECT_TRUE(parent == NULL);
   }
 
-<<<<<<< HEAD
   if (_physicsEngine == "dart")
   {
     // DART assumes that: (i) every link has its parent joint (ii) root link
@@ -553,10 +552,6 @@
     return;
   }
 
-  gzdbg << "SpawnJoint " << _jointType << " world parent" << std::endl;
-  joint = SpawnJoint(_jointType, true, false);
-  EXPECT_TRUE(joint != NULL);
-=======
   {
     gzdbg << "SpawnJoint " << _jointType << " world parent" << std::endl;
     physics::JointPtr joint = SpawnJoint(_jointType, true, false);
@@ -569,7 +564,6 @@
     EXPECT_EQ(parent->GetChildJoints().size(), 1u);
     EXPECT_EQ(parent->GetParentJoints().size(), 0u);
   }
->>>>>>> 857b92f6
 }
 
 ////////////////////////////////////////////////////////////////////////
