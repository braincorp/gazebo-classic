--- conflicted
+++ resolved
@@ -26,7 +26,6 @@
 
 using namespace gazebo;
 
-<<<<<<< HEAD
 void Joint_TEST::ForceTorque1(const std::string &_physicsEngine)
 {
   // Load our force torque test world
@@ -435,8 +434,6 @@
 }
 #endif  // HAVE_BULLET
 
-void Joint_TEST::SpawnJointTypes(const std::string &_physicsEngine)
-=======
 // Fixture for testing all joint types.
 class Joint_TEST_All : public Joint_TEST {};
 
@@ -450,7 +447,6 @@
 // Test for spawning each joint type
 void Joint_TEST::SpawnJointTypes(const std::string &_physicsEngine,
                                  const std::string &_jointType)
->>>>>>> d0ffe38b
 {
   // Load an empty world
   Load("worlds/empty.world", true, _physicsEngine);
@@ -600,6 +596,10 @@
   ::testing::Values("revolute"
                   , "ball")));
 
+////////////////////////////////////////////////////////////////////////
+// Create a joint between link and world
+// Apply force and check acceleration for correctness
+////////////////////////////////////////////////////////////////////////
 void Joint_TEST::JointTorqueTest(const std::string &_physicsEngine)
 {
   // Load our inertial test world
