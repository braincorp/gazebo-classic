--- conflicted
+++ resolved
@@ -34,12 +34,8 @@
     /// \{
 
     /// \brief A slider joint
-<<<<<<< HEAD
-    class GZ_PHYSICS_VISIBLE SimbodySliderJoint : public SliderJoint<SimbodyJoint>
-=======
     class GZ_PHYSICS_VISIBLE SimbodySliderJoint :
       public SliderJoint<SimbodyJoint>
->>>>>>> 95e69a7c
     {
       /// \brief Constructor
       /// \param[in] _world Pointer to the Simbody world.
