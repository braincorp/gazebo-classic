--- conflicted
+++ resolved
@@ -57,11 +57,7 @@
 }
 
 //////////////////////////////////////////////////
-<<<<<<< HEAD
-void SimbodyUniversalJoint::SetAxis(int /*_index*/,
-=======
 void SimbodyUniversalJoint::SetAxis(unsigned int /*_index*/,
->>>>>>> c9dc1434
                                    const math::Vector3 &/*_axis*/)
 {
   /// Universal Joint are built in SimbodyPhysics.cc, so this init block
