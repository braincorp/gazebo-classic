--- conflicted
+++ resolved
@@ -47,6 +47,9 @@
       protected: virtual void Load(sdf::ElementPtr _sdf);
 
       // Documentation inherited.
+      public: virtual void Init();
+
+      // Documentation inherited.
       public: virtual void SetAxis(unsigned int _index,
                   const math::Vector3 &_axis);
 
@@ -55,13 +58,7 @@
                   double _threadPitch);
 
       // Documentation inherited.
-      public: virtual void SetThreadPitch(double _threadPitch);
-
-      // Documentation inherited.
       public: virtual double GetThreadPitch(unsigned int /*_index*/);
-
-      // Documentation inherited.
-      public: virtual double GetThreadPitch();
 
       // Documentation inherited.
       public: virtual double GetVelocity(unsigned int _index) const;
@@ -82,16 +79,6 @@
       public: virtual math::Angle GetAngleImpl(unsigned int _index) const;
 
       // Documentation inherited.
-<<<<<<< HEAD
-      public: virtual void SetAttribute(const std::string &_key, int _index,
-                                        const boost::any &_value);
-
-      // Documentation inherited.
-      public: virtual double GetAttribute(const std::string &_key,
-                                                unsigned int _index);
-
-      // Documentation inherited.
-=======
       public: virtual bool SetParam(const std::string &_key,
                                         unsigned int _index,
                                         const boost::any &_value);
@@ -111,7 +98,6 @@
                 unsigned int _index) GAZEBO_DEPRECATED(3.0);
 
       // Documentation inherited.
->>>>>>> 6197d974
       protected: virtual void SetForceImpl(unsigned int _index, double _force);
     };
     /// \}
