/*
 * Copyright (C) 2012-2014 Open Source Robotics Foundation
 *
 * Licensed under the Apache License, Version 2.0 (the "License");
 * you may not use this file except in compliance with the License.
 * You may obtain a copy of the License at
 *
 *     http://www.apache.org/licenses/LICENSE-2.0
 *
 * Unless required by applicable law or agreed to in writing, software
 * distributed under the License is distributed on an "AS IS" BASIS,
 * WITHOUT WARRANTIES OR CONDITIONS OF ANY KIND, either express or implied.
 * See the License for the specific language governing permissions and
 * limitations under the License.
 *
*/

#include <string>

#include "gazebo/physics/simbody/SimbodyTypes.hh"
#include "gazebo/physics/simbody/SimbodyModel.hh"
#include "gazebo/physics/simbody/SimbodyLink.hh"
#include "gazebo/physics/simbody/SimbodyJoint.hh"
#include "gazebo/physics/simbody/SimbodyCollision.hh"

#include "gazebo/physics/simbody/SimbodyPlaneShape.hh"
#include "gazebo/physics/simbody/SimbodySphereShape.hh"
#include "gazebo/physics/simbody/SimbodyHeightmapShape.hh"
#include "gazebo/physics/simbody/SimbodyMultiRayShape.hh"
#include "gazebo/physics/simbody/SimbodyBoxShape.hh"
#include "gazebo/physics/simbody/SimbodyCylinderShape.hh"
#include "gazebo/physics/simbody/SimbodyMeshShape.hh"
#include "gazebo/physics/simbody/SimbodyRayShape.hh"

#include "gazebo/physics/simbody/SimbodyHingeJoint.hh"
#include "gazebo/physics/simbody/SimbodyUniversalJoint.hh"
#include "gazebo/physics/simbody/SimbodyBallJoint.hh"
#include "gazebo/physics/simbody/SimbodySliderJoint.hh"
#include "gazebo/physics/simbody/SimbodyHinge2Joint.hh"
#include "gazebo/physics/simbody/SimbodyScrewJoint.hh"

#include "gazebo/physics/PhysicsTypes.hh"
#include "gazebo/physics/PhysicsFactory.hh"
#include "gazebo/physics/World.hh"
#include "gazebo/physics/Entity.hh"
#include "gazebo/physics/Model.hh"
#include "gazebo/physics/SurfaceParams.hh"
#include "gazebo/physics/MapShape.hh"

#include "gazebo/common/Assert.hh"
#include "gazebo/common/Console.hh"
#include "gazebo/common/Exception.hh"
#include "gazebo/math/Vector3.hh"

#include "gazebo/transport/Publisher.hh"

#include "gazebo/physics/simbody/SimbodyPhysics.hh"

typedef boost::shared_ptr<gazebo::physics::SimbodyJoint> SimbodyJointPtr;

using namespace gazebo;
using namespace physics;
using namespace SimTK;

GZ_REGISTER_PHYSICS_ENGINE("simbody", SimbodyPhysics)

//////////////////////////////////////////////////
SimbodyPhysics::SimbodyPhysics(WorldPtr _world)
    : PhysicsEngine(_world), system(), matter(system), forces(system),
      gravity(forces, matter, -SimTK::ZAxis, 0),
      discreteForces(forces, matter),
      tracker(system), contact(system, tracker),  integ(NULL)
      , contactMaterialStiffness(0.0)
      , contactMaterialDissipation(0.0)
      , contactMaterialPlasticCoefRestitution(0.0)
      , contactMaterialPlasticImpactVelocity(0.0)
      , contactMaterialStaticFriction(0.0)
      , contactMaterialDynamicFriction(0.0)
      , contactMaterialViscousFriction(0.0)
      , contactImpactCaptureVelocity(0.0)
      , contactStictionTransitionVelocity(0.0)
      , dynamicsWorld(NULL)
      , stepTimeDouble(0.0)
{
  // Instantiate the Multibody System
  // Instantiate the Simbody Matter Subsystem
  // Instantiate the Simbody General Force Subsystem

  this->simbodyPhysicsInitialized = false;
  this->simbodyPhysicsStepped = false;
}

//////////////////////////////////////////////////
SimbodyPhysics::~SimbodyPhysics()
{
}

//////////////////////////////////////////////////
ModelPtr SimbodyPhysics::CreateModel(BasePtr _parent)
{
  // set physics as uninitialized
  this->simbodyPhysicsInitialized = false;

  SimbodyModelPtr model(new SimbodyModel(_parent));

  return model;
}

//////////////////////////////////////////////////
void SimbodyPhysics::Load(sdf::ElementPtr _sdf)
{
  PhysicsEngine::Load(_sdf);

  // Create an integrator
  /// \TODO: get from sdf for simbody physics
  /// \TODO: use this when pgs rigid body solver is implemented
  this->solverType = "elastic_foundation";

  /// \TODO: get from sdf for simbody physics
  this->integratorType = "semi_explicit_euler";

  if (this->integratorType == "rk_merson")
    this->integ = new SimTK::RungeKuttaMersonIntegrator(system);
  else if (this->integratorType == "rk3")
    this->integ = new SimTK::RungeKutta3Integrator(system);
  else if (this->integratorType == "rk2")
    this->integ = new SimTK::RungeKutta2Integrator(system);
  else if (this->integratorType == "semi_explicit_euler")
    this->integ = new SimTK::SemiExplicitEuler2Integrator(system);
  else
  {
    gzerr << "type not specified, using SemiExplicitEuler2Integrator.\n";
    this->integ = new SimTK::SemiExplicitEuler2Integrator(system);
  }

  this->stepTimeDouble = this->GetMaxStepSize();

  sdf::ElementPtr simbodyElem = this->sdf->GetElement("simbody");

  // Set integrator accuracy (measured with Richardson Extrapolation)
  this->integ->setAccuracy(
    simbodyElem->Get<double>("accuracy"));

  // Set stiction max slip velocity to make it less stiff.
  this->contact.setTransitionVelocity(
    simbodyElem->Get<double>("max_transient_velocity"));

  sdf::ElementPtr simbodyContactElem = simbodyElem->GetElement("contact");

  // system wide contact properties, assigned in AddCollisionsToLink()
  this->contactMaterialStiffness =
    simbodyContactElem->Get<double>("stiffness");
  this->contactMaterialDissipation =
    simbodyContactElem->Get<double>("dissipation");
  this->contactMaterialStaticFriction =
    simbodyContactElem->Get<double>("static_friction");
  this->contactMaterialDynamicFriction =
    simbodyContactElem->Get<double>("dynamic_friction");
  this->contactMaterialViscousFriction =
    simbodyContactElem->Get<double>("viscous_friction");

  // below are not used yet, but should work it into the system
  this->contactMaterialViscousFriction =
    simbodyContactElem->Get<double>("plastic_coef_restitution");
  this->contactMaterialPlasticCoefRestitution =
    simbodyContactElem->Get<double>("plastic_impact_velocity");
  this->contactMaterialPlasticImpactVelocity =
    simbodyContactElem->Get<double>("override_impact_capture_velocity");
  this->contactImpactCaptureVelocity =
    simbodyContactElem->Get<double>("override_stiction_transition_velocity");
}

/////////////////////////////////////////////////
void SimbodyPhysics::OnRequest(ConstRequestPtr &_msg)
{
  msgs::Response response;
  response.set_id(_msg->id());
  response.set_request(_msg->request());
  response.set_response("success");
  std::string *serializedData = response.mutable_serialized_data();

  if (_msg->request() == "physics_info")
  {
    msgs::Physics physicsMsg;
    physicsMsg.set_type(msgs::Physics::SIMBODY);
    // min_step_size is defined but not yet used
    physicsMsg.set_min_step_size(this->GetMaxStepSize());
    physicsMsg.set_enable_physics(this->world->GetEnablePhysicsEngine());

    physicsMsg.mutable_gravity()->CopyFrom(msgs::Convert(this->GetGravity()));
    physicsMsg.set_real_time_update_rate(this->realTimeUpdateRate);
    physicsMsg.set_real_time_factor(this->targetRealTimeFactor);
    physicsMsg.set_max_step_size(this->maxStepSize);

    response.set_type(physicsMsg.GetTypeName());
    physicsMsg.SerializeToString(serializedData);
    this->responsePub->Publish(response);
  }
}

/////////////////////////////////////////////////
void SimbodyPhysics::OnPhysicsMsg(ConstPhysicsPtr &_msg)
{
  if (_msg->has_enable_physics())
    this->world->EnablePhysicsEngine(_msg->enable_physics());

  if (_msg->has_gravity())
    this->SetGravity(msgs::Convert(_msg->gravity()));

  if (_msg->has_real_time_factor())
    this->SetTargetRealTimeFactor(_msg->real_time_factor());

  if (_msg->has_real_time_update_rate())
    this->SetRealTimeUpdateRate(_msg->real_time_update_rate());

  if (_msg->has_max_step_size())
    this->SetMaxStepSize(_msg->max_step_size());

  /* below will set accuracy for simbody if the messages exist
  // Set integrator accuracy (measured with Richardson Extrapolation)
  if (_msg->has_accuracy())
  {
    this->integ->setAccuracy(_msg->simbody().accuracy());
  }

  // Set stiction max slip velocity to make it less stiff.
  if (_msg->has_max_transient_velocity())
  {
    this->contact.setTransitionVelocity(
    _msg->simbody().max_transient_velocity());
  }
  */

  /// Make sure all models get at least on update cycle.
  this->world->EnableAllModels();

  // Parent class handles many generic parameters
  PhysicsEngine::OnPhysicsMsg(_msg);
}

//////////////////////////////////////////////////
void SimbodyPhysics::Reset()
{
  this->integ->initialize(this->system.getDefaultState());

  // restore potentially user run-time modified gravity
  this->SetGravity(this->GetGravity());
}

//////////////////////////////////////////////////
void SimbodyPhysics::Init()
{
  this->simbodyPhysicsInitialized = true;
}

//////////////////////////////////////////////////
void SimbodyPhysics::InitModel(const physics::ModelPtr _model)
{
  // Before building a new system, transfer all joints in existing
  // models, save Simbody joint states in Gazebo Model.
  const SimTK::State& currentState = this->integ->getState();
  double stateTime = 0;
  bool simbodyStateSaved = false;

  if (currentState.getSystemStage() != SimTK::Stage::Empty)
  {
    stateTime = currentState.getTime();
    physics::Model_V models = this->world->GetModels();
    for (physics::Model_V::iterator mi = models.begin();
         mi != models.end(); ++mi)
    {
      if ((*mi) != _model)
      {
        physics::Joint_V joints = (*mi)->GetJoints();
        for (physics::Joint_V::iterator jx = joints.begin();
             jx != joints.end(); ++jx)
        {
          SimbodyJointPtr simbodyJoint =
            boost::dynamic_pointer_cast<physics::SimbodyJoint>(*jx);
          simbodyJoint->SaveSimbodyState(currentState);
        }

        physics::Link_V links = (*mi)->GetLinks();
        for (physics::Link_V::iterator lx = links.begin();
             lx != links.end(); ++lx)
        {
          SimbodyLinkPtr simbodyLink =
            boost::dynamic_pointer_cast<physics::SimbodyLink>(*lx);
          simbodyLink->SaveSimbodyState(currentState);
        }
      }
    }
    simbodyStateSaved = true;
  }

  try
  {
    //------------------------ CREATE SIMBODY SYSTEM ---------------------------
    // Add to Simbody System and populate it with new links and joints
    if (_model->IsStatic())
    {
      SimbodyPhysics::AddStaticModelToSimbodySystem(_model);
    }
    else
    {
      //---------------------- GENERATE MULTIBODY GRAPH ------------------------
      MultibodyGraphMaker mbgraph;
      this->CreateMultibodyGraph(mbgraph, _model);
      // Optional: dump the graph to stdout for debugging or curiosity.
      // mbgraph.dumpGraph(gzdbg);

      SimbodyPhysics::AddDynamicModelToSimbodySystem(mbgraph, _model);
    }
  }
  catch(const std::exception& e)
  {
    gzthrow(std::string("Simbody build EXCEPTION: ") + e.what());
  }

  try
  {
    //------------------------ CREATE SIMBODY SYSTEM ---------------------------
    // Create a Simbody System and populate it with Subsystems we'll need.
    SimbodyPhysics::InitSimbodySystem();
  }
  catch(const std::exception& e)
  {
    gzthrow(std::string("Simbody init EXCEPTION: ") + e.what());
  }

  SimTK::State state = this->system.realizeTopology();

  // Restore Gazebo saved Joint states
  // back into Simbody state.
  if (simbodyStateSaved)
  {
    // set/retsore state time.
    state.setTime(stateTime);

    physics::Model_V models = this->world->GetModels();
    for (physics::Model_V::iterator mi = models.begin();
         mi != models.end(); ++mi)
    {
      physics::Joint_V joints = (*mi)->GetJoints();
      for (physics::Joint_V::iterator jx = joints.begin();
           jx != joints.end(); ++jx)
      {
        SimbodyJointPtr simbodyJoint =
          boost::dynamic_pointer_cast<physics::SimbodyJoint>(*jx);
        simbodyJoint->RestoreSimbodyState(state);
      }
      physics::Link_V links = (*mi)->GetLinks();
      for (physics::Link_V::iterator lx = links.begin();
           lx != links.end(); ++lx)
      {
        SimbodyLinkPtr simbodyLink =
          boost::dynamic_pointer_cast<physics::SimbodyLink>(*lx);
        simbodyLink->RestoreSimbodyState(state);
      }
    }
  }

  // initialize integrator from state
  this->integ->initialize(state);

  // mark links as initialized
  Link_V links = _model->GetLinks();
  for (Link_V::iterator li = links.begin(); li != links.end(); ++li)
  {
    physics::SimbodyLinkPtr simbodyLink =
      boost::dynamic_pointer_cast<physics::SimbodyLink>(*li);
    if (simbodyLink)
      simbodyLink->physicsInitialized = true;
    else
      gzerr << "failed to cast link [" << (*li)->GetName()
            << "] as simbody link\n";
  }

  // mark joints as initialized
  physics::Joint_V joints = _model->GetJoints();
  for (physics::Joint_V::iterator ji = joints.begin();
       ji != joints.end(); ++ji)
  {
    SimbodyJointPtr simbodyJoint =
      boost::dynamic_pointer_cast<SimbodyJoint>(*ji);
    if (simbodyJoint)
      simbodyJoint->physicsInitialized = true;
    else
      gzerr << "simbodyJoint [" << (*ji)->GetName()
            << "]is not a SimbodyJointPtr\n";
  }

  this->simbodyPhysicsInitialized = true;
}

//////////////////////////////////////////////////
void SimbodyPhysics::InitForThread()
{
}

//////////////////////////////////////////////////
void SimbodyPhysics::UpdateCollision()
{
}

//////////////////////////////////////////////////
void SimbodyPhysics::UpdatePhysics()
{
  // need to lock, otherwise might conflict with world resetting
  boost::recursive_mutex::scoped_lock lock(*this->physicsUpdateMutex);

  common::Time currTime =  this->world->GetRealTime();


  bool trying = true;
  while (trying && integ->getTime() < this->world->GetSimTime().Double())
  {
    try
    {
      this->integ->stepTo(this->world->GetSimTime().Double(),
                         this->world->GetSimTime().Double());
    }
    catch(const std::exception& e)
    {
      gzerr << "simbody stepTo() failed with message:\n"
            << e.what() << "\nWill stop trying now.\n";
      trying = false;
    }
  }

  this->simbodyPhysicsStepped = true;
  const SimTK::State &s = this->integ->getState();

  // debug
  // gzerr << "time [" << s.getTime()
  //       << "] q [" << s.getQ()
  //       << "] u [" << s.getU()
  //       << "] dt [" << this->stepTimeDouble
  //       << "] t [" << this->world->GetSimTime().Double()
  //       << "]\n";
  // this->lastUpdateTime = currTime;

  // pushing new entity pose into dirtyPoses for visualization
  physics::Model_V models = this->world->GetModels();
  for (physics::Model_V::iterator mi = models.begin();
       mi != models.end(); ++mi)
  {
    physics::Link_V links = (*mi)->GetLinks();
    for (physics::Link_V::iterator lx = links.begin();
         lx != links.end(); ++lx)
    {
      physics::SimbodyLinkPtr simbodyLink =
        boost::dynamic_pointer_cast<physics::SimbodyLink>(*lx);
      math::Pose pose = SimbodyPhysics::Transform2Pose(
        simbodyLink->masterMobod.getBodyTransform(s));
      simbodyLink->SetDirtyPose(pose);
      this->world->dirtyPoses.push_back(
        boost::static_pointer_cast<Entity>(*lx).get());
    }

    physics::Joint_V joints = (*mi)->GetJoints();
    for (physics::Joint_V::iterator jx = joints.begin();
         jx != joints.end(); ++jx)
    {
      SimbodyJointPtr simbodyJoint =
        boost::dynamic_pointer_cast<physics::SimbodyJoint>(*jx);
      simbodyJoint->CacheForceTorque();
    }
  }

  // FIXME:  this needs to happen before forces are applied for the next step
  // FIXME:  but after we've gotten everything from current state
  this->discreteForces.clearAllForces(this->integ->updAdvancedState());
}

//////////////////////////////////////////////////
void SimbodyPhysics::Fini()
{
}

//////////////////////////////////////////////////
LinkPtr SimbodyPhysics::CreateLink(ModelPtr _parent)
{
  if (_parent == NULL)
    gzthrow("Link must have a parent\n");

  SimbodyLinkPtr link(new SimbodyLink(_parent));
  link->SetWorld(_parent->GetWorld());

  return link;
}

//////////////////////////////////////////////////
CollisionPtr SimbodyPhysics::CreateCollision(const std::string &_type,
                                            LinkPtr _parent)
{
  SimbodyCollisionPtr collision(new SimbodyCollision(_parent));
  ShapePtr shape = this->CreateShape(_type, collision);
  collision->SetShape(shape);
  shape->SetWorld(_parent->GetWorld());
  return collision;
}

//////////////////////////////////////////////////
ShapePtr SimbodyPhysics::CreateShape(const std::string &_type,
                                    CollisionPtr _collision)
{
  ShapePtr shape;
  SimbodyCollisionPtr collision =
    boost::dynamic_pointer_cast<SimbodyCollision>(_collision);

  if (_type == "plane")
    shape.reset(new SimbodyPlaneShape(collision));
  else if (_type == "sphere")
    shape.reset(new SimbodySphereShape(collision));
  else if (_type == "box")
    shape.reset(new SimbodyBoxShape(collision));
  else if (_type == "cylinder")
    shape.reset(new SimbodyCylinderShape(collision));
  else if (_type == "mesh" || _type == "trimesh")
    shape.reset(new SimbodyMeshShape(collision));
  else if (_type == "heightmap")
    shape.reset(new SimbodyHeightmapShape(collision));
  else if (_type == "multiray")
    shape.reset(new SimbodyMultiRayShape(collision));
  else if (_type == "ray")
    if (_collision)
      shape.reset(new SimbodyRayShape(_collision));
    else
      shape.reset(new SimbodyRayShape(this->world->GetPhysicsEngine()));
  else
    gzerr << "Unable to create collision of type[" << _type << "]\n";

  // else if (_type == "map" || _type == "image")
  //   shape.reset(new MapShape(collision));
  return shape;
}

//////////////////////////////////////////////////
JointPtr SimbodyPhysics::CreateJoint(const std::string &_type,
                                     ModelPtr _parent)
{
  JointPtr joint;
  if (_type == "revolute")
    joint.reset(new SimbodyHingeJoint(this->dynamicsWorld, _parent));
  else if (_type == "universal")
    joint.reset(new SimbodyUniversalJoint(this->dynamicsWorld, _parent));
  else if (_type == "ball")
    joint.reset(new SimbodyBallJoint(this->dynamicsWorld, _parent));
  else if (_type == "prismatic")
    joint.reset(new SimbodySliderJoint(this->dynamicsWorld, _parent));
  else if (_type == "revolute2")
    joint.reset(new SimbodyHinge2Joint(this->dynamicsWorld, _parent));
  else if (_type == "screw")
    joint.reset(new SimbodyScrewJoint(this->dynamicsWorld, _parent));
  else
    gzthrow("Unable to create joint of type[" << _type << "]");

  return joint;
}

//////////////////////////////////////////////////
void SimbodyPhysics::SetGravity(const gazebo::math::Vector3 &_gravity)
{
  this->sdf->GetElement("gravity")->Set(_gravity);

  {
    boost::recursive_mutex::scoped_lock lock(*this->physicsUpdateMutex);
    if (this->simbodyPhysicsInitialized && this->world->GetModelCount() > 0)
      this->gravity.setGravityVector(this->integ->updAdvancedState(),
         SimbodyPhysics::Vector3ToVec3(_gravity));
    else
      this->gravity.setDefaultGravityVector(
        SimbodyPhysics::Vector3ToVec3(_gravity));
  }
}

//////////////////////////////////////////////////
void SimbodyPhysics::DebugPrint() const
{
}

//////////////////////////////////////////////////
void SimbodyPhysics::CreateMultibodyGraph(
  SimTK::MultibodyGraphMaker &_mbgraph, const physics::ModelPtr _model)
{
  // Step 1: Tell MultibodyGraphMaker about joints it should know about.
  // Note: "weld" and "free" are always predefined at 0 and 6 dofs, resp.
  //                  Gazebo name  #dofs     Simbody equivalent
  _mbgraph.addJointType(GetTypeString(physics::Base::HINGE_JOINT),  1);
  _mbgraph.addJointType(GetTypeString(physics::Base::HINGE2_JOINT), 2);
  _mbgraph.addJointType(GetTypeString(physics::Base::SLIDER_JOINT), 1);
  _mbgraph.addJointType(GetTypeString(physics::Base::UNIVERSAL_JOINT), 2);
  _mbgraph.addJointType(GetTypeString(physics::Base::SCREW_JOINT), 1);

  // Simbody has a Ball constraint that is a good choice if you need to
  // break a loop at a ball joint.
  // _mbgraph.addJointType(GetTypeString(physics::Base::BALL_JOINT), 3, true);
  // skip loop joints for now
  _mbgraph.addJointType(GetTypeString(physics::Base::BALL_JOINT), 3, false);

  // Step 2: Tell it about all the links we read from the input file,
  // starting with world, and provide a reference pointer.
  _mbgraph.addBody("world", SimTK::Infinity,
                  false);

  physics::Link_V links = _model->GetLinks();
  for (physics::Link_V::iterator li = links.begin();
       li != links.end(); ++li)
  {
    SimbodyLinkPtr simbodyLink = boost::dynamic_pointer_cast<SimbodyLink>(*li);

    // gzerr << "debug : " << (*li)->GetName() << "\n";

    if (simbodyLink)
      _mbgraph.addBody((*li)->GetName(), (*li)->GetInertial()->GetMass(),
                      simbodyLink->mustBeBaseLink, (*li).get());
    else
      gzerr << "simbodyLink [" << (*li)->GetName()
            << "]is not a SimbodyLinkPtr\n";
  }

  // Step 3: Tell it about all the joints we read from the input file,
  // and provide a reference pointer.
  physics::Joint_V joints = _model->GetJoints();
  for (physics::Joint_V::iterator ji = joints.begin();
       ji != joints.end(); ++ji)
  {
    SimbodyJointPtr simbodyJoint =
      boost::dynamic_pointer_cast<SimbodyJoint>(*ji);
    if (simbodyJoint)
      if ((*ji)->GetParent() && (*ji)->GetChild())
        _mbgraph.addJoint((*ji)->GetName(), GetTypeString((*ji)->GetType()),
           (*ji)->GetParent()->GetName(), (*ji)->GetChild()->GetName(),
                            simbodyJoint->mustBreakLoopHere, (*ji).get());
      else if ((*ji)->GetChild())
        _mbgraph.addJoint((*ji)->GetName(), GetTypeString((*ji)->GetType()),
           "world", (*ji)->GetChild()->GetName(),
                            simbodyJoint->mustBreakLoopHere, (*ji).get());
      else
        gzerr << "simbodyJoint [" << (*ji)->GetName()
              << "] does not have a valid child link, which is required\n";
    else
      gzerr << "simbodyJoint [" << (*ji)->GetName()
            << "]is not a SimbodyJointPtr\n";
  }

  // Setp 4. Generate the multibody graph.
  _mbgraph.generateGraph();
}

//////////////////////////////////////////////////
void SimbodyPhysics::InitSimbodySystem()
{
  // Set stiction max slip velocity to make it less stiff.
  // this->contact.setTransitionVelocity(0.01);  // now done in Load using sdf

  // Specify gravity (read in above from world).
  if (!math::equal(this->GetGravity().GetLength(), 0.0))
    this->gravity.setDefaultGravityVector(
      SimbodyPhysics::Vector3ToVec3(this->GetGravity()));
  else
    this->gravity.setDefaultMagnitude(0.0);
}

//////////////////////////////////////////////////
void SimbodyPhysics::AddStaticModelToSimbodySystem(
    const physics::ModelPtr _model)
{
  physics::Link_V links = _model->GetLinks();
  for (physics::Link_V::iterator li = links.begin();
       li != links.end(); ++li)
  {
    SimbodyLinkPtr simbodyLink = boost::dynamic_pointer_cast<SimbodyLink>(*li);
    if (simbodyLink)
    {
      this->AddCollisionsToLink(simbodyLink.get(), this->matter.updGround(),
        ContactCliqueId());
      simbodyLink->masterMobod = this->matter.updGround();
    }
    else
      gzerr << "simbodyLink [" << (*li)->GetName()
            << "]is not a SimbodyLinkPtr\n";
  }
}

//////////////////////////////////////////////////
void SimbodyPhysics::AddDynamicModelToSimbodySystem(
  const SimTK::MultibodyGraphMaker &_mbgraph,
  const physics::ModelPtr /*_model*/)
{
  // Generate a contact clique we can put collision geometry in to prevent
  // self-collisions.
  // \TODO: put this in a gazebo::physics::SimbodyModel class
  ContactCliqueId modelClique = ContactSurface::createNewContactClique();

  // Will specify explicitly when needed
  // Record the MobilizedBody for the World link.
  // model.links.updLink(0).masterMobod = this->matter.Ground();

  // Run through all the mobilizers in the multibody graph, adding a Simbody
  // MobilizedBody for each one. Also add visual and collision geometry to the
  // bodies when they are mobilized.
  for (int mobNum = 0; mobNum < _mbgraph.getNumMobilizers(); ++mobNum)
  {
    // Get a mobilizer from the graph, then extract its corresponding
    // joint and bodies. Note that these don't necessarily have equivalents
    // in the GazeboLink and GazeboJoint inputs.
    const MultibodyGraphMaker::Mobilizer& mob = _mbgraph.getMobilizer(mobNum);
    const std::string& type = mob.getJointTypeName();

    // The inboard body always corresponds to one of the input links,
    // because a slave link is always the outboard body of a mobilizer.
    // The outboard body may be slave, but its master body is one of the
    // Gazebo input links.
    const bool isSlave = mob.isSlaveMobilizer();
    // note: do not use boost shared pointer here, on scope out the
    // original pointer get scrambled
    SimbodyLink* gzInb = static_cast<SimbodyLink*>(mob.getInboardBodyRef());
    SimbodyLink* gzOutb =
      static_cast<SimbodyLink*>(mob.getOutboardMasterBodyRef());

    const MassProperties massProps =
        gzOutb->GetEffectiveMassProps(mob.getNumFragments());

    // debug
    // if (gzInb)
    //   gzerr << "debug: Inb: " << gzInb->GetName() << "\n";
    // if (gzOutb)
    //   gzerr << "debug: Outb: " << gzOutb->GetName()
    //         << " mass: " << gzOutb->GetInertial()->GetMass()
    //         << " efm: " << massProps
    //         << "\n";

    // This will reference the new mobilized body once we create it.
    MobilizedBody mobod;

    MobilizedBody parentMobod =
      gzInb == NULL ? this->matter.Ground() : gzInb->masterMobod;

    if (mob.isAddedBaseMobilizer())
    {
      // There is no corresponding Gazebo joint for this mobilizer.
      // Create the joint and set its default position to be the default
      // pose of the base link relative to the Ground frame.
      // Currently only `free` is allowed, we may add more types later
      GZ_ASSERT(type == "free", "type is not 'free', not allowed.");
      if (type == "free")
      {
        MobilizedBody::Free freeJoint(
            parentMobod,  Transform(),
            massProps,    Transform());

        SimTK::Transform inboard_X_ML;
        if (gzInb == NULL)
        {
          // GZ_ASSERT(gzOutb, "must be here");
          physics::ModelPtr model = gzOutb->GetParentModel();
          inboard_X_ML =
            ~SimbodyPhysics::Pose2Transform(model->GetWorldPose());
        }
        else
          inboard_X_ML =
            SimbodyPhysics::Pose2Transform(gzInb->GetRelativePose());

        SimTK::Transform outboard_X_ML =
          SimbodyPhysics::Pose2Transform(gzOutb->GetRelativePose());

        // defX_ML link frame specified in model frame
        freeJoint.setDefaultTransform(~inboard_X_ML*outboard_X_ML);
        mobod = freeJoint;
      }
    }
    else
    {
      // This mobilizer does correspond to one of the input joints.
      // note: do not use boost shared pointer here, on scope out the
      // original pointer get scrambled
      SimbodyJoint* gzJoint = static_cast<SimbodyJoint*>(mob.getJointRef());
      const bool isReversed = mob.isReversedFromJoint();

      // Find inboard and outboard frames for the mobilizer; these are
      // parent and child frames or the reverse.

      const Transform& X_IF0 = isReversed ? gzJoint->xCB : gzJoint->xPA;
      const Transform& X_OM0 = isReversed ? gzJoint->xPA : gzJoint->xCB;

      const MobilizedBody::Direction direction =
          isReversed ? MobilizedBody::Reverse : MobilizedBody::Forward;

      if (type == "free")
      {
        MobilizedBody::Free freeJoint(
            parentMobod,  X_IF0,
            massProps,          X_OM0,
            direction);
        Transform defX_FM = isReversed ? Transform(~gzJoint->defxAB)
                                       : gzJoint->defxAB;
        freeJoint.setDefaultTransform(defX_FM);
        mobod = freeJoint;
      }
      else if (type == "screw")
      {
        UnitVec3 axis(
          SimbodyPhysics::Vector3ToVec3(
            gzJoint->GetAxisFrameOffset(0).RotateVector(
            gzJoint->GetLocalAxis(0))));

        double pitch =
          dynamic_cast<physics::SimbodyScrewJoint*>(gzJoint)->GetThreadPitch(0);

        if (math::equal(pitch, 0.0))
        {
          gzerr << "thread pitch should not be zero (joint is a slider?)"
                << " using pitch = 1.0e6\n";
          pitch = 1.0e6;
        }

        // Simbody's screw joint axis (both rotation and translation) is along Z
        Rotation R_JZ(axis, ZAxis);
        Transform X_IF(X_IF0.R()*R_JZ, X_IF0.p());
        Transform X_OM(X_OM0.R()*R_JZ, X_OM0.p());
        MobilizedBody::Screw screwJoint(
            parentMobod,      X_IF,
            massProps,        X_OM,
            -1.0/pitch,
            direction);
        mobod = screwJoint;

        gzdbg << "Setting limitForce[0] for [" << gzJoint->GetName() << "]\n";

        double low = gzJoint->GetLowerLimit(0u).Radian();
        double high = gzJoint->GetUpperLimit(0u).Radian();

        // initialize stop stiffness and dissipation from joint parameters
        gzJoint->limitForce[0] =
          Force::MobilityLinearStop(this->forces, mobod,
          SimTK::MobilizerQIndex(0), gzJoint->GetStopStiffness(0),
          gzJoint->GetStopDissipation(0), low, high);

        // gzdbg << "SimbodyPhysics SetDamping ("
        //       << gzJoint->GetDampingCoefficient()
        //       << ")\n";
        // Create a damper for every joint even if damping coefficient
        // is zero.  This will allow user to change damping coefficients
        // on the fly.
        gzJoint->damper[0] =
          Force::MobilityLinearDamper(this->forces, mobod, 0,
                                   gzJoint->GetDamping(0));

        // add spring (stiffness proportional to mass)
        gzJoint->spring[0] =
          Force::MobilityLinearSpring(this->forces, mobod, 0,
            gzJoint->GetStiffness(0),
            gzJoint->GetSpringReferencePosition(0));
      }
      else if (type == "universal")
      {
        UnitVec3 axis1(SimbodyPhysics::Vector3ToVec3(
          gzJoint->GetAxisFrameOffset(0).RotateVector(
          gzJoint->GetLocalAxis(UniversalJoint<Joint>::AXIS_PARENT))));
        /// \TODO: check if this is right, or GetAxisFrameOffset(1) is needed.
        UnitVec3 axis2(SimbodyPhysics::Vector3ToVec3(
          gzJoint->GetAxisFrameOffset(0).RotateVector(
          gzJoint->GetLocalAxis(UniversalJoint<Joint>::AXIS_CHILD))));

        // Simbody's univeral joint is along axis1=Y and axis2=X
        // note X and Y are reversed because Simbody defines universal joint
        // rotation in body-fixed frames, whereas Gazebo/ODE uses space-fixed
        // frames.
        Rotation R_JF(axis1, XAxis, axis2, YAxis);
        Transform X_IF(X_IF0.R()*R_JF, X_IF0.p());
        Transform X_OM(X_OM0.R()*R_JF, X_OM0.p());
        MobilizedBody::Universal uJoint(
            parentMobod,      X_IF,
            massProps,        X_OM,
            direction);
        mobod = uJoint;

        for (unsigned int nj = 0; nj < 2; ++nj)
        {
          double low = gzJoint->GetLowerLimit(nj).Radian();
          double high = gzJoint->GetUpperLimit(nj).Radian();

          // initialize stop stiffness and dissipation from joint parameters
          gzJoint->limitForce[nj] =
            Force::MobilityLinearStop(this->forces, mobod,
            SimTK::MobilizerQIndex(nj), gzJoint->GetStopStiffness(nj),
            gzJoint->GetStopDissipation(nj), low, high);

          // gzdbg << "stop stiffness [" << gzJoint->GetStopStiffness(nj)
          //       << "] low [" << low
          //       << "] high [" << high
          //       << "]\n";

          // gzdbg << "SimbodyPhysics SetDamping ("
          //       << gzJoint->GetDampingCoefficient()
          //       << ")\n";
          // Create a damper for every joint even if damping coefficient
          // is zero.  This will allow user to change damping coefficients
          // on the fly.
          gzJoint->damper[nj] =
            Force::MobilityLinearDamper(this->forces, mobod, nj,
                                     gzJoint->GetDamping(nj));
          // add spring (stiffness proportional to mass)
          gzJoint->spring[nj] =
            Force::MobilityLinearSpring(this->forces, mobod, nj,
              gzJoint->GetStiffness(nj),
              gzJoint->GetSpringReferencePosition(nj));
        }
      }
      else if (type == "revolute")
      {
        // rotation from axis frame to child link frame
        // simbody assumes links are in child link frame, but gazebo
        // sdf 1.4 and earlier assumes joint axis are defined in model frame.
        // Use function Joint::GetAxisFrame() to remedy this situation.
        // Joint::GetAxisFrame() returns the frame joint axis is defined:
        // either model frame or child link frame.
        // simbody always assumes axis is specified in the child link frame.
        // \TODO: come up with a test case where we might need to
        // flip transform based on isReversed flag.
        UnitVec3 axis(
          SimbodyPhysics::Vector3ToVec3(
            gzJoint->GetAxisFrameOffset(0).RotateVector(
            gzJoint->GetLocalAxis(0))));

        // gzerr << "[" << gzJoint->GetAxisFrameOffset(0).GetAsEuler()
        //       << "] ["
        //       << gzJoint->GetAxisFrameOffset(0).RotateVector(
        //          gzJoint->GetLocalAxis(0)) << "]\n";

        // Simbody's pin is along Z
        Rotation R_JZ(axis, ZAxis);
        Transform X_IF(X_IF0.R()*R_JZ, X_IF0.p());
        Transform X_OM(X_OM0.R()*R_JZ, X_OM0.p());
        MobilizedBody::Pin pinJoint(
            parentMobod,      X_IF,
            massProps,              X_OM,
            direction);
        mobod = pinJoint;

        double low = gzJoint->GetLowerLimit(0u).Radian();
        double high = gzJoint->GetUpperLimit(0u).Radian();

        // initialize stop stiffness and dissipation from joint parameters
<<<<<<< HEAD
        gzJoint->limitForce =
=======
        gzJoint->limitForce[0] =
>>>>>>> c9dc1434
          Force::MobilityLinearStop(this->forces, mobod,
          SimTK::MobilizerQIndex(0), gzJoint->GetStopStiffness(0),
          gzJoint->GetStopDissipation(0), low, high);

        // gzdbg << "SimbodyPhysics SetDamping ("
        //       << gzJoint->GetDampingCoefficient()
        //       << ")\n";
        // Create a damper for every joint even if damping coefficient
        // is zero.  This will allow user to change damping coefficients
        // on the fly.
        gzJoint->damper[0] =
          Force::MobilityLinearDamper(this->forces, mobod, 0,
                                   gzJoint->GetDamping(0));

        // add spring (stiffness proportional to mass)
        gzJoint->spring[0] =
          Force::MobilityLinearSpring(this->forces, mobod, 0,
            gzJoint->GetStiffness(0),
            gzJoint->GetSpringReferencePosition(0));
      }
      else if (type == "prismatic")
      {
        UnitVec3 axis(SimbodyPhysics::Vector3ToVec3(
            gzJoint->GetAxisFrameOffset(0).RotateVector(
            gzJoint->GetLocalAxis(0))));

        // Simbody's slider is along X
        Rotation R_JX(axis, XAxis);
        Transform X_IF(X_IF0.R()*R_JX, X_IF0.p());
        Transform X_OM(X_OM0.R()*R_JX, X_OM0.p());
        MobilizedBody::Slider sliderJoint(
            parentMobod,      X_IF,
            massProps,              X_OM,
            direction);
        mobod = sliderJoint;

        double low = gzJoint->GetLowerLimit(0u).Radian();
        double high = gzJoint->GetUpperLimit(0u).Radian();

        // initialize stop stiffness and dissipation from joint parameters
<<<<<<< HEAD
        gzJoint->limitForce =
=======
        gzJoint->limitForce[0] =
>>>>>>> c9dc1434
          Force::MobilityLinearStop(this->forces, mobod,
          SimTK::MobilizerQIndex(0), gzJoint->GetStopStiffness(0),
          gzJoint->GetStopDissipation(0), low, high);

        // Create a damper for every joint even if damping coefficient
        // is zero.  This will allow user to change damping coefficients
        // on the fly.
        gzJoint->damper[0] =
          Force::MobilityLinearDamper(this->forces, mobod, 0,
                                   gzJoint->GetDamping(0));

        // add spring (stiffness proportional to mass)
        gzJoint->spring[0] =
          Force::MobilityLinearSpring(this->forces, mobod, 0,
            gzJoint->GetStiffness(0),
            gzJoint->GetSpringReferencePosition(0));
      }
      else if (type == "ball")
      {
        MobilizedBody::Ball ballJoint(
            parentMobod,  X_IF0,
            massProps,          X_OM0,
            direction);
        Rotation defR_FM = isReversed
            ? Rotation(~gzJoint->defxAB.R())
            : gzJoint->defxAB.R();
        ballJoint.setDefaultRotation(defR_FM);
        mobod = ballJoint;
      }
      else
      {
        gzerr << "Simbody joint type [" << type << "] not implemented.\n";
      }

      // Created a mobilizer that corresponds to gzJoint. Keep track.
      gzJoint->mobod = mobod;
      gzJoint->isReversed = isReversed;
    }

    // Link gzOutb has been mobilized; keep track for later.
    if (isSlave)
      gzOutb->slaveMobods.push_back(mobod);
    else
      gzOutb->masterMobod = mobod;

    // A mobilizer has been created; now add the collision
    // geometry for the new mobilized body.
    this->AddCollisionsToLink(gzOutb, mobod, modelClique);
  }

  // Weld the slaves to their masters.
  physics::Model_V models = this->world->GetModels();
  for (physics::Model_V::iterator mi = models.begin();
       mi != models.end(); ++mi)
  {
    physics::Link_V links = (*mi)->GetLinks();
    for (physics::Link_V::iterator lx = links.begin();
         lx != links.end(); ++lx)
    {
      physics::SimbodyLinkPtr link =
        boost::dynamic_pointer_cast<physics::SimbodyLink>(*lx);
      if (link->slaveMobods.empty()) continue;
      for (unsigned i = 0; i < link->slaveMobods.size(); ++i)
      {
        Constraint::Weld weld(link->masterMobod, link->slaveMobods[i]);

        // in case we want to know later
        link->slaveWelds.push_back(weld);
      }
    }
  }

  //   leave out optimization
  // // Add the loop joints if any.
  // for (int lcx=0; lcx < _mbgraph.getNumLoopConstraints(); ++lcx) {
  //     const MultibodyGraphMaker::LoopConstraint& loop =
  //         _mbgraph.getLoopConstraint(lcx);

  //     SimbodyJointPtr joint(loop.getJointRef());
  //     SimbodyLinkPtr  parent(loop.getParentBodyRef());
  //     SimbodyLinkPtr  child(loop.getChildBodyRef());

  //     if (joint.type == "weld") {
  //         Constraint::Weld weld(parent.masterMobod, joint.xPA,
  //                               child.masterMobod,  joint.xCB);
  //         joint.constraint = weld;
  //     } else if (joint.type == "ball") {
  //         Constraint::Ball ball(parent.masterMobod, joint.xPA.p(),
  //                               child.masterMobod,  joint.xCB.p());
  //         joint.constraint = ball;
  //     } else if (joint.type == "free") {
  //         // A "free" loop constraint is no constraint at all so we can
  //         // just ignore it. It might be more convenient if there were
  //         // a 0-constraint Constraint::Free, just as there is a 0-mobility
  //         // MobilizedBody::Weld.
  //     } else
  //         throw std::runtime_error(
  //             "Unrecognized loop constraint type '" + joint.type + "'.");
  // }
}

std::string SimbodyPhysics::GetTypeString(physics::Base::EntityType _type)
{
  // switch (_type)
  // {
  //   case physics::Base::BALL_JOINT:
  //     gzerr << "here\n";
  //     return "ball";
  //     break;
  //   case physics::Base::HINGE2_JOINT:
  //     return "revolute2";
  //     break;
  //   case physics::Base::HINGE_JOINT:
  //     return "revolute";
  //     break;
  //   case physics::Base::SLIDER_JOINT:
  //     return "prismatic";
  //     break;
  //   case physics::Base::SCREW_JOINT:
  //     return "screw";
  //     break;
  //   case physics::Base::UNIVERSAL_JOINT:
  //     return "universal";
  //     break;
  //   default:
  //     gzerr << "Unrecognized joint type\n";
  //     return "UNRECOGNIZED";
  // }

  if (_type & physics::Base::BALL_JOINT)
    return "ball";
  else if (_type & physics::Base::HINGE2_JOINT)
      return "revolute2";
  else if (_type & physics::Base::HINGE_JOINT)
      return "revolute";
  else if (_type & physics::Base::SLIDER_JOINT)
      return "prismatic";
  else if (_type & physics::Base::SCREW_JOINT)
      return "screw";
  else if (_type & physics::Base::UNIVERSAL_JOINT)
      return "universal";

  gzerr << "Unrecognized joint type\n";
  return "UNRECOGNIZED";
}

/////////////////////////////////////////////////
void SimbodyPhysics::SetSeed(uint32_t /*_seed*/)
{
  gzerr << "SimbodyPhysics::SetSeed not implemented\n";
}

/////////////////////////////////////////////////
void SimbodyPhysics::AddCollisionsToLink(const physics::SimbodyLink *_link,
  MobilizedBody &_mobod, ContactCliqueId _modelClique)
{
  // TODO: Edit physics::Surface class to support these properties
  // Define a material to use for contact. This is not very stiff.
  // use stiffness of 1e8 and dissipation of 1000.0 to approximate inelastic
  // collision. but 1e6 and 10 seems sufficient when TransitionVelocity is
  // reduced from 0.1 to 0.01
  SimTK::ContactMaterial material(this->contactMaterialStiffness,
                                  this->contactMaterialDissipation,
                                  this->contactMaterialStaticFriction,
                                  this->contactMaterialDynamicFriction,
                                  this->contactMaterialViscousFriction);
  // Debug: works for SpawnDrop
  // SimTK::ContactMaterial material(1e6,   // stiffness
  //                                 10.0,  // dissipation
  //                                 0.7,   // mu_static
  //                                 0.5,   // mu_dynamic
  //                                 0.5);  // mu_viscous

  bool addModelClique = _modelClique.isValid() && !_link->GetSelfCollide();

  // COLLISION
  Collision_V collisions =  _link->GetCollisions();
  for (Collision_V::iterator ci =  collisions.begin();
                             ci !=  collisions.end(); ++ci)
  {
    Transform X_LC =
      SimbodyPhysics::Pose2Transform((*ci)->GetRelativePose());

    switch ((*ci)->GetShapeType() & (~physics::Entity::SHAPE))
    {
      case physics::Entity::PLANE_SHAPE:
      {
        boost::shared_ptr<physics::PlaneShape> p =
          boost::dynamic_pointer_cast<physics::PlaneShape>((*ci)->GetShape());

        // Add a contact surface to represent the ground.
        // Half space normal is -x; must rotate about y to make it +z.
        this->matter.Ground().updBody().addContactSurface(Rotation(Pi/2, YAxis),
           ContactSurface(ContactGeometry::HalfSpace(), material));

        Vec3 normal = SimbodyPhysics::Vector3ToVec3(p->GetNormal());

        // by default, simbody HalfSpace normal is in the -X direction
        // rotate it based on normal vector specified by user
        // Create a rotation whos x-axis is in the
        // negative normal vector direction
        Rotation R_XN(-UnitVec3(normal), XAxis);

        ContactSurface surface(ContactGeometry::HalfSpace(), material);

        if (addModelClique)
            surface.joinClique(_modelClique);

        _mobod.updBody().addContactSurface(R_XN, surface);
      }
      break;

      case physics::Entity::SPHERE_SHAPE:
      {
        boost::shared_ptr<physics::SphereShape> s =
          boost::dynamic_pointer_cast<physics::SphereShape>((*ci)->GetShape());
        double r = s->GetRadius();
        ContactSurface surface(ContactGeometry::Sphere(r), material);
        if (addModelClique)
            surface.joinClique(_modelClique);
        _mobod.updBody().addContactSurface(X_LC, surface);
      }
      break;

      case physics::Entity::CYLINDER_SHAPE:
      {
        boost::shared_ptr<physics::CylinderShape> c =
          boost::dynamic_pointer_cast<physics::CylinderShape>(
          (*ci)->GetShape());
        double r = c->GetRadius();
        double len = c->GetLength();

        // chunky hexagonal shape
        const int resolution = 1;
        const PolygonalMesh mesh = PolygonalMesh::
            createCylinderMesh(ZAxis, r, len/2, resolution);
        const ContactGeometry::TriangleMesh triMesh(mesh);
        ContactSurface surface(triMesh, material, 1 /*Thickness*/);

        // Vec3 esz = Vec3(r, r, len/2);  // Use ellipsoid instead
        // ContactSurface surface(ContactGeometry::Ellipsoid(esz),
        //                        material);

        if (addModelClique)
            surface.joinClique(_modelClique);
        _mobod.updBody().addContactSurface(X_LC, surface);
      }
      break;

      case physics::Entity::BOX_SHAPE:
      {
        Vec3 hsz = SimbodyPhysics::Vector3ToVec3(
          (boost::dynamic_pointer_cast<physics::BoxShape>(
          (*ci)->GetShape()))->GetSize())/2;

        /// \TODO: harcoded resolution, make collision resolution
        /// an adjustable parameter (#980)
        // number times to chop the longest side.
        const int resolution = 6;
        // const int resolution = 10 * (int)(max(hsz)/min(hsz) + 0.5);
        const PolygonalMesh mesh = PolygonalMesh::
            createBrickMesh(hsz, resolution);
        const ContactGeometry::TriangleMesh triMesh(mesh);
        ContactSurface surface(triMesh, material, 1 /*Thickness*/);

        // ContactSurface surface(ContactGeometry::Ellipsoid(hsz),
        //                        material);

        if (addModelClique)
            surface.joinClique(_modelClique);
        _mobod.updBody().addContactSurface(X_LC, surface);
      }
      break;
      default:
        gzerr << "Collision type [" << (*ci)->GetShapeType()
              << "] unimplemented\n";
        break;
    }
  }
}

/////////////////////////////////////////////////
std::string SimbodyPhysics::GetType() const
{
  return "simbody";
}

/////////////////////////////////////////////////
SimTK::MultibodySystem *SimbodyPhysics::GetDynamicsWorld() const
{
  return this->dynamicsWorld;
}

/////////////////////////////////////////////////
SimTK::Quaternion SimbodyPhysics::QuadToQuad(const math::Quaternion &_q)
{
  return SimTK::Quaternion(_q.w, _q.x, _q.y, _q.z);
}

/////////////////////////////////////////////////
math::Quaternion SimbodyPhysics::QuadToQuad(const SimTK::Quaternion &_q)
{
  return math::Quaternion(_q[0], _q[1], _q[2], _q[3]);
}

/////////////////////////////////////////////////
SimTK::Vec3 SimbodyPhysics::Vector3ToVec3(const math::Vector3 &_v)
{
  return SimTK::Vec3(_v.x, _v.y, _v.z);
}

/////////////////////////////////////////////////
math::Vector3 SimbodyPhysics::Vec3ToVector3(const SimTK::Vec3 &_v)
{
  return math::Vector3(_v[0], _v[1], _v[2]);
}

/////////////////////////////////////////////////
SimTK::Transform SimbodyPhysics::Pose2Transform(const math::Pose &_pose)
{
  SimTK::Quaternion q(_pose.rot.w, _pose.rot.x, _pose.rot.y,
                   _pose.rot.z);
  SimTK::Vec3 v(_pose.pos.x, _pose.pos.y, _pose.pos.z);
  SimTK::Transform frame(SimTK::Rotation(q), v);
  return frame;
}

/////////////////////////////////////////////////
math::Pose SimbodyPhysics::Transform2Pose(const SimTK::Transform &_xAB)
{
  SimTK::Quaternion q(_xAB.R());
  const SimTK::Vec4 &qv = q.asVec4();
  return math::Pose(math::Vector3(_xAB.p()[0], _xAB.p()[1], _xAB.p()[2]),
    math::Quaternion(qv[0], qv[1], qv[2], qv[3]));
}

/////////////////////////////////////////////////
SimTK::Transform SimbodyPhysics::GetPose(sdf::ElementPtr _element)
{
  const math::Pose pose = _element->Get<math::Pose>("pose");
  return Pose2Transform(pose);
}

/////////////////////////////////////////////////
std::string SimbodyPhysics::GetTypeString(unsigned int _type)
{
  return GetTypeString(physics::Base::EntityType(_type));
}

//////////////////////////////////////////////////
boost::any SimbodyPhysics::GetParam(const std::string &_key) const
{
  if (_key == "type")
  {
    gzwarn << "Please use keyword `solver_typ` in the future.\n";
    return this->GetParam("solver_type");
  }
  else if (_key == "solver_type")
  {
    return "Spatial Algebra and Elastic Foundation";
  }
  else if (_key == "integrator_type")
  {
    return this->integratorType;
  }
  else if (_key == "accuracy")
  {
    if (this->integ)
      return this->integ->getAccuracyInUse();
    else
      return 0.0f;
  }
  else if (_key == "max_transient_velocity")
  {
    return this->contact.getTransitionVelocity();
  }
  else
  {
    gzwarn << "key [" << _key
           << "] not supported, returning (int)0." << std::endl;
    return 0;
  }
}

//////////////////////////////////////////////////
bool SimbodyPhysics::SetParam(const std::string &_key, const boost::any &_value)
{
  /// \TODO fill this out, see issue #1116
  if (_key == "accuracy")
  {
    int value;
    try
    {
      value = boost::any_cast<int>(_value);
    }
    catch(const boost::bad_any_cast &e)
    {
      gzerr << "boost any_cast error:" << e.what() << "\n";
      return false;
    }
    gzerr << "Setting [" << _key << "] in Simbody to [" << value
          << "] not yet supported.\n";
    return false;
  }
  else if (_key == "max_transient_velocity")
  {
    double value;
    try
    {
      value = boost::any_cast<double>(_value);
    }
    catch(const boost::bad_any_cast &e)
    {
      gzerr << "boost any_cast error:" << e.what() << "\n";
      return false;
    }
    gzerr << "Setting [" << _key << "] in Simbody to [" << value
          << "] not yet supported.\n";
    return false;
  }
  else if (_key == "max_step_size")
  {
    double value;
    try
    {
      value = boost::any_cast<double>(_value);
    }
    catch(const boost::bad_any_cast &e)
    {
      gzerr << "boost any_cast error:" << e.what() << "\n";
      return false;
    }
    gzerr << "Setting [" << _key << "] in Simbody to [" << value
          << "] not yet supported.\n";
    return false;
  }
  else
  {
    gzwarn << _key << " is not supported in Simbody" << std::endl;
    return false;
  }
  // should never get here
  return false;
}<|MERGE_RESOLUTION|>--- conflicted
+++ resolved
@@ -944,11 +944,7 @@
         double high = gzJoint->GetUpperLimit(0u).Radian();
 
         // initialize stop stiffness and dissipation from joint parameters
-<<<<<<< HEAD
-        gzJoint->limitForce =
-=======
         gzJoint->limitForce[0] =
->>>>>>> c9dc1434
           Force::MobilityLinearStop(this->forces, mobod,
           SimTK::MobilizerQIndex(0), gzJoint->GetStopStiffness(0),
           gzJoint->GetStopDissipation(0), low, high);
@@ -989,11 +985,7 @@
         double high = gzJoint->GetUpperLimit(0u).Radian();
 
         // initialize stop stiffness and dissipation from joint parameters
-<<<<<<< HEAD
-        gzJoint->limitForce =
-=======
         gzJoint->limitForce[0] =
->>>>>>> c9dc1434
           Force::MobilityLinearStop(this->forces, mobod,
           SimTK::MobilizerQIndex(0), gzJoint->GetStopStiffness(0),
           gzJoint->GetStopDissipation(0), low, high);
