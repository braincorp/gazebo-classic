--- conflicted
+++ resolved
@@ -496,10 +496,6 @@
 
   if (_index < this->GetAngleCount())
   {
-<<<<<<< HEAD
-    Joint::SetHighStop(_index, _angle);
-=======
->>>>>>> 7ed4ad2a
     if (this->physicsInitialized)
     {
       this->limitForce[_index].setBounds(
@@ -508,11 +504,7 @@
     }
     else
     {
-<<<<<<< HEAD
-      gzerr << "SetHighStop: State not initialized, SetLowStop failed.\n";
-=======
       gzerr << "SetHighStop: State not initialized, SetHighStop failed.\n";
->>>>>>> 7ed4ad2a
     }
   }
   else
@@ -526,10 +518,6 @@
 
   if (_index < this->GetAngleCount())
   {
-<<<<<<< HEAD
-    Joint::SetLowStop(_index, _angle);
-=======
->>>>>>> 7ed4ad2a
     if (this->physicsInitialized)
     {
       this->limitForce[_index].setBounds(
@@ -553,12 +541,8 @@
   {
     gzerr << "Invalid joint index [" << _index
           << "] when trying to get high stop\n";
-<<<<<<< HEAD
-    return math::Angle(0.0);  /// \TODO: should return NaN
-=======
     /// \TODO: should return NaN
     return math::Angle(0.0);
->>>>>>> 7ed4ad2a
   }
   else if (_index == 0)
   {
@@ -573,12 +557,8 @@
   else
   {
     gzerr << "Should not be here in code, GetAngleCount > 2?\n";
-<<<<<<< HEAD
-    return math::Angle(0.0);  /// \TODO: should return NaN
-=======
     /// \TODO: should return NaN
     return math::Angle(0.0);
->>>>>>> 7ed4ad2a
   }
 }
 
@@ -589,12 +569,8 @@
   {
     gzerr << "Invalid joint index [" << _index
           << "] when trying to get low stop\n";
-<<<<<<< HEAD
-    return math::Angle(0.0);  /// \TODO: should return NaN
-=======
     /// \TODO: should return NaN
     return math::Angle(0.0);
->>>>>>> 7ed4ad2a
   }
   else if (_index == 0)
   {
@@ -609,11 +585,7 @@
   else
   {
     gzerr << "Should not be here in code, GetAngleCount > 2?\n";
-<<<<<<< HEAD
-    return math::Angle(0.0);  /// \TODO: should return NaN
-=======
     /// \TODO: should return NaN
     return math::Angle(0.0);
->>>>>>> 7ed4ad2a
   }
 }