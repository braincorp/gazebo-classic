/*
 * Copyright (C) 2012-2015 Open Source Robotics Foundation
 *
 * Licensed under the Apache License, Version 2.0 (the "License");
 * you may not use this file except in compliance with the License.
 * You may obtain a copy of the License at
 *
 *     http://www.apache.org/licenses/LICENSE-2.0
 *
 * Unless required by applicable law or agreed to in writing, software
 * distributed under the License is distributed on an "AS IS" BASIS,
 * WITHOUT WARRANTIES OR CONDITIONS OF ANY KIND, either express or implied.
 * See the License for the specific language governing permissions and
 * limitations under the License.
 *
*/
#include <sdf/sdf.hh>

#include "gazebo/msgs/msgs.hh"
#include "gazebo/common/Exception.hh"
#include "gazebo/common/Console.hh"
#include "gazebo/common/Events.hh"

#include "gazebo/transport/TransportIface.hh"
#include "gazebo/transport/Node.hh"

#include "gazebo/math/Rand.hh"

#include "gazebo/physics/ContactManager.hh"
#include "gazebo/physics/Link.hh"
#include "gazebo/physics/Model.hh"
#include "gazebo/physics/World.hh"
#include "gazebo/physics/PhysicsEngine.hh"
#include "gazebo/physics/PresetManager.hh"

using namespace gazebo;
using namespace physics;

//////////////////////////////////////////////////
PhysicsEngine::PhysicsEngine(WorldPtr _world)
  : world(_world)
{
  this->sdf.reset(new sdf::Element);
  sdf::initFile("physics.sdf", this->sdf);

  this->targetRealTimeFactor = 0;
  this->realTimeUpdateRate = 0;
  this->maxStepSize = 0;

  this->node = transport::NodePtr(new transport::Node());
  this->node->Init(this->world->GetName());
  this->physicsSub = this->node->Subscribe("~/physics",
      &PhysicsEngine::OnPhysicsMsg, this);

  this->responsePub =
    this->node->Advertise<msgs::Response>("~/response");

  this->requestSub = this->node->Subscribe("~/request",
                                           &PhysicsEngine::OnRequest, this);

  this->physicsUpdateMutex = new boost::recursive_mutex();

  // Create and initialized the contact manager.
  this->contactManager = new ContactManager();
  this->contactManager->Init(this->world);
}

//////////////////////////////////////////////////
void PhysicsEngine::Load(sdf::ElementPtr _sdf)
{
  this->sdf->Copy(_sdf);

  this->realTimeUpdateRate =
      this->sdf->GetElement("real_time_update_rate")->Get<double>();
  this->targetRealTimeFactor =
      this->sdf->GetElement("real_time_factor")->Get<double>();
  this->maxStepSize =
      this->sdf->GetElement("max_step_size")->Get<double>();
}

//////////////////////////////////////////////////
void PhysicsEngine::Fini()
{
  this->world.reset();
  this->node->Fini();
}

//////////////////////////////////////////////////
PhysicsEngine::~PhysicsEngine()
{
  this->sdf->Reset();
  this->sdf.reset();
  delete this->physicsUpdateMutex;
  this->physicsUpdateMutex = NULL;
  this->responsePub.reset();
  this->requestSub.reset();
  this->node.reset();

  delete this->contactManager;
}

//////////////////////////////////////////////////
math::Vector3 PhysicsEngine::GetGravity() const
{
  return this->sdf->Get<math::Vector3>("gravity");
}

//////////////////////////////////////////////////
CollisionPtr PhysicsEngine::CreateCollision(const std::string &_shapeType,
                                            const std::string &_linkName)
{
  CollisionPtr result;
  LinkPtr link =
    boost::dynamic_pointer_cast<Link>(this->world->GetEntity(_linkName));

  if (!link)
    gzerr << "Unable to find link[" << _linkName << "]\n";
  else
    result = this->CreateCollision(_shapeType, link);

  return result;
}

//////////////////////////////////////////////////
double PhysicsEngine::GetUpdatePeriod()
{
  double updateRate = this->GetRealTimeUpdateRate();
  if (updateRate > 0)
    return 1.0/updateRate;
  else
    return 0;
}

//////////////////////////////////////////////////
ModelPtr PhysicsEngine::CreateModel(BasePtr _base)
{
  ModelPtr ret(new Model(_base));
  return ret;
}

//////////////////////////////////////////////////
double PhysicsEngine::GetTargetRealTimeFactor() const
{
  return this->targetRealTimeFactor;
}

//////////////////////////////////////////////////
double PhysicsEngine::GetRealTimeUpdateRate() const
{
  return this->realTimeUpdateRate;
}

//////////////////////////////////////////////////
double PhysicsEngine::GetMaxStepSize() const
{
  return this->maxStepSize;
}

//////////////////////////////////////////////////
void PhysicsEngine::SetTargetRealTimeFactor(double _factor)
{
  this->sdf->GetElement("real_time_factor")->Set(_factor);
  this->targetRealTimeFactor = _factor;
}

//////////////////////////////////////////////////
void PhysicsEngine::SetRealTimeUpdateRate(double _rate)
{
  this->sdf->GetElement("real_time_update_rate")->Set(_rate);
  this->realTimeUpdateRate = _rate;
}

//////////////////////////////////////////////////
void PhysicsEngine::SetMaxStepSize(double _stepSize)
{
  this->sdf->GetElement("max_step_size")->Set(_stepSize);
  this->maxStepSize = _stepSize;
}

//////////////////////////////////////////////////
void PhysicsEngine::SetAutoDisableFlag(bool /*_autoDisable*/)
{
}

//////////////////////////////////////////////////
void PhysicsEngine::SetMaxContacts(unsigned int /*_maxContacts*/)
{
}

//////////////////////////////////////////////////
void PhysicsEngine::OnRequest(ConstRequestPtr &/*_msg*/)
{
}

//////////////////////////////////////////////////
void PhysicsEngine::OnPhysicsMsg(ConstPhysicsPtr &_msg)
{
  this->world->GetPresetManager()->CurrentProfile(_msg->profile_name());
}

//////////////////////////////////////////////////
bool PhysicsEngine::SetParam(const std::string &_key,
    const boost::any &_value)
{
  try
  {
    if (_key == "type")
    {
<<<<<<< HEAD
=======
      // Cannot set physics engine type from SetParam
>>>>>>> f313e909
      return false;
    }
    if (_key == "max_step_size")
      this->SetMaxStepSize(boost::any_cast<double>(_value));
    else if (_key == "real_time_update_rate")
      this->SetRealTimeUpdateRate(boost::any_cast<double>(_value));
    else if (_key == "real_time_factor")
      this->SetTargetRealTimeFactor(boost::any_cast<double>(_value));
    else if (_key == "gravity")
      this->SetGravity(boost::any_cast<math::Vector3>(_value));
    else if (_key == "magnetic_field")
    {
      this->sdf->GetElement("magnetic_field")->
          Set(boost::any_cast<math::Vector3>(_value));
    }
    else
    {
      gzwarn << "SetParam failed for [" << _key << "] in physics engine "
             << this->GetType() << std::endl;
      return false;
    }
  }
  catch(boost::bad_any_cast &_e)
  {
    gzerr << "Caught bad any_cast in PhysicsEngine::SetParam: " << _e.what()
          << std::endl;
    return false;
  }
  return true;
}

//////////////////////////////////////////////////
boost::any PhysicsEngine::GetParam(const std::string &/*_key*/) const
{
  return 0;
}

//////////////////////////////////////////////////
bool PhysicsEngine::GetParam(const std::string &_key,
    boost::any &_value) const
{
  if (_key == "type")
    _value = this->GetType();
  else if (_key == "max_step_size")
    _value = this->GetMaxStepSize();
  else if (_key == "real_time_update_rate")
    _value = this->GetRealTimeUpdateRate();
  else if (_key == "real_time_factor")
    _value = this->GetTargetRealTimeFactor();
  else if (_key == "gravity")
    _value = this->GetGravity();
  else if (_key == "magnetic_field")
    _value = this->sdf->Get<math::Vector3>("magnetic_field");
  else
  {
    gzwarn << "GetParam failed for [" << _key << "] in physics engine "
           << this->GetType() << std::endl;
    return false;
  }

  return true;
}

//////////////////////////////////////////////////
ContactManager *PhysicsEngine::GetContactManager() const
{
  return this->contactManager;
}

//////////////////////////////////////////////////
sdf::ElementPtr PhysicsEngine::GetSDF() const
{
  return this->sdf;
}<|MERGE_RESOLUTION|>--- conflicted
+++ resolved
@@ -206,10 +206,7 @@
   {
     if (_key == "type")
     {
-<<<<<<< HEAD
-=======
       // Cannot set physics engine type from SetParam
->>>>>>> f313e909
       return false;
     }
     if (_key == "max_step_size")
