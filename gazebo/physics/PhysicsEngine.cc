/*
 * Copyright (C) 2012-2015 Open Source Robotics Foundation
 *
 * Licensed under the Apache License, Version 2.0 (the "License");
 * you may not use this file except in compliance with the License.
 * You may obtain a copy of the License at
 *
 *     http://www.apache.org/licenses/LICENSE-2.0
 *
 * Unless required by applicable law or agreed to in writing, software
 * distributed under the License is distributed on an "AS IS" BASIS,
 * WITHOUT WARRANTIES OR CONDITIONS OF ANY KIND, either express or implied.
 * See the License for the specific language governing permissions and
 * limitations under the License.
 *
*/

#ifdef _WIN32
  // Ensure that Winsock2.h is included before Windows.h, which can get
  // pulled in by anybody (e.g., Boost).
  #include <Winsock2.h>
#endif

<<<<<<< HEAD
#include <boost/thread/recursive_mutex.hpp>
=======
>>>>>>> 3f0507e2
#include <sdf/sdf.hh>

#include "gazebo/msgs/msgs.hh"
#include "gazebo/common/Exception.hh"
#include "gazebo/common/Console.hh"
#include "gazebo/common/Events.hh"

#include "gazebo/transport/TransportIface.hh"
#include "gazebo/transport/Node.hh"

#include "gazebo/math/Rand.hh"

#include "gazebo/physics/ContactManager.hh"
#include "gazebo/physics/Link.hh"
#include "gazebo/physics/Model.hh"
#include "gazebo/physics/World.hh"
#include "gazebo/physics/PhysicsEngine.hh"
#include "gazebo/physics/PresetManager.hh"

using namespace gazebo;
using namespace physics;

//////////////////////////////////////////////////
PhysicsEngine::PhysicsEngine(WorldPtr _world)
  : world(_world)
{
  this->sdf.reset(new sdf::Element);
  sdf::initFile("physics.sdf", this->sdf);

  this->targetRealTimeFactor = 0;
  this->realTimeUpdateRate = 0;
  this->maxStepSize = 0;

  this->node = transport::NodePtr(new transport::Node());
  this->node->Init(this->world->GetName());
  this->physicsSub = this->node->Subscribe("~/physics",
      &PhysicsEngine::OnPhysicsMsg, this);

  this->responsePub =
    this->node->Advertise<msgs::Response>("~/response");

  this->requestSub = this->node->Subscribe("~/request",
                                           &PhysicsEngine::OnRequest, this);

  this->physicsUpdateMutex = new boost::recursive_mutex();

  // Create and initialized the contact manager.
  this->contactManager = new ContactManager();
  this->contactManager->Init(this->world);
}

//////////////////////////////////////////////////
void PhysicsEngine::Load(sdf::ElementPtr _sdf)
{
  this->sdf->Copy(_sdf);

  this->realTimeUpdateRate =
      this->sdf->GetElement("real_time_update_rate")->Get<double>();
  this->targetRealTimeFactor =
      this->sdf->GetElement("real_time_factor")->Get<double>();
  this->maxStepSize =
      this->sdf->GetElement("max_step_size")->Get<double>();
}

//////////////////////////////////////////////////
void PhysicsEngine::Fini()
{
  this->world.reset();
  this->node->Fini();
}

//////////////////////////////////////////////////
PhysicsEngine::~PhysicsEngine()
{
  this->sdf->Reset();
  this->sdf.reset();
  delete this->physicsUpdateMutex;
  this->physicsUpdateMutex = NULL;
  this->responsePub.reset();
  this->requestSub.reset();
  this->node.reset();

  delete this->contactManager;
}

//////////////////////////////////////////////////
math::Vector3 PhysicsEngine::GetGravity() const
{
  return this->sdf->Get<math::Vector3>("gravity");
}

//////////////////////////////////////////////////
CollisionPtr PhysicsEngine::CreateCollision(const std::string &_shapeType,
                                            const std::string &_linkName)
{
  CollisionPtr result;
  LinkPtr link =
    boost::dynamic_pointer_cast<Link>(this->world->GetEntity(_linkName));

  if (!link)
    gzerr << "Unable to find link[" << _linkName << "]\n";
  else
    result = this->CreateCollision(_shapeType, link);

  return result;
}

//////////////////////////////////////////////////
double PhysicsEngine::GetUpdatePeriod()
{
  double updateRate = this->GetRealTimeUpdateRate();
  if (updateRate > 0)
    return 1.0/updateRate;
  else
    return 0;
}

//////////////////////////////////////////////////
ModelPtr PhysicsEngine::CreateModel(BasePtr _base)
{
  ModelPtr ret(new Model(_base));
  return ret;
}

//////////////////////////////////////////////////
double PhysicsEngine::GetTargetRealTimeFactor() const
{
  return this->targetRealTimeFactor;
}

//////////////////////////////////////////////////
double PhysicsEngine::GetRealTimeUpdateRate() const
{
  return this->realTimeUpdateRate;
}

//////////////////////////////////////////////////
double PhysicsEngine::GetMaxStepSize() const
{
  return this->maxStepSize;
}

//////////////////////////////////////////////////
void PhysicsEngine::SetTargetRealTimeFactor(double _factor)
{
  this->sdf->GetElement("real_time_factor")->Set(_factor);
  this->targetRealTimeFactor = _factor;
}

//////////////////////////////////////////////////
void PhysicsEngine::SetRealTimeUpdateRate(double _rate)
{
  this->sdf->GetElement("real_time_update_rate")->Set(_rate);
  this->realTimeUpdateRate = _rate;
}

//////////////////////////////////////////////////
void PhysicsEngine::SetMaxStepSize(double _stepSize)
{
  this->sdf->GetElement("max_step_size")->Set(_stepSize);
  this->maxStepSize = _stepSize;
}

//////////////////////////////////////////////////
void PhysicsEngine::SetAutoDisableFlag(bool /*_autoDisable*/)
{
}

//////////////////////////////////////////////////
void PhysicsEngine::SetMaxContacts(unsigned int /*_maxContacts*/)
{
}

//////////////////////////////////////////////////
void PhysicsEngine::OnRequest(ConstRequestPtr &/*_msg*/)
{
}

//////////////////////////////////////////////////
void PhysicsEngine::OnPhysicsMsg(ConstPhysicsPtr &_msg)
{
  this->world->GetPresetManager()->CurrentProfile(_msg->profile_name());
}

//////////////////////////////////////////////////
bool PhysicsEngine::SetParam(const std::string &_key,
    const boost::any &_value)
{
  try
  {
    if (_key == "type")
    {
      // Cannot set physics engine type from SetParam
      return false;
    }
    if (_key == "max_step_size")
      this->SetMaxStepSize(boost::any_cast<double>(_value));
    else if (_key == "real_time_update_rate")
      this->SetRealTimeUpdateRate(boost::any_cast<double>(_value));
    else if (_key == "real_time_factor")
      this->SetTargetRealTimeFactor(boost::any_cast<double>(_value));
    else if (_key == "gravity")
    {
      boost::any copy = _value;
      if (_value.type() == typeid(sdf::Vector3))
      {
        copy = boost::lexical_cast<math::Vector3>
            (boost::any_cast<sdf::Vector3>(_value));
      }
      this->SetGravity(boost::any_cast<math::Vector3>(copy));
    }
    else if (_key == "magnetic_field")
    {
      boost::any copy = _value;
      if (_value.type() == typeid(sdf::Vector3))
      {
        copy = boost::lexical_cast<math::Vector3>
            (boost::any_cast<sdf::Vector3>(_value));
      }
      this->sdf->GetElement("magnetic_field")->
          Set(boost::any_cast<math::Vector3>(copy));
    }
    else
    {
      gzwarn << "SetParam failed for [" << _key << "] in physics engine "
             << this->GetType() << std::endl;
      return false;
    }
  }
  catch(boost::bad_any_cast &_e)
  {
    gzerr << "Caught bad any_cast in PhysicsEngine::SetParam: " << _e.what()
          << std::endl;
    return false;
  }
  catch(boost::bad_lexical_cast &_e)
  {
    gzerr << "Caught bad lexical_cast in PhysicsEngine::SetParam: " << _e.what()
          << std::endl;
    return false;
  }
  return true;
}

//////////////////////////////////////////////////
boost::any PhysicsEngine::GetParam(const std::string &/*_key*/) const
{
  return 0;
}

//////////////////////////////////////////////////
bool PhysicsEngine::GetParam(const std::string &_key,
    boost::any &_value) const
{
  if (_key == "type")
    _value = this->GetType();
  else if (_key == "max_step_size")
    _value = this->GetMaxStepSize();
  else if (_key == "real_time_update_rate")
    _value = this->GetRealTimeUpdateRate();
  else if (_key == "real_time_factor")
    _value = this->GetTargetRealTimeFactor();
  else if (_key == "gravity")
    _value = this->GetGravity();
  else if (_key == "magnetic_field")
    _value = this->sdf->Get<math::Vector3>("magnetic_field");
  else
  {
    gzwarn << "GetParam failed for [" << _key << "] in physics engine "
           << this->GetType() << std::endl;
    return false;
  }

  return true;
}

//////////////////////////////////////////////////
ContactManager *PhysicsEngine::GetContactManager() const
{
  return this->contactManager;
}

//////////////////////////////////////////////////
sdf::ElementPtr PhysicsEngine::GetSDF() const
{
  return this->sdf;
}<|MERGE_RESOLUTION|>--- conflicted
+++ resolved
@@ -21,10 +21,6 @@
   #include <Winsock2.h>
 #endif
 
-<<<<<<< HEAD
-#include <boost/thread/recursive_mutex.hpp>
-=======
->>>>>>> 3f0507e2
 #include <sdf/sdf.hh>
 
 #include "gazebo/msgs/msgs.hh"
