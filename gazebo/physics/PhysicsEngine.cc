--- conflicted
+++ resolved
@@ -384,11 +384,7 @@
   else if (_key == "real_time_factor")
     _value = this->TargetRealTimeFactor();
   else if (_key == "gravity")
-<<<<<<< HEAD
-    _value = this->world->Gravity();
-=======
     _value = this->Gravity();
->>>>>>> 511b8693
   else if (_key == "magnetic_field")
     _value = this->physicsEngineDPtr->world->MagneticField();
   else
