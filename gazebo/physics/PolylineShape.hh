--- conflicted
+++ resolved
@@ -23,10 +23,6 @@
   #include <Winsock2.h>
 #endif
 
-<<<<<<< HEAD
-#include <boost/thread/recursive_mutex.hpp>
-=======
->>>>>>> 3f0507e2
 #include <vector>
 #include "gazebo/physics/Shape.hh"
 
