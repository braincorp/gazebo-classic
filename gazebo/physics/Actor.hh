/*
 * Copyright (C) 2012-2016 Open Source Robotics Foundation
 *
 * Licensed under the Apache License, Version 2.0 (the "License");
 * you may not use this file except in compliance with the License.
 * You may obtain a copy of the License at
 *
 *     http://www.apache.org/licenses/LICENSE-2.0
 *
 * Unless required by applicable law or agreed to in writing, software
 * distributed under the License is distributed on an "AS IS" BASIS,
 * WITHOUT WARRANTIES OR CONDITIONS OF ANY KIND, either express or implied.
 * See the License for the specific language governing permissions and
 * limitations under the License.
 *
*/
#ifndef GAZEBO_PHYSICS_ACTOR_HH_
#define GAZEBO_PHYSICS_ACTOR_HH_

#include <string>
#include <map>
#include <vector>

#include "gazebo/physics/Model.hh"
#include "gazebo/common/Time.hh"
#include "gazebo/common/Animation.hh"
#include "gazebo/util/system.hh"

namespace gazebo
{
  namespace common
  {
    class Mesh;
    class Color;
    class Skeleton;
  }

  namespace physics
  {
    /// \brief Information about a trajectory for an Actor.
    /// This doesn't contain the keyframes information itself.
    class GZ_PHYSICS_VISIBLE TrajectoryInfo
    {
      /// \brief Constructor.
      public: TrajectoryInfo();

      /// \brief ID of the trajectory.
      public: unsigned int id;

      /// \brief Type of trajectory. If it matches the name of a skeleton
      /// animation, they will be played together.
      public: std::string type;

      /// \brief Duration of this keyframe in seconds.
      public: double duration;

      /// \brief Start time of this keyframe within the trajectory, in seconds.
      public: double startTime;

      /// \brief End time of this keyframe within the trajectory, in seconds.
      public: double endTime;

      /// \brief True if the trajectory is translated -- what??.
      /// It's true if this came from waypoints, false if the duration is taken
      /// from the skeleton animation.
      public: bool translated;
    };

    /// \addtogroup gazebo_physics
    /// \{

    /// \class Actor Actor.hh physics/physics.hh
    /// \brief Actor class enables GPU based mesh model / skeleton
    /// scriptable animation.
    class GZ_PHYSICS_VISIBLE Actor : public Model
    {
      /// \brief Typedef the skeleton animation map, indexed by their names.
      public: typedef std::map<std::string, common::SkeletonAnimation *>
              SkeletonAnimation_M;

      /// \brief Constructor
      /// \param[in] _parent Parent object
      public: explicit Actor(BasePtr _parent);

      /// \brief Destructor
      public: virtual ~Actor();

      /// \brief Load the actor
      /// \param[in] _sdf SDF parameters
      public: void Load(sdf::ElementPtr _sdf);

      /// \brief Initialize the actor
      public: virtual void Init();

      /// \brief Start playing the script
      public: virtual void Play();

      /// \brief Stop playing the script
      public: virtual void Stop();

      /// \brief Returns true when actor is playing animation
      /// \return True if animation is being played.
      public: virtual bool IsActive() const;

      /// \brief Update the actor
      public: void Update();

      /// \brief Finalize the actor
      public: virtual void Fini();

      /// \brief Update the parameters using new sdf values.
      /// \param[in] _sdf SDF values to update from.
      public: virtual void UpdateParameters(sdf::ElementPtr _sdf);

      /// \brief Get the SDF values for the actor.
      /// \return Pointer to the SDF values.
      public: virtual const sdf::ElementPtr GetSDF();

      /// \brief Set the current script time.
      /// \param[in] _time Time in seconds from the beginning of the current
      /// script loop.
      /// \sa ScriptTime
      public: void SetScriptTime(const double _time);

      /// \brief Get the current script time.
      /// \return _time Time in seconds from the beginning of the current
      /// script loop.
      /// \sa SetScriptTime
      public: double ScriptTime() const;

      /// \brief Returns a dictionary of all the skeleton animations associated
      /// with the actor.
      /// \return A map of SkeletonAnimation, indexed by their name.
      public: const SkeletonAnimation_M &SkeletonAnimations() const;

      /// \brief Set a custom trajectory for the actor. This will override any
      /// trajectories previously defined.
      /// \param[in] _trajInfo Information about custom trajectory.
      public: void SetCustomTrajectory(TrajectoryInfoPtr &_trajInfo);

      /// \brief Reset custom trajectory of the actor.
      public: void ResetCustomTrajectory();

      /// \brief Get whether the links in the actor can collide with each other.
      /// This is always false for actors.
      /// \return False, because actors can't self-collide.
      /// \sa SetSelfCollide()
      public: virtual bool GetSelfCollide() const;

      /// \brief Override set self collide method to make it impossible to set
      /// it to true for actors.
      /// \param [in] _selfCollide Whether this can collide with itself, will be
      /// false for actors regardless of the input.
      /// \sa GetSelfCollide()
      public: virtual void SetSelfCollide(bool _selfCollide);

      /// \brief Get whether the links in the actor are affected by wind.
      /// This is always false for actors.
      /// \return False, because forces can't be applied to actors.
      /// \sa SetWindMode()
      public: virtual bool WindMode() const;

      /// \brief Override set wind mode method to make it impossible to set
      /// it to true for actors.
      /// \param [in] _enabled Whether this is affected by wind, will be
      /// false for actors regardless of the input.
      /// \sa GetWindMode()
      public: virtual void SetWindMode(bool _enabled);

      /// \brief Add inertia for a sphere.
      /// \param[in] _linkSdf The link to add the inertia to.
      /// \param[in] _pose Pose of the inertia.
      /// \param[in] _mass Mass of the inertia.
      /// \param[in] _radius Radius of the sphere.
      private: void AddSphereInertia(const sdf::ElementPtr &_linkSdf,
                   const ignition::math::Pose3d &_pose,
                   const double _mass, const double _radius);

      /// \brief Add a spherical collision object.
      /// \param[in] _linkSdf Link to add the collision to.
      /// \param[in] _name Name of the collision object.
      /// \param[in] _pose Pose of the collision object.
      /// \param[in] _radius Radius of the collision object.
      private: void AddSphereCollision(const sdf::ElementPtr &_linkSdf,
                   const std::string &_name,
                   const ignition::math::Pose3d &_pose,
                   const double _radius);

      /// \brief Add a spherical visual object.
      /// \param[in] _linkSdf Link to add the visual to.
      /// \param[in] _name Name of the visual object.
      /// \param[in] _pose Pose of the visual object.
      /// \param[in] _radius Radius of the visual object.
      /// \param[in] _material Name of the visual material.
      /// \param[in] _ambient Ambient color.
      private: void AddSphereVisual(const sdf::ElementPtr &_linkSdf,
                   const std::string &_name,
                   const ignition::math::Pose3d &_pose, const double _radius,
                   const std::string &_material, const common::Color &_ambient);

      /// \brief Add a box visual object.
      /// \param[in] _linkSdf Link to add the visual to.
      /// \param[in] _name Name of the visual object.
      /// \param[in] _pose Pose of the visual object.
      /// \param[in] _size Dimensions of the visual object.
      /// \param[in] _material Name of the visual material.
      /// \param[in] _ambient Ambient color.
      private: void AddBoxVisual(const sdf::ElementPtr &_linkSdf,
                   const std::string &_name,
                   const ignition::math::Pose3d &_pose,
                   const ignition::math::Vector3d &_size,
                   const std::string &_material,
                   const common::Color &_ambient);

      /// \brief Add a visual to the given link which holds the actor's skin.
      /// \param[in] _linkSdf Link to add the visual to.
      /// \param[in] _name Name of the visual.
      /// \param[in] _pose Pose of the visual.
      private: void AddActorVisual(const sdf::ElementPtr &_linkSdf,
                   const std::string &_name,
                   const ignition::math::Pose3d &_pose);

      /// \brief Load a skin from SDF. These skins generate skeletons which can
      /// be animated.
      /// \param[in] _sdf SDF element containing the skin.
      /// \sa LoadAnimation
      private: bool LoadSkin(sdf::ElementPtr _sdf);

      /// \brief Load an animation from SDF. These are the animations which
      /// will be applied to the skeletons defined in the skin.
      /// The animation may be described in COLLADA or BVH formats.
      /// \param[in] _sdf SDF element containing the animation.
      /// \sa LoadSkin
      private: void LoadAnimation(sdf::ElementPtr _sdf);

      /// \brief Load a trajectory script from SDF.
      /// \param[in] _sdf SDF element containing the trajectory script.
      private: void LoadScript(sdf::ElementPtr _sdf);

      /// \brief Set the actor's pose. This sets the pose for each bone in the
      /// skeleton and also the actor's pose in the world.
      /// \param[in] _frame Each frame name and transform.
      /// \param[in] _skelMap Map of bone relationships.
      /// \param[in] _time Time over which to animate the set pose.
      private: void SetPose(
<<<<<<< HEAD
          std::map<std::string, ignition::math::Matrix4d> _frame,
          std::map<std::string, std::string> _skelMap, const double _time);
=======
                   std::map<std::string, ignition::math::Matrix4d> _frame,
                   std::map<std::string, std::string> _skelMap,
                   const double _time);
>>>>>>> 9efe35b1

      /// \brief Pointer to the actor's mesh.
      protected: const common::Mesh *mesh = nullptr;

      /// \brief The actor's skeleton.
      protected: common::Skeleton *skeleton = nullptr;

      /// \brief Filename for the skin.
      protected: std::string skinFile;

      /// \brief Scaling factor to apply to the skin.
      protected: double skinScale;

      /// \brief Time to wait before starting the script. If running in a loop,
      /// this time will be waited before starting each cycle.
      protected: double startDelay;

      /// \brief Total time length of the script, in seconds.
      protected: double scriptLength;

      /// \brief True if the animation should loop.
      protected: bool loop;

      /// \brief True if the actor is being updated.
      protected: bool active;

      /// \brief True if the actor should start running automatically,
      /// otherwise it will only start once Play is called.
      protected: bool autoStart;

      /// \brief Pointer to the actor's canonical link.
      protected: LinkPtr mainLink;

      /// \brief Time of the previous frame.
      protected: common::Time prevFrameTime;

      /// \brief Time when the animation was started.
      protected: common::Time playStartTime;

      /// \brief Map of all the trajectories (pose animations) and their
      /// indices. The indices here match the order in `trajInfo`.
      /// \sa trajInfo
      protected: std::map<unsigned int, common::PoseAnimation *> trajectories;

      /// \brief A vector of trajectory information, which contains information
      /// such as their durations, uniquely identifiable by their IDs. The IDs
      /// here match those on the `trajectories` vector.
      /// \sa trajectories
      protected: std::vector<TrajectoryInfo> trajInfo;

      /// \brief Map of skeleton animations, indexed by their names. The names
      /// match those in `interpolateX` and `skelNodesMap`.
      /// \sa interpolateX
      /// \sa skelNodesMap
      protected: SkeletonAnimation_M skelAnimation;

      /// \brief Skeleton to node map:
      /// * Skeleton animation name (should match those in `skelAnimation` and
      /// `interpolateX`)
      /// * Map holding:
      ///     * Skeleton node names
      ///     * Skeleton animation node names
      /// \sa interpolateX
      /// \sa skelAnimation
      protected: std::map<std::string, std::map<std::string, std::string> >
                                                            skelNodesMap;

      /// \brief Map of animation types (the same name as in `skelAnimation` and
      /// `skelNodesMap`) and whether they should be interpolated along X
      // direction.
      /// \sa skelAnimation
      /// \sa skelNodesMap
      protected: std::map<std::string, bool> interpolateX;

      /// \brief Last position of the actor.
      protected: ignition::math::Vector3d lastPos;

      /// \brief Length of the actor's path, to be used to find something in the
      /// skeleton animation.
      protected: double pathLength;

      /// \brief Id of the last trajectory
      protected: unsigned int lastTraj;

      /// \brief Name of the visual representing the skin.
      protected: std::string visualName;

      /// \brief ID for the visual representing the skin.
      protected: uint32_t visualId;

      /// \brief Publisher to send bone info.
      protected: transport::PublisherPtr bonePosePub;

      /// \brief Current time within the script, which is the current time minus
      /// the time when the script started.
      private: double scriptTime;

      /// \brief Custom trajectory.
      /// Used to control an actor with a plugin.
      private: TrajectoryInfoPtr customTrajectoryInfo;
    };
    /// \}
  }
}
#endif<|MERGE_RESOLUTION|>--- conflicted
+++ resolved
@@ -243,14 +243,9 @@
       /// \param[in] _skelMap Map of bone relationships.
       /// \param[in] _time Time over which to animate the set pose.
       private: void SetPose(
-<<<<<<< HEAD
-          std::map<std::string, ignition::math::Matrix4d> _frame,
-          std::map<std::string, std::string> _skelMap, const double _time);
-=======
                    std::map<std::string, ignition::math::Matrix4d> _frame,
                    std::map<std::string, std::string> _skelMap,
                    const double _time);
->>>>>>> 9efe35b1
 
       /// \brief Pointer to the actor's mesh.
       protected: const common::Mesh *mesh = nullptr;
