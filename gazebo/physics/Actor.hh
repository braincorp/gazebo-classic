--- conflicted
+++ resolved
@@ -38,11 +38,7 @@
   namespace physics
   {
     /// \brief Information about a trajectory for an Actor.
-<<<<<<< HEAD
-    class TrajectoryInfo
-=======
     class GAZEBO_VISIBLE TrajectoryInfo
->>>>>>> 79827dee
     {
       /// \brief Constructor.
       public: TrajectoryInfo();
