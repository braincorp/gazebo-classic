/*
 * Copyright (C) 2012-2016 Open Source Robotics Foundation
 *
 * Licensed under the Apache License, Version 2.0 (the "License");
 * you may not use this file except in compliance with the License.
 * You may obtain a copy of the License at
 *
 *     http://www.apache.org/licenses/LICENSE-2.0
 *
 * Unless required by applicable law or agreed to in writing, software
 * distributed under the License is distributed on an "AS IS" BASIS,
 * WITHOUT WARRANTIES OR CONDITIONS OF ANY KIND, either express or implied.
 * See the License for the specific language governing permissions and
 * limitations under the License.
 *
*/
#ifndef _GAZEBO_PHYSICS_ACTOR_HH_
#define _GAZEBO_PHYSICS_ACTOR_HH_

#include <string>
#include <map>

#include "gazebo/physics/Model.hh"
#include "gazebo/util/system.hh"

namespace gazebo
{
  namespace common
  {
    class Color;
  }

  namespace physics
  {
    // Forward declare private data.
    class ActorPrivate;

    /// \addtogroup gazebo_physics
    /// \{

    /// \class Actor Actor.hh physics/physics.hh
    /// \brief Actor class enables GPU based mesh model / skeleton
    /// scriptable animation.
    class GZ_PHYSICS_VISIBLE Actor : public Model
    {
      /// \brief Typedef the skeleton animation map.
      public: typedef std::map<std::string, common::SkeletonAnimation*>
              SkeletonAnimation_M;

      /// \brief Constructor
      /// \param[in] _parent Parent object
      public: explicit Actor(BasePtr _parent);

      /// \brief Destructor
      public: virtual ~Actor();

      /// \brief Load the actor
      /// \param[in] _sdf SDF parameters
      public: void Load(sdf::ElementPtr _sdf);

      /// \brief Initialize the actor
      public: virtual void Init();

      /// \brief Start playing the script
      public: virtual void Play();

      /// \brief Stop playing the script
      public: virtual void Stop();

      /// \brief Returns true when actor is playing animation
      public: virtual bool IsActive() const;

      /// \brief Update the actor
      public: void Update();

      /// \brief Finalize the actor
      public: virtual void Fini();

      /// \brief update the parameters using new sdf values.
      /// \param[in] _sdf SDF values to update from.
      public: virtual void UpdateParameters(sdf::ElementPtr _sdf);

<<<<<<< HEAD
=======
      /// \brief Get the SDF values for the actor.
      /// \return Pointer to the SDF values.
      public: virtual const sdf::ElementPtr GetSDF();

      /// \brief Set the current script time.
      /// \param[in] _time Current script time.
      public: void SetScriptTime(const double _time);

      /// \brief Get the current script time.
      /// \return Script time.
      public: double ScriptTime() const;

      /// \brief Returns a dictionary of all the skeleton animations associated
      /// with the actor.
      /// \return a map of SkeletonAnimation, indexed by their name.
      public: const SkeletonAnimation_M &SkeletonAnimations() const;

      /// \brief Set a custom trajectory for the actor.
      /// \param[in] _trajInfo Information about custom trajectory.
      public: void SetCustomTrajectory(TrajectoryInfoPtr &_trajInfo);

      /// \brief Reset custom trajectory of the actor.
      public: void ResetCustomTrajectory();

      // Documentation inherited
      public: virtual bool GetSelfCollide() const;

      // Documentation inherited
      public: virtual void SetSelfCollide(bool _self_collide);

>>>>>>> f13b0937
      /// \brief Add inertia for a sphere.
      /// \param[in] _linkSdf The link to add the inertia to.
      /// \param[in] _pose Pose of the inertia.
      /// \param[in] _mass Mass of the inertia.
      /// \param[in] _radius Radius of the sphere.
      private: void AddSphereInertia(const sdf::ElementPtr &_linkSdf,
                   const ignition::math::Pose3d &_pose,
                   const double _mass, const double _radius);

      /// \brief Add a spherical collision object.
      /// \param[in] _linkSdf Link to add the collision to.
      /// \param[in] _name Name of the collision object.
      /// \param[in] _pose Pose of the collision object.
      /// \param[in] _radius Radius of the collision object.
      private: void AddSphereCollision(const sdf::ElementPtr &_linkSdf,
                   const std::string &_name,
                   const ignition::math::Pose3d &_pose,
                   const double _radius);

      /// \brief Add a spherical visual object.
      /// \param[in] _linkSdf Link to add the visual to.
      /// \param[in] _name Name of the visual object.
      /// \param[in] _pose Pose of the visual object.
      /// \param[in] _radius Radius of the visual object.
      /// \param[in] _material Name of the visual material.
      /// \param[in] _ambient Ambient color.
      private: void AddSphereVisual(const sdf::ElementPtr &_linkSdf,
                   const std::string &_name,
                   const ignition::math::Pose3d &_pose, const double _radius,
                   const std::string &_material, const common::Color &_ambient);

      /// \brief Add a box visual object.
      /// \param[in] _linkSdf Link to add the visual to.
      /// \param[in] _name Name of the visual object.
      /// \param[in] _pose Pose of the visual object.
      /// \param[in] _size Dimensions of the visual object.
      /// \param[in] _material Name of the visual material.
      /// \param[in] _ambient Ambient color.
      private: void AddBoxVisual(const sdf::ElementPtr &_linkSdf,
                   const std::string &_name,
                   const ignition::math::Pose3d &_pose,
                   const ignition::math::Vector3d &_size,
                   const std::string &_material,
                   const common::Color &_ambient);

      /// \brief Add an actor visual to a link.
      /// \param[in] _linkSdf Link to add the visual to.
      /// \param[in] _name Name of the visual.
      /// \param[in] _pose Pose of the visual.
      private: void AddActorVisual(const sdf::ElementPtr &_linkSdf,
                   const std::string &_name,
                   const ignition::math::Pose3d &_pose);

      /// \brief Load an animation from SDF.
      /// \param[in] _sdf SDF element containing the animation.
      private: void LoadAnimation(sdf::ElementPtr _sdf);

      /// \brief Load an animation script from SDF.
      /// \param[in] _sdf SDF element containing the animation script.
      private: void LoadScript(sdf::ElementPtr _sdf);

      /// \brief Set the actor's pose.
      /// \param[in] _frame Each frame name and transform.
      /// \param[in] _skelMap Map of bone relationships.
      /// \param[in] _time Time over which to animate the set pose.
      private: void SetPose(
<<<<<<< HEAD
                   const std::map<std::string,
                                  ignition::math::Matrix4d> &_frame,
                   const std::map<std::string,
                                  std::string> &_skelMap,
                  const double _time);

      /// \internal
      /// \brief Private data pointer.
      private: ActorPrivate *actorDPtr;
=======
                   std::map<std::string, ignition::math::Matrix4d> _frame,
                   std::map<std::string, std::string> _skelMap, double _time);

      /// \brief Pointer to the actor's mesh.
      protected: const common::Mesh *mesh;

      /// \brief The actor's skeleton.
      protected: common::Skeleton *skeleton;

      /// \brief Filename for the skin.
      protected: std::string skinFile;

      /// \brief Scaling factor to apply to the skin.
      protected: double skinScale;

      /// \brief Amount of time to delay start by.
      protected: double startDelay;

      /// \brief Time length of a scipt.
      protected: double scriptLength;

      /// \brief True if the animation should loop.
      protected: bool loop;

      /// \brief True if the actor is being updated.
      protected: bool active;

      /// \brief True if the actor should start running automatically.
      protected: bool autoStart;

      /// \brief Base link.
      protected: LinkPtr mainLink;

      /// \brief Time of the previous frame.
      protected: common::Time prevFrameTime;

      /// \brief Time when the animation was started.
      protected: common::Time playStartTime;

      /// \brief All the trajectories.
      protected: std::map<unsigned int, common::PoseAnimation*> trajectories;

      /// \brief Trajectory information
      protected: std::vector<TrajectoryInfo> trajInfo;

      /// \brief Skeleton animations
      protected: SkeletonAnimation_M skelAnimation;

      /// \brief Skeleton to node map
      protected: std::map<std::string, std::map<std::string, std::string> >
                                                            skelNodesMap;

      /// \brief True to interpolate along x direction.
      protected: std::map<std::string, bool> interpolateX;

      /// \brief Last position of the actor
      protected: ignition::math::Vector3d lastPos;

      /// \brief Length of the actor's path.
      protected: double pathLength;

      /// \brief THe last trajectory
      protected: unsigned int lastTraj;

      /// \brief Name of the visual
      protected: std::string visualName;

      /// \brief ID for this visual
      protected: uint32_t visualId;

      /// \brief Where to send bone info.
      protected: transport::PublisherPtr bonePosePub;

      /// \brief Current script time
      private: double scriptTime;

      /// \brief Custom trajectory.
      /// Used to control an actor with a plugin.
      private: TrajectoryInfoPtr customTrajectoryInfo;
>>>>>>> f13b0937
    };
    /// \}
  }
}
#endif<|MERGE_RESOLUTION|>--- conflicted
+++ resolved
@@ -14,8 +14,8 @@
  * limitations under the License.
  *
 */
-#ifndef _GAZEBO_PHYSICS_ACTOR_HH_
-#define _GAZEBO_PHYSICS_ACTOR_HH_
+#ifndef GAZEBO_PHYSICS_ACTOR_HH_
+#define GAZEBO_PHYSICS_ACTOR_HH_
 
 #include <string>
 #include <map>
@@ -80,12 +80,6 @@
       /// \param[in] _sdf SDF values to update from.
       public: virtual void UpdateParameters(sdf::ElementPtr _sdf);
 
-<<<<<<< HEAD
-=======
-      /// \brief Get the SDF values for the actor.
-      /// \return Pointer to the SDF values.
-      public: virtual const sdf::ElementPtr GetSDF();
-
       /// \brief Set the current script time.
       /// \param[in] _time Current script time.
       public: void SetScriptTime(const double _time);
@@ -112,7 +106,6 @@
       // Documentation inherited
       public: virtual void SetSelfCollide(bool _self_collide);
 
->>>>>>> f13b0937
       /// \brief Add inertia for a sphere.
       /// \param[in] _linkSdf The link to add the inertia to.
       /// \param[in] _pose Pose of the inertia.
@@ -179,7 +172,6 @@
       /// \param[in] _skelMap Map of bone relationships.
       /// \param[in] _time Time over which to animate the set pose.
       private: void SetPose(
-<<<<<<< HEAD
                    const std::map<std::string,
                                   ignition::math::Matrix4d> &_frame,
                    const std::map<std::string,
@@ -189,87 +181,6 @@
       /// \internal
       /// \brief Private data pointer.
       private: ActorPrivate *actorDPtr;
-=======
-                   std::map<std::string, ignition::math::Matrix4d> _frame,
-                   std::map<std::string, std::string> _skelMap, double _time);
-
-      /// \brief Pointer to the actor's mesh.
-      protected: const common::Mesh *mesh;
-
-      /// \brief The actor's skeleton.
-      protected: common::Skeleton *skeleton;
-
-      /// \brief Filename for the skin.
-      protected: std::string skinFile;
-
-      /// \brief Scaling factor to apply to the skin.
-      protected: double skinScale;
-
-      /// \brief Amount of time to delay start by.
-      protected: double startDelay;
-
-      /// \brief Time length of a scipt.
-      protected: double scriptLength;
-
-      /// \brief True if the animation should loop.
-      protected: bool loop;
-
-      /// \brief True if the actor is being updated.
-      protected: bool active;
-
-      /// \brief True if the actor should start running automatically.
-      protected: bool autoStart;
-
-      /// \brief Base link.
-      protected: LinkPtr mainLink;
-
-      /// \brief Time of the previous frame.
-      protected: common::Time prevFrameTime;
-
-      /// \brief Time when the animation was started.
-      protected: common::Time playStartTime;
-
-      /// \brief All the trajectories.
-      protected: std::map<unsigned int, common::PoseAnimation*> trajectories;
-
-      /// \brief Trajectory information
-      protected: std::vector<TrajectoryInfo> trajInfo;
-
-      /// \brief Skeleton animations
-      protected: SkeletonAnimation_M skelAnimation;
-
-      /// \brief Skeleton to node map
-      protected: std::map<std::string, std::map<std::string, std::string> >
-                                                            skelNodesMap;
-
-      /// \brief True to interpolate along x direction.
-      protected: std::map<std::string, bool> interpolateX;
-
-      /// \brief Last position of the actor
-      protected: ignition::math::Vector3d lastPos;
-
-      /// \brief Length of the actor's path.
-      protected: double pathLength;
-
-      /// \brief THe last trajectory
-      protected: unsigned int lastTraj;
-
-      /// \brief Name of the visual
-      protected: std::string visualName;
-
-      /// \brief ID for this visual
-      protected: uint32_t visualId;
-
-      /// \brief Where to send bone info.
-      protected: transport::PublisherPtr bonePosePub;
-
-      /// \brief Current script time
-      private: double scriptTime;
-
-      /// \brief Custom trajectory.
-      /// Used to control an actor with a plugin.
-      private: TrajectoryInfoPtr customTrajectoryInfo;
->>>>>>> f13b0937
     };
     /// \}
   }
