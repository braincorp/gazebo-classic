/*
 * Copyright (C) 2012-2016 Open Source Robotics Foundation
 *
 * Licensed under the Apache License, Version 2.0 (the "License");
 * you may not use this file except in compliance with the License.
 * You may obtain a copy of the License at
 *
 *     http://www.apache.org/licenses/LICENSE-2.0
 *
 * Unless required by applicable law or agreed to in writing, software
 * distributed under the License is distributed on an "AS IS" BASIS,
 * WITHOUT WARRANTIES OR CONDITIONS OF ANY KIND, either express or implied.
 * See the License for the specific language governing permissions and
 * limitations under the License.
 *
*/
#ifndef GAZEBO_PHYSICS_INERTIAL_HH_
#define GAZEBO_PHYSICS_INERTIAL_HH_

#ifdef _WIN32
  // Ensure that Winsock2.h is included before Windows.h, which can get
  // pulled in by anybody (e.g., Boost).
  #include <Winsock2.h>
#endif

#include <string>

#include <sdf/sdf.hh>
<<<<<<< HEAD
#include <ignition/math/Vector3.hh>
#include <ignition/math/Quaternion.hh>
=======
>>>>>>> 6f8ef68a
#include <ignition/math/Matrix3.hh>

#include "gazebo/math/Pose.hh"
#include "gazebo/msgs/msgs.hh"
#include "gazebo/math/Quaternion.hh"
#include "gazebo/math/Vector3.hh"
#include "gazebo/math/Matrix3.hh"

#include "gazebo/util/system.hh"

namespace gazebo
{
  namespace physics
  {
    // Forward declare private data
    class InertialPrivate;

    /// \addtogroup gazebo_physics
    /// \{

    /// \class Inertial Inertial.hh physics/physics.hh
    /// \brief A class for inertial information about a link
    class GZ_PHYSICS_VISIBLE Inertial
    {
      /// \brief Default Constructor
      public: Inertial();

      /// \brief Constructor.
      /// \param[in] _mass Mass value in kg if using metric.
      public: explicit Inertial(const double _mass);

      /// \brief Copy constructor.
      /// \param[in] _inertial Inertial element to copy
      public: Inertial(const Inertial &_inertial);

      /// \brief Destructor.
      public: virtual ~Inertial();

      /// \brief Load from SDF values.
      /// \param[in] _sdf SDF value to load from.
      public: void Load(sdf::ElementPtr _sdf);

      /// \brief update the parameters using new sdf values.
      /// \param[in] _sdf Update values from.
      public: void UpdateParameters(sdf::ElementPtr _sdf);

      /// \brief Reset all the mass properties.
      public: void Reset();

      /// \brief Set the mass.
      public: void SetMass(const double _m);

      /// \brief Get the mass
      /// \deprecated See Mass() const
      public: double GetMass() const GAZEBO_DEPRECATED(8.0);

      /// \brief Get the mass
      /// \deprecated See Mass() const
      public: double Mass() const;

      /// \brief Set the mass matrix.
      /// \param[in] _ixx X second moment of inertia (MOI) about x axis.
      /// \param[in] _iyy Y second moment of inertia about y axis.
      /// \param[in] _izz Z second moment of inertia about z axis.
      /// \param[in] _ixy XY inertia.
      /// \param[in] _ixz XZ inertia.
      /// \param[in] _iyz YZ inertia.
      public: void SetInertiaMatrix(
                  const double _ixx, const double _iyy, const double _izz,
                  const double _ixy, const double _ixz, const double iyz);

      /// \brief Set the center of gravity.
      /// \param[in] _cx X position.
      /// \param[in] _cy Y position.
      /// \param[in] _cz Z position.
      public: void SetCoG(const double _cx, const double _cy, const double _cz);

      /// \brief Set the center of gravity.
      /// \param[in] _center Center of the gravity.
      /// \deprecated See version that accepts ignition::math parameters.
      public: void SetCoG(const math::Vector3 &_center) GAZEBO_DEPRECATED(8.0);

      /// \brief Set the center of gravity.
      /// \param[in] _center Center of the gravity.
      public: void SetCoG(const ignition::math::Vector3d &_center);

      /// \brief Set the center of gravity and rotation offset of inertial
      ///        coordinate frame relative to Link frame.
      /// \param[in] _cx Center offset in x-direction in Link frame
      /// \param[in] _cy Center offset in y-direction in Link frame
      /// \param[in] _cz Center offset in z-direction in Link frame
      /// \param[in] _rx Roll angle offset of inertial coordinate frame.
      /// \param[in] _ry Pitch angle offset of inertial coordinate frame.
      /// \param[in] _rz Yaw angle offset of inertial coordinate frame.
      public: void SetCoG(const double _cx, const double _cy, const double _cz,
                          const double _rx, const double _ry, const double _rz);

      /// \brief Set the center of gravity.
      /// \param[in] _c Transform to center of gravity.
      /// \deprecated See version that accepts ignition::math parameters.
      public: void SetCoG(const math::Pose &_c) GAZEBO_DEPRECATED(8.0);

      /// \brief Set the center of gravity.
      /// \param[in] _c Transform to center of gravity.
      public: void SetCoG(const ignition::math::Pose3d &_c);

      /// \brief Get the center of gravity.
      /// \return The center of gravity.
      /// \deprecated See CoG() const
      public: math::Vector3 GetCoG() const GAZEBO_DEPRECATED(8.0);

      /// \brief Get the center of gravity.
      /// \return The center of gravity.
      public: const ignition::math::Vector3d &CoG() const;

      /// \brief Get the pose about which the mass and inertia matrix is
      /// specified in the Link frame.
      /// \return The inertial pose.
      /// \deprecated See Pose() const
      public: const math::Pose GetPose() const GAZEBO_DEPRECATED(8.0);

      /// \brief Get the pose about which the mass and inertia matrix is
      /// specified in the Link frame.
      /// \return The inertial pose.
      public: const ignition::math::Pose3d Pose() const;

      /// \brief Get the principal moments of inertia (Ixx, Iyy, Izz).
      /// \return The principal moments.
      /// \deprecated See PrincipalMoments() const
      public: math::Vector3 GetPrincipalMoments() const GAZEBO_DEPRECATED(8.0);

      /// \brief Get the principal moments of inertia (Ixx, Iyy, Izz).
      /// \return The principal moments.
      public: ignition::math::Vector3d PrincipalMoments() const;

      /// \brief Get the products of inertia (Ixy, Ixz, Iyz).
      /// \return The products of inertia.
      /// \deprecated See ProductsOfInertia() const
      public: math::Vector3 GetProductsofInertia() const GAZEBO_DEPRECATED(8.0);

      /// \brief Get the products of inertia (Ixy, Ixz, Iyz).
      /// \return The products of inertia.
      public: ignition::math::Vector3d ProductsOfInertia() const;

      /// \brief Get IXX
      /// \return IXX value
      /// \deprecated See IXX() const
      public: double GetIXX() const GAZEBO_DEPRECATED(8.0);

      /// \brief Get IXX
      /// \return IXX value
      public: double IXX() const;

      /// \brief Get IYY
      /// \return IYY value
      /// \deprecated See IYY() const
      public: double GetIYY() const GAZEBO_DEPRECATED(8.0);

      /// \brief Get IYY
      /// \return IYY value
      public: double IYY() const;

      /// \brief Get IZZ
      /// \return IZZ value
      /// \deprecated See IZZ() const
      public: double GetIZZ() const GAZEBO_DEPRECATED(8.0);

      /// \brief Get IZZ
      /// \return IZZ value
      public: double IZZ() const;

      /// \brief Get IXY
      /// \return IXY value
      /// \deprecated See IXY() const
      public: double GetIXY() const GAZEBO_DEPRECATED(8.0);

      /// \brief Get IXY
      /// \return IXY value
      public: double IXY() const;

      /// \brief Get IXZ
      /// \return IXZ value
      /// \deprecated See IXZ() const
      public: double GetIXZ() const GAZEBO_DEPRECATED(8.0);

      /// \brief Get IXZ
      /// \return IXZ value
      public: double IXZ() const;

      /// \brief Get IXZ
      /// \return IYZ value
      /// \deprecated See IYZ() const
      public: double GetIYZ() const GAZEBO_DEPRECATED(8.0);

      /// \brief Get IXZ
      /// \return IYZ value
      public: double IYZ() const;

      /// \brief Set IXX
      /// \param[in] _v IXX value
      public: void SetIXX(const double _v);

      /// \brief Set IYY
      /// \param[in] _v IYY value
      public: void SetIYY(const double _v);

      /// \brief Set IZZ
      /// \param[in] _v IZZ value
      public: void SetIZZ(const double _v);

      /// \brief Set IXY
      /// \param[in] _v IXY value
      public: void SetIXY(const double _v);

      /// \brief Set IXZ
      /// \param[in] _v IXZ value
      public: void SetIXZ(const double _v);

      /// \brief Set IYZ
      /// \param[in] _v IXX value
      public: void SetIYZ(const double _v);

      /// \brief Rotate this mass.
      /// \param[in] _rot Rotation amount.
      /// \deprecated See version that accepts ignition::math parameters.
      public: void Rotate(const math::Quaternion &_rot) GAZEBO_DEPRECATED(8.0);

      /// \brief Rotate this mass.
      /// \param[in] _rot Rotation amount.
      public: void Rotate(const ignition::math::Quaterniond &_rot);

      /// \brief Equal operator.
      /// \param[in] _inertial Inertial to copy.
      /// \return Reference to this object.
      public: Inertial &operator=(const Inertial &_inertial);

      /// \brief Addition operator.
      /// Assuming both CG and Moment of Inertia (MOI) are defined
      /// in the same reference Link frame.
      /// New CG is computed from masses and perspective offsets,
      /// and both MOI contributions relocated to the new cog.
      /// \param[in] _inertial Inertial to add.
      /// \return The result of the addition.
      public: Inertial operator+(const Inertial &_inertial) const;

      /// \brief Addition equal operator.
      /// \param[in] _inertial Inertial to add.
      /// \return Reference to this object.
      public: const Inertial &operator+=(const Inertial &_inertial);

      /// \brief Update parameters from a message
      /// \param[in] _msg Message to read
      public: void ProcessMsg(const msgs::Inertial &_msg);

      /// \brief Get the equivalent inertia from a point in local Link frame
      /// If you specify GetMOI(this->GetPose()), you should get
      /// back the Moment of Inertia (MOI) exactly as specified in the SDF.
      /// If _pose is different from pose of the Inertial block, then
      /// the MOI is rotated accordingly, and contributions from changes
      /// in MOI location due to point mass is added to the final MOI.
      /// \param[in] _pose location in Link local frame
      /// \return equivalent inertia at _pose
      /// \deprecated See MOI(const ignition::math::Pose3d &) const
      public: math::Matrix3 GetMOI(const math::Pose &_pose)
        const GAZEBO_DEPRECATED(8.0);

      /// \brief Get the equivalent inertia from a point in local Link frame
<<<<<<< HEAD
      /// If you specify GetMOI(this->GetPose()), you should get
      /// back the Moment of Inertia (MOI) exactly as specified in the SDF.
      /// If _pose is different from pose of the Inertial block, then
      /// the MOI is rotated accordingly, and contributions from changes
      /// in MOI location location due to point mass is added to the final MOI.
=======
      /// If you specify MOI(this->GetPose()), you should get
      /// back the Moment of Inertia (MOI) exactly as specified in the SDF.
      /// If _pose is different from pose of the Inertial block, then
      /// the MOI is rotated accordingly, and contributions from changes
      /// in MOI location due to point mass is added to the final MOI.
>>>>>>> 6f8ef68a
      /// \param[in] _pose location in Link local frame
      /// \return equivalent inertia at _pose
      public: ignition::math::Matrix3d MOI(
                  const ignition::math::Pose3d &_pose) const;
<<<<<<< HEAD

      /// \brief Get the equivalent inertia from a point in local Link frame
      /// If you specify GetMOI(this->GetPose()), you should get
      /// back the Moment of Inertia (MOI) exactly as specified in the SDF.
      /// If _pose is different from pose of the Inertial block, then
      /// the MOI is rotated accordingly, and contributions from changes
      /// in MOI location location due to point mass is added to the final MOI.
      /// \param[in] _pos location in Link local frame
      /// \return equivalent inertia at _pose
      public: ignition::math::Matrix3d MOI(
                  const ignition::math::Vector3d &_pos) const;
=======
>>>>>>> 6f8ef68a

      /// \brief Get equivalent Inertia values with the Link frame offset,
      /// while holding the Pose of CoG constant in the world frame.
      /// \param[in] _frameOffset amount to offset the Link frame by, this
      /// is a transform defined in the Link frame.
      /// \return Inertial parameters with the shifted frame.
      /// \deprecated See operator()(const ignition::math::Pose3d &) const
      public: Inertial GetInertial(const math::Pose &_frameOffset) const
              GAZEBO_DEPRECATED(8.0);

      /// \brief Get equivalent Inertia values with the Link frame offset,
      /// while holding the Pose of CoG constant in the world frame.
      /// \param[in] _frameOffset amount to offset the Link frame by, this
      /// is a transform defined in the Link frame.
      /// \return Inertial parameters with the shifted frame.
      /// \deprecated See operator()(const ignition::math::Pose3d &) const
      public: Inertial operator()(
                  const ignition::math::Pose3d &_frameOffset) const;

      /// \brief Get equivalent Inertia values with the Link frame offset,
      /// while holding the Pose of CoG constant in the world frame.
      /// \param[in] _frameOffset amount to offset the Link frame by, this
      /// is a transform defined in the Link frame.
      /// \return Inertial parameters with the shifted frame.
      /// \deprecated See operator()(const ignition::math::Pose3d &) const
      public: Inertial operator()(
                  const ignition::math::Vector3d &_frameOffset) const;

      /// \brief Output operator.
      /// \param[in] _out Output stream.
      /// \param[in] _inertial Inertial object to output.
      public: friend std::ostream &operator<<(std::ostream &_out,
                  const gazebo::physics::Inertial &_inertial)
              {
                _out << "Mass[" << _inertial.Mass() << "] CoG["
                    << _inertial.CoG() << "]\n";
                _out << "IXX[" << _inertial.PrincipalMoments().X() << "] "
                     << "IYY[" << _inertial.PrincipalMoments().Y() << "] "
                     << "IZZ[" << _inertial.PrincipalMoments().Z() << "]\n";
                _out << "IXY[" << _inertial.ProductsOfInertia().X() << "] "
                     << "IXZ[" << _inertial.ProductsOfInertia().Y() << "] "
                     << "IYZ[" << _inertial.ProductsOfInertia().Z() << "]\n";
                return _out;
              }

      /// \brief returns Moments of Inertia as a Matrix3
      /// \return Moments of Inertia as a Matrix3
      /// \deprecated See MOI() const
      public: math::Matrix3 GetMOI() const GAZEBO_DEPRECATED(8.0);

      /// \brief returns Moments of Inertia as a Matrix3
      /// \return Moments of Inertia as a Matrix3
      public: ignition::math::Matrix3d MOI() const;
<<<<<<< HEAD

      /// \brief Sets Moments of Inertia (MOI) from a Matrix3
      /// \param[in] Moments of Inertia as a Matrix3
      /// \deprecated See versoin that accepts ignition math parameters
      public: void SetMOI(const math::Matrix3 &_moi) GAZEBO_DEPRECATED(8.0);
=======

      /// \brief Sets Moments of Inertia (MOI) from a Matrix3
      /// \param[in] Moments of Inertia as a Matrix3
      /// \deprecated See version that accepts ignition math parameters
      public: void SetMOI(const math::Matrix3 &_moi) GAZEBO_DEPRECATED(8.0);

      /// \brief Sets Moments of Inertia (MOI) from a Matrix3
      /// \param[in] Moments of Inertia as a Matrix3
      public: void SetMOI(const ignition::math::Matrix3d &_moi);

      /// \brief Mass the object. Default is 1.0.
      private: double mass;
>>>>>>> 6f8ef68a

      /// \brief Sets Moments of Inertia (MOI) from a Matrix3
      /// \param[in] Moments of Inertia as a Matrix3
      public: void SetMOI(const ignition::math::Matrix3d &_moi);

      /// \internal
      /// \brief Private data pointer.
      private: std::unique_ptr<InertialPrivate> dataPtr;
    };
    /// \}
  }
}
#endif<|MERGE_RESOLUTION|>--- conflicted
+++ resolved
@@ -26,11 +26,8 @@
 #include <string>
 
 #include <sdf/sdf.hh>
-<<<<<<< HEAD
 #include <ignition/math/Vector3.hh>
 #include <ignition/math/Quaternion.hh>
-=======
->>>>>>> 6f8ef68a
 #include <ignition/math/Matrix3.hh>
 
 #include "gazebo/math/Pose.hh"
@@ -298,37 +295,15 @@
         const GAZEBO_DEPRECATED(8.0);
 
       /// \brief Get the equivalent inertia from a point in local Link frame
-<<<<<<< HEAD
-      /// If you specify GetMOI(this->GetPose()), you should get
-      /// back the Moment of Inertia (MOI) exactly as specified in the SDF.
-      /// If _pose is different from pose of the Inertial block, then
-      /// the MOI is rotated accordingly, and contributions from changes
-      /// in MOI location location due to point mass is added to the final MOI.
-=======
       /// If you specify MOI(this->GetPose()), you should get
       /// back the Moment of Inertia (MOI) exactly as specified in the SDF.
       /// If _pose is different from pose of the Inertial block, then
       /// the MOI is rotated accordingly, and contributions from changes
       /// in MOI location due to point mass is added to the final MOI.
->>>>>>> 6f8ef68a
       /// \param[in] _pose location in Link local frame
       /// \return equivalent inertia at _pose
       public: ignition::math::Matrix3d MOI(
                   const ignition::math::Pose3d &_pose) const;
-<<<<<<< HEAD
-
-      /// \brief Get the equivalent inertia from a point in local Link frame
-      /// If you specify GetMOI(this->GetPose()), you should get
-      /// back the Moment of Inertia (MOI) exactly as specified in the SDF.
-      /// If _pose is different from pose of the Inertial block, then
-      /// the MOI is rotated accordingly, and contributions from changes
-      /// in MOI location location due to point mass is added to the final MOI.
-      /// \param[in] _pos location in Link local frame
-      /// \return equivalent inertia at _pose
-      public: ignition::math::Matrix3d MOI(
-                  const ignition::math::Vector3d &_pos) const;
-=======
->>>>>>> 6f8ef68a
 
       /// \brief Get equivalent Inertia values with the Link frame offset,
       /// while holding the Pose of CoG constant in the world frame.
@@ -382,26 +357,11 @@
       /// \brief returns Moments of Inertia as a Matrix3
       /// \return Moments of Inertia as a Matrix3
       public: ignition::math::Matrix3d MOI() const;
-<<<<<<< HEAD
-
-      /// \brief Sets Moments of Inertia (MOI) from a Matrix3
-      /// \param[in] Moments of Inertia as a Matrix3
-      /// \deprecated See versoin that accepts ignition math parameters
-      public: void SetMOI(const math::Matrix3 &_moi) GAZEBO_DEPRECATED(8.0);
-=======
 
       /// \brief Sets Moments of Inertia (MOI) from a Matrix3
       /// \param[in] Moments of Inertia as a Matrix3
       /// \deprecated See version that accepts ignition math parameters
       public: void SetMOI(const math::Matrix3 &_moi) GAZEBO_DEPRECATED(8.0);
-
-      /// \brief Sets Moments of Inertia (MOI) from a Matrix3
-      /// \param[in] Moments of Inertia as a Matrix3
-      public: void SetMOI(const ignition::math::Matrix3d &_moi);
-
-      /// \brief Mass the object. Default is 1.0.
-      private: double mass;
->>>>>>> 6f8ef68a
 
       /// \brief Sets Moments of Inertia (MOI) from a Matrix3
       /// \param[in] Moments of Inertia as a Matrix3
