--- conflicted
+++ resolved
@@ -106,30 +106,10 @@
       /// \brief Return the cross product of this vector and pt
       /// \return the product
       public: Vector3 Cross(const Vector3 &_pt) const;
-<<<<<<< HEAD
-
-      /// \brief Return the cross product of this vector and pt
-      /// \return the product
-      public: Vector3 GetCrossProd(const Vector3 &_pt) const GAZEBO_DEPRECATED
-              {
-                return this->Cross(_pt);
-              }
-=======
->>>>>>> db0608e9
 
       /// \brief Return the dot product of this vector and pt
       /// \return the product
       public: double Dot(const Vector3 &_pt) const;
-<<<<<<< HEAD
-
-      /// \brief  Return the dot product of this vector and pt
-      /// \return the product
-      public: double GetDotProd(const Vector3 &_pt) const GAZEBO_DEPRECATED
-              {
-                return this->Dot(_pt);
-              }
-=======
->>>>>>> db0608e9
 
       /// \brief Get the absolute value of the vector
       /// \return a vector with positive elements
