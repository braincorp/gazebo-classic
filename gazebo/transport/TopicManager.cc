/*
 * Copyright (C) 2012-2013 Open Source Robotics Foundation
 *
 * Licensed under the Apache License, Version 2.0 (the "License");
 * you may not use this file except in compliance with the License.
 * You may obtain a copy of the License at
 *
 *     http://www.apache.org/licenses/LICENSE-2.0
 *
 * Unless required by applicable law or agreed to in writing, software
 * distributed under the License is distributed on an "AS IS" BASIS,
 * WITHOUT WARRANTIES OR CONDITIONS OF ANY KIND, either express or implied.
 * See the License for the specific language governing permissions and
 * limitations under the License.
 *
*/

#include <tbb/parallel_for.h>
#include <tbb/blocked_range.h>

#include "gazebo/msgs/msgs.hh"
#include "gazebo/transport/Node.hh"
#include "gazebo/transport/Publication.hh"
#include "gazebo/transport/TopicManager.hh"

using namespace gazebo;
using namespace transport;

/// \brief Class to facilitate parallel processing of nodes.
class NodeProcess_TBB
{
  /// \brief Constructor.
  /// \param[in] _nodes List of nodes to process.
  public: NodeProcess_TBB(std::vector<NodePtr> *_nodes) : nodes(_nodes) {}

  /// \brief Used by TBB during parallel execution.
  /// \param[in] _r Range within this->nodes to process.
  public: void operator() (const tbb::blocked_range<size_t> &_r) const
  {
    for (size_t i = _r.begin(); i != _r.end(); i++)
    {
      (*this->nodes)[i]->ProcessPublishers();
    }
  }

  /// \brief The list of nodes to process.
  private: std::vector<NodePtr> *nodes;
};


//////////////////////////////////////////////////
TopicManager::TopicManager()
{
  this->pauseIncoming = false;
  this->advertisedTopicsEnd = this->advertisedTopics.end();
}

//////////////////////////////////////////////////
TopicManager::~TopicManager()
{
}

//////////////////////////////////////////////////
void TopicManager::Init()
{
  this->advertisedTopics.clear();
  this->advertisedTopicsEnd = this->advertisedTopics.end();
  this->subscribedNodes.clear();
  this->nodes.clear();
}

//////////////////////////////////////////////////
void TopicManager::Fini()
{
  // These two lines make sure that pending messages get sent out
  this->ProcessNodes(true);
  // ConnectionManager::Instance()->RunUpdate();

  PublicationPtr_M::iterator iter;
  for (iter = this->advertisedTopics.begin();
       iter != this->advertisedTopics.end(); ++iter)
  {
    this->Unadvertise(iter->first);
  }

  this->advertisedTopics.clear();
  this->advertisedTopicsEnd = this->advertisedTopics.end();
  this->subscribedNodes.clear();
  this->nodes.clear();
}

//////////////////////////////////////////////////
void TopicManager::AddNode(NodePtr _node)
{
  boost::recursive_mutex::scoped_lock lock(this->nodeMutex);
  this->nodes.push_back(_node);
}

//////////////////////////////////////////////////
void TopicManager::RemoveNode(unsigned int _id)
{
  std::vector<NodePtr>::iterator iter;
  boost::recursive_mutex::scoped_lock lock(this->nodeMutex);

  for (iter = this->nodes.begin(); iter != this->nodes.end(); ++iter)
  {
    if ((*iter)->GetId() == _id)
    {
      // Remove the node from all publications.
      for (PublicationPtr_M::iterator piter = this->advertisedTopics.begin();
           piter != this->advertisedTopics.end(); ++piter)
      {
        piter->second->RemoveSubscription(*iter);
      }

      // Remove the node from all subscriptions.
      for (SubNodeMap::iterator siter = this->subscribedNodes.begin();
           siter != this->subscribedNodes.end(); ++siter)
      {
        std::list<NodePtr>::iterator subIter = siter->second.begin();
        while (subIter != siter->second.end())
        {
          if (*subIter == *iter)
            siter->second.erase(subIter++);
          else
            ++subIter;
        }
      }

      this->nodes.erase(iter);
      break;
    }
  }
}

//////////////////////////////////////////////////
void TopicManager::AddNodeToProcess(NodePtr _ptr)
{
  if (_ptr)
  {
    boost::mutex::scoped_lock lock(this->processNodesMutex);
    this->nodesToProcess.insert(_ptr);
  }
}

//////////////////////////////////////////////////
void TopicManager::ProcessNodes(bool _onlyOut)
{
  {
    boost::mutex::scoped_lock lock(this->processNodesMutex);
    for (boost::unordered_set<NodePtr>::iterator iter =
        this->nodesToProcess.begin();
        iter != this->nodesToProcess.end(); ++iter)
    {
      (*iter)->ProcessPublishers();
    }
    this->nodesToProcess.clear();
  }

  // Note: In general there are very few nodes. So, parallelization is not
  // needed. Keeping this code for posterity.
  // int s;
  // {
  //   boost::recursive_mutex::scoped_lock lock(this->nodeMutex);
  //   // store as size might change (spawning)
  //   s = this->nodes.size();
  // }
  // Process nodes in parallel
  // try
  // {
  //   boost::mutex::scoped_lock lock(this->processNodesMutex);
  //   tbb::parallel_for(tbb::blocked_range<size_t>(0, this->nodes.size(), 10),
  //       NodeProcess_TBB(&this->nodes));
  // }
  // catch(...)
  // {
  //   /// Failed to process the nodes this time around. But not to
  //   /// worry. This function is called again.
  // }

  if (!this->pauseIncoming && !_onlyOut)
  {
    int s = 0;
    {
      boost::recursive_mutex::scoped_lock lock(this->nodeMutex);
      s = this->nodes.size();
    }

    for (int i = 0; i < s; ++i)
    {
      this->nodes[i]->ProcessIncoming();
      if (this->pauseIncoming)
        break;
    }
  }
}

//////////////////////////////////////////////////
void TopicManager::Publish(const std::string &_topic, MessagePtr _message,
    boost::function<void(uint32_t)> _cb, uint32_t _id)
{
  PublicationPtr pub = this->FindPublication(_topic);

  if (pub)
    pub->Publish(_message, _cb, _id);
  else if (!_cb.empty())
    _cb(_id);
}

//////////////////////////////////////////////////
PublicationPtr TopicManager::FindPublication(const std::string &_topic)
{
  PublicationPtr_M::iterator iter = this->advertisedTopics.find(_topic);
  if (iter != this->advertisedTopicsEnd)
    return iter->second;
  else
    return PublicationPtr();
}

//////////////////////////////////////////////////
SubscriberPtr TopicManager::Subscribe(const SubscribeOptions &_ops)
{
  // Create a subscription (essentially a callback that gets
  // fired every time a Publish occurs on the corresponding
  // topic
  this->subscribedNodes[_ops.GetTopic()].push_back(_ops.GetNode());

  // The object that gets returned to the caller of this
  // function
  SubscriberPtr sub(new Subscriber(_ops.GetTopic(), _ops.GetNode()));

  // Find a current publication
  PublicationPtr pub = this->FindPublication(_ops.GetTopic());

  // If the publication exits, just add the subscription to it
  if (pub)
    pub->AddSubscription(_ops.GetNode());

  // Use this to find other remote publishers
  ConnectionManager::Instance()->Subscribe(_ops.GetTopic(), _ops.GetMsgType(),
                                           _ops.GetLatching());
  return sub;
}

//////////////////////////////////////////////////
void TopicManager::Unsubscribe(const std::string &_topic,
                               const NodePtr &_node)
{
  boost::mutex::scoped_lock lock(this->subscriberMutex);

  PublicationPtr publication = this->FindPublication(_topic);

  if (publication)
    publication->RemoveSubscription(_node);

  ConnectionManager::Instance()->Unsubscribe(_topic,
      _node->GetMsgType(_topic));

  this->subscribedNodes[_topic].remove(_node);
}

//////////////////////////////////////////////////
void TopicManager::ConnectPubToSub(const std::string &_topic,
                                   const SubscriptionTransportPtr _sublink)
{
  PublicationPtr publication = this->FindPublication(_topic);
  publication->AddSubscription(_sublink);
}

//////////////////////////////////////////////////
void TopicManager::DisconnectPubFromSub(const std::string &topic,
    const std::string &host, unsigned int port)
{
  PublicationPtr publication = this->FindPublication(topic);
  publication->RemoveSubscription(host, port);
}

//////////////////////////////////////////////////
void TopicManager::DisconnectSubFromPub(const std::string &topic,
    const std::string &host, unsigned int port)
{
  PublicationPtr publication = this->FindPublication(topic);
  if (publication)
    publication->RemoveTransport(host, port);
}

//////////////////////////////////////////////////
void TopicManager::ConnectSubscribers(const std::string &_topic)
{
  SubNodeMap::iterator nodeIter = this->subscribedNodes.find(_topic);

  if (nodeIter != this->subscribedNodes.end())
  {
    PublicationPtr publication = this->FindPublication(_topic);
    if (!publication)
      return;

    // Add all of our subscriptions to the publication
    std::list<NodePtr>::iterator cbIter;
    for (cbIter = nodeIter->second.begin();
         cbIter != nodeIter->second.end(); ++cbIter)
    {
      publication->AddSubscription(*cbIter);
    }
  }
  else
  {
    // TODO: Properly handle this error
    gzerr << "Shouldn't get here topic[" << _topic << "]\n";
  }
}

//////////////////////////////////////////////////
void TopicManager::ConnectSubToPub(const msgs::Publish &_pub)
{
  boost::mutex::scoped_lock lock(this->subscriberMutex);
  this->UpdatePublications(_pub.topic(), _pub.msg_type());

  PublicationPtr publication = this->FindPublication(_pub.topic());

  if (publication && !publication->HasTransport(_pub.host(), _pub.port()))
  {
    // Connect to the remote publisher
    ConnectionPtr conn = ConnectionManager::Instance()->ConnectToRemoteHost(
        _pub.host(), _pub.port());

    if (conn)
    {
      // Create a transport link that will read from the connection, and
      // send data to a Publication.
      PublicationTransportPtr publink(new PublicationTransport(_pub.topic(),
            _pub.msg_type()));

      bool latched = false;
      SubNodeMap::iterator nodeIter = this->subscribedNodes.find(_pub.topic());

      // Find if any local node has a latched subscriber for the new topic
      // publication transport.
      if (nodeIter != this->subscribedNodes.end())
      {
        std::list<NodePtr>::iterator cbIter;
        for (cbIter = nodeIter->second.begin();
             cbIter != nodeIter->second.end() && !latched; ++cbIter)
        {
          latched = (*cbIter)->HasLatchedSubscriber(_pub.topic());
        }
      }

      publink->Init(conn, latched);

      publication->AddTransport(publink);
    }
  }

  this->ConnectSubscribers(_pub.topic());
}

//////////////////////////////////////////////////
PublicationPtr TopicManager::UpdatePublications(const std::string &_topic,
                                                const std::string &_msgType)
{
  // Find a current publication on this topic
  PublicationPtr pub = this->FindPublication(_topic);

  if (pub)
  {
    if (_msgType != pub->GetMsgType())
      gzthrow("Attempting to advertise on an existing topic with"
              " a conflicting message type\n");
  }
  else
  {
    pub = PublicationPtr(new Publication(_topic, _msgType));
    this->advertisedTopics[_topic] =  pub;
    this->advertisedTopicsEnd = this->advertisedTopics.end();
  }

  return pub;
}

//////////////////////////////////////////////////
void TopicManager::Unadvertise(const std::string &_topic)
{
  std::string t;

  t = _topic;

  PublicationPtr publication = this->FindPublication(t);
  if (publication && publication->GetLocallyAdvertised() &&
      publication->GetTransportCount() == 0)
  {
    publication->SetLocallyAdvertised(false);
    ConnectionManager::Instance()->Unadvertise(t);
  }
}

//////////////////////////////////////////////////
void TopicManager::Unadvertise(PublisherPtr _pub)
{
  GZ_ASSERT(_pub, "Unadvertising a NULL Publisher");

<<<<<<< HEAD
  PublicationPtr publication = this->FindPublication(_pub->GetTopic());
  if (publication)
    publication->RemovePublisher(_pub);

  this->Unadvertise(_pub->GetTopic());
=======
  if (_pub)
  {
    PublicationPtr publication = this->FindPublication(_pub->GetTopic());
    if (publication)
      publication->RemovePublisher(_pub);

    this->Unadvertise(_pub->GetTopic());
  }
>>>>>>> 7801bee7
}

//////////////////////////////////////////////////
void TopicManager::RegisterTopicNamespace(const std::string &_name)
{
  ConnectionManager::Instance()->RegisterTopicNamespace(_name);
}

//////////////////////////////////////////////////
void TopicManager::GetTopicNamespaces(std::list<std::string> &_namespaces)
{
  ConnectionManager::Instance()->GetTopicNamespaces(_namespaces);
}

//////////////////////////////////////////////////
void TopicManager::ClearBuffers()
{
  PublicationPtr_M::iterator iter;
  for (iter = this->advertisedTopics.begin();
       iter != this->advertisedTopics.end(); ++iter)
  {
  }
}

//////////////////////////////////////////////////
void TopicManager::PauseIncoming(bool _pause)
{
  this->pauseIncoming = _pause;
}<|MERGE_RESOLUTION|>--- conflicted
+++ resolved
@@ -399,13 +399,6 @@
 {
   GZ_ASSERT(_pub, "Unadvertising a NULL Publisher");
 
-<<<<<<< HEAD
-  PublicationPtr publication = this->FindPublication(_pub->GetTopic());
-  if (publication)
-    publication->RemovePublisher(_pub);
-
-  this->Unadvertise(_pub->GetTopic());
-=======
   if (_pub)
   {
     PublicationPtr publication = this->FindPublication(_pub->GetTopic());
@@ -414,7 +407,6 @@
 
     this->Unadvertise(_pub->GetTopic());
   }
->>>>>>> 7801bee7
 }
 
 //////////////////////////////////////////////////
