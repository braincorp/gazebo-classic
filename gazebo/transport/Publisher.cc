/*
 * Copyright (C) 2012-2015 Open Source Robotics Foundation
 *
 * Licensed under the Apache License, Version 2.0 (the "License");
 * you may not use this file except in compliance with the License.
 * You may obtain a copy of the License at
 *
 *     http://www.apache.org/licenses/LICENSE-2.0
 *
 * Unless required by applicable law or agreed to in writing, software
 * distributed under the License is distributed on an "AS IS" BASIS,
 * WITHOUT WARRANTIES OR CONDITIONS OF ANY KIND, either express or implied.
 * See the License for the specific language governing permissions and
 * limitations under the License.
 *
*/
/* Desc: Handles pushing messages out on a named topic
 * Author: Nate Koenig
 */
#ifdef _WIN32
  // Ensure that Winsock2.h is included before Windows.h, which can get
  // pulled in by anybody (e.g., Boost).
  #include <Winsock2.h>
#endif

#include <boost/bind.hpp>

#include <ignition/math/Helpers.hh>

#include "gazebo/common/Exception.hh"
#include "gazebo/transport/Node.hh"
#include "gazebo/transport/TopicManager.hh"
#include "gazebo/transport/Publisher.hh"

using namespace gazebo;
using namespace transport;

uint32_t Publisher::idCounter = 0;

//////////////////////////////////////////////////
Publisher::Publisher(const std::string &_topic, const std::string &_msgType,
                     unsigned int _limit, double _hzRate)
  : topic(_topic), msgType(_msgType), queueLimit(_limit),
    updatePeriod(0)
{
  if (!ignition::math::equal(_hzRate, 0.0))
    this->updatePeriod = 1.0 / _hzRate;

  this->queueLimitWarned = false;
  this->pubId = 0;
  this->id = ++idCounter;
}

//////////////////////////////////////////////////
Publisher::~Publisher()
{
}

//////////////////////////////////////////////////
bool Publisher::HasConnections() const
{
  return (this->publication &&
      (this->publication->GetCallbackCount() > 0 ||
       this->publication->GetNodeCount() > 0));
}

//////////////////////////////////////////////////
void Publisher::WaitForConnection() const
{
  while (!this->HasConnections())
    common::Time::MSleep(100);
}

//////////////////////////////////////////////////
bool Publisher::WaitForConnection(const common::Time &_timeout) const
{
  common::Time start = common::Time::GetWallTime();
  common::Time curr = common::Time::GetWallTime();

  while (!this->HasConnections() &&
      (_timeout <= 0.0 || curr - start < _timeout))
  {
    common::Time::MSleep(100);
    curr = common::Time::GetWallTime();
  }

  return this->HasConnections();
}

//////////////////////////////////////////////////
void Publisher::PublishImpl(const google::protobuf::Message &_message,
                            bool _block)
{
  if (_message.GetTypeName() != this->msgType)
    gzthrow("Invalid message type\n");

  if (!_message.IsInitialized())
  {
    gzerr << "Publishing an uninitialized message on topic[" <<
      this->topic << "]. Required field [" <<
      _message.InitializationErrorString() << "] missing.\n";
    return;
  }

  // Check if a throttling rate has been set
  if (this->updatePeriod > 0)
  {
    // Get the current time
    this->currentTime = common::Time::GetWallTime();

    // Skip publication if the time difference is less than the update period.
    if (this->prevPublishTime != common::Time(0, 0) &&
        (this->currentTime - this->prevPublishTime).Double() <
        this->updatePeriod)
    {
      return;
    }

    // Set the previous time a message was published
    this->prevPublishTime = this->currentTime;
  }

  // Save the latest message
  MessagePtr msgPtr(_message.New());
  msgPtr->CopyFrom(_message);

  this->publication->SetPrevMsg(this->id, msgPtr);

  {
    boost::mutex::scoped_lock lock(this->mutex);

    this->messages.push_back(msgPtr);

    if (this->messages.size() > this->queueLimit)
    {
      this->messages.pop_front();

      if (!queueLimitWarned)
      {
        gzwarn << "Queue limit reached for topic "
          << this->topic
          << ", deleting message. "
          << "This warning is printed only once." << std::endl;
        queueLimitWarned = true;
      }
    }
  }

  TopicManager::Instance()->AddNodeToProcess(this->node);

  if (_block)
  {
    this->SendMessage();
  }
  else
  {
    // Tell the connection manager that it needs to update
    ConnectionManager::Instance()->TriggerUpdate();
  }
}

//////////////////////////////////////////////////
void Publisher::SendMessage()
{
  std::list<MessagePtr> localBuffer;
  std::list<uint32_t> localIds;

  {
    boost::mutex::scoped_lock lock(this->mutex);
    if (!this->pubIds.empty() || this->messages.empty())
      return;

    for (unsigned int i = 0; i < this->messages.size(); ++i)
    {
      this->pubId = (this->pubId + 1) % 10000;
      this->pubIds[this->pubId] = 0;
      localIds.push_back(this->pubId);
    }

    std::copy(this->messages.begin(), this->messages.end(),
        std::back_inserter(localBuffer));
    this->messages.clear();
  }

  // Only send messages if there is something to send
  if (!localBuffer.empty())
  {
    std::list<uint32_t>::iterator pubIter = localIds.begin();

    // Send all the current messages
    for (std::list<MessagePtr>::iterator iter = localBuffer.begin();
        iter != localBuffer.end(); ++iter, ++pubIter)
    {
      // Send the latest message.
      int result = this->publication->Publish(*iter,
          boost::bind(&Publisher::OnPublishComplete, this, _1), *pubIter);

      if (result > 0)
        this->pubIds[*pubIter] = result;
      else
        this->pubIds.erase(*pubIter);
    }

    // Clear the local buffer.
    localBuffer.clear();
    localIds.clear();
  }
}

//////////////////////////////////////////////////
void Publisher::SetNode(NodePtr _node)
{
  this->node = _node;
}

//////////////////////////////////////////////////
unsigned int Publisher::GetOutgoingCount() const
{
  boost::mutex::scoped_lock lock(this->mutex);
  return this->messages.size();
}

//////////////////////////////////////////////////
std::string Publisher::GetTopic() const
{
  return this->topic;
}

//////////////////////////////////////////////////
std::string Publisher::GetMsgType() const
{
  return this->msgType;
}

//////////////////////////////////////////////////
void Publisher::OnPublishComplete(uint32_t _id)
{
  boost::mutex::scoped_lock lock(this->mutex);

  std::map<uint32_t, int>::iterator iter = this->pubIds.find(_id);
  if (iter != this->pubIds.end() && (--iter->second) <= 0)
    this->pubIds.erase(iter);
}

//////////////////////////////////////////////////
void Publisher::SetPublication(PublicationPtr _publication)
{
  this->publication = _publication;
}

//////////////////////////////////////////////////
void Publisher::Fini()
{
  if (!this->messages.empty())
    this->SendMessage();

<<<<<<< HEAD
  TopicManager::Instance()->Unadvertise(shared_from_this());
=======
  if (!this->topic.empty())
    TopicManager::Instance()->Unadvertise(this->topic, this->id);
>>>>>>> 3a37e0bd

  common::Time slept;

  // Wait for the message to be published
  while (!this->pubIds.empty() && slept < common::Time(1, 0))
  {
    common::Time::MSleep(10);
    slept += common::Time(0, 10000000);
  }

  this->node.reset();
}

//////////////////////////////////////////////////
std::string Publisher::GetPrevMsg() const
{
  std::string result;
  if (this->publication)
  {
    MessagePtr msg = this->publication->GetPrevMsg(this->id);
    if (msg)
      msg->SerializeToString(&result);
  }

  return result;
}

//////////////////////////////////////////////////
MessagePtr Publisher::GetPrevMsgPtr() const
{
  if (this->publication)
    return this->publication->GetPrevMsg(this->id);
  else
    return MessagePtr();
}

//////////////////////////////////////////////////
uint32_t Publisher::Id() const
{
  return this->id;
}<|MERGE_RESOLUTION|>--- conflicted
+++ resolved
@@ -254,12 +254,8 @@
   if (!this->messages.empty())
     this->SendMessage();
 
-<<<<<<< HEAD
-  TopicManager::Instance()->Unadvertise(shared_from_this());
-=======
   if (!this->topic.empty())
     TopicManager::Instance()->Unadvertise(this->topic, this->id);
->>>>>>> 3a37e0bd
 
   common::Time slept;
 
