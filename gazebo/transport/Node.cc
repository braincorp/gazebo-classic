--- conflicted
+++ resolved
@@ -153,13 +153,15 @@
   Callback_L::iterator liter;
 
   // For each topic
-<<<<<<< HEAD
   {
     std::list<std::string>::iterator msgIter;
     std::map<std::string, std::list<std::string> >::iterator inIter;
     std::map<std::string, std::list<std::string> >::iterator endIter;
-    inIter = this->incomingMsgs.begin();
-    endIter = this->incomingMsgs.end();
+    {
+      boost::recursive_mutex::scoped_lock lock(this->incomingMutex);
+      inIter = this->incomingMsgs.begin();
+      endIter = this->incomingMsgs.end();
+    }
 
     for (; inIter != endIter; ++inIter)
     {
@@ -167,9 +169,17 @@
       cbIter = this->callbacks.find(inIter->first);
       if (cbIter != this->callbacks.end())
       {
+        std::list<std::string>::iterator msgInIter;
+        std::list<std::string>::iterator msgEndIter;
+
+        {
+          boost::recursive_mutex::scoped_lock lock(this->incomingMutex);
+          msgInIter = inIter->second.begin();
+          msgEndIter = inIter->second.end();
+        }
+
         // For each message in the buffer
-        for (msgIter = inIter->second.begin(); msgIter != inIter->second.end();
-            ++msgIter)
+        for (msgIter = msgInIter; msgIter != msgEndIter; ++msgIter)
         {
           // Send the message to all callbacks
           for (liter = cbIter->second.begin();
@@ -178,50 +188,42 @@
             (*liter)->HandleData(*msgIter);
           }
         }
+
+        {
+          boost::recursive_mutex::scoped_lock lock(this->incomingMutex);
+          inIter->second.erase(msgInIter, msgEndIter);
+        }
       }
     }
-    this->incomingMsgs.clear();
-=======
-  std::map<std::string, std::list<std::string> >::iterator inIter;
-  std::map<std::string, std::list<std::string> >::iterator endIter;
-  
-  {
-    boost::recursive_mutex::scoped_lock lock(this->incomingMutex);
-    inIter = this->incomingMsgs.begin();
-    endIter = this->incomingMsgs.end();
->>>>>>> 05b76963
   }
 
   {
     std::list<MessagePtr>::iterator msgIter;
     std::map<std::string, std::list<MessagePtr> >::iterator inIter;
     std::map<std::string, std::list<MessagePtr> >::iterator endIter;
-    inIter = this->incomingMsgsLocal.begin();
-    endIter = this->incomingMsgsLocal.end();
+    {
+      boost::recursive_mutex::scoped_lock lock(this->incomingMutex);
+      inIter = this->incomingMsgsLocal.begin();
+      endIter = this->incomingMsgsLocal.end();
+    }
 
     for (; inIter != endIter; ++inIter)
     {
-<<<<<<< HEAD
       // Find the callbacks for the topic
       cbIter = this->callbacks.find(inIter->first);
       if (cbIter != this->callbacks.end())
-=======
-      std::list<std::string>::iterator msgInIter;
-      std::list<std::string>::iterator msgEndIter;
-
       {
-        boost::recursive_mutex::scoped_lock lock(this->incomingMutex);
-        msgInIter = inIter->second.begin();
-        msgEndIter = inIter->second.end();
-      }
-
-      // For each message in the buffer
-      for (msgIter = msgInIter; msgIter != msgEndIter; ++msgIter)
->>>>>>> 05b76963
-      {
+        std::list<std::string>::iterator msgInIter;
+        std::list<std::string>::iterator msgEndIter;
+
+        {
+          boost::recursive_mutex::scoped_lock lock(this->incomingMutex);
+          msgInIter = inIter->second.begin();
+          msgEndIter = inIter->second.end();
+        }
+
         // For each message in the buffer
-        for (msgIter = inIter->second.begin(); msgIter != inIter->second.end();
-            ++msgIter)
+        for (msgIter = msgInIter; msgIter != msgEndIter; ++msgIter)
         {
           // Send the message to all callbacks
           for (liter = cbIter->second.begin();
@@ -230,23 +232,14 @@
             (*liter)->HandleMessage(*msgIter);
           }
         }
+
+        {
+          boost::recursive_mutex::scoped_lock lock(this->incomingMutex);
+          inIter->second.erase(msgInIter, msgEndIter);
+        }
       }
-
-      {
-        boost::recursive_mutex::scoped_lock lock(this->incomingMutex);
-        inIter->second.erase(msgInIter, msgEndIter);
-      }
-    }
-    this->incomingMsgsLocal.clear();
-  }
-<<<<<<< HEAD
-=======
-
-  {
-    boost::recursive_mutex::scoped_lock lock(this->incomingMutex);
-    this->incomingMsgs.erase(inIter, endIter);
-  }
->>>>>>> 05b76963
+    }
+  }
 }
 
 //////////////////////////////////////////////////
