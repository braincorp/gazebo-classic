/*
 * Copyright (C) 2012-2013 Open Source Robotics Foundation
 *
 * Licensed under the Apache License, Version 2.0 (the "License");
 * you may not use this file except in compliance with the License.
 * You may obtain a copy of the License at
 *
 *     http://www.apache.org/licenses/LICENSE-2.0
 *
 * Unless required by applicable law or agreed to in writing, software
 * distributed under the License is distributed on an "AS IS" BASIS,
 * WITHOUT WARRANTIES OR CONDITIONS OF ANY KIND, either express or implied.
 * See the License for the specific language governing permissions and
 * limitations under the License.
 *
*/

#include "gazebo/msgs/msgs.hh"
#include "gazebo/common/Console.hh"
#include "gazebo/common/Events.hh"
#include "gazebo/transport/TopicManager.hh"
#include "gazebo/transport/ConnectionManager.hh"

#include "gazebo/gazebo_config.h"

using namespace gazebo;
using namespace transport;

/// TBB task to process nodes.
class TopicManagerProcessTask : public tbb::task
{
  /// Implements the necessary execute function
  public: tbb::task *execute()
          {
            TopicManager::Instance()->ProcessNodes();
            return NULL;
          }
};

/// TBB task to establish subscriber to publisher connection.
class TopicManagerConnectionTask : public tbb::task
{
  /// \brief Constructor.
  /// \param[in] _pub Publish message
  public: TopicManagerConnectionTask(msgs::Publish _pub) : pub(_pub) {}

  /// Implements the necessary execute function
  public: tbb::task *execute()
          {
            TopicManager::Instance()->ConnectSubToPub(pub);
            return NULL;
          }

  /// \brief Publish message
  private: msgs::Publish pub;
};

//////////////////////////////////////////////////
ConnectionManager::ConnectionManager()
{
  this->tmpIndex = 0;
  this->initialized = false;
  this->stop = false;
  this->stopped = true;

  this->serverConn = NULL;

  this->eventConnections.push_back(
      event::Events::ConnectStop(boost::bind(&ConnectionManager::Stop, this)));
}

//////////////////////////////////////////////////
ConnectionManager::~ConnectionManager()
{
  this->eventConnections.clear();

  delete this->serverConn;
  this->serverConn = NULL;
  this->Fini();
}

//////////////////////////////////////////////////
bool ConnectionManager::Init(const std::string &_masterHost,
<<<<<<< HEAD
                             unsigned int master_port,
=======
                             unsigned int _masterPort,
>>>>>>> 7801bee7
                             uint32_t _timeoutIterations)
{
  this->stop = false;
  this->masterConn.reset(new Connection());
  delete this->serverConn;
  this->serverConn = new Connection();

  // Create a new TCP server on a free port
  this->serverConn->Listen(0,
      boost::bind(&ConnectionManager::OnAccept, this, _1));

  gzmsg << "Waiting for master";
  uint32_t timeoutCount = 0;
  uint32_t waitDurationMS = 1000;

<<<<<<< HEAD
  while (!this->masterConn->Connect(_masterHost, master_port) &&
=======
  while (!this->masterConn->Connect(_masterHost, _masterPort) &&
>>>>>>> 7801bee7
      this->IsRunning() && timeoutCount < _timeoutIterations)
  {
    if (!common::Console::Instance()->GetQuiet())
    {
      printf(".");
      fflush(stdout);
    }

    ++timeoutCount;

    if (timeoutCount < _timeoutIterations)
      common::Time::MSleep(waitDurationMS);
  }

  if (!common::Console::Instance()->GetQuiet())
    printf("\n");

  if (timeoutCount >= _timeoutIterations)
  {
    gzerr << "Failed to connect to master in "
          << (timeoutCount * waitDurationMS) / 1000.0 << " seconds.\n";
    return false;
  }

  if (!this->IsRunning())
  {
    gzerr << "Connection Manager is not running\n";
    return false;
  }

  std::string initData, namespacesData, publishersData;

  try
  {
    this->masterConn->Read(initData);
    this->masterConn->Read(namespacesData);
    this->masterConn->Read(publishersData);
  }
  catch(...)
  {
    gzerr << "Unable to read from master\n";
    return false;
  }

  msgs::Packet packet;
  packet.ParseFromString(initData);

  if (packet.type() == "version_init")
  {
    msgs::GzString msg;
    msg.ParseFromString(packet.serialized_data());
    if (msg.data() == std::string("gazebo ") + GAZEBO_VERSION)
    {
      // TODO: set some flag.. maybe start "serverConn" when initialized
      gzmsg << "Connected to gazebo master @ "
            << this->masterConn->GetRemoteURI() << "\n";
    }
    else
    {
      // TODO: MAke this a proper error
      gzerr << "Conflicting gazebo versions\n";
    }
  }
  else
    gzerr << "Didn't receive an init from the master\n";

  packet.ParseFromString(namespacesData);
  if (packet.type() == "topic_namepaces_init")
  {
    msgs::GzString_V result;
    result.ParseFromString(packet.serialized_data());
    boost::mutex::scoped_lock lock(this->namespaceMutex);

    for (int i = 0; i < result.data_size(); i++)
    {
      this->namespaces.push_back(std::string(result.data(i)));
    }
    this->namespaceCondition.notify_all();
  }
  else
    gzerr << "Did not get topic_namespaces_init msg from master\n";

  packet.ParseFromString(publishersData);
  if (packet.type() == "publishers_init")
  {
    msgs::Publishers pubs;
    pubs.ParseFromString(packet.serialized_data());

    boost::recursive_mutex::scoped_lock lock(this->listMutex);
    for (int i = 0; i < pubs.publisher_size(); i++)
    {
      const msgs::Publish &p = pubs.publisher(i);
      this->publishers.push_back(p);
    }
  }
  else
    gzerr << "Did not get publishers_init msg from master\n";

  this->masterConn->AsyncRead(
      boost::bind(&ConnectionManager::OnMasterRead, this, _1));

  this->initialized = true;

  // Tell the user what address will be publicized to other nodes.
  gzmsg << "Publicized address: "
        << this->masterConn->GetLocalHostname() << "\n";

  return true;
}

//////////////////////////////////////////////////
void ConnectionManager::Fini()
{
  if (!this->initialized)
    return;

  this->Stop();

  if (this->masterConn)
  {
    this->masterConn->ProcessWriteQueue();
    this->masterConn->Shutdown();
    this->masterConn.reset();
  }

  if (this->serverConn)
  {
    this->serverConn->ProcessWriteQueue();
    this->serverConn->Shutdown();
    delete this->serverConn;
    this->serverConn = NULL;
  }

  this->eventConnections.clear();
  this->connections.clear();
  this->publishers.clear();
  this->namespaces.clear();
  this->masterMessages.clear();

  this->initialized = false;
}

//////////////////////////////////////////////////
void ConnectionManager::Stop()
{
  this->stop = true;
  this->updateCondition.notify_all();
  if (this->initialized)
    while (this->stopped == false)
      common::Time::MSleep(100);
}

//////////////////////////////////////////////////
void ConnectionManager::RunUpdate()
{
  std::list<ConnectionPtr>::iterator iter;
  std::list<ConnectionPtr>::iterator endIter;

  unsigned int msize = 0;
  {
    boost::recursive_mutex::scoped_lock lock(this->masterMessagesMutex);
    msize = this->masterMessages.size();
  }

  while (msize > 0)
  {
    this->ProcessMessage(this->masterMessages.front());
    {
      boost::recursive_mutex::scoped_lock lock(this->masterMessagesMutex);
      this->masterMessages.pop_front();
      msize = this->masterMessages.size();
    }
  }

  if (this->masterConn)
    this->masterConn->ProcessWriteQueue();

  // Use TBB to process nodes. Need more testing to see if this makes
  // a difference.
  // TopicManagerProcessTask *task = new(tbb::task::allocate_root())
  //   TopicManagerProcessTask();
  // tbb::task::enqueue(*task);
  TopicManager::Instance()->ProcessNodes();
  {
    boost::recursive_mutex::scoped_lock lock(this->connectionMutex);
    iter = this->connections.begin();
    endIter = this->connections.end();
  }

  while (iter != endIter)
  {
    if ((*iter)->IsOpen())
    {
      (*iter)->ProcessWriteQueue();
      ++iter;
    }
    else
    {
      boost::recursive_mutex::scoped_lock lock(this->connectionMutex);
      iter = this->connections.erase(iter);
    }
  }
}

//////////////////////////////////////////////////
void ConnectionManager::Run()
{
  boost::mutex::scoped_lock lock(this->updateMutex);

  this->stopped = false;

  while (!this->stop && this->masterConn && this->masterConn->IsOpen())
  {
    this->RunUpdate();
    this->updateCondition.timed_wait(lock,
       boost::posix_time::milliseconds(100));
  }
  this->RunUpdate();

  this->stopped = true;

  this->masterConn->Shutdown();
}

//////////////////////////////////////////////////
bool ConnectionManager::IsRunning() const
{
  return !this->stop;
}

//////////////////////////////////////////////////
void ConnectionManager::OnMasterRead(const std::string &_data)
{
  if (this->masterConn && this->masterConn->IsOpen())
    this->masterConn->AsyncRead(
        boost::bind(&ConnectionManager::OnMasterRead, this, _1));

  if (!_data.empty())
  {
    boost::recursive_mutex::scoped_lock lock(this->masterMessagesMutex);
    this->masterMessages.push_back(std::string(_data));
  }
  else
    gzerr << "ConnectionManager::OnMasterRead empty data\n";

  // Tell the ourself that we need an update
  this->TriggerUpdate();
}

/////////////////////////////////////////////////
void ConnectionManager::ProcessMessage(const std::string &_data)
{
  msgs::Packet packet;
  packet.ParseFromString(_data);

  if (packet.type() == "publisher_add")
  {
    msgs::Publish result;
    result.ParseFromString(packet.serialized_data());
    this->publishers.push_back(result);
  }
  else if (packet.type() == "publisher_del")
  {
    msgs::Publish result;
    result.ParseFromString(packet.serialized_data());

    std::list<msgs::Publish>::iterator iter = this->publishers.begin();
    while (iter != this->publishers.end())
    {
      if ((*iter).topic() == result.topic() &&
          (*iter).host() == result.host() &&
          (*iter).port() == result.port())
        iter = this->publishers.erase(iter);
      else
        ++iter;
    }
  }
  else if (packet.type() == "topic_namespace_add")
  {
    msgs::GzString result;
    result.ParseFromString(packet.serialized_data());

    boost::mutex::scoped_lock lock(this->namespaceMutex);
    this->namespaces.push_back(std::string(result.data()));
    this->namespaceCondition.notify_all();
  }
  // FIXME "publisher_update" is currently not used and have been separated out
  // into "publisher_subscribe" and "publisher_advertise". This is implemented
  // as a workaround to address transport blocking issue when gzclient connects
  // to gzserver, see issue #714. "publisher_advertise", intended
  // for gzserver when gzclient connects, is parallelized and made non-blocking.
  else if (packet.type() == "publisher_update")
  {
    msgs::Publish pub;
    pub.ParseFromString(packet.serialized_data());
    if (pub.host() != this->serverConn->GetLocalAddress() ||
        pub.port() != this->serverConn->GetLocalPort())
    {
      TopicManager::Instance()->ConnectSubToPub(pub);
    }
  }
  else if (packet.type() == "publisher_advertise")
  {
    msgs::Publish pub;
    pub.ParseFromString(packet.serialized_data());
    if (pub.host() != this->serverConn->GetLocalAddress() ||
        pub.port() != this->serverConn->GetLocalPort())
    {
      TopicManagerConnectionTask *task = new(tbb::task::allocate_root())
      TopicManagerConnectionTask(pub);
      tbb::task::enqueue(*task);
    }
  }
  // publisher_subscribe. This occurs when we try to subscribe to a topic, and
  // the master informs us of a remote host that is publishing on our
  // requested topic
  else if (packet.type() == "publisher_subscribe")
  {
    msgs::Publish pub;
    pub.ParseFromString(packet.serialized_data());
    if (pub.host() != this->serverConn->GetLocalAddress() ||
        pub.port() != this->serverConn->GetLocalPort())
    {
      TopicManager::Instance()->ConnectSubToPub(pub);
    }
  }
  else if (packet.type() == "unsubscribe")
  {
    msgs::Subscribe sub;
    sub.ParseFromString(packet.serialized_data());

    // Disconnect a local publisher from a remote subscriber
    TopicManager::Instance()->DisconnectPubFromSub(sub.topic(),
        sub.host(), sub.port());
  }
  else if (packet.type() == "unadvertise")
  {
    msgs::Publish pub;
    pub.ParseFromString(packet.serialized_data());

    // Disconnection all local subscribers from a remote publisher
    TopicManager::Instance()->DisconnectSubFromPub(pub.topic(),
        pub.host(), pub.port());
  }
  else
  {
    gzerr << "ConnectionManager::OnMasterRead unknown type["
          << packet.type() << "][" << packet.serialized_data()
          << "] Data[" << _data << "]\n";
  }
}

//////////////////////////////////////////////////
void ConnectionManager::OnAccept(ConnectionPtr _newConnection)
{
  _newConnection->AsyncRead(
      boost::bind(&ConnectionManager::OnRead, this, _newConnection, _1));

  // Add the connection to the list of connections
  boost::recursive_mutex::scoped_lock lock(this->connectionMutex);
  this->connections.push_back(_newConnection);
}

//////////////////////////////////////////////////
void ConnectionManager::OnRead(ConnectionPtr _connection,
                               const std::string &_data)
{
  if (_data.empty())
  {
    gzerr << "Data was empty, try again\n";
    _connection->AsyncRead(
        boost::bind(&ConnectionManager::OnRead, this, _connection, _1));
    return;
  }

  msgs::Packet packet;
  packet.ParseFromString(_data);

  // If we have an incoming (remote) subscription
  if (packet.type() == "sub")
  {
    msgs::Subscribe sub;
    sub.ParseFromString(packet.serialized_data());

    // Create a transport link for the publisher to the remote subscriber
    // via the connection
    SubscriptionTransportPtr subLink(new SubscriptionTransport());
    subLink->Init(_connection, sub.latching());

    // Connect the publisher to this transport mechanism
    TopicManager::Instance()->ConnectPubToSub(sub.topic(), subLink);
  }
  else
    gzerr << "Error est here\n";
}

//////////////////////////////////////////////////
void ConnectionManager::Advertise(const std::string &topic,
                                  const std::string &msgType)
{
  if (!this->initialized)
    return;

  msgs::Publish msg;
  msg.set_topic(topic);
  msg.set_msg_type(msgType);
  msg.set_host(this->serverConn->GetLocalAddress());
  msg.set_port(this->serverConn->GetLocalPort());

  this->masterConn->EnqueueMsg(msgs::Package("advertise", msg));
}

//////////////////////////////////////////////////
void ConnectionManager::RegisterTopicNamespace(const std::string &_name)
{
  if (!this->initialized)
    return;

  msgs::GzString msg;
  msg.set_data(_name);
  this->masterConn->EnqueueMsg(msgs::Package("register_topic_namespace", msg));
}

//////////////////////////////////////////////////
void ConnectionManager::Unadvertise(const std::string &_topic)
{
  msgs::Publish msg;
  msg.set_topic(_topic);
  msg.set_msg_type("");

  if (this->serverConn)
  {
    msg.set_host(this->serverConn->GetLocalAddress());
    msg.set_port(this->serverConn->GetLocalPort());
  }

  if (this->masterConn)
  {
    this->masterConn->EnqueueMsg(msgs::Package("unadvertise", msg), true);
  }
}

//////////////////////////////////////////////////
void ConnectionManager::GetAllPublishers(std::list<msgs::Publish> &_publishers)
{
  _publishers.clear();
  std::list<msgs::Publish>::iterator iter;

  boost::recursive_mutex::scoped_lock lock(this->listMutex);
  for (iter = this->publishers.begin(); iter != this->publishers.end(); ++iter)
    _publishers.push_back(*iter);
}

//////////////////////////////////////////////////
void ConnectionManager::GetTopicNamespaces(std::list<std::string> &_namespaces)
{
  if (!this->initialized)
    return;

  _namespaces.clear();

  boost::mutex::scoped_lock lock(this->namespaceMutex);

  if (!this->namespaces.size())
  {
    if (!this->namespaceCondition.timed_wait(lock,
          boost::posix_time::milliseconds(60000)))
    {
      gzerr << "Unable to get namespaces from master\n";
    }
  }

  for (std::list<std::string>::iterator iter = this->namespaces.begin();
       iter != this->namespaces.end(); ++iter)
  {
    _namespaces.push_back(*iter);
  }
}

//////////////////////////////////////////////////
void ConnectionManager::Unsubscribe(const msgs::Subscribe &_sub)
{
  // Inform the master that we want to unsubscribe from a topic.
  this->masterConn->EnqueueMsg(msgs::Package("unsubscribe", _sub), true);
}

//////////////////////////////////////////////////
void ConnectionManager::Unsubscribe(const std::string &_topic,
                                     const std::string &_msgType)
{
  if (this->serverConn)
  {
    msgs::Subscribe msg;
    msg.set_topic(_topic);
    msg.set_msg_type(_msgType);
    msg.set_host(this->serverConn->GetLocalAddress());
    msg.set_port(this->serverConn->GetLocalPort());

    // Inform the master that we want to unsubscribe from a topic.
    this->masterConn->EnqueueMsg(msgs::Package("unsubscribe", msg), true);
  }
}

//////////////////////////////////////////////////
void ConnectionManager::Subscribe(const std::string &_topic,
                                  const std::string &_msgType,
                                  bool _latching)
{
  if (!this->initialized)
  {
    gzerr << "ConnectionManager is not initialized\n";
    return;
  }

  // TODO:
  // Find a current connection on the topic
  // ConnectionPtr conn = this->FindConnection(topic);

  // If the connection to a remote publisher does not exist, then we need
  // to establish a connection.
  // if (!conn)
  {
    msgs::Subscribe msg;
    msg.set_topic(_topic);
    msg.set_msg_type(_msgType);
    msg.set_host(this->serverConn->GetLocalAddress());
    msg.set_port(this->serverConn->GetLocalPort());
    msg.set_latching(_latching);

    // Inform the master that we want to subscribe to a topic.
    // This will result in Connection::OnMasterRead getting called with a
    // packet type of "publisher_update"
    this->masterConn->EnqueueMsg(msgs::Package("subscribe", msg));
  }
}

//////////////////////////////////////////////////
ConnectionPtr ConnectionManager::ConnectToRemoteHost(const std::string &_host,
                                                     unsigned int _port)
{
  ConnectionPtr conn;

  if (!this->initialized)
    return conn;

  // Sharing connections is broken
  // conn = this->FindConnection(_host, _port);
  // if (!conn)
  {
    // Connect to the remote host
    conn.reset(new Connection());
    if (conn->Connect(_host, _port))
    {
      boost::recursive_mutex::scoped_lock lock(this->connectionMutex);
      this->connections.push_back(conn);
    }
    else
    {
      conn.reset();
      return ConnectionPtr();
    }
  }

  return conn;
}

//////////////////////////////////////////////////
void ConnectionManager::RemoveConnection(ConnectionPtr &_conn)
{
  std::list<ConnectionPtr>::iterator iter;

  boost::recursive_mutex::scoped_lock lock(this->connectionMutex);
  iter = this->connections.begin();
  while (iter != this->connections.end())
  {
    if ((*iter) == _conn)
    {
      iter = this->connections.erase(iter);
    }
    else
      ++iter;
  }
}

//////////////////////////////////////////////////
ConnectionPtr ConnectionManager::FindConnection(const std::string &_host,
                                                 unsigned int _port)
{
  ConnectionPtr conn;

  std::list<ConnectionPtr>::iterator iter;

  boost::recursive_mutex::scoped_lock lock(this->connectionMutex);

  // Check to see if we are already connected to the remote publisher
  for (iter = this->connections.begin();
       iter != this->connections.end(); ++iter)
  {
    if ((*iter)->IsOpen() && (*iter)->GetRemoteAddress() == _host &&
        (*iter)->GetRemotePort() == _port)
      conn = *iter;
  }

  return conn;
}

//////////////////////////////////////////////////
void ConnectionManager::TriggerUpdate()
{
  this->updateCondition.notify_all();
}<|MERGE_RESOLUTION|>--- conflicted
+++ resolved
@@ -81,11 +81,7 @@
 
 //////////////////////////////////////////////////
 bool ConnectionManager::Init(const std::string &_masterHost,
-<<<<<<< HEAD
-                             unsigned int master_port,
-=======
                              unsigned int _masterPort,
->>>>>>> 7801bee7
                              uint32_t _timeoutIterations)
 {
   this->stop = false;
@@ -101,11 +97,7 @@
   uint32_t timeoutCount = 0;
   uint32_t waitDurationMS = 1000;
 
-<<<<<<< HEAD
-  while (!this->masterConn->Connect(_masterHost, master_port) &&
-=======
   while (!this->masterConn->Connect(_masterHost, _masterPort) &&
->>>>>>> 7801bee7
       this->IsRunning() && timeoutCount < _timeoutIterations)
   {
     if (!common::Console::Instance()->GetQuiet())
