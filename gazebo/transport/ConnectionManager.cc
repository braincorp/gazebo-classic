/*
 * Copyright 2012 Open Source Robotics Foundation
 *
 * Licensed under the Apache License, Version 2.0 (the "License");
 * you may not use this file except in compliance with the License.
 * You may obtain a copy of the License at
 *
 *     http://www.apache.org/licenses/LICENSE-2.0
 *
 * Unless required by applicable law or agreed to in writing, software
 * distributed under the License is distributed on an "AS IS" BASIS,
 * WITHOUT WARRANTIES OR CONDITIONS OF ANY KIND, either express or implied.
 * See the License for the specific language governing permissions and
 * limitations under the License.
 *
*/

#include "msgs/msgs.hh"
#include "common/Events.hh"
#include "transport/TopicManager.hh"
#include "transport/ConnectionManager.hh"

#include "gazebo_config.h"

using namespace gazebo;
using namespace transport;

//////////////////////////////////////////////////
ConnectionManager::ConnectionManager()
{
  this->tmpIndex = 0;
  this->initialized = false;
  this->stop = false;
  this->stopped = false;

  this->serverConn = NULL;
  this->listMutex = new boost::recursive_mutex();
  this->masterMessagesMutex = new boost::recursive_mutex();
  this->connectionMutex = new boost::recursive_mutex();

  this->eventConnections.push_back(
      event::Events::ConnectStop(boost::bind(&ConnectionManager::Stop, this)));
}

//////////////////////////////////////////////////
ConnectionManager::~ConnectionManager()
{
  this->eventConnections.clear();

  delete this->listMutex;
  this->listMutex = NULL;

  delete this->masterMessagesMutex;
  this->masterMessagesMutex = NULL;

  delete this->connectionMutex;
  this->connectionMutex = NULL;

  delete this->serverConn;
  this->serverConn = NULL;
  this->Fini();
}

//////////////////////////////////////////////////
bool ConnectionManager::Init(const std::string &_masterHost,
                             unsigned int master_port)
{
  this->stop = false;
  this->masterConn.reset(new Connection());
  delete this->serverConn;
  this->serverConn = new Connection();

  // Create a new TCP server on a free port
  this->serverConn->Listen(0,
      boost::bind(&ConnectionManager::OnAccept, this, _1));

  gzmsg << "Waiting for master";
  while (!this->masterConn->Connect(_masterHost, master_port) &&
         this->IsRunning())
  {
    printf(".");
    fflush(stdout);
    common::Time::MSleep(1000);
  }
  printf("\n");

  if (!this->IsRunning())
  {
    gzerr << "Connection Manager is not running\n";
    return false;
  }

  std::string initData, namespacesData, publishersData;
  this->masterConn->Read(initData);
  this->masterConn->Read(namespacesData);
  this->masterConn->Read(publishersData);


  msgs::Packet packet;
  packet.ParseFromString(initData);

  if (packet.type() == "version_init")
  {
    msgs::GzString msg;
    msg.ParseFromString(packet.serialized_data());
    if (msg.data() == std::string("gazebo ") + GAZEBO_VERSION_FULL)
    {
      // TODO: set some flag.. maybe start "serverConn" when initialized
      gzmsg << "Connected to gazebo master @ "
            << this->masterConn->GetRemoteURI() << "\n";
    }
    else
    {
      // TODO: MAke this a proper error
      gzerr << "Conflicting gazebo versions\n";
    }
  }
  else
    gzerr << "Didn't receive an init from the master\n";

  packet.ParseFromString(namespacesData);
  if (packet.type() == "topic_namepaces_init")
  {
    msgs::GzString_V result;
    result.ParseFromString(packet.serialized_data());
    boost::recursive_mutex::scoped_lock lock(*this->listMutex);
    for (int i = 0; i < result.data_size(); i++)
    {
      this->namespaces.push_back(std::string(result.data(i)));
    }
  }
  else
    gzerr << "Did not get topic_namespaces_init msg from master\n";

  packet.ParseFromString(publishersData);
  if (packet.type() == "publishers_init")
  {
    msgs::Publishers pubs;
    pubs.ParseFromString(packet.serialized_data());

    boost::recursive_mutex::scoped_lock lock(*this->listMutex);
    for (int i = 0; i < pubs.publisher_size(); i++)
    {
      const msgs::Publish &p = pubs.publisher(i);
      this->publishers.push_back(p);
    }
  }
  else
    gzerr << "Did not get publishers_init msg from master\n";

  this->masterConn->AsyncRead(
      boost::bind(&ConnectionManager::OnMasterRead, this, _1));

  this->initialized = true;

  // Tell the user what address will be publicized to other nodes.
  gzmsg << "Publicized address: "
        << this->masterConn->GetLocalHostname() << "\n";

  return true;
}

//////////////////////////////////////////////////
void ConnectionManager::Fini()
{
  if (!this->initialized)
    return;

  this->Stop();

  this->masterConn->ProcessWriteQueue();
  this->masterConn->Shutdown();
  this->masterConn.reset();

  this->serverConn->ProcessWriteQueue();
  this->serverConn->Shutdown();
  delete this->serverConn;
  this->serverConn = NULL;

  this->connections.clear();
  this->initialized = false;
}


//////////////////////////////////////////////////
void ConnectionManager::Stop()
{
  this->stop = true;
  if (this->initialized)
    while (this->stopped == false)
      common::Time::MSleep(100);
}

//////////////////////////////////////////////////
void ConnectionManager::RunUpdate()
{
  std::list<ConnectionPtr>::iterator iter;
  std::list<ConnectionPtr>::iterator endIter;
  unsigned int msize = 0;

  {
    boost::recursive_mutex::scoped_lock lock(*this->masterMessagesMutex);
    msize = this->masterMessages.size();
  }

  while (msize > 0)
  {
    this->ProcessMessage(this->masterMessages.front());

    {
      boost::recursive_mutex::scoped_lock lock(*this->masterMessagesMutex);
      this->masterMessages.pop_front();
      msize = this->masterMessages.size();
    }
  }

  this->masterConn->ProcessWriteQueue();
  TopicManager::Instance()->ProcessNodes();

  {
    boost::recursive_mutex::scoped_lock lock(*this->connectionMutex);
    iter = this->connections.begin();
    endIter = this->connections.end();
  }

  while (iter != endIter)
  {
    if ((*iter)->IsOpen())
    {
      (*iter)->ProcessWriteQueue();
      ++iter;
    }
    else
    {
      boost::recursive_mutex::scoped_lock lock(*this->connectionMutex);
      iter = this->connections.erase(iter);
    }
  }
}

//////////////////////////////////////////////////
void ConnectionManager::Run()
{
  this->stopped = false;
  while (!this->stop)
  {
    this->RunUpdate();
    common::Time::MSleep(30);
  }
  this->RunUpdate();

  this->stopped = true;

  this->masterConn->Shutdown();
}

//////////////////////////////////////////////////
bool ConnectionManager::IsRunning() const
{
  return !this->stop;
}

//////////////////////////////////////////////////
void ConnectionManager::OnMasterRead(const std::string &_data)
{
  if (this->masterConn && this->masterConn->IsOpen())
    this->masterConn->AsyncRead(
        boost::bind(&ConnectionManager::OnMasterRead, this, _1));

  if (!_data.empty())
  {
    boost::recursive_mutex::scoped_lock lock(*this->masterMessagesMutex);
    this->masterMessages.push_back(std::string(_data));
  }
  else
    gzerr << "ConnectionManager::OnMasterRead empty data\n";
}

/////////////////////////////////////////////////
void ConnectionManager::ProcessMessage(const std::string &_data)
{
  msgs::Packet packet;
  packet.ParseFromString(_data);

  if (packet.type() == "publisher_add")
  {
    msgs::Publish result;
    result.ParseFromString(packet.serialized_data());
    this->publishers.push_back(result);
  }
  else if (packet.type() == "publisher_del")
  {
    msgs::Publish result;
    result.ParseFromString(packet.serialized_data());

    std::list<msgs::Publish>::iterator iter = this->publishers.begin();
    while (iter != this->publishers.end())
    {
      if ((*iter).topic() == result.topic() &&
          (*iter).host() == result.host() &&
          (*iter).port() == result.port())
        iter = this->publishers.erase(iter);
      else
        ++iter;
    }
  }
  else if (packet.type() == "topic_namespace_add")
  {
    msgs::GzString result;
    result.ParseFromString(packet.serialized_data());

    boost::recursive_mutex::scoped_lock lock(*this->listMutex);
    this->namespaces.push_back(std::string(result.data()));
  }

  // Publisher_update. This occurs when we try to subscribe to a topic, and
  // the master informs us of a remote host that is publishing on our
  // requested topic
  else if (packet.type() == "publisher_update")
  {
    msgs::Publish pub;
    pub.ParseFromString(packet.serialized_data());

    if (pub.host() != this->serverConn->GetLocalAddress() ||
        pub.port() != this->serverConn->GetLocalPort())
    {
      TopicManager::Instance()->ConnectSubToPub(pub);
    }
  }
  else if (packet.type() == "unsubscribe")
  {
    msgs::Subscribe sub;
    sub.ParseFromString(packet.serialized_data());

    // Disconnect a local publisher from a remote subscriber
    TopicManager::Instance()->DisconnectPubFromSub(sub.topic(),
        sub.host(), sub.port());
  }
  else if (packet.type() == "unadvertise")
  {
    msgs::Publish pub;
    pub.ParseFromString(packet.serialized_data());

    // Disconnection all local subscribers from a remote publisher
    TopicManager::Instance()->DisconnectSubFromPub(pub.topic(),
        pub.host(), pub.port());
  }
  else
  {
    gzerr << "ConnectionManager::OnMasterRead unknown type["
          << packet.type() << "][" << packet.serialized_data()
          << "] Data[" << _data << "]\n";
  }
}

//////////////////////////////////////////////////
void ConnectionManager::OnAccept(const ConnectionPtr &newConnection)
{
  newConnection->AsyncRead(
      boost::bind(&ConnectionManager::OnRead, this, newConnection, _1));

  // Add the connection to the list of connections
  boost::recursive_mutex::scoped_lock lock(*this->connectionMutex);
  this->connections.push_back(newConnection);
}

//////////////////////////////////////////////////
void ConnectionManager::OnRead(const ConnectionPtr &_connection,
                               const std::string &_data)
{
  if (_data.empty())
  {
    gzerr << "Data was empty, try again\n";
    _connection->AsyncRead(
        boost::bind(&ConnectionManager::OnRead, this, _connection, _1));
    return;
  }

  msgs::Packet packet;
  packet.ParseFromString(_data);

  // If we have an incoming (remote) subscription
  if (packet.type() == "sub")
  {
    msgs::Subscribe sub;
    sub.ParseFromString(packet.serialized_data());

    // Create a transport link for the publisher to the remote subscriber
    // via the connection
    SubscriptionTransportPtr subLink(new SubscriptionTransport());
    subLink->Init(_connection, sub.latching());

    // Connect the publisher to this transport mechanism
    TopicManager::Instance()->ConnectPubToSub(sub.topic(), subLink);
  }
  else
    gzerr << "Error est here\n";
}

//////////////////////////////////////////////////
void ConnectionManager::Advertise(const std::string &topic,
                                  const std::string &msgType)
{
  if (!this->initialized)
    return;

  msgs::Publish msg;
  msg.set_topic(topic);
  msg.set_msg_type(msgType);
  msg.set_host(this->serverConn->GetLocalAddress());
  msg.set_port(this->serverConn->GetLocalPort());

  this->masterConn->EnqueueMsg(msgs::Package("advertise", msg));
}

//////////////////////////////////////////////////
void ConnectionManager::RegisterTopicNamespace(const std::string &_name)
{
  if (!this->initialized)
    return;

  msgs::GzString msg;
  msg.set_data(_name);
  this->masterConn->EnqueueMsg(msgs::Package("register_topic_namespace", msg));
}

//////////////////////////////////////////////////
void ConnectionManager::Unadvertise(const std::string &_topic)
{
  msgs::Publish msg;
  msg.set_topic(_topic);
  msg.set_msg_type("");

  if (this->serverConn)
  {
    msg.set_host(this->serverConn->GetLocalAddress());
    msg.set_port(this->serverConn->GetLocalPort());
  }

  if (this->masterConn)
  {
    this->masterConn->EnqueueMsg(msgs::Package("unadvertise", msg), true);
  }
}

//////////////////////////////////////////////////
void ConnectionManager::GetAllPublishers(std::list<msgs::Publish> &_publishers)
{
  _publishers.clear();
  std::list<msgs::Publish>::iterator iter;

  boost::recursive_mutex::scoped_lock lock(*this->listMutex);
  for (iter = this->publishers.begin(); iter != this->publishers.end(); ++iter)
    _publishers.push_back(*iter);
}

//////////////////////////////////////////////////
void ConnectionManager::GetTopicNamespaces(std::list<std::string> &_namespaces)
{
  _namespaces.clear();

  boost::recursive_mutex::scoped_lock lock(*this->listMutex);
<<<<<<< HEAD
  for (std::list<std::string>::iterator iter = this->namespaces.begin();
       iter != this->namespaces.end(); ++iter)
  {
    _namespaces.push_back(*iter);
  }
=======
  for (iter = this->namespaces.begin(); iter != this->namespaces.end(); ++iter)
    _namespaces.push_back(*iter);
>>>>>>> aa01ac08
}

//////////////////////////////////////////////////
void ConnectionManager::Unsubscribe(const msgs::Subscribe &_sub)
{
  // Inform the master that we want to unsubscribe from a topic.
  this->masterConn->EnqueueMsg(msgs::Package("unsubscribe", _sub), true);
}

//////////////////////////////////////////////////
void ConnectionManager::Unsubscribe(const std::string &_topic,
                                     const std::string &_msgType)
{
  msgs::Subscribe msg;
  msg.set_topic(_topic);
  msg.set_msg_type(_msgType);
  msg.set_host(this->serverConn->GetLocalAddress());
  msg.set_port(this->serverConn->GetLocalPort());

  // Inform the master that we want to unsubscribe from a topic.
  this->masterConn->EnqueueMsg(msgs::Package("unsubscribe", msg), true);
}

//////////////////////////////////////////////////
void ConnectionManager::Subscribe(const std::string &_topic,
                                  const std::string &_msgType,
                                  bool _latching)
{
  if (!this->initialized)
  {
    gzerr << "ConnectionManager is not initialized\n";
    return;
  }

  // TODO:
  // Find a current connection on the topic
  // ConnectionPtr conn = this->FindConnection(topic);

  // If the connection to a remote publisher does not exist, then we need
  // to establish a connection.
  // if (!conn)
  {
    msgs::Subscribe msg;
    msg.set_topic(_topic);
    msg.set_msg_type(_msgType);
    msg.set_host(this->serverConn->GetLocalAddress());
    msg.set_port(this->serverConn->GetLocalPort());
    msg.set_latching(_latching);

    // Inform the master that we want to subscribe to a topic.
    // This will result in Connection::OnMasterRead getting called with a
    // packet type of "publisher_update"
    this->masterConn->EnqueueMsg(msgs::Package("subscribe", msg));
  }
}

//////////////////////////////////////////////////
ConnectionPtr ConnectionManager::ConnectToRemoteHost(const std::string &host,
                                                     unsigned int port)
{
  ConnectionPtr conn;

  if (!this->initialized)
    return conn;

  // Sharing connections is broken
  // conn = this->FindConnection(host, port);
  // if (!conn)
  {
    // Connect to the remote host
    conn.reset(new Connection());
    if (conn->Connect(host, port))
    {
      boost::recursive_mutex::scoped_lock lock(*this->connectionMutex);
      this->connections.push_back(conn);
    }
    else
    {
      conn.reset();
      return ConnectionPtr();
    }
  }
  // else
  //  printf("Found Connections\n");

  return conn;
}

//////////////////////////////////////////////////
void ConnectionManager::RemoveConnection(ConnectionPtr &conn)
{
  std::list<ConnectionPtr>::iterator iter;

  boost::recursive_mutex::scoped_lock lock(*this->connectionMutex);
  iter = this->connections.begin();
  while (iter != this->connections.end())
  {
    if ((*iter) == conn)
      iter = this->connections.erase(iter);
    else
      ++iter;
  }
}


//////////////////////////////////////////////////
ConnectionPtr ConnectionManager::FindConnection(const std::string &_host,
                                                 unsigned int _port)
{
  ConnectionPtr conn;

  std::list<ConnectionPtr>::iterator iter;

  boost::recursive_mutex::scoped_lock lock(*this->connectionMutex);

  // Check to see if we are already connected to the remote publisher
  for (iter = this->connections.begin();
       iter != this->connections.end(); ++iter)
  {
    if ((*iter)->IsOpen() && (*iter)->GetRemoteAddress() == _host &&
        (*iter)->GetRemotePort() == _port)
      conn = *iter;
  }

  return conn;
}<|MERGE_RESOLUTION|>--- conflicted
+++ resolved
@@ -460,16 +460,11 @@
   _namespaces.clear();
 
   boost::recursive_mutex::scoped_lock lock(*this->listMutex);
-<<<<<<< HEAD
   for (std::list<std::string>::iterator iter = this->namespaces.begin();
        iter != this->namespaces.end(); ++iter)
   {
     _namespaces.push_back(*iter);
   }
-=======
-  for (iter = this->namespaces.begin(); iter != this->namespaces.end(); ++iter)
-    _namespaces.push_back(*iter);
->>>>>>> aa01ac08
 }
 
 //////////////////////////////////////////////////
