/*
 * Copyright (C) 2012-2015 Open Source Robotics Foundation
 *
 * Licensed under the Apache License, Version 2.0 (the "License");
 * you may not use this file except in compliance with the License.
 * You may obtain a copy of the License at
 *
 *     http://www.apache.org/licenses/LICENSE-2.0
 *
 * Unless required by applicable law or agreed to in writing, software
 * distributed under the License is distributed on an "AS IS" BASIS,
 * WITHOUT WARRANTIES OR CONDITIONS OF ANY KIND, either express or implied.
 * See the License for the specific language governing permissions and
 * limitations under the License.
 *
 */

#ifdef _WIN32
  // Ensure that Winsock2.h is included before Windows.h, which can get
  // pulled in by anybody (e.g., Boost).
  #include <Winsock2.h>
#endif

#include <sstream>

#include "gazebo/msgs/msgs.hh"

#include "gazebo/common/Console.hh"
#include "gazebo/common/Exception.hh"

#include "gazebo/rendering/UserCamera.hh"
#include "gazebo/rendering/Visual.hh"
#include "gazebo/rendering/Scene.hh"

#include "gazebo/transport/Publisher.hh"
#include "gazebo/transport/Node.hh"

#include "gazebo/gui/ModelManipulator.hh"
#include "gazebo/gui/GuiIface.hh"
#include "gazebo/gui/MainWindow.hh"
#include "gazebo/gui/ModelMakerPrivate.hh"
#include "gazebo/gui/ModelMaker.hh"

using namespace gazebo;
using namespace gui;

/////////////////////////////////////////////////
ModelMaker::ModelMaker() : EntityMaker(*new ModelMakerPrivate)
{
  ModelMakerPrivate *dPtr =
      static_cast<ModelMakerPrivate *>(this->dataPtr);

  dPtr->clone = false;
  dPtr->makerPub = dPtr->node->Advertise<msgs::Factory>("~/factory");
}

/////////////////////////////////////////////////
ModelMaker::~ModelMaker()
{
  ModelMakerPrivate *dPtr =
      static_cast<ModelMakerPrivate *>(this->dataPtr);

  dPtr->makerPub.reset();
}

/////////////////////////////////////////////////
bool ModelMaker::InitFromModel(const std::string &_modelName)
{
  ModelMakerPrivate *dPtr =
      static_cast<ModelMakerPrivate *>(this->dataPtr);

  rendering::ScenePtr scene = gui::get_active_camera()->GetScene();
  if (!scene)
    return false;

  if (dPtr->modelVisual)
  {
    scene->RemoveVisual(dPtr->modelVisual);
    dPtr->modelVisual.reset();
    dPtr->visuals.clear();
  }

  rendering::VisualPtr vis = scene->GetVisual(_modelName);
  if (!vis)
  {
    gzerr << "Model: '" << _modelName << "' does not exist." << std::endl;
    return false;
  }

  dPtr->modelVisual = vis->Clone(
      _modelName + "_clone_tmp", scene->GetWorldVisual());

  if (!dPtr->modelVisual)
  {
    gzerr << "Unable to clone\n";
    return false;
  }
  dPtr->clone = true;
  return true;
}

/////////////////////////////////////////////////
bool ModelMaker::InitFromFile(const std::string &_filename)
{
  ModelMakerPrivate *dPtr =
      static_cast<ModelMakerPrivate *>(this->dataPtr);

  dPtr->clone = false;
  rendering::ScenePtr scene = gui::get_active_camera()->GetScene();

  if (dPtr->modelVisual)
  {
    scene->RemoveVisual(dPtr->modelVisual);
    dPtr->modelVisual.reset();
  }

  dPtr->modelSDF.reset(new sdf::SDF);
  sdf::initFile("root.sdf", dPtr->modelSDF);

  if (!sdf::readFile(_filename, dPtr->modelSDF))
  {
    gzerr << "Unable to load file[" << _filename << "]\n";
    return false;
  }

  return this->Init();
}

/////////////////////////////////////////////////
bool ModelMaker::InitSimpleShape(SimpleShapes _shape)
{
  ModelMakerPrivate *dPtr =
      static_cast<ModelMakerPrivate *>(this->dataPtr);

  dPtr->clone = false;
  rendering::ScenePtr scene = gui::get_active_camera()->GetScene();
  if (!scene)
    return false;

  if (dPtr->modelVisual)
  {
    scene->RemoveVisual(dPtr->modelVisual);
    dPtr->modelVisual.reset();
  }

  // Unique name
  std::string prefix;
  if (_shape == BOX)
    prefix = "unit_box_";
  else if (_shape == SPHERE)
    prefix = "unit_sphere_";
  else if (_shape == CYLINDER)
    prefix = "unit_cylinder_";

  int counter = 0;
  std::string modelName;
  do
  {
    modelName = prefix + std::to_string(counter++);
  } while (scene->GetVisual(modelName));

  // Model message
  msgs::Model model;
  model.set_name(modelName);
  msgs::Set(model.mutable_pose(), ignition::math::Pose3d(0, 0, 0.5, 0, 0, 0));
  if (_shape == BOX)
    msgs::AddBoxLink(model, 1.0, ignition::math::Vector3d::One);
  else if (_shape == SPHERE)
    msgs::AddSphereLink(model, 1.0, 0.5);
  else if (_shape == CYLINDER)
    msgs::AddCylinderLink(model, 1.0, 0.5, 1.0);
  model.mutable_link(0)->set_name("link");

  // Model SDF
  std::string modelString = "<sdf version='" + std::string(SDF_VERSION) + "'>"
       + msgs::ModelToSDF(model)->ToString("") + "</sdf>";

  dPtr->modelSDF.reset(new sdf::SDF);
  sdf::initFile("root.sdf", dPtr->modelSDF);

  if (!sdf::readString(modelString, dPtr->modelSDF))
  {
    gzerr << "Unable to load SDF [" << modelString << "]" << std::endl;
    return false;
  }

  return this->Init();
}

/////////////////////////////////////////////////
bool ModelMaker::Init()
{
  ModelMakerPrivate *dPtr =
      static_cast<ModelMakerPrivate *>(this->dataPtr);

  rendering::ScenePtr scene = gui::get_active_camera()->GetScene();
  if (!scene)
    return false;

  // Load the world file
  std::string modelName;
  ignition::math::Pose3d modelPose, linkPose, visualPose;
  sdf::ElementPtr modelElem;

  if (dPtr->modelSDF->Root()->HasElement("model"))
    modelElem = dPtr->modelSDF->Root()->GetElement("model");
  else if (dPtr->modelSDF->Root()->HasElement("light"))
    modelElem = dPtr->modelSDF->Root()->GetElement("light");
  else
  {
    gzerr << "No model or light in SDF\n";
    return false;
  }

  if (modelElem->HasElement("pose"))
    modelPose = modelElem->Get<ignition::math::Pose3d>("pose");

  modelName = modelElem->Get<std::string>("name");

  dPtr->modelVisual.reset(new rendering::Visual(
      dPtr->node->GetTopicNamespace() + "::" + modelName,
      scene->GetWorldVisual()));
  dPtr->modelVisual->Load();
  dPtr->modelVisual->SetPose(modelPose);

  modelName = dPtr->modelVisual->GetName();
  modelElem->GetAttribute("name")->Set(modelName);

  if (modelElem->GetName() == "model")
  {
    this->CreateModelFromSDF(modelElem);
  }
  else if (modelElem->GetName() == "light")
  {
    dPtr->modelVisual->AttachMesh("unit_sphere");
  }
  else
  {
    return false;
  }

  return true;
}

/////////////////////////////////////////////////
void ModelMaker::CreateModelFromSDF(sdf::ElementPtr _modelElem)
{
  ModelMakerPrivate *dPtr =
<<<<<<< HEAD
      reinterpret_cast<ModelMakerPrivate *>(this->dataPtr);

  math::Pose linkPose, visualPose;
=======
      static_cast<ModelMakerPrivate *>(this->dataPtr);

  ignition::math::Pose3d linkPose, visualPose;
>>>>>>> 37efcbe2
  std::list<std::pair<sdf::ElementPtr, rendering::VisualPtr> > modelElemList;

  std::pair<sdf::ElementPtr, rendering::VisualPtr> pair(
      _modelElem, dPtr->modelVisual);
  modelElemList.push_back(pair);

  while (!modelElemList.empty())
  {
    sdf::ElementPtr modelElem = modelElemList.front().first;
    rendering::VisualPtr modelVis = modelElemList.front().second;
    modelElemList.pop_front();

    std::string modelName = modelVis->GetName();

    // create model
    sdf::ElementPtr linkElem;
    if (modelElem->HasElement("link"))
      linkElem = modelElem->GetElement("link");

    try
    {
      while (linkElem)
      {
        std::string linkName = linkElem->Get<std::string>("name");
        if (linkElem->HasElement("pose"))
          linkPose = linkElem->Get<math::Pose>("pose");
        else
          linkPose.Set(0, 0, 0, 0, 0, 0);

        rendering::VisualPtr linkVisual(new rendering::Visual(modelName + "::" +
              linkName, modelVis));
        linkVisual->Load();
        linkVisual->SetPose(linkPose);
        dPtr->visuals.push_back(linkVisual);

        int visualIndex = 0;
        sdf::ElementPtr visualElem;

        if (linkElem->HasElement("visual"))
          visualElem = linkElem->GetElement("visual");

        while (visualElem)
        {
          if (visualElem->HasElement("pose"))
            visualPose = visualElem->Get<math::Pose>("pose");
          else
            visualPose.Set(0, 0, 0, 0, 0, 0);

          std::ostringstream visualName;
          visualName << modelName << "::" << linkName << "::Visual_"
            << visualIndex++;
          rendering::VisualPtr visVisual(new rendering::Visual(visualName.str(),
                linkVisual));

          visVisual->Load(visualElem);
          visVisual->SetPose(visualPose);
          dPtr->visuals.push_back(visVisual);

          visualElem = visualElem->GetNextElement("visual");
        }

        linkElem = linkElem->GetNextElement("link");
      }
    }
    catch(common::Exception &_e)
    {
      this->Stop();
    }

    // append other model elems to the list
    if (modelElem->HasElement("model"))
    {
      sdf::ElementPtr childElem = modelElem->GetElement("model");
      while (childElem)
      {
        rendering::VisualPtr childVis;
        std::string childName = childElem->Get<std::string>("name");
        childVis.reset(new rendering::Visual(modelName + "::" + childName,
            modelVis));
        childVis->Load();
        dPtr->visuals.push_back(childVis);

        math::Pose childPose;
        if (childElem->HasElement("pose"))
          childPose = childElem->Get<math::Pose>("pose");
        childVis->SetPose(childPose);

        std::pair<sdf::ElementPtr, rendering::VisualPtr> childPair(
            childElem, childVis);
        modelElemList.push_back(childPair);

        childElem = childElem->GetNextElement("model");
      }
    }
  }
}

/////////////////////////////////////////////////
void ModelMaker::Stop()
{
  ModelMakerPrivate *dPtr =
      static_cast<ModelMakerPrivate *>(this->dataPtr);

  // Remove the temporary visual from the scene
  rendering::ScenePtr scene = gui::get_active_camera()->GetScene();
  if (scene)
  {
    for (auto vis : dPtr->visuals)
    {
      auto v = vis.lock();
      if (v)
        scene->RemoveVisual(v);
    }
    scene->RemoveVisual(dPtr->modelVisual);
<<<<<<< HEAD
  for (auto vis : dPtr->visuals)
  {  
    scene->RemoveVisual(vis);
=======
>>>>>>> 37efcbe2
  }
  dPtr->modelVisual.reset();
  dPtr->modelSDF.reset();

  EntityMaker::Stop();
}

/////////////////////////////////////////////////
void ModelMaker::CreateTheEntity()
{
  ModelMakerPrivate *dPtr =
      static_cast<ModelMakerPrivate *>(this->dataPtr);

  msgs::Factory msg;
  if (!dPtr->clone)
  {
    sdf::ElementPtr modelElem;
    bool isModel = false;
    bool isLight = false;
    if (dPtr->modelSDF->Root()->HasElement("model"))
    {
      modelElem = dPtr->modelSDF->Root()->GetElement("model");
      isModel = true;
    }
    else if (dPtr->modelSDF->Root()->HasElement("light"))
    {
      modelElem = dPtr->modelSDF->Root()->GetElement("light");
      isLight = true;
    }

    std::string modelName = modelElem->Get<std::string>("name");

    // Automatically create a new name if the model exists
    rendering::ScenePtr scene = gui::get_active_camera()->GetScene();
    gui::MainWindow *mainWindow = gui::get_main_window();
    if (scene && mainWindow)
    {
      int i = 0;
      while ((isModel && mainWindow->HasEntityName(modelName)) ||
          (isLight && scene->GetLight(modelName)))
      {
        modelName = modelElem->Get<std::string>("name") + "_" +
            std::to_string(i++);
      }
    }

    // Remove the topic namespace from the model name. This will get re-inserted
    // by the World automatically
    modelName.erase(0, dPtr->node->GetTopicNamespace().size()+2);

    // The the SDF model's name
    modelElem->GetAttribute("name")->Set(modelName);
    modelElem->GetElement("pose")->Set(
        dPtr->modelVisual->GetWorldPose().Ign());

    // Spawn the model in the physics server
    msg.set_sdf(dPtr->modelSDF->ToString());
  }
  else
  {
    msgs::Set(msg.mutable_pose(), dPtr->modelVisual->GetWorldPose().Ign());
    msg.set_clone_model_name(dPtr->modelVisual->GetName().substr(0,
          dPtr->modelVisual->GetName().find("_clone_tmp")));
  }

  dPtr->makerPub->Publish(msg);
}

/////////////////////////////////////////////////
ignition::math::Vector3d ModelMaker::EntityPosition() const
{
  ModelMakerPrivate *dPtr =
      static_cast<ModelMakerPrivate *>(this->dataPtr);

  return dPtr->modelVisual->GetWorldPose().pos.Ign();
}

/////////////////////////////////////////////////
void ModelMaker::SetEntityPosition(const ignition::math::Vector3d &_pos)
{
  ModelMakerPrivate *dPtr =
      static_cast<ModelMakerPrivate *>(this->dataPtr);

  dPtr->modelVisual->SetWorldPosition(_pos);
}<|MERGE_RESOLUTION|>--- conflicted
+++ resolved
@@ -246,15 +246,9 @@
 void ModelMaker::CreateModelFromSDF(sdf::ElementPtr _modelElem)
 {
   ModelMakerPrivate *dPtr =
-<<<<<<< HEAD
-      reinterpret_cast<ModelMakerPrivate *>(this->dataPtr);
-
-  math::Pose linkPose, visualPose;
-=======
       static_cast<ModelMakerPrivate *>(this->dataPtr);
 
   ignition::math::Pose3d linkPose, visualPose;
->>>>>>> 37efcbe2
   std::list<std::pair<sdf::ElementPtr, rendering::VisualPtr> > modelElemList;
 
   std::pair<sdf::ElementPtr, rendering::VisualPtr> pair(
@@ -280,7 +274,7 @@
       {
         std::string linkName = linkElem->Get<std::string>("name");
         if (linkElem->HasElement("pose"))
-          linkPose = linkElem->Get<math::Pose>("pose");
+          linkPose = linkElem->Get<ignition::math::Pose3d>("pose");
         else
           linkPose.Set(0, 0, 0, 0, 0, 0);
 
@@ -299,7 +293,7 @@
         while (visualElem)
         {
           if (visualElem->HasElement("pose"))
-            visualPose = visualElem->Get<math::Pose>("pose");
+            visualPose = visualElem->Get<ignition::math::Pose3d>("pose");
           else
             visualPose.Set(0, 0, 0, 0, 0, 0);
 
@@ -369,12 +363,6 @@
         scene->RemoveVisual(v);
     }
     scene->RemoveVisual(dPtr->modelVisual);
-<<<<<<< HEAD
-  for (auto vis : dPtr->visuals)
-  {  
-    scene->RemoveVisual(vis);
-=======
->>>>>>> 37efcbe2
   }
   dPtr->modelVisual.reset();
   dPtr->modelSDF.reset();
