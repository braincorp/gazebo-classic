--- conflicted
+++ resolved
@@ -82,13 +82,11 @@
       /// state.
       private slots: void OnToggleSettings(bool _checked);
 
-<<<<<<< HEAD
+      /// \brief QT callback for blinking the status message.
+      private slots: void OnBlinkStatus();
+
       /// \brief QT callback for timing out the confirmation message.
       private slots: void OnConfirmationTimeout();
-=======
-      /// \brief QT callback for blinking the status message.
-      private slots: void OnBlinkStatus();
->>>>>>> 5673ddb6
 
       /// \brief Callback for log status messages.
       /// \param[in] _msg Log status message.
