/*
 * Copyright (C) 2012-2015 Open Source Robotics Foundation
 *
 * Licensed under the Apache License, Version 2.0 (the "License");
 * you may not use this file except in compliance with the License.
 * You may obtain a copy of the License at
 *
 *     http://www.apache.org/licenses/LICENSE-2.0
 *
 * Unless required by applicable law or agreed to in writing, software
 * distributed under the License is distributed on an "AS IS" BASIS,
 * WITHOUT WARRANTIES OR CONDITIONS OF ANY KIND, either express or implied.
 * See the License for the specific language governing permissions and
 * limitations under the License.
 *
 */
#ifndef _DATALOGGER_HH_
#define _DATALOGGER_HH_

#include "gazebo/transport/TransportTypes.hh"
#include "gazebo/msgs/msgs.hh"
#include "gazebo/gui/qt.h"
#include "gazebo/util/system.hh"

namespace gazebo
{
  namespace gui
  {
    /// \addtogroup gazebo_gui
    /// \{

    /// \class DataLogger DataLogger.hh gui/DataLogger.hh
    /// \brief A widget that provides data logging functionality.
    class GAZEBO_VISIBLE DataLogger : public QDialog
    {
      Q_OBJECT

      /// \brief Constructor.
      /// \param[in] _parent Parent widget pointer.
      public: DataLogger(QWidget *_parent = 0);

      /// \brief Destructor.
      public: virtual ~DataLogger();

      /// \brief A signal used to set the time label.
      /// \param[in] _string String representation of time.
      signals: void SetTime(QString _string);

      /// \brief A signal used to set the size label.
      /// \param[in] _string String representation of size.
      signals: void SetSize(QString _string);

      /// \brief A signal used to set the filename.
      /// \param[in] _string The log filename
      signals: void SetFilename(QString _string);

      /// \brief A signal used to set the destination path label.
      /// \param[in] _string The log destination directory
      signals: void SetDestinationPath(QString _string);

      /// \brief A signal used to set the destination URI label.
      /// \param[in] _string The log destination URI
      signals: void SetDestinationURI(QString _string);

      /// \brief QT callback for the record button.
      /// \param[in] _toggle True if the record button was toggled.
      private slots: void OnRecord(bool _toggle);

      /// \brief QT callback for setting the destination path label.
      /// \param[in] _string Destination path value.
      private slots: void OnSetDestinationPath(QString _string);

      /// \brief QT callback for setting the destination URI label.
      /// \param[in] _string Destination URI value.
      private slots: void OnSetDestinationURI(QString _string);

      /// \brief QT callback for setting the log path.
      private slots: void OnBrowse();

      /// \brief QT callback for toggling the settings visibility.
      /// \param[in] _checked True if the record button is in the checked
      /// state.
      private slots: void OnToggleSettings(bool _checked);

      /// \brief QT callback for blinking the status message.
      private slots: void OnBlinkStatus();

<<<<<<< HEAD
      /// \brief QT callback for timing out the confirmation message.
      private slots: void OnConfirmationTimeout();

=======
>>>>>>> 5673ddb6
      /// \brief Callback for log status messages.
      /// \param[in] _msg Log status message.
      private: void OnStatus(ConstLogStatusPtr &_msg);

      /// \brief Node to handle communication.
      private: transport::NodePtr node;

      /// \brief Publisher for log control messages.
      private: transport::PublisherPtr pub;

      /// \brief Subscriber for log status messages.
      private: transport::SubscriberPtr sub;

      /// \brief The button used to start and pause logging.
      private: QToolButton *recordButton;

      /// \brief Label to display the log time.
      private: QLabel *timeLabel;

      /// \brief Label to display the log destination path.
      private: QLineEdit *destPath;

      /// \brief Label to display the log destination uri.
      private: QLineEdit *destURI;

      /// \brief Label to display the log file size.
      private: QLabel *sizeLabel;

      /// \brief Label to display status information.
      private: QLabel *statusLabel;

      /// \brief Timer used to blink the status label.
      private: QTimer *statusTimer;

      /// \brief Keep track of the time the status label blinks.
      private: double statusTime;

      /// \brief Name of the log file path
      private: QLineEdit *filenameEdit;

      /// \brief Frame that holds settings.
      private: QFrame *settingsFrame;

      // private: QListWidget *logList;
      private: QTextBrowser *logList;

      /// \brief Dialog that displays confirmation after saving.
      private: QDialog *confirmationDialog;

      /// \brief Timer used to timeout confirmation dialog.
      private: QTimer *confirmationTimer;
    };
    /// \}
  }
}
#endif<|MERGE_RESOLUTION|>--- conflicted
+++ resolved
@@ -50,10 +50,6 @@
       /// \param[in] _string String representation of size.
       signals: void SetSize(QString _string);
 
-      /// \brief A signal used to set the filename.
-      /// \param[in] _string The log filename
-      signals: void SetFilename(QString _string);
-
       /// \brief A signal used to set the destination path label.
       /// \param[in] _string The log destination directory
       signals: void SetDestinationPath(QString _string);
@@ -85,12 +81,9 @@
       /// \brief QT callback for blinking the status message.
       private slots: void OnBlinkStatus();
 
-<<<<<<< HEAD
       /// \brief QT callback for timing out the confirmation message.
       private slots: void OnConfirmationTimeout();
 
-=======
->>>>>>> 5673ddb6
       /// \brief Callback for log status messages.
       /// \param[in] _msg Log status message.
       private: void OnStatus(ConstLogStatusPtr &_msg);
@@ -109,6 +102,9 @@
 
       /// \brief Label to display the log time.
       private: QLabel *timeLabel;
+
+      /// \brief Label to display the log destination path.
+      private: QString basePath;
 
       /// \brief Label to display the log destination path.
       private: QLineEdit *destPath;
