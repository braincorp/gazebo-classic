--- conflicted
+++ resolved
@@ -59,12 +59,8 @@
       /// \brief Light publisher that publishes light pose to the server.
       public: transport::PublisherPtr lightPub;
 
-<<<<<<< HEAD
-      /// \brief Light publisher that publishes light pose to the server.
-=======
       /// \brief Publish user command messages for the server to place in the
       /// undo queue.
->>>>>>> 12b5df3a
       public: transport::PublisherPtr userCmdPub;
 
       /// \brief Pointer to the user camera.
