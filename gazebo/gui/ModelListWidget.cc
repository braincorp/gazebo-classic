--- conflicted
+++ resolved
@@ -2821,21 +2821,15 @@
                                        QtProperty * /*_parent*/)
 {
   QtVariantProperty *item = NULL;
+
   if (_msg.has_type())
   {
-<<<<<<< HEAD
+    this->dataPtr->physicsType = _msg.type();
+
     item = this->dataPtr->variantManager->addProperty(
       QtVariantPropertyManager::enumTypeId(), tr("physics engine"));
     QStringList types;
 
-=======
-    this->dataPtr->physicsType = _msg.type();
-
-    item = this->dataPtr->variantManager->addProperty(
-      QtVariantPropertyManager::enumTypeId(), tr("physics engine"));
-    QStringList types;
-
->>>>>>> 81c70230
     const google::protobuf::EnumDescriptor *engineTypeEnum =
       _msg.GetDescriptor()->FindEnumTypeByName("Type");
 
@@ -2856,10 +2850,7 @@
     this->dataPtr->propTreeBrowser->addProperty(item);
     item->setEnabled(false);
   }
-<<<<<<< HEAD
-=======
-
->>>>>>> 81c70230
+
   item = this->dataPtr->variantManager->addProperty(QVariant::Bool,
     tr("enable physics"));
   if (_msg.has_enable_physics())
