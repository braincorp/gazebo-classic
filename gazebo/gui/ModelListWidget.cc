--- conflicted
+++ resolved
@@ -239,6 +239,8 @@
 void ModelListWidget::OnSetSelectedEntity(const std::string &_name,
                                           const std::string &/*_mode*/)
 {
+  gzwarn << "selectoItemo";
+
   this->dataPtr->selectedEntityName = _name;
 
   this->dataPtr->propTreeBrowser->clear();
@@ -288,6 +290,19 @@
       this->dataPtr->fillTypes.push_back("Light");
 
       this->dataPtr->modelTreeWidget->setCurrentItem(lItem);
+    }
+    // World plugin
+    else if (this->dataPtr->selectedEntityName.find("/plugin/") != std::string::npos && this->dataPtr->selectedEntityName.find("/world/") != std::string::npos)
+    {
+      std::string service(gui::get_world() +
+            "/server/info/plugin");
+      ignition::msgs::StringMsg req;
+      req.set_data(this->dataPtr->selectedEntityName);
+
+      gzerr << this->dataPtr->selectedEntityName << "bodo";
+
+      this->dataPtr->ignNode.Request(service, req,
+         &ModelListWidget::OnPluginInfo, this);
     }
   }
   else if (this->dataPtr->modelTreeWidget->currentItem())
@@ -2796,7 +2811,7 @@
   this->InitTransport(_name);
 
   std::string service(gui::get_world() +
-    "/server/list/plugin");
+    "/server/info/plugin");
 
 gzerr << "gogo" << service;
 
@@ -3542,14 +3557,9 @@
     return;
   }
 
-<<<<<<< HEAD
-qDebug() << "plugin V";
-  // We are assuming we get only one plugin in the vector
-=======
-  // We asked for only only one plugin
+  // We asked for only one plugin
   GZ_ASSERT(_plugins.plugins().size() == 1, "Wrong number of plugins");
 
->>>>>>> 3513eb62
   this->dataPtr->propMutex->lock();
   this->dataPtr->pluginMsg.CopyFrom(_plugins.plugins(0));
   this->dataPtr->fillTypes.push_back("Plugin");
@@ -3604,9 +3614,11 @@
       pluginUri.Path().PushBack("plugin");
       pluginUri.Path().PushBack(pluginName);
 
+      gzwarn << pluginUri.Str();
+
       pluginItem->setData(0, Qt::UserRole,
           QVariant(pluginUri.Str().c_str()));
-      pluginItem->setData(3, Qt::UserRole, QVariant("World_Plugin"));
+      pluginItem->setData(3, Qt::UserRole, QVariant("Plugin"));
 
       this->dataPtr->modelTreeWidget->addTopLevelItem(pluginItem);
     }
