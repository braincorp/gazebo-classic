--- conflicted
+++ resolved
@@ -1399,7 +1399,6 @@
   // Add joint axes if present
   for (int i = 0; i < 2; ++i)
   {
-<<<<<<< HEAD
     const msgs::Axis *axis = NULL;
     std::string axisName;
 
@@ -1423,96 +1422,51 @@
         _parent->addSubProperty(topItem);
       else
         this->propTreeBrowser->addProperty(topItem);
+      topItem->setEnabled(false);
 
       /// XYZ of the axis
       QtProperty *xyzItem = this->variantManager->addProperty(
           QtVariantPropertyManager::groupTypeId(), tr("xyz"));
       topItem->addSubProperty(xyzItem);
+      xyzItem->setEnabled(false);
       this->FillVector3dProperty(axis->xyz(), xyzItem);
 
       // lower limit
       item = this->variantManager->addProperty(QVariant::Double, tr("lower"));
       item->setValue(axis->limit_lower());
       topItem->addSubProperty(item);
+      item->setEnabled(false);
 
       // upper limit
       item = this->variantManager->addProperty(QVariant::Double, tr("upper"));
       item->setValue(axis->limit_upper());
       topItem->addSubProperty(item);
+      item->setEnabled(false);
 
       // limit effort
       item = this->variantManager->addProperty(QVariant::Double, tr("effort"));
       item->setValue(axis->limit_effort());
       topItem->addSubProperty(item);
+      item->setEnabled(false);
 
       // limit velocity
       item = this->variantManager->addProperty(QVariant::Double, tr("velocity"));
       item->setValue(axis->limit_velocity());
       topItem->addSubProperty(item);
+      item->setEnabled(false);
 
       // damping
       item = this->variantManager->addProperty(QVariant::Double, tr("damping"));
       item->setValue(axis->damping());
       topItem->addSubProperty(item);
+      item->setEnabled(false);
 
       // friction
       item = this->variantManager->addProperty(QVariant::Double, tr("friction"));
       item->setValue(axis->friction());
       topItem->addSubProperty(item);
-    }
-=======
-    // Axis shape value
-    topItem = this->variantManager->addProperty(
-        QtVariantPropertyManager::groupTypeId(), tr("axis"));
-    if (_parent)
-      _parent->addSubProperty(topItem);
-    else
-      this->propTreeBrowser->addProperty(topItem);
-    topItem->setEnabled(false);
-
-    /// XYZ of the axis
-    QtProperty *xyzItem = this->variantManager->addProperty(
-        QtVariantPropertyManager::groupTypeId(), tr("xyz"));
-    topItem->addSubProperty(xyzItem);
-    xyzItem->setEnabled(false);
-    this->FillVector3dProperty(_msg.axis1().xyz(), xyzItem);
-
-    // lower limit
-    item = this->variantManager->addProperty(QVariant::Double, tr("lower"));
-    item->setValue(_msg.axis1().limit_lower());
-    topItem->addSubProperty(item);
-    item->setEnabled(false);
-
-    // upper limit
-    item = this->variantManager->addProperty(QVariant::Double, tr("upper"));
-    item->setValue(_msg.axis1().limit_upper());
-    topItem->addSubProperty(item);
-    item->setEnabled(false);
-
-    // limit effort
-    item = this->variantManager->addProperty(QVariant::Double, tr("effort"));
-    item->setValue(_msg.axis1().limit_effort());
-    topItem->addSubProperty(item);
-    item->setEnabled(false);
-
-    // limit velocity
-    item = this->variantManager->addProperty(QVariant::Double, tr("velocity"));
-    item->setValue(_msg.axis1().limit_velocity());
-    topItem->addSubProperty(item);
-    item->setEnabled(false);
-
-    // damping
-    item = this->variantManager->addProperty(QVariant::Double, tr("damping"));
-    item->setValue(_msg.axis1().damping());
-    topItem->addSubProperty(item);
-    item->setEnabled(false);
-
-    // friction
-    item = this->variantManager->addProperty(QVariant::Double, tr("friction"));
-    item->setValue(_msg.axis1().friction());
-    topItem->addSubProperty(item);
-    item->setEnabled(false);
->>>>>>> 8ebb4508
+      item->setEnabled(false);
+    }
   }
 }
 
