--- conflicted
+++ resolved
@@ -74,23 +74,10 @@
 void QTestFixture::Load(const std::string &_worldFilename, bool _paused,
     bool _serverScene, bool _clientScene)
 {
-  this->server = new gazebo::Server();
-  this->server->LoadFile(_worldFilename);
-  this->server->Init();
-
-  this->SetPause(_paused);
-
-  gazebo::rendering::create_scene(
-      gazebo::physics::get_world()->GetName(), false);
-
   // Create, load, and run the server in its own thread
   this->serverThread = new boost::thread(
-<<<<<<< HEAD
-      boost::bind(&QTestFixture::RunServer, this));
-=======
       boost::bind(&QTestFixture::RunServer, this,
         _worldFilename, _paused, _serverScene));
->>>>>>> fb42cc01
 
   // Wait for the server to come up
   // Use a 30 second timeout.
@@ -105,11 +92,6 @@
 }
 
 /////////////////////////////////////////////////
-<<<<<<< HEAD
-void QTestFixture::RunServer()
-{
-  this->server->Run();
-=======
 void QTestFixture::RunServer(const std::string &_worldFilename,
     bool _paused, bool _createScene)
 {
@@ -132,7 +114,6 @@
 
   delete this->server;
   this->server = NULL;
->>>>>>> fb42cc01
 }
 
 /////////////////////////////////////////////////
@@ -167,13 +148,6 @@
     {
       this->serverThread->join();
     }
-
-    gazebo::rendering::remove_scene(gazebo::physics::get_world()->GetName());
-
-    this->server->Fini();
-
-    delete this->server;
-    this->server = NULL;
   }
 
   delete this->serverThread;
@@ -183,25 +157,6 @@
 /////////////////////////////////////////////////
 void QTestFixture::cleanupTestCase()
 {
-  if (this->server)
-  {
-    this->server->Stop();
-
-    if (this->serverThread)
-    {
-      this->serverThread->join();
-    }
-
-    gazebo::rendering::remove_scene(gazebo::physics::get_world()->GetName());
-
-    this->server->Fini();
-
-    delete this->server;
-    this->server = NULL;
-  }
-
-  delete this->serverThread;
-  this->serverThread = NULL;
 }
 
 /////////////////////////////////////////////////
