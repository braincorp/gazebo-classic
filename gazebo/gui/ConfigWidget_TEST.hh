/*
 * Copyright (C) 2014-2015 Open Source Robotics Foundation
 *
 * Licensed under the Apache License, Version 2.0 (the "License");
 * you may not use this file except in compliance with the License.
 * You may obtain a copy of the License at
 *
 *     http://www.apache.org/licenses/LICENSE-2.0
 *
 * Unless required by applicable law or agreed to in writing, software
 * distributed under the License is distributed on an "AS IS" BASIS,
 * WITHOUT WARRANTIES OR CONDITIONS OF ANY KIND, either express or implied.
 * See the License for the specific language governing permissions and
 * limitations under the License.
 *
*/

#ifndef _GAZEBO_CONFIGWIDGET_TEST_HH_
#define _GAZEBO_CONFIGWIDGET_TEST_HH_

#include <string>

#include "gazebo/gui/QTestFixture.hh"

/// \brief A test class for the config widget.
class ConfigWidget_TEST : public QTestFixture
{
  Q_OBJECT

  /// \brief Constructor.
  public: ConfigWidget_TEST() = default;

  /// \brief Test creating config widgets from empty messages.
  private slots: void EmptyMsgWidget();

  /// \brief Test creating a config widget from a joint message.
  private slots: void JointMsgWidget();

  /// \brief Test creating a config widget from a visual message.
  private slots: void VisualMsgWidget();

  /// \brief Test creating a config widget from a plugin message.
  private slots: void PluginMsgWidget();

  /// \brief Test setting visibility of a field in config widget.
  private slots: void ConfigWidgetVisible();

  /// \brief Test setting a field to be read-only in config widget.
  private slots: void ConfigWidgetReadOnly();

  /// \brief Test creating and updating a config widget without parsing
  /// messages.
  private slots: void CreatedExternally();

<<<<<<< HEAD
  /// \brief Test receiving a signal from child uint widget.
  private slots: void ChildUIntSignal();

  /// \brief Test receiving a signal from child int widget.
  private slots: void ChildIntSignal();

  /// \brief Test receiving a signal from child double widget.
  private slots: void ChildDoubleSignal();

  /// \brief Test receiving a signal from child bool widget.
  private slots: void ChildBoolSignal();

  /// \brief Test receiving a signal from child string widget.
  private slots: void ChildStringSignal();

  /// \brief Test receiving a signal from child vector3 widget.
  private slots: void ChildVector3dSignal();

  /// \brief Test receiving a signal from child color widget.
  private slots: void ChildColorSignal();

  /// \brief Test receiving a signal from child pose widget.
  private slots: void ChildPoseSignal();

  /// \brief Test receiving a signal from child enum widget.
  private slots: void ChildEnumSignal();

  /// \brief Slot that receives uint signals from child widgets.
  /// \param[in] _name Scoped name of child widget which sent signal.
  /// \param[in] _value New value.
  private slots: void OnUIntValueChanged(const QString &_name,
      const unsigned int _value);

  /// \brief Slot that receives int signals from child widgets.
  /// \param[in] _name Scoped name of child widget which sent signal.
  /// \param[in] _value New value.
  private slots: void OnIntValueChanged(const QString &_name,
      const int _value);

  /// \brief Slot that receives double signals from child widgets.
  /// \param[in] _name Scoped name of child widget which sent signal.
  /// \param[in] _value New value.
  private slots: void OnDoubleValueChanged(const QString &_name,
      const double _value);

  /// \brief Slot that receives bool signals from child widgets.
  /// \param[in] _name Scoped name of child widget which sent signal.
  /// \param[in] _value New value.
  private slots: void OnBoolValueChanged(const QString &_name,
      const bool _value);

  /// \brief Slot that receives string signals from child widgets.
  /// \param[in] _name Scoped name of child widget which sent signal.
  /// \param[in] _value New value.
  private slots: void OnStringValueChanged(const QString &_name,
      const std::string &_value);

  /// \brief Slot that receives vector3 signals from child widgets.
  /// \param[in] _name Scoped name of child widget which sent signal.
  /// \param[in] _value New value.
  private slots: void OnVector3dValueChanged(const QString &_name,
      const ignition::math::Vector3d &_value);

  /// \brief Slot that receives color signals from child widgets.
  /// \param[in] _name Scoped name of child widget which sent signal.
  /// \param[in] _value New value.
  private slots: void OnColorValueChanged(const QString &_name,
      const gazebo::common::Color &_value);

  /// \brief Slot that receives pose signals from child widgets.
  /// \param[in] _name Scoped name of child widget which sent signal.
  /// \param[in] _value New value.
  private slots: void OnPoseValueChanged(const QString &_name,
      const ignition::math::Pose3d &_value);

  /// \brief Slot that receives enum signals from child widgets.
  /// \param[in] _name Scoped name of child widget which sent signal.
  /// \param[in] _value New value.
  private slots: void OnEnumValueChanged(const QString &_name,
      const QString &_value);

  /// \brief Check that uint has been received.
  private: bool g_uIntSignalReceived = false;

  /// \brief Check that int has been received.
  private: bool g_intSignalReceived = false;

  /// \brief Check that double has been received.
  private: bool g_doubleSignalReceived = false;

  /// \brief Check that bool has been received.
  private: bool g_boolSignalReceived = false;

  /// \brief Check that string has been received.
  private: bool g_stringSignalReceived = false;

  /// \brief Check that vector3 has been received.
  private: bool g_vector3SignalReceived = false;

  /// \brief Check that color has been received.
  private: bool g_colorSignalReceived = false;

  /// \brief Check that pose has been received.
  private: bool g_poseSignalReceived = false;

  /// \brief Check that enum has been received.
  private: bool g_enumSignalReceived = false;
=======
  /// \brief Test functions related to enum config widgets.
  private slots: void EnumConfigWidget();
>>>>>>> e7bd111e
};

#endif<|MERGE_RESOLUTION|>--- conflicted
+++ resolved
@@ -52,7 +52,9 @@
   /// messages.
   private slots: void CreatedExternally();
 
-<<<<<<< HEAD
+  /// \brief Test functions related to enum config widgets.
+  private slots: void EnumConfigWidget();
+
   /// \brief Test receiving a signal from child uint widget.
   private slots: void ChildUIntSignal();
 
@@ -160,10 +162,6 @@
 
   /// \brief Check that enum has been received.
   private: bool g_enumSignalReceived = false;
-=======
-  /// \brief Test functions related to enum config widgets.
-  private slots: void EnumConfigWidget();
->>>>>>> e7bd111e
 };
 
 #endif