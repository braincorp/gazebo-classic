/*
 * Copyright (C) 2012-2014 Open Source Robotics Foundation
 *
 * Licensed under the Apache License, Version 2.0 (the "License");
 * you may not use this file except in compliance with the License.
 * You may obtain a copy of the License at
 *
 *     http://www.apache.org/licenses/LICENSE-2.0
 *
 * Unless required by applicable law or agreed to in writing, software
 * distributed under the License is distributed on an "AS IS" BASIS,
 * WITHOUT WARRANTIES OR CONDITIONS OF ANY KIND, either express or implied.
 * See the License for the specific language governing permissions and
 * limitations under the License.
 *
*/
#include <math.h>

#include "gazebo/common/Assert.hh"
#include "gazebo/common/Exception.hh"
#include "gazebo/math/gzmath.hh"

#include "gazebo/transport/transport.hh"

#include "gazebo/rendering/Conversions.hh"
#include "gazebo/rendering/Heightmap.hh"
#include "gazebo/rendering/RenderEvents.hh"
#include "gazebo/rendering/RenderingIface.hh"
#include "gazebo/rendering/Visual.hh"
#include "gazebo/rendering/WindowManager.hh"
#include "gazebo/rendering/RenderEngine.hh"
#include "gazebo/rendering/Scene.hh"
#include "gazebo/rendering/UserCamera.hh"
#include "gazebo/rendering/OrbitViewController.hh"
#include "gazebo/rendering/FPSViewController.hh"
#include "gazebo/rendering/SelectionObj.hh"

#include "gazebo/gui/ModelAlign.hh"
#include "gazebo/gui/ModelSnap.hh"
#include "gazebo/gui/ModelManipulator.hh"
#include "gazebo/gui/MouseEventHandler.hh"
#include "gazebo/gui/KeyEventHandler.hh"
#include "gazebo/gui/Actions.hh"
#include "gazebo/gui/GuiIface.hh"
#include "gazebo/gui/ModelRightMenu.hh"
#include "gazebo/gui/GuiEvents.hh"
#include "gazebo/gui/GLWidget.hh"

using namespace gazebo;
using namespace gui;

extern bool g_fullscreen;
extern ModelRightMenu *g_modelRightMenu;

/////////////////////////////////////////////////
GLWidget::GLWidget(QWidget *_parent)
  : QWidget(_parent)
{
  this->setObjectName("GLWidget");
  this->state = "select";
  this->sceneCreated = false;
  this->copyEntityName = "";

  this->setFocusPolicy(Qt::StrongFocus);

  this->windowId = -1;

  setAttribute(Qt::WA_OpaquePaintEvent, true);
  setAttribute(Qt::WA_PaintOnScreen, true);

  this->renderFrame = new QFrame;
  this->renderFrame->setFrameShape(QFrame::NoFrame);
  this->renderFrame->setSizePolicy(QSizePolicy::Expanding,
                                   QSizePolicy::Expanding);
  this->renderFrame->setContentsMargins(0, 0, 0, 0);
  this->renderFrame->show();
  QVBoxLayout *mainLayout = new QVBoxLayout;
  mainLayout->addWidget(this->renderFrame);
  mainLayout->setContentsMargins(0, 0, 0, 0);
  this->setLayout(mainLayout);

  this->connections.push_back(
      rendering::Events::ConnectCreateScene(
        boost::bind(&GLWidget::OnCreateScene, this, _1)));

  this->connections.push_back(
      rendering::Events::ConnectRemoveScene(
        boost::bind(&GLWidget::OnRemoveScene, this, _1)));

  this->connections.push_back(
      gui::Events::ConnectMoveMode(
        boost::bind(&GLWidget::OnMoveMode, this, _1)));

  this->connections.push_back(
      gui::Events::ConnectCreateEntity(
        boost::bind(&GLWidget::OnCreateEntity, this, _1, _2)));

  this->connections.push_back(
      gui::Events::ConnectFPS(
        boost::bind(&GLWidget::OnFPS, this)));

  this->connections.push_back(
      gui::Events::ConnectOrbit(
        boost::bind(&GLWidget::OnOrbit, this)));

  this->connections.push_back(
      gui::Events::ConnectManipMode(
        boost::bind(&GLWidget::OnManipMode, this, _1)));

  this->connections.push_back(
     event::Events::ConnectSetSelectedEntity(
       boost::bind(&GLWidget::OnSetSelectedEntity, this, _1, _2)));

  this->connections.push_back(
      gui::Events::ConnectAlignMode(
<<<<<<< HEAD
        boost::bind(&GLWidget::OnAlignMode, this, _1, _2, _3)));
=======
        boost::bind(&GLWidget::OnAlignMode, this, _1, _2, _3, _4)));
>>>>>>> fb8c7c1f

  this->renderFrame->setMouseTracking(true);
  this->setMouseTracking(true);

  this->entityMaker = NULL;

  this->node = transport::NodePtr(new transport::Node());
  this->node->Init();
  this->modelPub = this->node->Advertise<msgs::Model>("~/model/modify");

  this->factoryPub = this->node->Advertise<msgs::Factory>("~/factory");
  this->selectionSub = this->node->Subscribe("~/selection",
      &GLWidget::OnSelectionMsg, this);
  this->requestSub = this->node->Subscribe("~/request",
      &GLWidget::OnRequest, this);

  this->installEventFilter(this);
  this->keyModifiers = 0;

  MouseEventHandler::Instance()->AddPressFilter("glwidget",
      boost::bind(&GLWidget::OnMousePress, this, _1));

  MouseEventHandler::Instance()->AddReleaseFilter("glwidget",
      boost::bind(&GLWidget::OnMouseRelease, this, _1));

  MouseEventHandler::Instance()->AddMoveFilter("glwidget",
      boost::bind(&GLWidget::OnMouseMove, this, _1));

  MouseEventHandler::Instance()->AddDoubleClickFilter("glwidget",
      boost::bind(&GLWidget::OnMouseDoubleClick, this, _1));

  connect(g_copyAct, SIGNAL(triggered()), this, SLOT(OnCopy()));
  connect(g_pasteAct, SIGNAL(triggered()), this, SLOT(OnPaste()));
}

/////////////////////////////////////////////////
GLWidget::~GLWidget()
{
  MouseEventHandler::Instance()->RemovePressFilter("glwidget");
  MouseEventHandler::Instance()->RemoveReleaseFilter("glwidget");
  MouseEventHandler::Instance()->RemoveMoveFilter("glwidget");
  MouseEventHandler::Instance()->RemoveDoubleClickFilter("glwidget");

  this->connections.clear();
  this->node.reset();
  this->modelPub.reset();
  this->selectionSub.reset();

  this->userCamera.reset();
}

/////////////////////////////////////////////////
bool GLWidget::eventFilter(QObject * /*_obj*/, QEvent *_event)
{
  if (_event->type() == QEvent::Enter)
  {
    this->setFocus(Qt::OtherFocusReason);
    return true;
  }

  return false;
}

/////////////////////////////////////////////////
void GLWidget::showEvent(QShowEvent *_event)
{
  QApplication::flush();

  if (this->windowId < 0)
  {
    this->windowId = rendering::RenderEngine::Instance()->GetWindowManager()->
        CreateWindow(this->GetOgreHandle(), this->width(), this->height());
    if (this->userCamera)
    {
      rendering::RenderEngine::Instance()->GetWindowManager()->SetCamera(
        this->windowId, this->userCamera);
    }
  }

  QWidget::showEvent(_event);

  this->setFocus();
}

/////////////////////////////////////////////////
void GLWidget::enterEvent(QEvent * /*_event*/)
{
}

/////////////////////////////////////////////////
void GLWidget::moveEvent(QMoveEvent *_e)
{
  QWidget::moveEvent(_e);

  if (_e->isAccepted() && this->windowId >= 0)
  {
    rendering::RenderEngine::Instance()->GetWindowManager()->Moved(
        this->windowId);
  }
}

/////////////////////////////////////////////////
void GLWidget::paintEvent(QPaintEvent *_e)
{
  // Timing may cause GLWidget to miss the OnCreateScene event. So, we check
  // here to make sure it's handled.
  if (!this->sceneCreated && rendering::get_scene())
    this->OnCreateScene(rendering::get_scene()->GetName());

  rendering::UserCameraPtr cam = gui::get_active_camera();
  if (cam && cam->GetInitialized())
  {
    event::Events::preRender();

    // Tell all the cameras to render
    event::Events::render();

    event::Events::postRender();
  }

  _e->accept();
}

/////////////////////////////////////////////////
void GLWidget::resizeEvent(QResizeEvent *_e)
{
  if (!this->scene)
    return;

  if (this->windowId >= 0)
  {
    rendering::RenderEngine::Instance()->GetWindowManager()->Resize(
        this->windowId, _e->size().width(), _e->size().height());
    this->userCamera->Resize(_e->size().width(), _e->size().height());
  }
}

/////////////////////////////////////////////////
void GLWidget::keyPressEvent(QKeyEvent *_event)
{
  if (!this->scene)
    return;

  if (_event->isAutoRepeat())
    return;

  this->keyText = _event->text().toStdString();
  this->keyModifiers = _event->modifiers();

  this->keyEvent.key = _event->key();

  // Toggle full screen
  if (_event->key() == Qt::Key_F11)
  {
    g_fullscreen = !g_fullscreen;
    gui::Events::fullScreen(g_fullscreen);
  }

  // Trigger a model delete if the Delete key was pressed, and a model
  // is currently selected.
  if (_event->key() == Qt::Key_Delete)
  {
    while (!this->selectedVisuals.empty())
      g_deleteAct->Signal(this->selectedVisuals.back()->GetName());
  }

  if (_event->key() == Qt::Key_Escape)
  {
    event::Events::setSelectedEntity("", "normal");
    if (this->state == "make_entity")
    {
      if (this->entityMaker)
        this->entityMaker->Stop();
    }
  }

  this->mouseEvent.control =
    this->keyModifiers & Qt::ControlModifier ? true : false;
  this->mouseEvent.shift =
    this->keyModifiers & Qt::ShiftModifier ? true : false;
  this->mouseEvent.alt =
    this->keyModifiers & Qt::AltModifier ? true : false;

  if (this->mouseEvent.control)
  {
    if (_event->key() == Qt::Key_C && !this->selectedVisuals.empty())
    {
      g_copyAct->trigger();
    }
    else if (_event->key() == Qt::Key_V && !this->copyEntityName.empty())
    {
      g_pasteAct->trigger();
    }
  }

  ModelManipulator::Instance()->OnKeyPressEvent(this->keyEvent);

  this->userCamera->HandleKeyPressEvent(this->keyText);

  // Process Key Events
  KeyEventHandler::Instance()->HandlePress(this->keyEvent);
}

/////////////////////////////////////////////////
void GLWidget::keyReleaseEvent(QKeyEvent *_event)
{
  if (!this->scene)
    return;

  if (_event->isAutoRepeat())
    return;

  this->keyModifiers = _event->modifiers();

  if (this->keyModifiers & Qt::ControlModifier &&
      _event->key() == Qt::Key_Z)
  {
    this->PopHistory();
  }

  /// Switch between RTS modes
  if (this->keyModifiers == Qt::NoModifier && this->state != "make_entity")
  {
    if (_event->key() == Qt::Key_R)
      g_rotateAct->trigger();
    else if (_event->key() == Qt::Key_T)
      g_translateAct->trigger();
    else if (_event->key() == Qt::Key_S)
      g_scaleAct->trigger();
    else if (_event->key() == Qt::Key_N)
      g_snapAct->trigger();
    else if (_event->key() == Qt::Key_Escape)
      g_arrowAct->trigger();
  }

  this->mouseEvent.control =
    this->keyModifiers & Qt::ControlModifier ? true : false;
  this->mouseEvent.shift =
    this->keyModifiers & Qt::ShiftModifier ? true : false;
  this->mouseEvent.alt =
    this->keyModifiers & Qt::AltModifier ? true : false;


  ModelManipulator::Instance()->OnKeyReleaseEvent(this->keyEvent);
  this->keyText = "";

  this->userCamera->HandleKeyReleaseEvent(_event->text().toStdString());

  // Process Key Events
  KeyEventHandler::Instance()->HandleRelease(this->keyEvent);
}

/////////////////////////////////////////////////
void GLWidget::mouseDoubleClickEvent(QMouseEvent *_event)
{
  if (!this->scene)
    return;

  this->mouseEvent.pressPos.Set(_event->pos().x(), _event->pos().y());
  this->mouseEvent.prevPos = this->mouseEvent.pressPos;

  /// Set the button which cause the press event
  if (_event->button() == Qt::LeftButton)
    this->mouseEvent.button = common::MouseEvent::LEFT;
  else if (_event->button() == Qt::RightButton)
    this->mouseEvent.button = common::MouseEvent::RIGHT;
  else if (_event->button() == Qt::MidButton)
    this->mouseEvent.button = common::MouseEvent::MIDDLE;

  this->mouseEvent.buttons = common::MouseEvent::NO_BUTTON;
  this->mouseEvent.type = common::MouseEvent::PRESS;

  this->mouseEvent.buttons |= _event->buttons() & Qt::LeftButton ?
    common::MouseEvent::LEFT : 0x0;
  this->mouseEvent.buttons |= _event->buttons() & Qt::RightButton ?
    common::MouseEvent::RIGHT : 0x0;
  this->mouseEvent.buttons |= _event->buttons() & Qt::MidButton ?
    common::MouseEvent::MIDDLE : 0x0;

  this->mouseEvent.dragging = false;

  // Process Mouse Events
  MouseEventHandler::Instance()->HandleDoubleClick(this->mouseEvent);
}

/////////////////////////////////////////////////
void GLWidget::mousePressEvent(QMouseEvent *_event)
{
  if (!this->scene)
    return;

  this->mouseEvent.pressPos.Set(_event->pos().x(), _event->pos().y());
  this->mouseEvent.prevPos = this->mouseEvent.pressPos;

  /// Set the button which cause the press event
  if (_event->button() == Qt::LeftButton)
    this->mouseEvent.button = common::MouseEvent::LEFT;
  else if (_event->button() == Qt::RightButton)
    this->mouseEvent.button = common::MouseEvent::RIGHT;
  else if (_event->button() == Qt::MidButton)
    this->mouseEvent.button = common::MouseEvent::MIDDLE;

  this->mouseEvent.buttons = common::MouseEvent::NO_BUTTON;
  this->mouseEvent.type = common::MouseEvent::PRESS;

  this->mouseEvent.buttons |= _event->buttons() & Qt::LeftButton ?
    common::MouseEvent::LEFT : 0x0;
  this->mouseEvent.buttons |= _event->buttons() & Qt::RightButton ?
    common::MouseEvent::RIGHT : 0x0;
  this->mouseEvent.buttons |= _event->buttons() & Qt::MidButton ?
    common::MouseEvent::MIDDLE : 0x0;

  this->mouseEvent.dragging = false;

  // Process Mouse Events
  MouseEventHandler::Instance()->HandlePress(this->mouseEvent);
}

/////////////////////////////////////////////////
bool GLWidget::OnMousePress(const common::MouseEvent & /*_event*/)
{
  if (this->state == "make_entity")
    this->OnMousePressMakeEntity();
  else if (this->state == "select")
    this->OnMousePressNormal();
  else if (this->state == "translate" || this->state == "rotate"
      || this->state == "scale")
    ModelManipulator::Instance()->OnMousePressEvent(this->mouseEvent);
  else if (this->state == "snap")
    ModelSnap::Instance()->OnMousePressEvent(this->mouseEvent);

  return true;
}

/////////////////////////////////////////////////
bool GLWidget::OnMouseRelease(const common::MouseEvent & /*_event*/)
{
  if (this->state == "make_entity")
    this->OnMouseReleaseMakeEntity();
  // Auto switch to select mode if control is pressed to allow multi-object
  // selection. Remove this once multi-object manipulation is implemented in
  // RTS modes, issue #213
  else if (this->state == "select"  || this->mouseEvent.control)
    this->OnMouseReleaseNormal();
  else if (this->state == "translate" || this->state == "rotate"
      || this->state == "scale")
    ModelManipulator::Instance()->OnMouseReleaseEvent(this->mouseEvent);
  else if (this->state == "snap")
    ModelSnap::Instance()->OnMouseReleaseEvent(this->mouseEvent);

  return true;
}

/////////////////////////////////////////////////
bool GLWidget::OnMouseMove(const common::MouseEvent & /*_event*/)
{
  // Update the view depending on the current GUI state
  if (this->state == "make_entity")
    this->OnMouseMoveMakeEntity();
  else if (this->state == "select")
    this->OnMouseMoveNormal();
  else if (this->state == "translate" || this->state == "rotate"
      || this->state == "scale")
    ModelManipulator::Instance()->OnMouseMoveEvent(this->mouseEvent);
  else if (this->state == "snap")
    ModelSnap::Instance()->OnMouseMoveEvent(this->mouseEvent);

  return true;
}

/////////////////////////////////////////////////
bool GLWidget::OnMouseDoubleClick(const common::MouseEvent & /*_event*/)
{
  rendering::VisualPtr vis = this->userCamera->GetVisual(this->mouseEvent.pos);
  if (vis && gui::get_entity_id(vis->GetRootVisual()->GetName()))
  {
    if (vis->IsPlane())
    {
      math::Pose pose, camPose;
      camPose = this->userCamera->GetWorldPose();
      if (this->scene->GetFirstContact(this->userCamera,
                                   this->mouseEvent.pos, pose.pos))
      {
        this->userCamera->SetFocalPoint(pose.pos);
        math::Vector3 dir = pose.pos - camPose.pos;
        pose.pos = camPose.pos + (dir * 0.8);
        pose.rot = this->userCamera->GetWorldRotation();
        this->userCamera->MoveToPosition(pose, 0.5);
      }
    }
    else
    {
      this->userCamera->MoveToVisual(vis);
    }
  }
  else
    return false;

  return true;
}

/////////////////////////////////////////////////
void GLWidget::OnMousePressNormal()
{
  if (!this->userCamera)
    return;

  rendering::VisualPtr vis = this->userCamera->GetVisual(this->mouseEvent.pos);

  this->userCamera->HandleMouseEvent(this->mouseEvent);
}

/////////////////////////////////////////////////
void GLWidget::OnMousePressMakeEntity()
{
  if (this->entityMaker)
    this->entityMaker->OnMousePush(this->mouseEvent);
}

/////////////////////////////////////////////////
void GLWidget::wheelEvent(QWheelEvent *_event)
{
  if (!this->scene)
    return;

  this->mouseEvent.scroll.y = _event->delta() > 0 ? -1 : 1;
  this->mouseEvent.type = common::MouseEvent::SCROLL;
  this->mouseEvent.buttons |= _event->buttons() & Qt::LeftButton ?
    common::MouseEvent::LEFT : 0x0;
  this->mouseEvent.buttons |= _event->buttons() & Qt::RightButton ?
    common::MouseEvent::RIGHT : 0x0;
  this->mouseEvent.buttons |= _event->buttons() & Qt::MidButton ?
    common::MouseEvent::MIDDLE : 0x0;

  this->userCamera->HandleMouseEvent(this->mouseEvent);
}

/////////////////////////////////////////////////
void GLWidget::mouseMoveEvent(QMouseEvent *_event)
{
  if (!this->scene)
    return;

  this->setFocus(Qt::MouseFocusReason);

  this->mouseEvent.pos.Set(_event->pos().x(), _event->pos().y());
  this->mouseEvent.type = common::MouseEvent::MOVE;
  this->mouseEvent.buttons |= _event->buttons() & Qt::LeftButton ?
    common::MouseEvent::LEFT : 0x0;
  this->mouseEvent.buttons |= _event->buttons() & Qt::RightButton ?
    common::MouseEvent::RIGHT : 0x0;
  this->mouseEvent.buttons |= _event->buttons() & Qt::MidButton ?
    common::MouseEvent::MIDDLE : 0x0;

  if (_event->buttons())
    this->mouseEvent.dragging = true;
  else
    this->mouseEvent.dragging = false;

  // Process Mouse Events
  MouseEventHandler::Instance()->HandleMove(this->mouseEvent);

  this->mouseEvent.prevPos = this->mouseEvent.pos;
}

/////////////////////////////////////////////////
void GLWidget::OnMouseMoveMakeEntity()
{
  if (this->entityMaker)
  {
    if (this->mouseEvent.dragging)
      this->entityMaker->OnMouseDrag(this->mouseEvent);
    else
      this->entityMaker->OnMouseMove(this->mouseEvent);
  }
}

/////////////////////////////////////////////////
void GLWidget::OnMouseMoveNormal()
{
  if (!this->userCamera)
    return;

  rendering::VisualPtr vis = this->userCamera->GetVisual(this->mouseEvent.pos);

  if (vis && !vis->IsPlane())
    QApplication::setOverrideCursor(Qt::PointingHandCursor);
  else
    QApplication::setOverrideCursor(Qt::ArrowCursor);

  this->userCamera->HandleMouseEvent(this->mouseEvent);
}

/////////////////////////////////////////////////
void GLWidget::mouseReleaseEvent(QMouseEvent *_event)
{
  if (!this->scene)
    return;

  this->mouseEvent.pos.Set(_event->pos().x(), _event->pos().y());
  this->mouseEvent.prevPos = this->mouseEvent.pos;

  if (_event->button() == Qt::LeftButton)
    this->mouseEvent.button = common::MouseEvent::LEFT;
  else if (_event->button() == Qt::RightButton)
    this->mouseEvent.button = common::MouseEvent::RIGHT;
  else if (_event->button() == Qt::MidButton)
    this->mouseEvent.button = common::MouseEvent::MIDDLE;

  this->mouseEvent.buttons = common::MouseEvent::NO_BUTTON;
  this->mouseEvent.type = common::MouseEvent::RELEASE;

  this->mouseEvent.buttons |= _event->buttons() & Qt::LeftButton ?
    common::MouseEvent::LEFT : 0x0;

  this->mouseEvent.buttons |= _event->buttons() & Qt::RightButton ?
    common::MouseEvent::RIGHT : 0x0;

  this->mouseEvent.buttons |= _event->buttons() & Qt::MidButton ?
    common::MouseEvent::MIDDLE : 0x0;

  // Process Mouse Events
  MouseEventHandler::Instance()->HandleRelease(this->mouseEvent);

  emit clicked();
}

//////////////////////////////////////////////////
void GLWidget::OnMouseReleaseMakeEntity()
{
  if (this->entityMaker)
    this->entityMaker->OnMouseRelease(this->mouseEvent);
}

//////////////////////////////////////////////////
void GLWidget::OnMouseReleaseNormal()
{
  if (!this->userCamera)
    return;

  if (!this->mouseEvent.dragging)
  {
    rendering::VisualPtr vis =
      this->userCamera->GetVisual(this->mouseEvent.pos);
    if (vis)
    {
      vis = vis->GetRootVisual();
      this->SetSelectedVisual(vis);
      event::Events::setSelectedEntity(vis->GetName(), "normal");

      if (this->mouseEvent.button == common::MouseEvent::RIGHT)
      {
        g_modelRightMenu->Run(vis->GetName(), QCursor::pos());
      }
    }
    else
      this->SetSelectedVisual(rendering::VisualPtr());
  }

  this->userCamera->HandleMouseEvent(this->mouseEvent);
}

//////////////////////////////////////////////////
void GLWidget::ViewScene(rendering::ScenePtr _scene)
{
  // The user camera name.
  std::string cameraBaseName = "gzclient_camera";
  std::string cameraName = cameraBaseName;

  transport::ConnectionPtr connection = transport::connectToMaster();
  if (connection)
  {
    std::string topicData;
    msgs::Packet packet;
    msgs::Request request;
    msgs::GzString_V topics;

    request.set_id(0);
    request.set_request("get_topics");
    connection->EnqueueMsg(msgs::Package("request", request), true);
    connection->Read(topicData);

    packet.ParseFromString(topicData);
    topics.ParseFromString(packet.serialized_data());

    std::string searchable;
    for (int i = 0; i < topics.data_size(); ++i)
      searchable += topics.data(i);

    int i = 0;
    while (searchable.find(cameraName) != std::string::npos)
    {
      cameraName = cameraBaseName + boost::lexical_cast<std::string>(++i);
    }
  }
  else
    gzerr << "Unable to connect to a running Gazebo master.\n";

  if (_scene->GetUserCameraCount() == 0)
    this->userCamera = _scene->CreateUserCamera(cameraName);
  else
    this->userCamera = _scene->GetUserCamera(0);

  gui::set_active_camera(this->userCamera);
  this->scene = _scene;

  math::Vector3 camPos(5, -5, 2);
  math::Vector3 lookAt(0, 0, 0);
  math::Vector3 delta = lookAt - camPos;

  double yaw = atan2(delta.y, delta.x);

  double pitch = atan2(-delta.z, sqrt(delta.x*delta.x + delta.y*delta.y));
  this->userCamera->SetWorldPose(math::Pose(camPos,
        math::Vector3(0, pitch, yaw)));

  if (this->windowId >= 0)
  {
    rendering::RenderEngine::Instance()->GetWindowManager()->SetCamera(
        this->windowId, this->userCamera);
  }
}

/////////////////////////////////////////////////
rendering::ScenePtr GLWidget::GetScene() const
{
  return this->scene;
}

/////////////////////////////////////////////////
void GLWidget::Clear()
{
  gui::clear_active_camera();
  this->userCamera.reset();
  this->scene.reset();
  this->SetSelectedVisual(rendering::VisualPtr());
  this->hoverVis.reset();
  this->keyModifiers = 0;
}


//////////////////////////////////////////////////
rendering::UserCameraPtr GLWidget::GetCamera() const
{
  return this->userCamera;
}

//////////////////////////////////////////////////
std::string GLWidget::GetOgreHandle() const
{
  std::string ogreHandle;

#if defined(WIN32) || defined(__APPLE__)
  ogreHandle = boost::lexical_cast<std::string>(this->winId());
#else
  QX11Info info = x11Info();
  QWidget *q_parent = dynamic_cast<QWidget*>(this->renderFrame);
  ogreHandle = boost::lexical_cast<std::string>(
      reinterpret_cast<uint64_t>(info.display()));
  ogreHandle += ":";
  ogreHandle += boost::lexical_cast<std::string>(
      static_cast<uint32_t>(info.screen()));
  ogreHandle += ":";
  GZ_ASSERT(q_parent, "q_parent is null");
  ogreHandle += boost::lexical_cast<std::string>(
      static_cast<uint64_t>(q_parent->winId()));
#endif

  return ogreHandle;
}

/////////////////////////////////////////////////
void GLWidget::OnRemoveScene(const std::string &_name)
{
  if (this->scene && this->scene->GetName() == _name)
  {
    this->Clear();
  }
}

/////////////////////////////////////////////////
void GLWidget::OnCreateScene(const std::string &_name)
{
  this->hoverVis.reset();
  this->SetSelectedVisual(rendering::VisualPtr());

  this->ViewScene(rendering::get_scene(_name));

  ModelManipulator::Instance()->Init();
  ModelSnap::Instance()->Init();
  ModelAlign::Instance()->Init();

  this->sceneCreated = true;
}

/////////////////////////////////////////////////
void GLWidget::OnMoveMode(bool _mode)
{
  if (_mode)
  {
    this->entityMaker = NULL;
    this->state = "select";
  }
}

/////////////////////////////////////////////////
void GLWidget::OnCreateEntity(const std::string &_type,
                              const std::string &_data)
{
  this->ClearSelection();

  if (this->entityMaker)
    this->entityMaker->Stop();

  this->entityMaker = NULL;

  if (_type == "box")
  {
    this->boxMaker.Start(this->userCamera);
    if (this->modelMaker.InitFromSDFString(this->boxMaker.GetSDFString()))
      this->entityMaker = &this->modelMaker;
  }
  else if (_type == "sphere")
  {
    this->sphereMaker.Start(this->userCamera);
    if (this->modelMaker.InitFromSDFString(this->sphereMaker.GetSDFString()))
      this->entityMaker = &this->modelMaker;
  }
  else if (_type == "cylinder")
  {
    this->cylinderMaker.Start(this->userCamera);
    if (this->modelMaker.InitFromSDFString(this->cylinderMaker.GetSDFString()))
      this->entityMaker = &this->modelMaker;
  }
  else if (_type == "mesh" && !_data.empty())
  {
    this->meshMaker.Init(_data);
    this->entityMaker = &this->meshMaker;
  }
  else if (_type == "model" && !_data.empty())
  {
    if (this->modelMaker.InitFromFile(_data))
      this->entityMaker = &this->modelMaker;
  }
  else if (_type == "pointlight")
    this->entityMaker =  &this->pointLightMaker;
  else if (_type == "spotlight")
    this->entityMaker =  &this->spotLightMaker;
  else if (_type == "directionallight")
    this->entityMaker =  &this->directionalLightMaker;

  if (this->entityMaker)
  {
    gui::Events::manipMode("make_entity");
    // TODO: change the cursor to a cross
    this->entityMaker->Start(this->userCamera);
  }
  else
  {
    this->state = "select";
    // TODO: make sure cursor state stays at the default
  }
}

/////////////////////////////////////////////////
void GLWidget::OnFPS()
{
  this->userCamera->SetViewController(
      rendering::FPSViewController::GetTypeString());
}
/////////////////////////////////////////////////
void GLWidget::OnOrbit()
{
  this->userCamera->SetViewController(
      rendering::OrbitViewController::GetTypeString());
}

/////////////////////////////////////////////////
void GLWidget::OnSelectionMsg(ConstSelectionPtr &_msg)
{
  if (_msg->has_selected())
  {
    if (_msg->selected())
    {
      this->SetSelectedVisual(this->scene->GetVisual(_msg->name()));
    }
    else
    {
      this->SetSelectedVisual(rendering::VisualPtr());
    }
  }
}

/////////////////////////////////////////////////
void GLWidget::SetSelectedVisual(rendering::VisualPtr _vis)
{
  // deselect all if not in multi-selection mode.
  if (!this->mouseEvent.control)
  {
    for (unsigned int i = 0; i < this->selectedVisuals.size(); ++i)
    {
      this->selectedVisuals[i]->SetHighlighted(false);
    }
    this->selectedVisuals.clear();
  }

  if (_vis && !_vis->IsPlane())
  {
    _vis->SetHighlighted(true);

    // enable multi-selection if control is pressed
    if (this->selectedVisuals.empty() || this->mouseEvent.control)
    {
      std::vector<rendering::VisualPtr>::iterator it =
          std::find(this->selectedVisuals.begin(),
          this->selectedVisuals.end(), _vis);
      if (it == this->selectedVisuals.end())
        this->selectedVisuals.push_back(_vis);
      else
      {
        // if element already exists, move to the back of vector
        rendering::VisualPtr vis = (*it);
        this->selectedVisuals.erase(it);
        this->selectedVisuals.push_back(vis);
      }
    }
    g_copyAct->setEnabled(true);
  }
  else
  {
    g_copyAct->setEnabled(false);
  }

  g_alignAct->setEnabled(this->selectedVisuals.size() > 1);
}

/////////////////////////////////////////////////
void GLWidget::OnManipMode(const std::string &_mode)
{
  this->state = _mode;

  if (!this->selectedVisuals.empty())
  {
    ModelManipulator::Instance()->SetAttachedVisual(
        this->selectedVisuals.back());
  }

  ModelManipulator::Instance()->SetManipulationMode(_mode);
  ModelSnap::Instance()->Reset();

  if (this->state != "select")
  {
    // only support multi-model selection in select mode for now.
    // deselect 0 to n-1 models.
    if (this->selectedVisuals.size() > 1)
    {
      for (std::vector<rendering::VisualPtr>::iterator it
          = this->selectedVisuals.begin(); it != --this->selectedVisuals.end();)
      {
         (*it)->SetHighlighted(false);
         it = this->selectedVisuals.erase(it);
      }
    }
  }
}

/////////////////////////////////////////////////
void GLWidget::OnCopy()
{
  if (!this->selectedVisuals.empty())
    this->Copy(this->selectedVisuals.back()->GetName());
}

/////////////////////////////////////////////////
void GLWidget::OnPaste()
{
  this->Paste(this->copyEntityName);
}

/////////////////////////////////////////////////
void GLWidget::Copy(const std::string &_name)
{
  this->copyEntityName = _name;
  g_pasteAct->setEnabled(true);
}

/////////////////////////////////////////////////
void GLWidget::Paste(const std::string &_name)
{
  if (!_name.empty())
  {
    bool isModel = false;
    bool isLight = false;
    if (scene->GetLight(_name))
      isLight = true;
    else if (scene->GetVisual(_name))
      isModel = true;

    if (isLight || isModel)
    {
      this->ClearSelection();
      if (this->entityMaker)
        this->entityMaker->Stop();

      if (isLight && this->lightMaker.InitFromLight(_name))
      {
        this->entityMaker = &this->lightMaker;
        this->entityMaker->Start(this->userCamera);
        // this makes the entity appear at the mouse cursor
        this->entityMaker->OnMouseMove(this->mouseEvent);
        gui::Events::manipMode("make_entity");
      }
      else if (isModel && this->modelMaker.InitFromModel(_name))
      {
        this->entityMaker = &this->modelMaker;
        this->entityMaker->Start(this->userCamera);
        // this makes the entity appear at the mouse cursor
        this->entityMaker->OnMouseMove(this->mouseEvent);
        gui::Events::manipMode("make_entity");
      }
    }
  }
}

/////////////////////////////////////////////////
void GLWidget::ClearSelection()
{
  if (this->hoverVis)
  {
    this->hoverVis->SetEmissive(common::Color(0, 0, 0));
    this->hoverVis.reset();
  }

  this->SetSelectedVisual(rendering::VisualPtr());

  this->scene->SelectVisual("", "normal");
}

/////////////////////////////////////////////////
void GLWidget::OnSetSelectedEntity(const std::string &_name,
                                   const std::string &_mode)
{
  if (!_name.empty())
  {
    std::string name = _name;
    boost::replace_first(name, gui::get_world()+"::", "");

    this->SetSelectedVisual(this->scene->GetVisual(name));
    this->scene->SelectVisual(name, _mode);
  }
  else
  {
    this->SetSelectedVisual(rendering::VisualPtr());
    this->scene->SelectVisual("", _mode);
  }

  this->hoverVis.reset();
}

/////////////////////////////////////////////////
void GLWidget::PushHistory(const std::string &_visName, const math::Pose &_pose)
{
  if (this->moveHistory.empty() ||
      this->moveHistory.back().first != _visName ||
      this->moveHistory.back().second != _pose)
  {
    this->moveHistory.push_back(std::make_pair(_visName, _pose));
  }
}

/////////////////////////////////////////////////
void GLWidget::PopHistory()
{
  if (!this->moveHistory.empty())
  {
    msgs::Model msg;
    msg.set_id(gui::get_entity_id(this->moveHistory.back().first));
    msg.set_name(this->moveHistory.back().first);

    msgs::Set(msg.mutable_pose(), this->moveHistory.back().second);
    this->scene->GetVisual(this->moveHistory.back().first)->SetWorldPose(
        this->moveHistory.back().second);

    this->modelPub->Publish(msg);

    this->moveHistory.pop_back();
  }
}

/////////////////////////////////////////////////
void GLWidget::OnRequest(ConstRequestPtr &_msg)
{
  if (_msg->request() == "entity_delete")
  {
    if (!this->selectedVisuals.empty())
    {
      for (std::vector<rendering::VisualPtr>::iterator it =
          this->selectedVisuals.begin(); it != this->selectedVisuals.end();
          ++it)
      {
        if ((*it)->GetName() == _msg->data())
        {
          this->selectedVisuals.erase(it);
          break;
        }
      }
    }

    if (this->copyEntityName == _msg->data())
    {
      this->copyEntityName = "";
      g_pasteAct->setEnabled(false);
    }
  }
}

/////////////////////////////////////////////////
void GLWidget::OnAlignMode(const std::string &_axis, const std::string &_config,
<<<<<<< HEAD
    bool _preview)
{
  ModelAlign::Instance()->AlignVisuals(this->selectedVisuals, _axis, _config,
      !_preview);
=======
    const std::string &_target, bool _preview)
{
  ModelAlign::Instance()->AlignVisuals(this->selectedVisuals, _axis, _config,
      _target, !_preview);
>>>>>>> fb8c7c1f
}<|MERGE_RESOLUTION|>--- conflicted
+++ resolved
@@ -113,11 +113,7 @@
 
   this->connections.push_back(
       gui::Events::ConnectAlignMode(
-<<<<<<< HEAD
-        boost::bind(&GLWidget::OnAlignMode, this, _1, _2, _3)));
-=======
         boost::bind(&GLWidget::OnAlignMode, this, _1, _2, _3, _4)));
->>>>>>> fb8c7c1f
 
   this->renderFrame->setMouseTracking(true);
   this->setMouseTracking(true);
@@ -1136,15 +1132,8 @@
 
 /////////////////////////////////////////////////
 void GLWidget::OnAlignMode(const std::string &_axis, const std::string &_config,
-<<<<<<< HEAD
-    bool _preview)
-{
-  ModelAlign::Instance()->AlignVisuals(this->selectedVisuals, _axis, _config,
-      !_preview);
-=======
     const std::string &_target, bool _preview)
 {
   ModelAlign::Instance()->AlignVisuals(this->selectedVisuals, _axis, _config,
       _target, !_preview);
->>>>>>> fb8c7c1f
 }