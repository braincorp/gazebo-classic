--- conflicted
+++ resolved
@@ -1112,11 +1112,6 @@
   {
     if (!this->selectedVisuals.empty())
     {
-<<<<<<< HEAD
-      this->selectedVis.reset();
-      this->SetSelectedVisual(rendering::VisualPtr());
-      ModelManipulator::Instance()->Detach();
-=======
       for (std::vector<rendering::VisualPtr>::iterator it =
           this->selectedVisuals.begin(); it != this->selectedVisuals.end();
           ++it)
@@ -1124,10 +1119,10 @@
         if ((*it)->GetName() == _msg->data())
         {
           this->selectedVisuals.erase(it);
+          ModelManipulator::Instance()->Detach();
           break;
         }
       }
->>>>>>> 99cd6fd9
     }
 
     if (this->copyEntityName == _msg->data())
