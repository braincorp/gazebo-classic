--- conflicted
+++ resolved
@@ -82,10 +82,6 @@
   mainLayout->setContentsMargins(0, 0, 0, 0);
   this->setLayout(mainLayout);
 
-<<<<<<< HEAD
-
-=======
->>>>>>> bef57276
   this->connections.push_back(
       rendering::Events::ConnectRemoveScene(
         boost::bind(&GLWidget::OnRemoveScene, this, _1)));
@@ -188,11 +184,7 @@
 
   this->windowId = rendering::RenderEngine::Instance()->GetWindowManager()->
     CreateWindow(winHandle, this->width(), this->height());
-<<<<<<< HEAD
-
-=======
- 
->>>>>>> bef57276
+
   rendering::init();
 
   this->scene = rendering::create_scene(gui::get_world(), true);
@@ -206,7 +198,6 @@
   else
   {
     rendering::RenderEngine::Instance()->GetWindowManager()->SetCamera(
-      this->windowId, this->userCamera);
 		  this->windowId, this->userCamera);
     this->sceneCreated = true;
   }
@@ -912,8 +903,9 @@
 {
   std::ostringstream ogreHandle;
 
-#if defined(__APPLE__) || defined(WIN32)
+#if defined(__APPLE__)
   ogreHandle << (unsigned long)(this->winId());
+#elif defined(WIN32)
   ogreHandle << reinterpret_cast<uint64_t>(this->renderFrame->winId());
 #else
   QX11Info info = x11Info();
