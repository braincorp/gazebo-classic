--- conflicted
+++ resolved
@@ -124,8 +124,6 @@
   this->node->Init();
   this->modelPub = this->node->Advertise<msgs::Model>("~/model/modify");
 
-  this->qtKeyEventPub = this->node->Advertise<msgs::Request>("~/qtKeyEvent");
-
   this->factoryPub = this->node->Advertise<msgs::Factory>("~/factory");
 
   // Subscribes to selection messages.
@@ -172,7 +170,6 @@
   this->connections.clear();
   this->node.reset();
   this->modelPub.reset();
-  this->qtKeyEventPub.reset();
   this->selectionSub.reset();
   this->selectionPub.reset();
 
@@ -291,10 +288,6 @@
   // is currently selected.
   if (_event->key() == Qt::Key_Delete)
   {
-<<<<<<< HEAD
-    while (!this->selectedVisuals.empty())
-      g_deleteAct->Signal(this->selectedVisuals.back()->GetName());
-=======
     boost::mutex::scoped_lock lock(this->selectedVisMutex);
     while (!this->selectedVisuals.empty())
     {
@@ -311,7 +304,6 @@
 
       g_deleteAct->Signal(name);
     }
->>>>>>> 4952d501
   }
 
   if (_event->key() == Qt::Key_Escape)
@@ -337,12 +329,8 @@
 
   if (this->mouseEvent.control)
   {
-<<<<<<< HEAD
-    if (_event->key() == Qt::Key_C && !this->selectedVisuals.empty())
-=======
     if (_event->key() == Qt::Key_C && !this->selectedVisuals.empty()
        && !this->modelEditorEnabled)
->>>>>>> 4952d501
     {
       g_copyAct->trigger();
     }
@@ -353,17 +341,13 @@
     }
   }
 
-<<<<<<< HEAD
   // publish key press event
   msgs::Request keyData;
   keyData.set_id(1);
   keyData.set_request("key pressed");
   keyData.set_dbl_data(1.0);
   keyData.set_data(this->keyText);
-  this->qtKeyEventPub->Publish(keyData);
-
-=======
->>>>>>> 4952d501
+
   // Process Key Events
   if (!KeyEventHandler::Instance()->HandlePress(this->keyEvent))
   {
@@ -427,7 +411,6 @@
   keyData.set_request("key released");
   keyData.set_dbl_data(0.0);
   keyData.set_data(_event->text().toStdString());
-  this->qtKeyEventPub->Publish(keyData);
 
   // Process Key Events
   KeyEventHandler::Instance()->HandleRelease(this->keyEvent);
@@ -970,26 +953,20 @@
 /////////////////////////////////////////////////
 void GLWidget::SetSelectedVisual(rendering::VisualPtr _vis)
 {
-<<<<<<< HEAD
-=======
   boost::mutex::scoped_lock lock(this->selectedVisMutex);
 
   msgs::Selection msg;
 
->>>>>>> 4952d501
   // deselect all if not in multi-selection mode.
   if (!this->mouseEvent.control)
   {
     for (unsigned int i = 0; i < this->selectedVisuals.size(); ++i)
     {
       this->selectedVisuals[i]->SetHighlighted(false);
-<<<<<<< HEAD
-=======
       msg.set_id(this->selectedVisuals[i]->GetId());
       msg.set_name(this->selectedVisuals[i]->GetName());
       msg.set_selected(false);
       this->selectionPub->Publish(msg);
->>>>>>> 4952d501
     }
     this->selectedVisuals.clear();
   }
@@ -1002,13 +979,8 @@
     if (this->selectedVisuals.empty() || this->mouseEvent.control)
     {
       std::vector<rendering::VisualPtr>::iterator it =
-<<<<<<< HEAD
-          std::find(this->selectedVisuals.begin(),
-          this->selectedVisuals.end(), _vis);
-=======
         std::find(this->selectedVisuals.begin(),
             this->selectedVisuals.end(), _vis);
->>>>>>> 4952d501
       if (it == this->selectedVisuals.end())
         this->selectedVisuals.push_back(_vis);
       else
@@ -1041,10 +1013,7 @@
 
   if (!this->selectedVisuals.empty())
   {
-<<<<<<< HEAD
-=======
     boost::mutex::scoped_lock lock(this->selectedVisMutex);
->>>>>>> 4952d501
     ModelManipulator::Instance()->SetAttachedVisual(
         this->selectedVisuals.back());
   }
@@ -1054,10 +1023,7 @@
 
   if (this->state != "select")
   {
-<<<<<<< HEAD
-=======
     boost::mutex::scoped_lock lock(this->selectedVisMutex);
->>>>>>> 4952d501
     // only support multi-model selection in select mode for now.
     // deselect 0 to n-1 models.
     if (this->selectedVisuals.size() > 1)
@@ -1075,16 +1041,11 @@
 /////////////////////////////////////////////////
 void GLWidget::OnCopy()
 {
-<<<<<<< HEAD
-  if (!this->selectedVisuals.empty())
-    this->Copy(this->selectedVisuals.back()->GetName());
-=======
   boost::mutex::scoped_lock lock(this->selectedVisMutex);
   if (!this->selectedVisuals.empty() && !this->modelEditorEnabled)
   {
     this->Copy(this->selectedVisuals.back()->GetName());
   }
->>>>>>> 4952d501
 }
 
 /////////////////////////////////////////////////
@@ -1219,10 +1180,7 @@
 {
   if (_msg->request() == "entity_delete")
   {
-<<<<<<< HEAD
-=======
     boost::mutex::scoped_lock lock(this->selectedVisMutex);
->>>>>>> 4952d501
     if (!this->selectedVisuals.empty())
     {
       for (std::vector<rendering::VisualPtr>::iterator it =
@@ -1254,13 +1212,6 @@
 }
 
 /////////////////////////////////////////////////
-<<<<<<< HEAD
-void GLWidget::OnModelEditor(bool /*_checked*/)
-{
-  g_arrowAct->trigger();
-  event::Events::setSelectedEntity("", "normal");
-
-=======
 void GLWidget::OnModelEditor(bool _checked)
 {
   this->modelEditorEnabled = _checked;
@@ -1268,7 +1219,6 @@
   event::Events::setSelectedEntity("", "normal");
 
   boost::mutex::scoped_lock lock(this->selectedVisMutex);
->>>>>>> 4952d501
   // Manually deselect, in case the editor was opened with Ctrl
   for (unsigned int i = 0; i < this->selectedVisuals.size(); ++i)
   {
