--- conflicted
+++ resolved
@@ -124,8 +124,6 @@
 
   this->installEventFilter(this);
   this->keyModifiers = 0;
-  this->keyText = "";
-  this->keyInt = -1;
 
   this->selectedVis.reset();
 
@@ -243,7 +241,6 @@
     return;
 
   this->keyText = _event->text().toStdString();
-  this->keyInt = _event->key();  // case insensitive
   this->keyModifiers = _event->modifiers();
 
   this->keyEvent.key = _event->key();
@@ -294,12 +291,6 @@
   if (_event->isAutoRepeat())
     return;
 
-<<<<<<< HEAD
-  this->keyText = "";
-  this->keyInt = -1;
-
-=======
->>>>>>> dbb86983
   this->keyModifiers = _event->modifiers();
 
   if (this->keyModifiers & Qt::ControlModifier &&
@@ -328,25 +319,9 @@
   this->mouseEvent.alt =
     this->keyModifiers & Qt::AltModifier ? true : false;
 
-<<<<<<< HEAD
-  // Reset the mouse move info when the user hits keys.
-  if (this->state == "translate" || this->state == "rotate")
-  {
-    if (this->keyText == "x" || this->keyText == "y" || this->keyText == "z" ||
-        char(this->keyInt) == 'X' || char(this->keyInt) == 'Y' ||
-        char(this->keyInt) == 'Z')
-    {
-      this->mouseEvent.pressPos = this->mouseEvent.pos;
-      if (this->mouseMoveVis)
-        // this->mouseMoveVisStartPose = this->mouseMoveVis->GetWorldPose();
-        this->mouseMoveVisStartPose = this->mouseMoveVis->GetPose();
-    }
-  }
-=======
 
   ModelManipulator::Instance()->OnKeyReleaseEvent(this->keyEvent);
   this->keyText = "";
->>>>>>> dbb86983
 
   this->userCamera->HandleKeyReleaseEvent(_event->text().toStdString());
 
@@ -469,24 +444,6 @@
   rendering::VisualPtr vis = this->userCamera->GetVisual(this->mouseEvent.pos);
   if (vis && gui::get_entity_id(vis->GetRootVisual()->GetName()))
   {
-<<<<<<< HEAD
-    if (!this->mouseEvent.control)
-      vis = vis->GetRootVisual();
-    else
-      vis = vis->GetParent();
-
-    // gzerr << "selecting vis name [" << vis->GetName()
-    //       << "] pose [" << vis->GetWorldPose()
-    //       << "]\n";
-
-    this->mouseMoveVisStartPose = vis->GetPose();
-    // this->mouseMoveVisStartPose = vis->GetWorldPose();
-
-    this->SetMouseMoveVisual(vis);
-
-    event::Events::setSelectedEntity(this->mouseMoveVis->GetName(), "move");
-    QApplication::setOverrideCursor(Qt::ClosedHandCursor);
-=======
     if (vis->IsPlane())
     {
       math::Pose pose, camPose;
@@ -505,7 +462,6 @@
     {
       this->userCamera->MoveToVisual(vis);
     }
->>>>>>> dbb86983
   }
   else
     return false;
@@ -857,158 +813,6 @@
 }
 
 /////////////////////////////////////////////////
-<<<<<<< HEAD
-void GLWidget::RotateEntity(rendering::VisualPtr &_vis)
-{
-  math::Vector3 planeNorm, planeNorm2;
-  math::Vector3 p1, p2;
-  math::Vector3 a, b;
-  math::Vector3 ray(0, 0, 0);
-
-  math::Pose pose = _vis->GetPose();
-
-  math::Vector2i diff = this->mouseEvent.pos - this->mouseEvent.pressPos;
-  math::Vector3 rpy = this->mouseMoveVisStartPose.rot.GetAsEuler();
-
-  math::Vector3 rpyAmt;
-
-  if (this->keyText == "x" || this->keyText == "X" ||
-      char(this->keyInt) == 'X')
-    rpyAmt.x = 1.0;
-  else if (this->keyText == "y" || this->keyText == "Y" ||
-      char(this->keyInt) == 'Y')
-    rpyAmt.y = 1.0;
-  else
-    rpyAmt.z = 1.0;
-
-  double amt = diff.y * 0.04;
-
-  if (this->mouseEvent.shift)
-    amt = rint(amt / (M_PI * 0.25)) * (M_PI * 0.25);
-
-  rpy += rpyAmt * amt;
-
-  _vis->SetRotation(math::Quaternion(rpy));
-}
-
-/////////////////////////////////////////////////
-void GLWidget::TranslateEntity(rendering::VisualPtr &_vis)
-{
-  math::Pose pose = _vis->GetPose();
-
-  // gzdbg << "get pose " << pose
-  //       << " root node " << _vis->GetRootVisual()->GetPose()
-  //       << " : " << this->mouseMoveVisStartPose << "\n";
-
-  math::Vector3 origin1, dir1, p1;
-  math::Vector3 origin2, dir2, p2;
-
-  // Cast two rays from the camera into the world
-  this->userCamera->GetCameraToViewportRay(this->mouseEvent.pos.x,
-      this->mouseEvent.pos.y, origin1, dir1);
-  this->userCamera->GetCameraToViewportRay(this->mouseEvent.pressPos.x,
-      this->mouseEvent.pressPos.y, origin2, dir2);
-
-  math::Vector3 moveVector(0, 0, 0);
-  math::Vector3 planeNorm(0, 0, 1);
-
-  if (this->keyText == "z" || char(this->keyInt) == 'Z')
-  {
-    if (_vis == _vis->GetRootVisual())
-    {
-      math::Vector2i diff = this->mouseEvent.pos - this->mouseEvent.pressPos;
-      pose.pos.z = this->mouseMoveVisStartPose.pos.z + diff.y * -0.001;
-      _vis->SetPose(pose);
-      return;
-    }
-    else
-    {
-      moveVector.z = 1;
-    }
-  }
-  else if (this->keyText == "x" || char(this->keyInt) == 'X')
-  {
-    moveVector.x = 1;
-  }
-  else if (this->keyText == "y" || char(this->keyInt) == 'Y')
-  {
-    moveVector.y = 1;
-  }
-  else
-    moveVector.Set(1, 1, 0);
-
-  // Compute the distance from the camera to plane of translation
-  double d = pose.pos.Dot(planeNorm);
-  math::Plane plane(planeNorm, d);
-  double dist1 = plane.Distance(origin1, dir1);
-  double dist2 = plane.Distance(origin2, dir2);
-
-  // Compute two points on the plane. The first point is the current
-  // mouse position, the second is the previous mouse position
-  p1 = origin1 + dir1 * dist1;
-  p2 = origin2 + dir2 * dist2;
-
-  // Motion in the inertial plane
-  math::Vector3 dist = p1 - p2;
-
-  // rotate moveVector into local frame
-  if (_vis == _vis->GetRootVisual())
-  {
-    moveVector *= dist;
-    pose.pos = moveVector + this->mouseMoveVisStartPose.pos;
-  }
-  else
-  {
-    math::Vector3 moveVectorLocal(moveVector);
-    math::Quaternion q2 = _vis->GetWorldPose().rot.GetInverse();
-    // use max of x or y dist
-    if (fabs(dist.x) > fabs(dist.y))
-      dist.z = dist.x;
-    else
-      dist.z = dist.y;
-    moveVector = q2.RotateVector(moveVectorLocal * dist);
-    pose = math::Pose(moveVector, math::Quaternion()) +
-           this->mouseMoveVisStartPose;
-  }
-
-  if (this->mouseEvent.shift)
-  {
-    if (ceil(pose.pos.x) - pose.pos.x <= .4)
-        pose.pos.x = ceil(pose.pos.x);
-    else if (pose.pos.x - floor(pose.pos.x) <= .4)
-      pose.pos.x = floor(pose.pos.x);
-
-    if (ceil(pose.pos.y) - pose.pos.y <= .4)
-        pose.pos.y = ceil(pose.pos.y);
-    else if (pose.pos.y - floor(pose.pos.y) <= .4)
-      pose.pos.y = floor(pose.pos.y);
-
-    if (moveVector.z > 0.0)
-    {
-      if (ceil(pose.pos.z) - pose.pos.z <= .4)
-        pose.pos.z = ceil(pose.pos.z);
-      else if (pose.pos.z - floor(pose.pos.z) <= .4)
-        pose.pos.z = floor(pose.pos.z);
-    }
-  }
-
-  if (_vis == _vis->GetRootVisual())
-  {
-    pose.pos.z = _vis->GetPose().pos.z;
-  }
-  else
-  {
-    math::Quaternion q2 = _vis->GetWorldPose().rot;
-    math::Vector3 moveZLocal(0, 0, _vis->GetPose().pos.z);
-    // pose.pos += q2.RotateVector(moveZLocal);
-  }
-
-  _vis->SetPose(pose);
-}
-
-/////////////////////////////////////////////////
-=======
->>>>>>> dbb86983
 void GLWidget::OnSelectionMsg(ConstSelectionPtr &_msg)
 {
   if (_msg->has_selected())
@@ -1069,57 +873,6 @@
 }
 
 /////////////////////////////////////////////////
-<<<<<<< HEAD
-void GLWidget::PublishVisualPose(rendering::VisualPtr _vis)
-{
-  if (_vis)
-  {
-    // Check to see if the visual is a model.
-    if (gui::get_entity_id(_vis->GetName()))
-    {
-      msgs::Model msg;
-      msg.set_id(gui::get_entity_id(_vis->GetName()));
-      msg.set_name(_vis->GetName());
-
-      if (this->mouseEvent.control)
-      {
-        bool useWrench = false;
-        if (useWrench)
-        {
-          double scale = 100.0;
-          math::Vector3 disp = scale *
-            (_vis->GetWorldPose() - this->mouseMoveVisStartPose).pos;
-          gzerr << "diff " << disp
-                << " new " << _vis->GetWorldPose()
-                << " old " << this->mouseMoveVisStartPose
-                << "\n";
-          // also set force and torque
-          if (this->state == "translate")
-            msgs::Set(msg.mutable_force(), disp);
-          else if (this->state == "rotate")
-            msgs::Set(msg.mutable_torque(), disp);
-        }
-        else
-          msgs::Set(msg.mutable_pose(), _vis->GetWorldPose());
-      }
-      else
-        msgs::Set(msg.mutable_pose(), _vis->GetWorldPose());
-      this->modelPub->Publish(msg);
-    }
-    // Otherwise, check to see if the visual is a light
-    else if (this->scene->GetLight(_vis->GetName()))
-    {
-      msgs::Light msg;
-      msg.set_name(_vis->GetName());
-      msgs::Set(msg.mutable_pose(), _vis->GetWorldPose());
-      this->lightPub->Publish(msg);
-    }
-  }
-}
-
-/////////////////////////////////////////////////
-=======
->>>>>>> dbb86983
 void GLWidget::ClearSelection()
 {
   if (this->hoverVis)
