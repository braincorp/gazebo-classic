--- conflicted
+++ resolved
@@ -363,12 +363,8 @@
   gazebo::gui::MainWindow *mainWindow = gazebo::gui::get_main_window();
 
   GZ_ASSERT(mainWindow, "Main Window has to be available!");
-<<<<<<< HEAD
-  GZ_ASSERT(mainWindow->RenderWidget(), "Main window's RenderWidget must have been created");
-=======
   GZ_ASSERT(mainWindow->RenderWidget(),
             "Main window's RenderWidget must have been created");
->>>>>>> 50f59cc7
 
   mainWindow->RenderWidget()->AddPlugins(g_plugins_to_load);
 
