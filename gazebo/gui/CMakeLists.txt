include (${gazebo_cmake_dir}/GazeboUtils.cmake)
include ( ${QT_USE_FILE} )

link_directories(
  ${Boost_LIBRARY_DIRS}
)

include_directories(
  ${CMAKE_SOURCE_DIR}/deps
)

add_definitions(${QT_DEFINITIONS})

add_subdirectory(qtpropertybrowser)
add_subdirectory(building)
add_subdirectory(viewers)

set (sources
  ../gazebo.cc
  Actions.cc
  BoxMaker.cc
  CylinderMaker.cc
  DataLogger.cc
  EntityMaker.cc
  RenderWidget.cc
  GLWidget.cc
  Gui.cc
  GuiEvents.cc
  InsertModelWidget.cc
  JointControlWidget.cc
  LightMaker.cc
  MainWindow.cc
  MeshMaker.cc
  ModelEditWidget.cc
  ModelListWidget.cc
  ModelMaker.cc
  ModelRightMenu.cc
  SphereMaker.cc
  TimePanel.cc
  ToolsWidget.cc
  TopicSelector.cc
)

set (qt_headers
  Actions.hh
  DataLogger.hh
  GLWidget.hh
  InsertModelWidget.hh
  JointControlWidget.hh
  MainWindow.hh
  ModelListWidget.hh
  ModelEditWidget.hh
  ModelRightMenu.hh
  RenderWidget.hh
  TimePanel.hh
  ToolsWidget.hh
  TopicSelector.hh
)

set (headers
  qt.h
  qt_test.h
  BoxMaker.hh
  CylinderMaker.hh
  EntityMaker.hh
  Gui.hh
  GuiEvents.hh
  LightMaker.hh
  MeshMaker.hh
  ModelMaker.hh
  SphereMaker.hh
)

#if (HAVE_QWT)
#  set (sources ${sources}
#    Diagnostics.cc
#    IncrementalPlot.cc
#  )
#  set (qt_headers ${qt_headers}
#    Diagnostics.hh
#    IncrementalPlot.hh
#  )
#endif()

set (qt_tests
  DataLogger_TEST.cc
  TimePanel_TEST.cc
)

# Generate executables for each of the QT unit tests
gz_build_qt_tests(${qt_tests})

set (resources resources.qrc)

QT4_WRAP_CPP(headers_MOC ${qt_headers})
QT4_ADD_RESOURCES(resources_RCC ${resources})

gz_add_executable(gzclient ${sources} main.cc ${headers_MOC} ${headers} ${resources_RCC})
gz_add_library(gazebo_gui ${sources} ${headers_MOC} ${headers} ${resources_RCC})

add_dependencies(gazebo_gui gazebo_msgs)
add_dependencies(gzclient gazebo_msgs)

<<<<<<< HEAD
target_link_libraries(gazebo_gui
  gazebo_common
  gazebo_transport
  gazebo_rendering
  gazebo_sensors
  gazebo_msgs
  gazebo_building
  gzqtpropertybrowser
  ${QT_LIBRARIES}
)

target_link_libraries(gzclient
  gazebo_common
  gazebo_transport
  gazebo_rendering
  gazebo_sensors
  gazebo_msgs
  gazebo_building
  gzqtpropertybrowser
  ${QT_LIBRARIES}
)
=======
target_link_libraries(gazebo_gui gazebo_common
                                 gazebo_transport
                                 gazebo_sdf_interface
                                 gazebo_rendering
                                 gazebo_sensors
                                 gazebo_msgs
                                 gazebo_building
                                 gazebo_gui_viewers
                                 gzqtpropertybrowser
                                 ${QT_LIBRARIES}
                                 ${ogre_libraries}
                                 ${Boost_LIBRARIES}
                                 pthread)

target_link_libraries(gzclient  gazebo_common
                                gazebo_transport
                                gazebo_sdf_interface
                                gazebo_rendering
                                gazebo_sensors
                                gazebo_msgs
                                gazebo_building
                                gazebo_gui_viewers
                                gzqtpropertybrowser
                                ${QT_LIBRARIES}
                                ${ogre_libraries}
                                ${Boost_LIBRARIES}
                                pthread)
>>>>>>> 98cec5f7

add_definitions(${QT_DEFINITIONS})

gz_install_library(gazebo_gui)
gz_install_includes("gui" ${headers})
gz_install_executable(gzclient)<|MERGE_RESOLUTION|>--- conflicted
+++ resolved
@@ -101,7 +101,6 @@
 add_dependencies(gazebo_gui gazebo_msgs)
 add_dependencies(gzclient gazebo_msgs)
 
-<<<<<<< HEAD
 target_link_libraries(gazebo_gui
   gazebo_common
   gazebo_transport
@@ -109,8 +108,12 @@
   gazebo_sensors
   gazebo_msgs
   gazebo_building
+  gazebo_gui_viewers
   gzqtpropertybrowser
   ${QT_LIBRARIES}
+  ${ogre_libraries}
+  ${Boost_LIBRARIES}
+  pthread
 )
 
 target_link_libraries(gzclient
@@ -120,38 +123,13 @@
   gazebo_sensors
   gazebo_msgs
   gazebo_building
+  gazebo_gui_viewers
   gzqtpropertybrowser
   ${QT_LIBRARIES}
+  ${ogre_libraries}
+  ${Boost_LIBRARIES}
+  pthread
 )
-=======
-target_link_libraries(gazebo_gui gazebo_common
-                                 gazebo_transport
-                                 gazebo_sdf_interface
-                                 gazebo_rendering
-                                 gazebo_sensors
-                                 gazebo_msgs
-                                 gazebo_building
-                                 gazebo_gui_viewers
-                                 gzqtpropertybrowser
-                                 ${QT_LIBRARIES}
-                                 ${ogre_libraries}
-                                 ${Boost_LIBRARIES}
-                                 pthread)
-
-target_link_libraries(gzclient  gazebo_common
-                                gazebo_transport
-                                gazebo_sdf_interface
-                                gazebo_rendering
-                                gazebo_sensors
-                                gazebo_msgs
-                                gazebo_building
-                                gazebo_gui_viewers
-                                gzqtpropertybrowser
-                                ${QT_LIBRARIES}
-                                ${ogre_libraries}
-                                ${Boost_LIBRARIES}
-                                pthread)
->>>>>>> 98cec5f7
 
 add_definitions(${QT_DEFINITIONS})
 
