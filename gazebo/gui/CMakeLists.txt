include (${gazebo_cmake_dir}/GazeboUtils.cmake)
include ( ${QT_USE_FILE} )

link_directories(
  ${Boost_LIBRARY_DIRS}
)

include_directories(
  ${CMAKE_SOURCE_DIR}/deps
)

add_definitions(${QT_DEFINITIONS})

add_subdirectory(qtpropertybrowser)
add_subdirectory(building)
add_subdirectory(terrain)
add_subdirectory(viewers)

set (sources
  Actions.cc
  BoxMaker.cc
  CylinderMaker.cc
  DataLogger.cc
  Editor.cc
  EntityMaker.cc
  RenderWidget.cc
  GLWidget.cc
  Gui.cc
  GuiEvents.cc
  InsertModelWidget.cc
  JointControlWidget.cc
  LightMaker.cc
  MainWindow.cc
  MeshMaker.cc
  ModelEditWidget.cc
  ModelListWidget.cc
  ModelMaker.cc
  ModelRightMenu.cc
  MouseEventHandler.cc
  SphereMaker.cc
  TimePanel.cc
  ToolsWidget.cc
  TopicSelector.cc
)

set (qt_headers
  Actions.hh
  DataLogger.hh
  Editor.hh
  GLWidget.hh
  InsertModelWidget.hh
  JointControlWidget.hh
  MainWindow.hh
  ModelListWidget.hh
  ModelEditWidget.hh
  ModelRightMenu.hh
  RenderWidget.hh
  TimePanel.hh
  ToolsWidget.hh
  TopicSelector.hh
)

set (headers
  qt.h
  qt_test.h
  BoxMaker.hh
  CylinderMaker.hh
  EntityMaker.hh
  Gui.hh
  GuiEvents.hh
  LightMaker.hh
  MeshMaker.hh
  MouseEventHandler.hh
  ModelMaker.hh
  SphereMaker.hh
)

#if (HAVE_QWT)
#  set (sources ${sources}
#    Diagnostics.cc
#    IncrementalPlot.cc
#  )
#  set (qt_headers ${qt_headers}
#    Diagnostics.hh
#    IncrementalPlot.hh
#  )
#endif()

set (qt_tests
  DataLogger_TEST.cc
  MainWindow_TEST.cc
  TimePanel_TEST.cc
)

# Generate executables for each of the QT unit tests
gz_build_qt_tests(${qt_tests})

set (resources resources.qrc)

QT4_WRAP_CPP(headers_MOC ${qt_headers})
QT4_ADD_RESOURCES(resources_RCC ${resources})

gz_add_executable(gzclient ${sources} main.cc ${headers_MOC} ${headers} ${resources_RCC})
gz_add_library(gazebo_gui ${sources} ${headers_MOC} ${headers} ${resources_RCC})

add_dependencies(gazebo_gui gazebo_msgs)
add_dependencies(gzclient gazebo_msgs)

<<<<<<< HEAD
target_link_libraries(gazebo_gui
  gazebo_common
  gazebo_transport
  gazebo_rendering
  gazebo_sensors
  gazebo_msgs
  gazebo_building
  gazebo_gui_viewers
  gzqtpropertybrowser
  ${QT_LIBRARIES}
  ${ogre_libraries}
  ${Boost_LIBRARIES}
  pthread
)

target_link_libraries(gzclient
  gazebo_common
  gazebo_transport
  gazebo_rendering
  gazebo_sensors
  gazebo_msgs
  gazebo_building
  gazebo_gui_viewers
  gzqtpropertybrowser
  ${QT_LIBRARIES}
  ${ogre_libraries}
  ${Boost_LIBRARIES}
  pthread
)
=======
target_link_libraries(gazebo_gui gazebo_common
                                 gazebo_transport
                                 gazebo_sdf_interface
                                 gazebo_rendering
                                 gazebo_sensors
                                 gazebo_msgs
                                 gazebo_gui_building
                                 gazebo_gui_terrain
                                 gazebo_gui_viewers
                                 gzqtpropertybrowser
                                 libgazebo
                                 ${QT_LIBRARIES}
                                 ${ogre_libraries}
                                 ${Boost_LIBRARIES}
                                 pthread)

target_link_libraries(gzclient  gazebo_common
                                gazebo_transport
                                gazebo_sdf_interface
                                gazebo_rendering
                                gazebo_sensors
                                gazebo_msgs
                                gazebo_gui_building
                                gazebo_gui_terrain
                                gazebo_gui_viewers
                                gzqtpropertybrowser
                                libgazebo
                                ${QT_LIBRARIES}
                                ${ogre_libraries}
                                ${Boost_LIBRARIES}
                                pthread)
>>>>>>> a73206f7

add_definitions(${QT_DEFINITIONS})

set (gui_headers "" CACHE INTERNAL "gui headers" FORCE)
foreach (hdr ${headers})
  APPEND_TO_CACHED_STRING(gui_headers
    "GUI Headers" "#include \"gazebo/gui/${hdr}\"\n")
endforeach()
configure_file (${CMAKE_CURRENT_SOURCE_DIR}/gui.hh.in ${CMAKE_CURRENT_BINARY_DIR}/gui.hh )

gz_install_library(gazebo_gui)
gz_install_includes("gui" ${headers} ${CMAKE_CURRENT_BINARY_DIR}/gui.hh)
gz_install_executable(gzclient)<|MERGE_RESOLUTION|>--- conflicted
+++ resolved
@@ -106,16 +106,17 @@
 add_dependencies(gazebo_gui gazebo_msgs)
 add_dependencies(gzclient gazebo_msgs)
 
-<<<<<<< HEAD
 target_link_libraries(gazebo_gui
   gazebo_common
   gazebo_transport
   gazebo_rendering
   gazebo_sensors
   gazebo_msgs
-  gazebo_building
+  gazebo_gui_building
+  gazebo_gui_terrain
   gazebo_gui_viewers
   gzqtpropertybrowser
+  libgazebo
   ${QT_LIBRARIES}
   ${ogre_libraries}
   ${Boost_LIBRARIES}
@@ -128,47 +129,16 @@
   gazebo_rendering
   gazebo_sensors
   gazebo_msgs
-  gazebo_building
+  gazebo_gui_building
+  gazebo_gui_terrain
   gazebo_gui_viewers
   gzqtpropertybrowser
+  libgazebo
   ${QT_LIBRARIES}
   ${ogre_libraries}
   ${Boost_LIBRARIES}
   pthread
 )
-=======
-target_link_libraries(gazebo_gui gazebo_common
-                                 gazebo_transport
-                                 gazebo_sdf_interface
-                                 gazebo_rendering
-                                 gazebo_sensors
-                                 gazebo_msgs
-                                 gazebo_gui_building
-                                 gazebo_gui_terrain
-                                 gazebo_gui_viewers
-                                 gzqtpropertybrowser
-                                 libgazebo
-                                 ${QT_LIBRARIES}
-                                 ${ogre_libraries}
-                                 ${Boost_LIBRARIES}
-                                 pthread)
-
-target_link_libraries(gzclient  gazebo_common
-                                gazebo_transport
-                                gazebo_sdf_interface
-                                gazebo_rendering
-                                gazebo_sensors
-                                gazebo_msgs
-                                gazebo_gui_building
-                                gazebo_gui_terrain
-                                gazebo_gui_viewers
-                                gzqtpropertybrowser
-                                libgazebo
-                                ${QT_LIBRARIES}
-                                ${ogre_libraries}
-                                ${Boost_LIBRARIES}
-                                pthread)
->>>>>>> a73206f7
 
 add_definitions(${QT_DEFINITIONS})
 
