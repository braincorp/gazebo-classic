include (${gazebo_cmake_dir}/GazeboUtils.cmake)
include ( ${QT_USE_FILE} )

link_directories(
  ${Boost_LIBRARY_DIRS}
)

include_directories(
<<<<<<< HEAD
  ${QWT_INCLUDE_DIR}
=======
  ${CMAKE_SOURCE_DIR}/deps
>>>>>>> 3bcd76b4
)

add_definitions(${QT_DEFINITIONS})

add_subdirectory(qtpropertybrowser)
add_subdirectory(building)
add_subdirectory(terrain)
add_subdirectory(viewers)

set (sources
  Actions.cc
  BoxMaker.cc
  CylinderMaker.cc
  DataLogger.cc
  Editor.cc
  EntityMaker.cc
  RenderWidget.cc
  GLWidget.cc
  Gui.cc
  GuiEvents.cc
  InsertModelWidget.cc
  JointControlWidget.cc
  LightMaker.cc
  MainWindow.cc
  MeshMaker.cc
  ModelEditWidget.cc
  ModelListWidget.cc
  ModelMaker.cc
  ModelRightMenu.cc
  MouseEventHandler.cc
  SphereMaker.cc
  TimePanel.cc
  ToolsWidget.cc
  TopicPlot.cc
  TopicSelector.cc
)

set (qt_headers
  Actions.hh
  DataLogger.hh
  Editor.hh
  GLWidget.hh
  InsertModelWidget.hh
  JointControlWidget.hh
  MainWindow.hh
  ModelListWidget.hh
  ModelEditWidget.hh
  ModelRightMenu.hh
  RenderWidget.hh
  TimePanel.hh
  ToolsWidget.hh
  TopicPlot.hh
  TopicSelector.hh
)

set (headers
  qt.h
  qt_test.h
  BoxMaker.hh
  CylinderMaker.hh
  EntityMaker.hh
  Gui.hh
  GuiEvents.hh
  LightMaker.hh
  MeshMaker.hh
  MouseEventHandler.hh
  ModelMaker.hh
  SphereMaker.hh
)

<<<<<<< HEAD
if (HAVE_QWT)
  set (sources ${sources}
    Diagnostics.cc
    IncrementalPlot.cc
  )
  set (qt_headers ${qt_headers}
    Diagnostics.hh
    IncrementalPlot.hh
  )
endif()

set (display_tests
=======
#if (HAVE_QWT)
#  set (sources ${sources}
#    Diagnostics.cc
#    IncrementalPlot.cc
#  )
#  set (qt_headers ${qt_headers}
#    Diagnostics.hh
#    IncrementalPlot.hh
#  )
#endif()

set (qt_tests
>>>>>>> 3bcd76b4
  DataLogger_TEST.cc
  MainWindow_TEST.cc
  TimePanel_TEST.cc
)

# Generate executables for each of the QT unit tests
<<<<<<< HEAD
gz_build_display_tests(${tests})
=======
gz_build_qt_tests(${qt_tests})
>>>>>>> 3bcd76b4

set (resources resources.qrc)

QT4_WRAP_CPP(headers_MOC ${qt_headers})
QT4_ADD_RESOURCES(resources_RCC ${resources})

gz_add_executable(gzclient ${sources} main.cc ${headers_MOC} ${headers} ${resources_RCC})

gz_add_library(gazebo_gui ${sources} ${headers_MOC} ${headers} ${resources_RCC})

add_dependencies(gazebo_gui gazebo_msgs)
add_dependencies(gzclient gazebo_msgs)

target_link_libraries(gazebo_gui gazebo_common
                                 gazebo_transport
                                 gazebo_sdf_interface
                                 gazebo_rendering
                                 gazebo_sensors
                                 gazebo_msgs
                                 gazebo_gui_building
                                 gazebo_gui_terrain
                                 gazebo_gui_viewers
                                 gzqtpropertybrowser
                                 libgazebo
                                 ${QT_LIBRARIES}
                                 ${ogre_libraries}
                                 ${Boost_LIBRARIES}
                                 ${QWT_LIBRARY}
                                 pthread)

target_link_libraries(gzclient  gazebo_common
                                gazebo_transport
                                gazebo_sdf_interface
                                gazebo_rendering
                                gazebo_sensors
                                gazebo_msgs
                                gazebo_gui_building
                                gazebo_gui_terrain
                                gazebo_gui_viewers
                                gzqtpropertybrowser
                                libgazebo
                                ${QT_LIBRARIES}
                                ${ogre_libraries}
                                ${Boost_LIBRARIES}
                                ${QWT_LIBRARY}
                                pthread)

add_definitions(${QT_DEFINITIONS})

set (gui_headers "" CACHE INTERNAL "gui headers" FORCE)
foreach (hdr ${headers})
  APPEND_TO_CACHED_STRING(gui_headers
    "GUI Headers" "#include \"gui/${hdr}\"\n")
endforeach()
configure_file (${CMAKE_CURRENT_SOURCE_DIR}/gui.hh.in ${CMAKE_CURRENT_BINARY_DIR}/gui.hh )

gz_install_library(gazebo_gui)
gz_install_includes("gui" ${headers} ${CMAKE_CURRENT_BINARY_DIR}/gui.hh)
gz_install_executable(gzclient)<|MERGE_RESOLUTION|>--- conflicted
+++ resolved
@@ -6,11 +6,8 @@
 )
 
 include_directories(
-<<<<<<< HEAD
+  ${CMAKE_SOURCE_DIR}/deps
   ${QWT_INCLUDE_DIR}
-=======
-  ${CMAKE_SOURCE_DIR}/deps
->>>>>>> 3bcd76b4
 )
 
 add_definitions(${QT_DEFINITIONS})
@@ -81,7 +78,6 @@
   SphereMaker.hh
 )
 
-<<<<<<< HEAD
 if (HAVE_QWT)
   set (sources ${sources}
     Diagnostics.cc
@@ -93,32 +89,14 @@
   )
 endif()
 
-set (display_tests
-=======
-#if (HAVE_QWT)
-#  set (sources ${sources}
-#    Diagnostics.cc
-#    IncrementalPlot.cc
-#  )
-#  set (qt_headers ${qt_headers}
-#    Diagnostics.hh
-#    IncrementalPlot.hh
-#  )
-#endif()
-
 set (qt_tests
->>>>>>> 3bcd76b4
   DataLogger_TEST.cc
   MainWindow_TEST.cc
   TimePanel_TEST.cc
 )
 
 # Generate executables for each of the QT unit tests
-<<<<<<< HEAD
-gz_build_display_tests(${tests})
-=======
 gz_build_qt_tests(${qt_tests})
->>>>>>> 3bcd76b4
 
 set (resources resources.qrc)
 
