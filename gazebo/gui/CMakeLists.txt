--- conflicted
+++ resolved
@@ -76,21 +76,13 @@
   viewers/ViewFactory.hh
 )
 
-<<<<<<< HEAD
-set (tests
+set (display_tests
   DataLogger_TEST.cc
-=======
-set (display_tests 
->>>>>>> 76dc3fe8
   TimePanel_TEST.cc
 )
 
-<<<<<<< HEAD
 # Generate executables for each of the QT unit tests
-gz_build_qt_tests(${tests})
-=======
-gz_build_display_tests(${display_tests})
->>>>>>> 76dc3fe8
+gz_build_display_tests(${tests})
 
 set (resources resources.qrc)
 
