/*
 * Copyright (C) 2014-2015 Open Source Robotics Foundation
 *
 * Licensed under the Apache License, Version 2.0 (the "License");
 * you may not use this file except in compliance with the License.
 * You may obtain a copy of the License at
 *
 *     http://www.apache.org/licenses/LICENSE-2.0
 *
 * Unless required by applicable law or agreed to in writing, software
 * distributed under the License is distributed on an "AS IS" BASIS,
 * WITHOUT WARRANTIES OR CONDITIONS OF ANY KIND, either express or implied.
 * See the License for the specific language governing permissions and
 * limitations under the License.
 *
*/

#include <google/protobuf/descriptor.h>
#include <google/protobuf/message.h>

#include "gazebo/common/Console.hh"
#include "gazebo/gui/ConfigWidget.hh"

using namespace gazebo;
using namespace gui;

const QString ConfigWidget::level0BgColor = "#999999";
const QString ConfigWidget::level1BgColor = "#777777";
const QString ConfigWidget::level2BgColor = "#555555";
const QString ConfigWidget::level3BgColor = "#333333";
const QString ConfigWidget::level0WidgetColor = "#eeeeee";
const QString ConfigWidget::level1WidgetColor = "#cccccc";
const QString ConfigWidget::level2WidgetColor = "#aaaaaa";
const QString ConfigWidget::level3WidgetColor = "#888888";
const QString ConfigWidget::redColor = "#d42b2b";
const QString ConfigWidget::greenColor = "#3bc43b";
const QString ConfigWidget::blueColor = "#0d0df2";

/////////////////////////////////////////////////
ConfigWidget::ConfigWidget()
{
  this->configMsg = NULL;
  this->setObjectName("configWidget");
}

/////////////////////////////////////////////////
ConfigWidget::~ConfigWidget()
{
  delete this->configMsg;
}

/////////////////////////////////////////////////
void ConfigWidget::Load(const google::protobuf::Message *_msg)
{
  this->configMsg = _msg->New();
  this->configMsg->CopyFrom(*_msg);

  QWidget *widget = this->Parse(this->configMsg, 0);
  QVBoxLayout *mainLayout = new QVBoxLayout;
  mainLayout->setAlignment(Qt::AlignTop);
  mainLayout->addWidget(widget);

  this->setLayout(mainLayout);

  // set up event filter for scrollable widgets to make sure they don't steal
  // focus when embedded in a QScrollArea.
  QList<QAbstractSpinBox *> spinBoxes =
      this->findChildren<QAbstractSpinBox *>();
  for (int i = 0; i < spinBoxes.size(); ++i)
  {
    spinBoxes[i]->installEventFilter(this);
    spinBoxes[i]->setFocusPolicy(Qt::StrongFocus);
  }
  QList<QComboBox *> comboBoxes =
      this->findChildren<QComboBox *>();
  for (int i = 0; i < comboBoxes.size(); ++i)
  {
    comboBoxes[i]->installEventFilter(this);
    comboBoxes[i]->setFocusPolicy(Qt::StrongFocus);
  }
}

/////////////////////////////////////////////////
void ConfigWidget::UpdateFromMsg(const google::protobuf::Message *_msg)
{
  this->configMsg->CopyFrom(*_msg);
  this->Parse(this->configMsg, true);
}

/////////////////////////////////////////////////
google::protobuf::Message *ConfigWidget::GetMsg()
{
  this->UpdateMsg(this->configMsg);
  return this->configMsg;
}

/////////////////////////////////////////////////
std::string ConfigWidget::GetHumanReadableKey(const std::string &_key)
{
  std::string humanKey = _key;
  humanKey[0] = std::toupper(humanKey[0]);
  std::replace(humanKey.begin(), humanKey.end(), '_', ' ');
  return humanKey;
}

/////////////////////////////////////////////////
std::string ConfigWidget::GetUnitFromKey(const std::string &_key,
    const std::string &_jointType)
{
  if (_key == "pos" || _key == "length" || _key == "min_depth")
  {
    return "m";
  }

  if (_key == "rot")
    return "rad";

  if (_key == "kp" || _key == "kd")
    return "N/m";

  if (_key == "max_vel")
    return "m/s";

  if (_key == "mass")
    return "kg";

  if (_key == "ixx" || _key == "ixy" || _key == "ixz" ||
      _key == "iyy" || _key == "iyz" || _key == "izz")
  {
    return "kg&middot;m<sup>2</sup>";
  }

  if (_key == "limit_lower" || _key == "limit_upper")
  {
    if (_jointType == "PRISMATIC")
      return "m";
    else if (_jointType != "")
      return "rad";
  }

  if (_key == "limit_effort")
  {
    if (_jointType == "PRISMATIC")
      return "N";
    else if (_jointType != "")
      return "Nm";
  }

  if (_key == "limit_velocity" || _key == "velocity")
  {
    if (_jointType == "PRISMATIC")
      return "m/s";
    else if (_jointType != "")
      return "rad/s";
  }

  if (_key == "damping")
  {
    if (_jointType == "PRISMATIC")
      return "Ns/m";
    else if (_jointType != "")
      return "Ns";
  }

  if (_key == "friction")
  {
    if (_jointType == "PRISMATIC")
      return "N";
    else if (_jointType != "")
      return "Nm";
  }

  return "";
}

/////////////////////////////////////////////////
void ConfigWidget::GetRangeFromKey(const std::string &_key, double &_min,
    double &_max)
{
  // Maximum range by default
  _min = -GZ_DBL_MAX;
  _max = GZ_DBL_MAX;

  if (_key == "mass" || _key == "ixx" || _key == "ixy" || _key == "ixz" ||
      _key == "iyy" || _key == "iyz" || _key == "izz" || _key == "length" ||
      _key == "min_depth")
  {
    _min = 0;
  }
  else if (_key == "bounce" || _key == "transparency" ||
      _key == "laser_retro" || _key == "ambient" || _key == "diffuse" ||
      _key == "specular" || _key == "emissive" ||
      _key == "restitution_coefficient")
  {
    _min = 0;
    _max = 1;
  }
  else if (_key == "fdir1" || _key == "xyz")
  {
    _min = -1;
    _max = +1;
  }
}

/////////////////////////////////////////////////
bool ConfigWidget::GetWidgetVisible(const std::string &_name) const
{
  auto iter = this->configWidgets.find(_name);
  if (iter != this->configWidgets.end())
  {
    if (iter->second->groupWidget)
    {
      GroupWidget *groupWidget =
          qobject_cast<GroupWidget *>(iter->second->groupWidget);
      if (groupWidget)
      {
        return groupWidget->isVisible();
      }
    }
    return iter->second->isVisible();
  }
  return false;
}

/////////////////////////////////////////////////
void ConfigWidget::SetWidgetVisible(const std::string &_name, bool _visible)
{
  auto iter = this->configWidgets.find(_name);
  if (iter != this->configWidgets.end())
  {
    if (iter->second->groupWidget)
    {
      GroupWidget *groupWidget =
          qobject_cast<GroupWidget *>(iter->second->groupWidget);
      if (groupWidget)
      {
        groupWidget->setVisible(_visible);
        return;
      }
    }
    iter->second->setVisible(_visible);
  }
}

/////////////////////////////////////////////////
bool ConfigWidget::GetWidgetReadOnly(const std::string &_name) const
{
  auto iter = this->configWidgets.find(_name);
  if (iter != this->configWidgets.end())
  {
    if (iter->second->groupWidget)
    {
      GroupWidget *groupWidget =
          qobject_cast<GroupWidget *>(iter->second->groupWidget);
      if (groupWidget)
      {
        return !groupWidget->isEnabled();
      }
    }
    return !iter->second->isEnabled();
  }
  return false;
}

/////////////////////////////////////////////////
void ConfigWidget::SetWidgetReadOnly(const std::string &_name, bool _readOnly)
{
  auto iter = this->configWidgets.find(_name);
  if (iter != this->configWidgets.end())
  {
    if (iter->second->groupWidget)
    {
      GroupWidget *groupWidget =
          qobject_cast<GroupWidget *>(iter->second->groupWidget);
      if (groupWidget)
      {
        groupWidget->setEnabled(!_readOnly);
        return;
      }
    }
    iter->second->setEnabled(!_readOnly);
  }
}

/////////////////////////////////////////////////
bool ConfigWidget::SetIntWidgetValue(const std::string &_name, int _value)
{
  auto iter = this->configWidgets.find(_name);

  if (iter != this->configWidgets.end())
    return this->UpdateIntWidget(iter->second, _value);

  return false;
}

/////////////////////////////////////////////////
bool ConfigWidget::SetUIntWidgetValue(const std::string &_name,
    unsigned int _value)
{
  auto iter = this->configWidgets.find(_name);

  if (iter != this->configWidgets.end())
    return this->UpdateUIntWidget(iter->second, _value);

  return false;
}

/////////////////////////////////////////////////
bool ConfigWidget::SetDoubleWidgetValue(const std::string &_name,
    double _value)
{
  auto iter = this->configWidgets.find(_name);

  if (iter != this->configWidgets.end())
    return this->UpdateDoubleWidget(iter->second, _value);

  return false;
}

/////////////////////////////////////////////////
bool ConfigWidget::SetBoolWidgetValue(const std::string &_name,
    bool _value)
{
  auto iter = this->configWidgets.find(_name);

  if (iter != this->configWidgets.end())
    return this->UpdateBoolWidget(iter->second, _value);

  return false;
}

/////////////////////////////////////////////////
bool ConfigWidget::SetStringWidgetValue(const std::string &_name,
    const std::string &_value)
{
  auto iter = this->configWidgets.find(_name);

  if (iter != this->configWidgets.end())
    return this->UpdateStringWidget(iter->second, _value);

  return false;
}

/////////////////////////////////////////////////
bool ConfigWidget::SetVector3WidgetValue(const std::string &_name,
    const math::Vector3 &_value)
{
  auto iter = this->configWidgets.find(_name);

  if (iter != this->configWidgets.end())
    return this->UpdateVector3Widget(iter->second, _value);

  return false;
}

/////////////////////////////////////////////////
bool ConfigWidget::SetColorWidgetValue(const std::string &_name,
    const common::Color &_value)
{
  auto iter = this->configWidgets.find(_name);

  if (iter != this->configWidgets.end())
    return this->UpdateColorWidget(iter->second, _value);

  return false;
}

/////////////////////////////////////////////////
bool ConfigWidget::SetPoseWidgetValue(const std::string &_name,
    const math::Pose &_value)
{
  auto iter = this->configWidgets.find(_name);

  if (iter != this->configWidgets.end())
    return this->UpdatePoseWidget(iter->second, _value);

  return false;
}

/////////////////////////////////////////////////
bool ConfigWidget::SetGeometryWidgetValue(const std::string &_name,
    const std::string &_value, const math::Vector3 &_dimensions,
    const std::string &_uri)
{
  auto iter = this->configWidgets.find(_name);

  if (iter != this->configWidgets.end())
    return this->UpdateGeometryWidget(iter->second, _value, _dimensions, _uri);

  return false;
}

/////////////////////////////////////////////////
bool ConfigWidget::SetEnumWidgetValue(const std::string &_name,
    const std::string &_value)
{
  auto iter = this->configWidgets.find(_name);

  if (iter != this->configWidgets.end())
    return this->UpdateEnumWidget(iter->second, _value);

  return false;
}

/////////////////////////////////////////////////
int ConfigWidget::GetIntWidgetValue(const std::string &_name) const
{
  int value = 0;
  std::map <std::string, ConfigChildWidget *>::const_iterator iter =
      this->configWidgets.find(_name);

  if (iter != this->configWidgets.end())
    value = this->GetIntWidgetValue(iter->second);
  return value;
}

/////////////////////////////////////////////////
unsigned int ConfigWidget::GetUIntWidgetValue(const std::string &_name) const
{
  unsigned int value = 0;
  std::map <std::string, ConfigChildWidget *>::const_iterator iter =
      this->configWidgets.find(_name);

  if (iter != this->configWidgets.end())
    value = this->GetUIntWidgetValue(iter->second);
  return value;
}

/////////////////////////////////////////////////
double ConfigWidget::GetDoubleWidgetValue(const std::string &_name) const
{
  double value = 0.0;
  std::map <std::string, ConfigChildWidget *>::const_iterator iter =
      this->configWidgets.find(_name);

  if (iter != this->configWidgets.end())
    value = this->GetDoubleWidgetValue(iter->second);
  return value;
}

/////////////////////////////////////////////////
bool ConfigWidget::GetBoolWidgetValue(const std::string &_name) const
{
  bool value = false;
  std::map <std::string, ConfigChildWidget *>::const_iterator iter =
      this->configWidgets.find(_name);

  if (iter != this->configWidgets.end())
    value = this->GetBoolWidgetValue(iter->second);
  return value;
}

/////////////////////////////////////////////////
std::string ConfigWidget::GetStringWidgetValue(const std::string &_name) const
{
  std::string value;
  std::map <std::string, ConfigChildWidget *>::const_iterator iter =
      this->configWidgets.find(_name);

  if (iter != this->configWidgets.end())
    value = this->GetStringWidgetValue(iter->second);
  return value;
}

/////////////////////////////////////////////////
math::Vector3 ConfigWidget::GetVector3WidgetValue(const std::string &_name)
    const
{
  math::Vector3 value;
  std::map <std::string, ConfigChildWidget *>::const_iterator iter =
      this->configWidgets.find(_name);

  if (iter != this->configWidgets.end())
    value = this->GetVector3WidgetValue(iter->second);
  return value;
}

/////////////////////////////////////////////////
common::Color ConfigWidget::GetColorWidgetValue(const std::string &_name) const
{
  common::Color value;
  std::map <std::string, ConfigChildWidget *>::const_iterator iter =
      this->configWidgets.find(_name);

  if (iter != this->configWidgets.end())
    value = this->GetColorWidgetValue(iter->second);
  return value;
}

/////////////////////////////////////////////////
math::Pose ConfigWidget::GetPoseWidgetValue(const std::string &_name) const
{
  math::Pose value;
  std::map <std::string, ConfigChildWidget *>::const_iterator iter =
      this->configWidgets.find(_name);

  if (iter != this->configWidgets.end())
    value = this->GetPoseWidgetValue(iter->second);
  return value;
}

/////////////////////////////////////////////////
std::string ConfigWidget::GetGeometryWidgetValue(const std::string &_name,
    math::Vector3 &_dimensions, std::string &_uri) const
{
  ignition::math::Vector3d dimensions;
  std::string type = this->GeometryWidgetValue(_name, dimensions, _uri);
  _dimensions = dimensions;

  return type;
}

/////////////////////////////////////////////////
std::string ConfigWidget::GeometryWidgetValue(const std::string &_name,
    ignition::math::Vector3d &_dimensions, std::string &_uri) const
{
  std::string type;
  std::map <std::string, ConfigChildWidget *>::const_iterator iter =
      this->configWidgets.find(_name);

  if (iter != this->configWidgets.end())
    type = this->GetGeometryWidgetValue(iter->second, _dimensions, _uri);
  return type;
}

/////////////////////////////////////////////////
std::string ConfigWidget::GetEnumWidgetValue(const std::string &_name) const
{
  std::string value;
  auto iter = this->configWidgets.find(_name);

  if (iter != this->configWidgets.end())
    value = this->GetEnumWidgetValue(iter->second);
  return value;
}

/////////////////////////////////////////////////
QWidget *ConfigWidget::Parse(google::protobuf::Message *_msg,  bool _update,
    const std::string &_name, const int _level)
{
  std::vector<QWidget *> newWidgets;

  const google::protobuf::Descriptor *d = _msg->GetDescriptor();
  if (!d)
    return NULL;
  unsigned int count = d->field_count();

  for (unsigned int i = 0; i < count ; ++i)
  {
    const google::protobuf::FieldDescriptor *field = d->field(i);

    if (!field)
      return NULL;

    const google::protobuf::Reflection *ref = _msg->GetReflection();

    if (!ref)
      return NULL;

    std::string name = field->name();

    // Parse each field in the message
    // TODO parse repeated fields
    if (!field->is_repeated())
    {
      if (_update && !ref->HasField(*_msg, field))
        continue;

      QWidget *newFieldWidget = NULL;
      ConfigChildWidget *configChildWidget = NULL;

      bool newWidget = true;
      std::string scopedName = _name.empty() ? name : _name + "::" + name;
      if (this->configWidgets.find(scopedName) != this->configWidgets.end())
      {
        newWidget = false;
        configChildWidget = this->configWidgets[scopedName];
      }

      switch (field->cpp_type())
      {
        case google::protobuf::FieldDescriptor::CPPTYPE_DOUBLE:
        {
          double value = ref->GetDouble(*_msg, field);
          if (!math::equal(value, value))
            value = 0;
          if (newWidget)
          {
            configChildWidget = this->CreateDoubleWidget(name, _level);
            newFieldWidget = configChildWidget;
          }
          this->UpdateDoubleWidget(configChildWidget, value);
          break;
        }
        case google::protobuf::FieldDescriptor::CPPTYPE_FLOAT:
        {
          float value = ref->GetFloat(*_msg, field);
          if (!math::equal(value, value))
            value = 0;
          if (newWidget)
          {
            configChildWidget = this->CreateDoubleWidget(name, _level);
            newFieldWidget = configChildWidget;
          }
          this->UpdateDoubleWidget(configChildWidget, value);
          break;
        }
        case google::protobuf::FieldDescriptor::CPPTYPE_INT64:
        {
          int64_t value = ref->GetInt64(*_msg, field);
          if (newWidget)
          {
            configChildWidget = this->CreateIntWidget(name, _level);
            newFieldWidget = configChildWidget;
          }
          this->UpdateIntWidget(configChildWidget, value);
          break;
        }
        case google::protobuf::FieldDescriptor::CPPTYPE_UINT64:
        {
          uint64_t value = ref->GetUInt64(*_msg, field);
          if (newWidget)
          {
            configChildWidget = this->CreateUIntWidget(name, _level);
            newFieldWidget = configChildWidget;
          }
          this->UpdateUIntWidget(configChildWidget, value);
          break;
        }
        case google::protobuf::FieldDescriptor::CPPTYPE_INT32:
        {
          int32_t value = ref->GetInt32(*_msg, field);
          if (newWidget)
          {
            configChildWidget = this->CreateIntWidget(name, _level);
            newFieldWidget = configChildWidget;
          }
          this->UpdateIntWidget(configChildWidget, value);
          break;
        }
        case google::protobuf::FieldDescriptor::CPPTYPE_UINT32:
        {
          uint32_t value = ref->GetUInt32(*_msg, field);
          if (newWidget)
          {
            configChildWidget = this->CreateUIntWidget(name, _level);
            newFieldWidget = configChildWidget;
          }
          this->UpdateUIntWidget(configChildWidget, value);
          break;
        }
        case google::protobuf::FieldDescriptor::CPPTYPE_BOOL:
        {
          bool value = ref->GetBool(*_msg, field);
          if (newWidget)
          {
            configChildWidget = this->CreateBoolWidget(name, _level);
            newFieldWidget = configChildWidget;
          }
          this->UpdateBoolWidget(configChildWidget, value);
          break;
        }
        case google::protobuf::FieldDescriptor::CPPTYPE_STRING:
        {
          std::string value = ref->GetString(*_msg, field);
          if (newWidget)
          {
<<<<<<< HEAD
            // Choose either a one-line or a multi-line widget according to name
            std::string type = "line";
            if (name == "innerxml")
              type = "plain";

            configChildWidget = this->CreateStringWidget(name, _level, type);
=======
            configChildWidget = this->CreateStringWidget(name, _level);
>>>>>>> ecce392c
            newFieldWidget = configChildWidget;
          }
          this->UpdateStringWidget(configChildWidget, value);
          break;
        }
        case google::protobuf::FieldDescriptor::CPPTYPE_MESSAGE:
        {
          google::protobuf::Message *valueMsg =
              ref->MutableMessage(_msg, field);

          // parse and create custom geometry widgets
          if (field->message_type()->name() == "Geometry")
          {
            if (newWidget)
            {
              configChildWidget = this->CreateGeometryWidget(name, _level);
              newFieldWidget = configChildWidget;
            }

            // type
            const google::protobuf::Descriptor *valueDescriptor =
                valueMsg->GetDescriptor();
            const google::protobuf::FieldDescriptor *typeField =
                valueDescriptor->FindFieldByName("type");

            if (valueMsg->GetReflection()->HasField(*valueMsg, typeField))
            {
              const google::protobuf::EnumValueDescriptor *typeValueDescriptor =
                  valueMsg->GetReflection()->GetEnum(*valueMsg, typeField);

              std::string geometryTypeStr;
              if (typeValueDescriptor)
              {
                geometryTypeStr =
                    QString(typeValueDescriptor->name().c_str()).toLower().
                    toStdString();
              }

              math::Vector3 dimensions;
              // dimensions
              for (int k = 0; k < valueDescriptor->field_count() ; ++k)
              {
                const google::protobuf::FieldDescriptor *geomField =
                    valueDescriptor->field(k);

                if (geomField->is_repeated())
                    continue;

                if (geomField->cpp_type() !=
                    google::protobuf::FieldDescriptor::CPPTYPE_MESSAGE ||
                    !valueMsg->GetReflection()->HasField(*valueMsg, geomField))
                  continue;

                google::protobuf::Message *geomValueMsg =
                    valueMsg->GetReflection()->MutableMessage(
                    valueMsg, geomField);
                const google::protobuf::Descriptor *geomValueDescriptor =
                    geomValueMsg->GetDescriptor();

                std::string geomMsgName = geomField->message_type()->name();
                if (geomMsgName == "BoxGeom" || geomMsgName == "MeshGeom")
                {
                  int fieldIdx = (geomMsgName == "BoxGeom") ? 0 : 1;
                  google::protobuf::Message *geomDimMsg =
                      geomValueMsg->GetReflection()->MutableMessage(
                      geomValueMsg, geomValueDescriptor->field(fieldIdx));
                  dimensions = this->ParseVector3(geomDimMsg);
                  break;
                }
                else if (geomMsgName == "CylinderGeom")
                {
                  const google::protobuf::FieldDescriptor *geomRadiusField =
                      geomValueDescriptor->FindFieldByName("radius");
                  double radius = geomValueMsg->GetReflection()->GetDouble(
                      *geomValueMsg, geomRadiusField);
                  const google::protobuf::FieldDescriptor *geomLengthField =
                      geomValueDescriptor->FindFieldByName("length");
                  double length = geomValueMsg->GetReflection()->GetDouble(
                      *geomValueMsg, geomLengthField);
                  dimensions.x = radius * 2.0;
                  dimensions.y = dimensions.x;
                  dimensions.z = length;
                  break;
                }
                else if (geomMsgName == "SphereGeom")
                {
                  const google::protobuf::FieldDescriptor *geomRadiusField =
                      geomValueDescriptor->FindFieldByName("radius");
                  double radius = geomValueMsg->GetReflection()->GetDouble(
                      *geomValueMsg, geomRadiusField);
                  dimensions.x = radius * 2.0;
                  dimensions.y = dimensions.x;
                  dimensions.z = dimensions.x;
                  break;
                }
                else if (geomMsgName == "PolylineGeom")
                {
                  continue;
                }
              }
              this->UpdateGeometryWidget(configChildWidget,
                  geometryTypeStr, dimensions);
            }
          }
          // parse and create custom pose widgets
          else if (field->message_type()->name() == "Pose")
          {
            if (newWidget)
            {
              configChildWidget = this->CreatePoseWidget(name, _level);
              newFieldWidget = configChildWidget;
            }

            math::Pose value;
            const google::protobuf::Descriptor *valueDescriptor =
                valueMsg->GetDescriptor();
            int valueMsgFieldCount = valueDescriptor->field_count();
            for (int j = 0; j < valueMsgFieldCount ; ++j)
            {
              const google::protobuf::FieldDescriptor *valueField =
                  valueDescriptor->field(j);

              if (valueField->cpp_type() !=
                  google::protobuf::FieldDescriptor::CPPTYPE_MESSAGE)
                continue;

              if (valueField->message_type()->name() == "Vector3d")
              {
                // pos
                google::protobuf::Message *posValueMsg =
                    valueMsg->GetReflection()->MutableMessage(
                    valueMsg, valueField);
                math::Vector3 vec3 = this->ParseVector3(posValueMsg);
                value.pos = vec3;
              }
              else if (valueField->message_type()->name() == "Quaternion")
              {
                // rot
                google::protobuf::Message *quatValueMsg =
                    valueMsg->GetReflection()->MutableMessage(
                    valueMsg, valueField);
                const google::protobuf::Descriptor *quatValueDescriptor =
                    quatValueMsg->GetDescriptor();
                std::vector<double> quatValues;
                for (unsigned int k = 0; k < 4; ++k)
                {
                  const google::protobuf::FieldDescriptor *quatValueField =
                      quatValueDescriptor->field(k);
                  quatValues.push_back(quatValueMsg->GetReflection()->GetDouble(
                      *quatValueMsg, quatValueField));
                }
                math::Quaternion quat(quatValues[3], quatValues[0],
                    quatValues[1], quatValues[2]);
                value.rot = quat;
              }
            }
            this->UpdatePoseWidget(configChildWidget, value);
          }
          // parse and create custom vector3 widgets
          else if (field->message_type()->name() == "Vector3d")
          {
            if (newWidget)
            {
              configChildWidget = this->CreateVector3dWidget(name, _level);
              newFieldWidget = configChildWidget;
            }

            math::Vector3 vec3 = this->ParseVector3(valueMsg);
            this->UpdateVector3Widget(configChildWidget, vec3);
          }
          // parse and create custom color widgets
          else if (field->message_type()->name() == "Color")
          {
            if (newWidget)
            {
              configChildWidget = this->CreateColorWidget(name, _level);
              newFieldWidget = configChildWidget;
            }

            common::Color color;
            const google::protobuf::Descriptor *valueDescriptor =
                valueMsg->GetDescriptor();
            std::vector<double> values;
            for (unsigned int j = 0; j < configChildWidget->widgets.size(); ++j)
            {
              const google::protobuf::FieldDescriptor *valueField =
                  valueDescriptor->field(j);
              if (valueMsg->GetReflection()->HasField(*valueMsg, valueField))
              {
                values.push_back(valueMsg->GetReflection()->GetFloat(
                    *valueMsg, valueField));
              }
              else
                values.push_back(0);
            }
            color.r = values[0];
            color.g = values[1];
            color.b = values[2];
            color.a = values[3];
            this->UpdateColorWidget(configChildWidget, color);
          }
          else
          {
            // parse the message fields recursively
            QWidget *groupBoxWidget =
                this->Parse(valueMsg, _update, scopedName, _level+1);
            if (groupBoxWidget)
            {
              newFieldWidget = new ConfigChildWidget();
              QVBoxLayout *groupBoxLayout = new QVBoxLayout;
              groupBoxLayout->setContentsMargins(0, 0, 0, 0);
              groupBoxLayout->addWidget(groupBoxWidget);
              newFieldWidget->setLayout(groupBoxLayout);
              qobject_cast<ConfigChildWidget *>(newFieldWidget)->
                  widgets.push_back(groupBoxWidget);
            }
          }

          if (newWidget)
          {
            // Make it into a group widget
            ConfigChildWidget *childWidget =
                qobject_cast<ConfigChildWidget *>(newFieldWidget);
            if (childWidget)
            {
<<<<<<< HEAD
              newFieldWidget->setStyleSheet(
                  "QWidget\
                  {\
                    background-color: " + this->level1BgColor +
                  "}\
                  QDoubleSpinBox, QSpinBox, QLineEdit, QComboBox, \
                  QPlainTextEdit\
                  {\
                    background-color: " + this->level1WidgetColor +
                  "}");
            }
            else if (_level == 1)
            {
              newFieldWidget->setStyleSheet(
                  "QWidget\
                  {\
                    background-color: " + this->level2BgColor +
                  "}\
                  QDoubleSpinBox, QSpinBox, QLineEdit, QComboBox, \
                  QPlainTextEdit\
                  {\
                    background-color: " + this->level2WidgetColor +
                  "}");
            }
            else if (_level == 2)
            {
              newFieldWidget->setStyleSheet(
                  "QWidget\
                  {\
                    background-color: " + this->level2BgColor +
                  "}\
                  QDoubleSpinBox, QSpinBox, QLineEdit, QComboBox, \
                  QPlainTextEdit\
                  {\
                    background-color: " + this->level2WidgetColor +
                  "}");
            }

            // Group Layout
            QGridLayout *configGroupLayout = new QGridLayout;
            configGroupLayout->setContentsMargins(0, 0, 0, 0);
            configGroupLayout->setSpacing(0);
            configGroupLayout->addWidget(buttonFrame, 0, 0);
            configGroupLayout->addWidget(newFieldWidget, 1, 0);
            groupWidget->setLayout(configGroupLayout);

            // reset new field widget pointer in order for it to be added
            // to the parent widget
            newFieldWidget = groupWidget;
=======
              newFieldWidget = this->CreateGroupWidget(name, childWidget,
                  _level);
            }
>>>>>>> ecce392c
          }

          break;
        }
        case google::protobuf::FieldDescriptor::CPPTYPE_ENUM:
        {
          const google::protobuf::EnumValueDescriptor *value =
              ref->GetEnum(*_msg, field);

          if (!value)
          {
            gzerr << "Error retrieving enum value for '" << name << "'"
                << std::endl;
            break;
          }

          if (newWidget)
          {
            std::vector<std::string> enumValues;
            const google::protobuf::EnumDescriptor *descriptor = value->type();
            if (!descriptor)
              break;

            for (int j = 0; j < descriptor->value_count(); ++j)
            {
              const google::protobuf::EnumValueDescriptor *valueDescriptor =
                  descriptor->value(j);
              if (valueDescriptor)
                enumValues.push_back(valueDescriptor->name());
            }
            configChildWidget =
                this->CreateEnumWidget(name, enumValues, _level);

            if (!configChildWidget)
            {
              gzerr << "Error creating an enum widget for '" << name << "'"
                  << std::endl;
              break;
            }

            // connect enum config widget event so that we can fire an other
            // event from ConfigWidget that has the name of this field
            connect(qobject_cast<EnumConfigWidget *>(configChildWidget),
                SIGNAL(EnumValueChanged(const QString &)), this,
                SLOT(OnEnumValueChanged(const QString &)));
            newFieldWidget = configChildWidget;
          }
          this->UpdateEnumWidget(configChildWidget, value->name());
          break;
        }
        default:
          break;
      }

      // Style widgets without parent (level 0)
      if (newFieldWidget && _level == 0 &&
          !qobject_cast<GroupWidget *>(newFieldWidget))
      {
        newFieldWidget->setStyleSheet(
            "QWidget\
            {\
              background-color: " + this->level0BgColor +
            "}\
            QDoubleSpinBox, QSpinBox, QLineEdit, QComboBox, QPlainTextEdit\
            {\
              background-color: " + this->level0WidgetColor +
            "}");
      }

      if (newWidget && newFieldWidget)
      {
        newWidgets.push_back(newFieldWidget);

        // store the newly created widget in a map with a unique scoped name.
        if (qobject_cast<GroupWidget *>(newFieldWidget))
        {
          GroupWidget *groupWidget =
              qobject_cast<GroupWidget *>(newFieldWidget);
          ConfigChildWidget *childWidget = qobject_cast<ConfigChildWidget *>(
              groupWidget->childWidget);
          this->AddConfigChildWidget(scopedName, childWidget);
        }
        else if (qobject_cast<ConfigChildWidget *>(newFieldWidget))
        {
          this->AddConfigChildWidget(scopedName,
              qobject_cast<ConfigChildWidget *>(newFieldWidget));
        }
      }
    }
  }

  if (!newWidgets.empty())
  {
    // create a group box to hold child widgets.
    QGroupBox *widget = new QGroupBox();
    QVBoxLayout *widgetLayout = new QVBoxLayout;

    for (unsigned int i = 0; i < newWidgets.size(); ++i)
    {
      widgetLayout->addWidget(newWidgets[i]);
    }

    widgetLayout->setContentsMargins(0, 0, 0, 0);
    widgetLayout->setSpacing(0);
    widgetLayout->setAlignment(Qt::AlignTop);
    widget->setLayout(widgetLayout);
    return widget;
  }
  return NULL;
}

/////////////////////////////////////////////////
GroupWidget *ConfigWidget::CreateGroupWidget(const std::string &_name,
    ConfigChildWidget *_childWidget, const int _level)
{
  // Button label
  QLabel *buttonLabel = new QLabel(
      tr(this->GetHumanReadableKey(_name).c_str()));
  buttonLabel->setToolTip(tr(_name.c_str()));

  // Button icon
  QCheckBox *buttonIcon = new QCheckBox();
  buttonIcon->setChecked(true);
  buttonIcon->setStyleSheet(
      "QCheckBox::indicator::unchecked {\
        image: url(:/images/right_arrow.png);\
      }\
      QCheckBox::indicator::checked {\
        image: url(:/images/down_arrow.png);\
      }");

  // Button layout
  QHBoxLayout *buttonLayout = new QHBoxLayout();
  buttonLayout->addItem(new QSpacerItem(20*_level, 1,
      QSizePolicy::Fixed, QSizePolicy::Fixed));
  buttonLayout->addWidget(buttonLabel);
  buttonLayout->addWidget(buttonIcon);
  buttonLayout->setAlignment(buttonIcon, Qt::AlignRight);

  // Button frame
  QFrame *buttonFrame = new QFrame();
  buttonFrame->setFrameStyle(QFrame::Box);
  buttonFrame->setLayout(buttonLayout);

  // Set color for top level button
  if (_level == 0)
  {
    buttonFrame->setStyleSheet(
        "QWidget\
        {\
          background-color: " + this->level0BgColor +
        "}");
  }

  // Child widgets are contained in a group box which can be collapsed
  GroupWidget *groupWidget = new GroupWidget;
  groupWidget->setStyleSheet(
      "QGroupBox {\
        border : 0;\
        margin : 0;\
        padding : 0;\
      }");

  connect(buttonIcon, SIGNAL(toggled(bool)), groupWidget, SLOT(Toggle(bool)));

  // Set the child widget
  groupWidget->childWidget = _childWidget;
  _childWidget->groupWidget = groupWidget;
  _childWidget->setContentsMargins(0, 0, 0, 0);

  // Set color for children
  if (_level == 0)
  {
    _childWidget->setStyleSheet(
        "QWidget\
        {\
          background-color: " + this->level1BgColor +
        "}\
        QDoubleSpinBox, QSpinBox, QLineEdit, QComboBox\
        {\
          background-color: " + this->level1WidgetColor +
        "}");
  }
  else if (_level == 1)
  {
    _childWidget->setStyleSheet(
        "QWidget\
        {\
          background-color: " + this->level2BgColor +
        "}\
        QDoubleSpinBox, QSpinBox, QLineEdit, QComboBox\
        {\
          background-color: " + this->level2WidgetColor +
        "}");
  }
  else if (_level == 2)
  {
    _childWidget->setStyleSheet(
        "QWidget\
        {\
          background-color: " + this->level2BgColor +
        "}\
        QDoubleSpinBox, QSpinBox, QLineEdit, QComboBox\
        {\
          background-color: " + this->level2WidgetColor +
        "}");
  }

  // Group Layout
  QGridLayout *configGroupLayout = new QGridLayout;
  configGroupLayout->setContentsMargins(0, 0, 0, 0);
  configGroupLayout->setSpacing(0);
  configGroupLayout->addWidget(buttonFrame, 0, 0);
  configGroupLayout->addWidget(_childWidget, 1, 0);
  groupWidget->setLayout(configGroupLayout);

  return groupWidget;
}

/////////////////////////////////////////////////
math::Vector3 ConfigWidget::ParseVector3(const google::protobuf::Message *_msg)
{
  math::Vector3 vec3;
  const google::protobuf::Descriptor *valueDescriptor =
      _msg->GetDescriptor();
  std::vector<double> values;
  for (unsigned int i = 0; i < 3; ++i)
  {
    const google::protobuf::FieldDescriptor *valueField =
        valueDescriptor->field(i);
    values.push_back(_msg->GetReflection()->GetDouble(*_msg, valueField));
  }
  vec3.x = values[0];
  vec3.y = values[1];
  vec3.z = values[2];
  return vec3;
}

/////////////////////////////////////////////////
ConfigChildWidget *ConfigWidget::CreateUIntWidget(const std::string &_key,
    const int _level)
{
  // Label
  QLabel *keyLabel = new QLabel(tr(this->GetHumanReadableKey(_key).c_str()));
  keyLabel->setToolTip(tr(_key.c_str()));

  // SpinBox
  QSpinBox *valueSpinBox = new QSpinBox;
  valueSpinBox->setRange(0, 1e8);
  valueSpinBox->setAlignment(Qt::AlignRight);

  // Layout
  QHBoxLayout *widgetLayout = new QHBoxLayout;
  if (_level != 0)
  {
    widgetLayout->addItem(new QSpacerItem(20*_level, 1,
        QSizePolicy::Fixed, QSizePolicy::Fixed));
  }
  widgetLayout->addWidget(keyLabel);
  widgetLayout->addWidget(valueSpinBox);

  // ChildWidget
  ConfigChildWidget *widget = new ConfigChildWidget();
  widget->setLayout(widgetLayout);
  widget->setFrameStyle(QFrame::Box);

  widget->widgets.push_back(valueSpinBox);

  return widget;
}

/////////////////////////////////////////////////
ConfigChildWidget *ConfigWidget::CreateIntWidget(const std::string &_key,
    const int _level)
{
  // Label
  QLabel *keyLabel = new QLabel(tr(this->GetHumanReadableKey(_key).c_str()));
  keyLabel->setToolTip(tr(_key.c_str()));

  // SpinBox
  QSpinBox *valueSpinBox = new QSpinBox;
  valueSpinBox->setRange(-1e8, 1e8);
  valueSpinBox->setAlignment(Qt::AlignRight);

  // Layout
  QHBoxLayout *widgetLayout = new QHBoxLayout;
  if (_level != 0)
  {
    widgetLayout->addItem(new QSpacerItem(20*_level, 1,
        QSizePolicy::Fixed, QSizePolicy::Fixed));
  }
  widgetLayout->addWidget(keyLabel);
  widgetLayout->addWidget(valueSpinBox);

  // ChildWidget
  ConfigChildWidget *widget = new ConfigChildWidget();
  widget->setLayout(widgetLayout);
  widget->setFrameStyle(QFrame::Box);

  widget->widgets.push_back(valueSpinBox);

  return widget;
}

/////////////////////////////////////////////////
ConfigChildWidget *ConfigWidget::CreateDoubleWidget(const std::string &_key,
    const int _level)
{
  // Label
  QLabel *keyLabel = new QLabel(tr(this->GetHumanReadableKey(_key).c_str()));
  keyLabel->setToolTip(tr(_key.c_str()));

  // SpinBox
  double min = 0;
  double max = 0;
  this->GetRangeFromKey(_key, min, max);

  QDoubleSpinBox *valueSpinBox = new QDoubleSpinBox;
  valueSpinBox->setRange(min, max);
  valueSpinBox->setSingleStep(0.01);
  valueSpinBox->setDecimals(8);
  valueSpinBox->setAlignment(Qt::AlignRight);

  // Unit
  std::string jointType = this->GetEnumWidgetValue("type");
  std::string unit = this->GetUnitFromKey(_key, jointType);

  QLabel *unitLabel = new QLabel();
  unitLabel->setMaximumWidth(40);
  unitLabel->setText(QString::fromStdString(unit));

  // Layout
  QHBoxLayout *widgetLayout = new QHBoxLayout;
  if (_level != 0)
  {
    widgetLayout->addItem(new QSpacerItem(20*_level, 1,
        QSizePolicy::Fixed, QSizePolicy::Fixed));
  }
  widgetLayout->addWidget(keyLabel);
  widgetLayout->addWidget(valueSpinBox);
  if (unitLabel->text() != "")
    widgetLayout->addWidget(unitLabel);

  // ChildWidget
  ConfigChildWidget *widget = new ConfigChildWidget();
  widget->key = _key;
  widget->setLayout(widgetLayout);
  widget->setFrameStyle(QFrame::Box);

  widget->widgets.push_back(valueSpinBox);
  widget->mapWidgetToUnit[valueSpinBox] = unitLabel;

  return widget;
}

/////////////////////////////////////////////////
ConfigChildWidget *ConfigWidget::CreateStringWidget(const std::string &_key,
    const int _level, const std::string &_type)
{
  // Label
  QLabel *keyLabel = new QLabel(tr(this->GetHumanReadableKey(_key).c_str()));
  keyLabel->setToolTip(tr(_key.c_str()));

  // Line or Text Edit based on key
  QWidget *valueEdit;
  if (_type == "plain")
  {
    valueEdit = new QPlainTextEdit();
    valueEdit->setMinimumHeight(50);
  }
  else if (_type == "line")
  {
    valueEdit = new QLineEdit;
  }
  else
  {
    gzerr << "Unknown type [" << _type << "]. Not creating string widget" <<
        std::endl;
    return NULL;
  }

  // Layout
  QHBoxLayout *widgetLayout = new QHBoxLayout;
  if (_level != 0)
  {
    widgetLayout->addItem(new QSpacerItem(20*_level, 1,
        QSizePolicy::Fixed, QSizePolicy::Fixed));
  }
  widgetLayout->addWidget(keyLabel);
  widgetLayout->addWidget(valueEdit);

  // ChildWidget
  ConfigChildWidget *widget = new ConfigChildWidget();
  widget->setLayout(widgetLayout);
  widget->setFrameStyle(QFrame::Box);

  widget->widgets.push_back(valueEdit);

  return widget;
}

/////////////////////////////////////////////////
ConfigChildWidget *ConfigWidget::CreateBoolWidget(const std::string &_key,
    const int _level)
{
  // Label
  QLabel *keyLabel = new QLabel(tr(this->GetHumanReadableKey(_key).c_str()));
  keyLabel->setToolTip(tr(_key.c_str()));

  // Buttons
  QHBoxLayout *buttonLayout = new QHBoxLayout;
  QRadioButton *valueTrueRadioButton = new QRadioButton;
  valueTrueRadioButton->setText(tr("True"));
  QRadioButton *valueFalseRadioButton = new QRadioButton;
  valueFalseRadioButton->setText(tr("False"));
  QButtonGroup *boolButtonGroup = new QButtonGroup;
  boolButtonGroup->addButton(valueTrueRadioButton);
  boolButtonGroup->addButton(valueFalseRadioButton);
  boolButtonGroup->setExclusive(true);
  buttonLayout->addWidget(valueTrueRadioButton);
  buttonLayout->addWidget(valueFalseRadioButton);

  // Layout
  QHBoxLayout *widgetLayout = new QHBoxLayout;
  if (_level != 0)
  {
    widgetLayout->addItem(new QSpacerItem(20*_level, 1,
        QSizePolicy::Fixed, QSizePolicy::Fixed));
  }
  widgetLayout->addWidget(keyLabel);
  widgetLayout->addLayout(buttonLayout);

  // ChildWidget
  ConfigChildWidget *widget = new ConfigChildWidget();
  widget->setLayout(widgetLayout);
  widget->setFrameStyle(QFrame::Box);

  widget->widgets.push_back(valueTrueRadioButton);
  widget->widgets.push_back(valueFalseRadioButton);

  return widget;
}

/////////////////////////////////////////////////
ConfigChildWidget *ConfigWidget::CreateVector3dWidget(
    const std::string &_key, const int _level)
{
  // Labels
  QLabel *vecXLabel = new QLabel(tr("X"));
  QLabel *vecYLabel = new QLabel(tr("Y"));
  QLabel *vecZLabel = new QLabel(tr("Z"));
  vecXLabel->setToolTip(tr("x"));
  vecYLabel->setToolTip(tr("y"));
  vecZLabel->setToolTip(tr("z"));

  // SpinBoxes
  double min = 0;
  double max = 0;
  this->GetRangeFromKey(_key, min, max);

  QDoubleSpinBox *vecXSpinBox = new QDoubleSpinBox;
  vecXSpinBox->setRange(min, max);
  vecXSpinBox->setSingleStep(0.01);
  vecXSpinBox->setDecimals(6);
  vecXSpinBox->setAlignment(Qt::AlignRight);
  vecXSpinBox->setMaximumWidth(100);

  QDoubleSpinBox *vecYSpinBox = new QDoubleSpinBox;
  vecYSpinBox->setRange(min, max);
  vecYSpinBox->setSingleStep(0.01);
  vecYSpinBox->setDecimals(6);
  vecYSpinBox->setAlignment(Qt::AlignRight);
  vecYSpinBox->setMaximumWidth(100);

  QDoubleSpinBox *vecZSpinBox = new QDoubleSpinBox;
  vecZSpinBox->setRange(min, max);
  vecZSpinBox->setSingleStep(0.01);
  vecZSpinBox->setDecimals(6);
  vecZSpinBox->setAlignment(Qt::AlignRight);
  vecZSpinBox->setMaximumWidth(100);

  // This is inside a group
  int level = _level + 1;

  // Layout
  QHBoxLayout *widgetLayout = new QHBoxLayout;
  widgetLayout->addItem(new QSpacerItem(20*level, 1,
      QSizePolicy::Fixed, QSizePolicy::Fixed));
  widgetLayout->addWidget(vecXLabel);
  widgetLayout->addWidget(vecXSpinBox);
  widgetLayout->addWidget(vecYLabel);
  widgetLayout->addWidget(vecYSpinBox);
  widgetLayout->addWidget(vecZLabel);
  widgetLayout->addWidget(vecZSpinBox);

  widgetLayout->setAlignment(vecXLabel, Qt::AlignRight);
  widgetLayout->setAlignment(vecYLabel, Qt::AlignRight);
  widgetLayout->setAlignment(vecZLabel, Qt::AlignRight);

  // ChildWidget
  ConfigChildWidget *widget = new ConfigChildWidget();
  widget->setLayout(widgetLayout);
  widget->setFrameStyle(QFrame::Box);

  widget->widgets.push_back(vecXSpinBox);
  widget->widgets.push_back(vecYSpinBox);
  widget->widgets.push_back(vecZSpinBox);

  return widget;
}

/////////////////////////////////////////////////
ConfigChildWidget *ConfigWidget::CreateColorWidget(const std::string &_key,
    const int _level)
{
  // Labels
  QLabel *colorRLabel = new QLabel(tr("R"));
  QLabel *colorGLabel = new QLabel(tr("G"));
  QLabel *colorBLabel = new QLabel(tr("B"));
  QLabel *colorALabel = new QLabel(tr("A"));
  colorRLabel->setToolTip(tr("r"));
  colorGLabel->setToolTip(tr("g"));
  colorBLabel->setToolTip(tr("b"));
  colorALabel->setToolTip(tr("a"));

  // SpinBoxes
  double min = 0;
  double max = 0;
  this->GetRangeFromKey(_key, min, max);

  QDoubleSpinBox *colorRSpinBox = new QDoubleSpinBox;
  colorRSpinBox->setRange(0, 1.0);
  colorRSpinBox->setSingleStep(0.1);
  colorRSpinBox->setDecimals(3);
  colorRSpinBox->setAlignment(Qt::AlignRight);
  colorRSpinBox->setMaximumWidth(10);

  QDoubleSpinBox *colorGSpinBox = new QDoubleSpinBox;
  colorGSpinBox->setRange(0, 1.0);
  colorGSpinBox->setSingleStep(0.1);
  colorGSpinBox->setDecimals(3);
  colorGSpinBox->setAlignment(Qt::AlignRight);
  colorGSpinBox->setMaximumWidth(10);

  QDoubleSpinBox *colorBSpinBox = new QDoubleSpinBox;
  colorBSpinBox->setRange(0, 1.0);
  colorBSpinBox->setSingleStep(0.1);
  colorBSpinBox->setDecimals(3);
  colorBSpinBox->setAlignment(Qt::AlignRight);
  colorBSpinBox->setMaximumWidth(10);

  QDoubleSpinBox *colorASpinBox = new QDoubleSpinBox;
  colorASpinBox->setRange(0, 1.0);
  colorASpinBox->setSingleStep(0.1);
  colorASpinBox->setDecimals(3);
  colorASpinBox->setAlignment(Qt::AlignRight);
  colorASpinBox->setMaximumWidth(10);

  // This is inside a group
  int level = _level + 1;

  // Layout
  QHBoxLayout *widgetLayout = new QHBoxLayout;
  widgetLayout->addItem(new QSpacerItem(20*level, 1,
      QSizePolicy::Fixed, QSizePolicy::Fixed));
  widgetLayout->addWidget(colorRLabel);
  widgetLayout->addWidget(colorRSpinBox);
  widgetLayout->addWidget(colorGLabel);
  widgetLayout->addWidget(colorGSpinBox);
  widgetLayout->addWidget(colorBLabel);
  widgetLayout->addWidget(colorBSpinBox);
  widgetLayout->addWidget(colorALabel);
  widgetLayout->addWidget(colorASpinBox);

  widgetLayout->setAlignment(colorRLabel, Qt::AlignRight);
  widgetLayout->setAlignment(colorGLabel, Qt::AlignRight);
  widgetLayout->setAlignment(colorBLabel, Qt::AlignRight);
  widgetLayout->setAlignment(colorALabel, Qt::AlignRight);

  // ChildWidget
  ConfigChildWidget *widget = new ConfigChildWidget();
  widget->setLayout(widgetLayout);
  widget->setFrameStyle(QFrame::Box);

  widget->widgets.push_back(colorRSpinBox);
  widget->widgets.push_back(colorGSpinBox);
  widget->widgets.push_back(colorBSpinBox);
  widget->widgets.push_back(colorASpinBox);

  return widget;
}

/////////////////////////////////////////////////
ConfigChildWidget *ConfigWidget::CreatePoseWidget(const std::string &/*_key*/,
    const int _level)
{
  // Labels
  std::vector<std::string> elements;
  elements.push_back("x");
  elements.push_back("y");
  elements.push_back("z");
  elements.push_back("roll");
  elements.push_back("pitch");
  elements.push_back("yaw");

  // This is inside a group
  int level = _level+1;

  // Layout
  QGridLayout *widgetLayout = new QGridLayout;
  widgetLayout->setColumnStretch(3, 1);
  widgetLayout->addItem(new QSpacerItem(20*level, 1, QSizePolicy::Fixed,
      QSizePolicy::Fixed), 0, 0);

  // ChildWidget
  double min = 0;
  double max = 0;
  this->GetRangeFromKey("", min, max);

  ConfigChildWidget *widget = new ConfigChildWidget();
  widget->setLayout(widgetLayout);
  widget->setFrameStyle(QFrame::Box);

  for (unsigned int i = 0; i < elements.size(); ++i)
  {
    QDoubleSpinBox *spin = new QDoubleSpinBox();
    widget->widgets.push_back(spin);

    spin->setRange(min, max);
    spin->setSingleStep(0.01);
    spin->setDecimals(6);
    spin->setAlignment(Qt::AlignRight);
    spin->setMaximumWidth(100);

    QLabel *label = new QLabel(this->GetHumanReadableKey(elements[i]).c_str());
    label->setToolTip(tr(elements[i].c_str()));
    if (i == 0)
      label->setStyleSheet("QLabel{color: " + this->redColor + ";}");
    else if (i == 1)
      label->setStyleSheet("QLabel{color: " + this->greenColor + ";}");
    else if (i == 2)
      label->setStyleSheet("QLabel{color:" + this->blueColor + ";}");

    QLabel *unitLabel = new QLabel();
    unitLabel->setMaximumWidth(40);
    unitLabel->setMinimumWidth(40);
    if (i < 3)
      unitLabel->setText(QString::fromStdString(this->GetUnitFromKey("pos")));
    else
      unitLabel->setText(QString::fromStdString(this->GetUnitFromKey("rot")));

    widgetLayout->addWidget(label, i%3, std::floor(i/3)*3+1);
    widgetLayout->addWidget(spin, i%3, std::floor(i/3)*3+2);
    widgetLayout->addWidget(unitLabel, i%3, std::floor(i/3)*3+3);

    widgetLayout->setAlignment(label, Qt::AlignLeft);
    widgetLayout->setAlignment(spin, Qt::AlignLeft);
    widgetLayout->setAlignment(unitLabel, Qt::AlignLeft);
  }

  return widget;
}

/////////////////////////////////////////////////
ConfigChildWidget *ConfigWidget::CreateGeometryWidget(
    const std::string &/*_key*/, const int _level)
{
  // Geometry ComboBox
  QLabel *geometryLabel = new QLabel(tr("Geometry"));
  geometryLabel->setToolTip(tr("geometry"));
  QComboBox *geometryComboBox = new QComboBox;
  geometryComboBox->addItem(tr("box"));
  geometryComboBox->addItem(tr("cylinder"));
  geometryComboBox->addItem(tr("sphere"));
  geometryComboBox->addItem(tr("mesh"));
  geometryComboBox->addItem(tr("polyline"));

  // Size XYZ
  double min = 0;
  double max = 0;
  this->GetRangeFromKey("length", min, max);

  QDoubleSpinBox *geomSizeXSpinBox = new QDoubleSpinBox;
  geomSizeXSpinBox->setRange(min, max);
  geomSizeXSpinBox->setSingleStep(0.01);
  geomSizeXSpinBox->setDecimals(6);
  geomSizeXSpinBox->setValue(1.000);
  geomSizeXSpinBox->setAlignment(Qt::AlignRight);
  geomSizeXSpinBox->setMaximumWidth(100);

  QDoubleSpinBox *geomSizeYSpinBox = new QDoubleSpinBox;
  geomSizeYSpinBox->setRange(min, max);
  geomSizeYSpinBox->setSingleStep(0.01);
  geomSizeYSpinBox->setDecimals(6);
  geomSizeYSpinBox->setValue(1.000);
  geomSizeYSpinBox->setAlignment(Qt::AlignRight);
  geomSizeYSpinBox->setMaximumWidth(100);

  QDoubleSpinBox *geomSizeZSpinBox = new QDoubleSpinBox;
  geomSizeZSpinBox->setRange(min, max);
  geomSizeZSpinBox->setSingleStep(0.01);
  geomSizeZSpinBox->setDecimals(6);
  geomSizeZSpinBox->setValue(1.000);
  geomSizeZSpinBox->setAlignment(Qt::AlignRight);
  geomSizeZSpinBox->setMaximumWidth(100);

  QLabel *geomSizeXLabel = new QLabel(tr("X"));
  QLabel *geomSizeYLabel = new QLabel(tr("Y"));
  QLabel *geomSizeZLabel = new QLabel(tr("Z"));
  geomSizeXLabel->setStyleSheet("QLabel{color: " + this->redColor + ";}");
  geomSizeYLabel->setStyleSheet("QLabel{color: " + this->greenColor + ";}");
  geomSizeZLabel->setStyleSheet("QLabel{color: " + this->blueColor + ";}");
  geomSizeXLabel->setToolTip(tr("x"));
  geomSizeYLabel->setToolTip(tr("y"));
  geomSizeZLabel->setToolTip(tr("z"));

  std::string unit = this->GetUnitFromKey("length");
  QLabel *geomSizeXUnitLabel = new QLabel(QString::fromStdString(unit));
  QLabel *geomSizeYUnitLabel = new QLabel(QString::fromStdString(unit));
  QLabel *geomSizeZUnitLabel = new QLabel(QString::fromStdString(unit));

  QHBoxLayout *geomSizeLayout = new QHBoxLayout;
  geomSizeLayout->addWidget(geomSizeXLabel);
  geomSizeLayout->addWidget(geomSizeXSpinBox);
  geomSizeLayout->addWidget(geomSizeXUnitLabel);
  geomSizeLayout->addWidget(geomSizeYLabel);
  geomSizeLayout->addWidget(geomSizeYSpinBox);
  geomSizeLayout->addWidget(geomSizeYUnitLabel);
  geomSizeLayout->addWidget(geomSizeZLabel);
  geomSizeLayout->addWidget(geomSizeZSpinBox);
  geomSizeLayout->addWidget(geomSizeZUnitLabel);

  geomSizeLayout->setAlignment(geomSizeXLabel, Qt::AlignRight);
  geomSizeLayout->setAlignment(geomSizeYLabel, Qt::AlignRight);
  geomSizeLayout->setAlignment(geomSizeZLabel, Qt::AlignRight);

  // Uri
  QLabel *geomFilenameLabel = new QLabel(tr("Uri"));
  geomFilenameLabel->setToolTip(tr("uri"));
  QLineEdit *geomFilenameLineEdit = new QLineEdit;
  QPushButton *geomFilenameButton = new QPushButton(tr("..."));
  geomFilenameButton->setMaximumWidth(30);

  QHBoxLayout *geomFilenameLayout = new QHBoxLayout;
  geomFilenameLayout->addWidget(geomFilenameLabel);
  geomFilenameLayout->addWidget(geomFilenameLineEdit);
  geomFilenameLayout->addWidget(geomFilenameButton);

  QVBoxLayout *geomSizeFilenameLayout = new QVBoxLayout;
  geomSizeFilenameLayout->addLayout(geomSizeLayout);
  geomSizeFilenameLayout->addLayout(geomFilenameLayout);

  QWidget *geomSizeWidget = new QWidget;
  geomSizeWidget->setLayout(geomSizeFilenameLayout);

  // Radius / Length
  QLabel *geomRadiusLabel = new QLabel(tr("Radius"));
  QLabel *geomLengthLabel = new QLabel(tr("Length"));
  QLabel *geomRadiusUnitLabel = new QLabel(QString::fromStdString(unit));
  QLabel *geomLengthUnitLabel = new QLabel(QString::fromStdString(unit));
  geomRadiusLabel->setToolTip(tr("radius"));
  geomLengthLabel->setToolTip(tr("length"));

  QDoubleSpinBox *geomRadiusSpinBox = new QDoubleSpinBox;
  geomRadiusSpinBox->setRange(min, max);
  geomRadiusSpinBox->setSingleStep(0.01);
  geomRadiusSpinBox->setDecimals(6);
  geomRadiusSpinBox->setValue(0.500);
  geomRadiusSpinBox->setAlignment(Qt::AlignRight);
  geomRadiusSpinBox->setMaximumWidth(100);

  QDoubleSpinBox *geomLengthSpinBox = new QDoubleSpinBox;
  geomLengthSpinBox->setRange(min, max);
  geomLengthSpinBox->setSingleStep(0.01);
  geomLengthSpinBox->setDecimals(6);
  geomLengthSpinBox->setValue(1.000);
  geomLengthSpinBox->setAlignment(Qt::AlignRight);
  geomLengthSpinBox->setMaximumWidth(100);

  QHBoxLayout *geomRLLayout = new QHBoxLayout;
  geomRLLayout->addWidget(geomRadiusLabel);
  geomRLLayout->addWidget(geomRadiusSpinBox);
  geomRLLayout->addWidget(geomRadiusUnitLabel);
  geomRLLayout->addWidget(geomLengthLabel);
  geomRLLayout->addWidget(geomLengthSpinBox);
  geomRLLayout->addWidget(geomLengthUnitLabel);

  geomRLLayout->setAlignment(geomRadiusLabel, Qt::AlignRight);
  geomRLLayout->setAlignment(geomLengthLabel, Qt::AlignRight);

  QWidget *geomRLWidget = new QWidget;
  geomRLWidget->setLayout(geomRLLayout);

  // Dimensions
  QStackedWidget *geomDimensionWidget = new QStackedWidget;
  geomDimensionWidget->insertWidget(0, geomSizeWidget);

  geomDimensionWidget->insertWidget(1, geomRLWidget);
  geomDimensionWidget->setCurrentIndex(0);
  geomDimensionWidget->setSizePolicy(
      QSizePolicy::Minimum, QSizePolicy::Minimum);

  // This is inside a group
  int level = _level + 1;

  // Layout
  QGridLayout *widgetLayout = new QGridLayout;
  widgetLayout->addItem(new QSpacerItem(20*level, 1,
      QSizePolicy::Fixed, QSizePolicy::Fixed), 0, 0);
  widgetLayout->addWidget(geometryLabel, 0, 1);
  widgetLayout->addWidget(geometryComboBox, 0, 2, 1, 2);
  widgetLayout->addWidget(geomDimensionWidget, 2, 1, 1, 3);

  // ChildWidget
  GeometryConfigWidget *widget = new GeometryConfigWidget;
  widget->setFrameStyle(QFrame::Box);
  widget->geomDimensionWidget = geomDimensionWidget;
  widget->geomLengthSpinBox = geomLengthSpinBox;
  widget->geomLengthLabel = geomLengthLabel;
  widget->geomLengthUnitLabel = geomLengthUnitLabel;
  widget->geomFilenameLabel = geomFilenameLabel;
  widget->geomFilenameLineEdit = geomFilenameLineEdit;
  widget->geomFilenameButton = geomFilenameButton;

  geomFilenameLabel->setVisible(false);
  geomFilenameLineEdit->setVisible(false);
  geomFilenameButton->setVisible(false);

  connect(geometryComboBox, SIGNAL(currentIndexChanged(const QString)),
      widget, SLOT(GeometryChanged(const QString)));
  connect(geomFilenameButton, SIGNAL(clicked()), widget, SLOT(OnSelectFile()));

  widget->setLayout(widgetLayout);
  widget->widgets.push_back(geometryComboBox);
  widget->widgets.push_back(geomSizeXSpinBox);
  widget->widgets.push_back(geomSizeYSpinBox);
  widget->widgets.push_back(geomSizeZSpinBox);
  widget->widgets.push_back(geomRadiusSpinBox);
  widget->widgets.push_back(geomLengthSpinBox);
  widget->widgets.push_back(geomFilenameLineEdit);
  widget->widgets.push_back(geomFilenameButton);

  return widget;
}

/////////////////////////////////////////////////
ConfigChildWidget *ConfigWidget::CreateEnumWidget(
    const std::string &_key, const std::vector<std::string> &_values,
    const int _level)
{
  // Label
  QLabel *enumLabel = new QLabel(this->GetHumanReadableKey(_key).c_str());
  enumLabel->setToolTip(tr(_key.c_str()));

  // ComboBox
  QComboBox *enumComboBox = new QComboBox;

  for (unsigned int i = 0; i < _values.size(); ++i)
    enumComboBox->addItem(tr(_values[i].c_str()));

  // Layout
  QHBoxLayout *widgetLayout = new QHBoxLayout;
  if (_level != 0)
  {
    widgetLayout->addItem(new QSpacerItem(20*_level, 1,
        QSizePolicy::Fixed, QSizePolicy::Fixed));
  }
  widgetLayout->addWidget(enumLabel);
  widgetLayout->addWidget(enumComboBox);

  // ChildWidget
  EnumConfigWidget *widget = new EnumConfigWidget();
  widget->setLayout(widgetLayout);
  widget->setFrameStyle(QFrame::Box);
  connect(enumComboBox, SIGNAL(currentIndexChanged(const QString &)),
      widget, SLOT(EnumChanged(const QString &)));

  widget->widgets.push_back(enumComboBox);

  return widget;
}

/////////////////////////////////////////////////
void ConfigWidget::UpdateMsg(google::protobuf::Message *_msg,
    const std::string &_name)
{
  const google::protobuf::Descriptor *d = _msg->GetDescriptor();
  if (!d)
    return;
  unsigned int count = d->field_count();

  for (unsigned int i = 0; i < count ; ++i)
  {
    const google::protobuf::FieldDescriptor *field = d->field(i);

    if (!field)
      return;

    const google::protobuf::Reflection *ref = _msg->GetReflection();

    if (!ref)
      return;

    std::string name = field->name();

    // Update each field in the message
    // TODO update repeated fields
    if (!field->is_repeated() /*&& ref->HasField(*_msg, field)*/)
    {
      std::string scopedName = _name.empty() ? name : _name + "::" + name;
      if (this->configWidgets.find(scopedName) == this->configWidgets.end())
        continue;

      // don't update msgs field that are associated with read-only widgets
      if (this->GetWidgetReadOnly(scopedName))
        continue;

      ConfigChildWidget *childWidget = this->configWidgets[scopedName];

      switch (field->cpp_type())
      {
        case google::protobuf::FieldDescriptor::CPPTYPE_DOUBLE:
        {
          QDoubleSpinBox *valueSpinBox =
              qobject_cast<QDoubleSpinBox *>(childWidget->widgets[0]);
          ref->SetDouble(_msg, field, valueSpinBox->value());
          break;
        }
        case google::protobuf::FieldDescriptor::CPPTYPE_FLOAT:
        {
          QDoubleSpinBox *valueSpinBox =
              qobject_cast<QDoubleSpinBox *>(childWidget->widgets[0]);
          ref->SetFloat(_msg, field, valueSpinBox->value());
          break;
        }
        case google::protobuf::FieldDescriptor::CPPTYPE_INT64:
        {
          QSpinBox *valueSpinBox =
              qobject_cast<QSpinBox *>(childWidget->widgets[0]);
          ref->SetInt64(_msg, field, valueSpinBox->value());
          break;
        }
        case google::protobuf::FieldDescriptor::CPPTYPE_UINT64:
        {
          QSpinBox *valueSpinBox =
              qobject_cast<QSpinBox *>(childWidget->widgets[0]);
          ref->SetUInt64(_msg, field, valueSpinBox->value());
          break;
        }
        case google::protobuf::FieldDescriptor::CPPTYPE_INT32:
        {
          QSpinBox *valueSpinBox =
              qobject_cast<QSpinBox *>(childWidget->widgets[0]);
          ref->SetInt32(_msg, field, valueSpinBox->value());
          break;
        }
        case google::protobuf::FieldDescriptor::CPPTYPE_UINT32:
        {
          QSpinBox *valueSpinBox =
              qobject_cast<QSpinBox *>(childWidget->widgets[0]);
          ref->SetUInt32(_msg, field, valueSpinBox->value());
          break;
        }
        case google::protobuf::FieldDescriptor::CPPTYPE_BOOL:
        {
          QRadioButton *valueRadioButton =
              qobject_cast<QRadioButton *>(childWidget->widgets[0]);
          ref->SetBool(_msg, field, valueRadioButton->isChecked());
          break;
        }
        case google::protobuf::FieldDescriptor::CPPTYPE_STRING:
        {
          if (qobject_cast<QLineEdit *>(childWidget->widgets[0]))
          {
            QLineEdit *valueLineEdit =
              qobject_cast<QLineEdit *>(childWidget->widgets[0]);
            ref->SetString(_msg, field, valueLineEdit->text().toStdString());
          }
          else if (qobject_cast<QPlainTextEdit *>(childWidget->widgets[0]))
          {
            QPlainTextEdit *valueTextEdit =
                qobject_cast<QPlainTextEdit *>(childWidget->widgets[0]);
            ref->SetString(_msg, field,
                valueTextEdit->toPlainText().toStdString());
          }
          break;
        }
        case google::protobuf::FieldDescriptor::CPPTYPE_MESSAGE:
        {
          google::protobuf::Message *valueMsg =
              (ref->MutableMessage(_msg, field));

          // update geometry msg field
          if (field->message_type()->name() == "Geometry")
          {
            // manually retrieve values from widgets in order to update
            // the message fields.
            QComboBox *valueComboBox =
                qobject_cast<QComboBox *>(childWidget->widgets[0]);
            std::string geomType = valueComboBox->currentText().toStdString();

            const google::protobuf::Descriptor *valueDescriptor =
                valueMsg->GetDescriptor();
            const google::protobuf::Reflection *geomReflection =
                valueMsg->GetReflection();
            const google::protobuf::FieldDescriptor *typeField =
                valueDescriptor->FindFieldByName("type");
            const google::protobuf::EnumDescriptor *typeEnumDescriptor =
                typeField->enum_type();

            if (geomType == "box" || geomType == "mesh")
            {
              double sizeX = qobject_cast<QDoubleSpinBox *>(
                  childWidget->widgets[1])->value();
              double sizeY = qobject_cast<QDoubleSpinBox *>(
                  childWidget->widgets[2])->value();
              double sizeZ = qobject_cast<QDoubleSpinBox *>(
                  childWidget->widgets[3])->value();
              math::Vector3 geomSize(sizeX, sizeY, sizeZ);

              // set type
              std::string typeStr =
                  QString(tr(geomType.c_str())).toUpper().toStdString();
              const google::protobuf::EnumValueDescriptor *geometryType =
                  typeEnumDescriptor->FindValueByName(typeStr);
              geomReflection->SetEnum(valueMsg, typeField, geometryType);

              // set dimensions
              const google::protobuf::FieldDescriptor *geomFieldDescriptor =
                valueDescriptor->FindFieldByName(geomType);
              google::protobuf::Message *geomValueMsg =
                  geomReflection->MutableMessage(valueMsg, geomFieldDescriptor);

              int fieldIdx = (geomType == "box") ? 0 : 1;
              google::protobuf::Message *geomDimensionMsg =
                  geomValueMsg->GetReflection()->MutableMessage(geomValueMsg,
                  geomValueMsg->GetDescriptor()->field(fieldIdx));
              this->UpdateVector3Msg(geomDimensionMsg, geomSize);

              if (geomType == "mesh")
              {
                std::string uri = qobject_cast<QLineEdit *>(
                     childWidget->widgets[6])->text().toStdString();
                const google::protobuf::FieldDescriptor *uriFieldDescriptor =
                    geomValueMsg->GetDescriptor()->field(0);
                geomValueMsg->GetReflection()->SetString(geomValueMsg,
                    uriFieldDescriptor, uri);
              }
            }
            else if (geomType == "cylinder")
            {
              double radius = qobject_cast<QDoubleSpinBox *>(
                  childWidget->widgets[4])->value();
              double length = qobject_cast<QDoubleSpinBox *>(
                  childWidget->widgets[5])->value();

              // set type
              const google::protobuf::EnumValueDescriptor *geometryType =
                  typeEnumDescriptor->FindValueByName("CYLINDER");
              geomReflection->SetEnum(valueMsg, typeField, geometryType);

              // set radius and length
              const google::protobuf::FieldDescriptor *geomFieldDescriptor =
                valueDescriptor->FindFieldByName(geomType);
              google::protobuf::Message *geomValueMsg =
                  geomReflection->MutableMessage(valueMsg, geomFieldDescriptor);

              const google::protobuf::FieldDescriptor *geomRadiusField =
                  geomValueMsg->GetDescriptor()->field(0);
              geomValueMsg->GetReflection()->SetDouble(geomValueMsg,
                  geomRadiusField, radius);
              const google::protobuf::FieldDescriptor *geomLengthField =
                  geomValueMsg->GetDescriptor()->field(1);
              geomValueMsg->GetReflection()->SetDouble(geomValueMsg,
                  geomLengthField, length);
            }
            else if (geomType == "sphere")
            {
              double radius = qobject_cast<QDoubleSpinBox *>(
                  childWidget->widgets[4])->value();

              // set type
              const google::protobuf::EnumValueDescriptor *geometryType =
                  typeEnumDescriptor->FindValueByName("SPHERE");
              geomReflection->SetEnum(valueMsg, typeField, geometryType);

              // set radius
              const google::protobuf::FieldDescriptor *geomFieldDescriptor =
                valueDescriptor->FindFieldByName(geomType);
              google::protobuf::Message *geomValueMsg =
                  geomReflection->MutableMessage(valueMsg, geomFieldDescriptor);

              const google::protobuf::FieldDescriptor *geomRadiusField =
                  geomValueMsg->GetDescriptor()->field(0);
              geomValueMsg->GetReflection()->SetDouble(geomValueMsg,
                  geomRadiusField, radius);
            }
            else if (geomType == "polyline")
            {
              const google::protobuf::EnumValueDescriptor *geometryType =
                  typeEnumDescriptor->FindValueByName("POLYLINE");
              geomReflection->SetEnum(valueMsg, typeField, geometryType);
            }
          }
          // update pose msg field
          else if (field->message_type()->name() == "Pose")
          {
            const google::protobuf::Descriptor *valueDescriptor =
                valueMsg->GetDescriptor();
            int valueMsgFieldCount = valueDescriptor->field_count();

            // loop through the message fields to update:
            // a vector3d field (position)
            // and quaternion field (orientation)
            for (int j = 0; j < valueMsgFieldCount ; ++j)
            {
              const google::protobuf::FieldDescriptor *valueField =
                  valueDescriptor->field(j);

              if (valueField->cpp_type() !=
                  google::protobuf::FieldDescriptor::CPPTYPE_MESSAGE)
                continue;

              if (valueField->message_type()->name() == "Vector3d")
              {
                // pos
                google::protobuf::Message *posValueMsg =
                    valueMsg->GetReflection()->MutableMessage(
                    valueMsg, valueField);
                std::vector<double> values;
                for (unsigned int k = 0; k < 3; ++k)
                {
                  QDoubleSpinBox *valueSpinBox =
                      qobject_cast<QDoubleSpinBox *>(childWidget->widgets[k]);
                  values.push_back(valueSpinBox->value());
                }
                math::Vector3 vec3(values[0], values[1], values[2]);
                this->UpdateVector3Msg(posValueMsg, vec3);
              }
              else if (valueField->message_type()->name() == "Quaternion")
              {
                // rot
                google::protobuf::Message *quatValueMsg =
                    valueMsg->GetReflection()->MutableMessage(
                    valueMsg, valueField);
                std::vector<double> rotValues;
                for (unsigned int k = 3; k < 6; ++k)
                {
                  QDoubleSpinBox *valueSpinBox =
                      qobject_cast<QDoubleSpinBox *>(childWidget->widgets[k]);
                  rotValues.push_back(valueSpinBox->value());
                }
                math::Quaternion quat(rotValues[0], rotValues[1], rotValues[2]);

                std::vector<double> quatValues;
                quatValues.push_back(quat.x);
                quatValues.push_back(quat.y);
                quatValues.push_back(quat.z);
                quatValues.push_back(quat.w);
                const google::protobuf::Descriptor *quatValueDescriptor =
                    quatValueMsg->GetDescriptor();
                for (unsigned int k = 0; k < quatValues.size(); ++k)
                {
                  const google::protobuf::FieldDescriptor *quatValueField =
                      quatValueDescriptor->field(k);
                  quatValueMsg->GetReflection()->SetDouble(quatValueMsg,
                      quatValueField, quatValues[k]);
                }
              }
            }
          }
          else if (field->message_type()->name() == "Vector3d")
          {
            std::vector<double> values;
            for (unsigned int j = 0; j < childWidget->widgets.size(); ++j)
            {
              QDoubleSpinBox *valueSpinBox =
                  qobject_cast<QDoubleSpinBox *>(childWidget->widgets[j]);
              values.push_back(valueSpinBox->value());
            }
            math::Vector3 vec3(values[0], values[1], values[2]);
            this->UpdateVector3Msg(valueMsg, vec3);
          }
          else if (field->message_type()->name() == "Color")
          {
            const google::protobuf::Descriptor *valueDescriptor =
                valueMsg->GetDescriptor();
            for (unsigned int j = 0; j < childWidget->widgets.size(); ++j)
            {
              QDoubleSpinBox *valueSpinBox =
                  qobject_cast<QDoubleSpinBox *>(childWidget->widgets[j]);
              const google::protobuf::FieldDescriptor *valueField =
                  valueDescriptor->field(j);
              valueMsg->GetReflection()->SetFloat(valueMsg, valueField,
                  valueSpinBox->value());
            }
          }
          else
          {
            // update the message fields recursively
            this->UpdateMsg(valueMsg, scopedName);
          }

          break;
        }
        case google::protobuf::FieldDescriptor::CPPTYPE_ENUM:
        {
          QComboBox *valueComboBox =
              qobject_cast<QComboBox *>(childWidget->widgets[0]);
          if (valueComboBox)
          {
            std::string valueStr = valueComboBox->currentText().toStdString();
            const google::protobuf::EnumDescriptor *enumDescriptor =
                field->enum_type();
            if (enumDescriptor)
            {
              const google::protobuf::EnumValueDescriptor *enumValue =
                  enumDescriptor->FindValueByName(valueStr);
              if (enumValue)
                ref->SetEnum(_msg, field, enumValue);
              else
                gzerr << "Unable to find enum value: '" << valueStr << "'"
                    << std::endl;
            }
          }
          break;
        }
        default:
          break;
      }
    }
  }
}

/////////////////////////////////////////////////
void ConfigWidget::UpdateVector3Msg(google::protobuf::Message *_msg,
    const math::Vector3 &_value)
{
  const google::protobuf::Descriptor *valueDescriptor =
      _msg->GetDescriptor();

  std::vector<double> values;
  values.push_back(_value.x);
  values.push_back(_value.y);
  values.push_back(_value.z);

  for (unsigned int i = 0; i < 3; ++i)
  {
    const google::protobuf::FieldDescriptor *valueField =
        valueDescriptor->field(i);
    _msg->GetReflection()->SetDouble(_msg, valueField, values[i]);
  }
}

/////////////////////////////////////////////////
bool ConfigWidget::UpdateIntWidget(ConfigChildWidget *_widget,  int _value)
{
  if (_widget->widgets.size() == 1u)
  {
    qobject_cast<QSpinBox *>(_widget->widgets[0])->setValue(_value);
    return true;
  }
  else
  {
    gzerr << "Error updating Int Config widget" << std::endl;
  }
  return false;
}

/////////////////////////////////////////////////
bool ConfigWidget::UpdateUIntWidget(ConfigChildWidget *_widget,
    unsigned int _value)
{
  if (_widget->widgets.size() == 1u)
  {
    qobject_cast<QSpinBox *>(_widget->widgets[0])->setValue(_value);
    return true;
  }
  else
  {
    gzerr << "Error updating UInt Config widget" << std::endl;
  }
  return false;
}

/////////////////////////////////////////////////
bool ConfigWidget::UpdateDoubleWidget(ConfigChildWidget *_widget, double _value)
{
  if (_widget->widgets.size() == 1u)
  {
    // Spin value
    QDoubleSpinBox *spin =
        qobject_cast<QDoubleSpinBox *>(_widget->widgets[0]);
    spin->setValue(_value);

    // Unit label
    std::string jointType = this->GetEnumWidgetValue("type");
    std::string unit = this->GetUnitFromKey(_widget->key, jointType);
    qobject_cast<QLabel *>(
        _widget->mapWidgetToUnit[spin])->setText(QString::fromStdString(unit));

    return true;
  }
  else
  {
    gzerr << "Error updating Double Config widget" << std::endl;
  }
  return false;
}

/////////////////////////////////////////////////
bool ConfigWidget::UpdateStringWidget(ConfigChildWidget *_widget,
    const std::string &_value)
{
  if (_widget->widgets.size() == 1u)
  {
    if (qobject_cast<QLineEdit *>(_widget->widgets[0]))
    {
      qobject_cast<QLineEdit *>(_widget->widgets[0])
          ->setText(tr(_value.c_str()));
      return true;
    }
    else if (qobject_cast<QPlainTextEdit *>(_widget->widgets[0]))
    {
      qobject_cast<QPlainTextEdit *>(_widget->widgets[0])
          ->setPlainText(tr(_value.c_str()));
      return true;
    }
  }
  else
  {
    gzerr << "Error updating String Config Widget" << std::endl;
  }
  return false;
}

/////////////////////////////////////////////////
bool ConfigWidget::UpdateBoolWidget(ConfigChildWidget *_widget, bool _value)
{
  if (_widget->widgets.size() == 2u)
  {
    qobject_cast<QRadioButton *>(_widget->widgets[0])->setChecked(_value);
    qobject_cast<QRadioButton *>(_widget->widgets[1])->setChecked(!_value);
    return true;
  }
  else
  {
    gzerr << "Error updating Bool Config widget" << std::endl;
  }
  return false;
}

/////////////////////////////////////////////////
bool ConfigWidget::UpdateVector3Widget(ConfigChildWidget *_widget,
    const math::Vector3 &_vec)
{
  if (_widget->widgets.size() == 3u)
  {
    qobject_cast<QDoubleSpinBox *>(_widget->widgets[0])->setValue(_vec.x);
    qobject_cast<QDoubleSpinBox *>(_widget->widgets[1])->setValue(_vec.y);
    qobject_cast<QDoubleSpinBox *>(_widget->widgets[2])->setValue(_vec.z);
    return true;
  }
  else
  {
    gzerr << "Error updating Vector3 Config widget" << std::endl;
  }
  return false;
}

/////////////////////////////////////////////////
bool ConfigWidget::UpdateColorWidget(ConfigChildWidget *_widget,
    const common::Color &_color)
{
  if (_widget->widgets.size() == 4u)
  {
    qobject_cast<QDoubleSpinBox *>(_widget->widgets[0])->setValue(_color.r);
    qobject_cast<QDoubleSpinBox *>(_widget->widgets[1])->setValue(_color.g);
    qobject_cast<QDoubleSpinBox *>(_widget->widgets[2])->setValue(_color.b);
    qobject_cast<QDoubleSpinBox *>(_widget->widgets[3])->setValue(_color.a);
    return true;
  }
  else
  {
    gzerr << "Error updating Color Config widget" << std::endl;
  }
  return false;
}

/////////////////////////////////////////////////
bool ConfigWidget::UpdatePoseWidget(ConfigChildWidget *_widget,
    const math::Pose &_pose)
{
  if (_widget->widgets.size() == 6u)
  {
    qobject_cast<QDoubleSpinBox *>(_widget->widgets[0])->setValue(_pose.pos.x);
    qobject_cast<QDoubleSpinBox *>(_widget->widgets[1])->setValue(_pose.pos.y);
    qobject_cast<QDoubleSpinBox *>(_widget->widgets[2])->setValue(_pose.pos.z);

    math::Vector3 rot = _pose.rot.GetAsEuler();
    qobject_cast<QDoubleSpinBox *>(_widget->widgets[3])->setValue(rot.x);
    qobject_cast<QDoubleSpinBox *>(_widget->widgets[4])->setValue(rot.y);
    qobject_cast<QDoubleSpinBox *>(_widget->widgets[5])->setValue(rot.z);
    return true;
  }
  else
  {
    gzerr << "Error updating Pose Config widget" << std::endl;
  }
  return false;
}

/////////////////////////////////////////////////
bool ConfigWidget::UpdateGeometryWidget(ConfigChildWidget *_widget,
    const std::string &_value, const math::Vector3 &_dimensions,
    const std::string &_uri)
{
  if (_widget->widgets.size() != 8u)
  {
    gzerr << "Error updating Geometry Config widget " << std::endl;
    return false;
  }

  QComboBox *valueComboBox = qobject_cast<QComboBox *>(_widget->widgets[0]);
  int index = valueComboBox->findText(tr(_value.c_str()));

  if (index < 0)
  {
    gzerr << "Error updating Geometry Config widget: '" << _value <<
      "' not found" << std::endl;
    return false;
  }

  qobject_cast<QComboBox *>(_widget->widgets[0])->setCurrentIndex(index);

  bool isMesh =  _value == "mesh";
  if (_value == "box" || isMesh)
  {
    qobject_cast<QDoubleSpinBox *>(_widget->widgets[1])->setValue(
        _dimensions.x);
    qobject_cast<QDoubleSpinBox *>(_widget->widgets[2])->setValue(
        _dimensions.y);
    qobject_cast<QDoubleSpinBox *>(_widget->widgets[3])->setValue(
        _dimensions.z);
  }
  else if (_value == "cylinder")
  {
    qobject_cast<QDoubleSpinBox *>(_widget->widgets[4])->setValue(
        _dimensions.x*0.5);
    qobject_cast<QDoubleSpinBox *>(_widget->widgets[5])->setValue(
        _dimensions.z);
  }
  else if (_value == "sphere")
  {
    qobject_cast<QDoubleSpinBox *>(_widget->widgets[4])->setValue(
        _dimensions.x*0.5);
  }
  else if (_value == "polyline")
  {
    // do nothing
  }

  if (isMesh)
    qobject_cast<QLineEdit *>(_widget->widgets[6])->setText(tr(_uri.c_str()));

  return true;
}


/////////////////////////////////////////////////
bool ConfigWidget::UpdateEnumWidget(ConfigChildWidget *_widget,
    const std::string &_value)
{
  if (_widget->widgets.size() != 1u)
  {
    gzerr << "Error updating Enum Config widget" << std::endl;
    return false;
  }

  QComboBox *valueComboBox = qobject_cast<QComboBox *>(_widget->widgets[0]);
  if (!valueComboBox)
  {
    gzerr << "Error updating Enum Config widget" << std::endl;
    return false;
  }

  int index = valueComboBox->findText(tr(_value.c_str()));

  if (index < 0)
  {
    gzerr << "Error updating Enum Config widget: '" << _value <<
      "' not found" << std::endl;
    return false;
  }

  qobject_cast<QComboBox *>(_widget->widgets[0])->setCurrentIndex(index);

  return true;
}

/////////////////////////////////////////////////
int ConfigWidget::GetIntWidgetValue(ConfigChildWidget *_widget) const
{
  int value = 0;
  if (_widget->widgets.size() == 1u)
  {
    value = qobject_cast<QSpinBox *>(_widget->widgets[0])->value();
  }
  else
  {
    gzerr << "Error getting value from Int Config widget" << std::endl;
  }
  return value;
}

/////////////////////////////////////////////////
unsigned int ConfigWidget::GetUIntWidgetValue(ConfigChildWidget *_widget) const
{
  unsigned int value = 0;
  if (_widget->widgets.size() == 1u)
  {
    value = qobject_cast<QSpinBox *>(_widget->widgets[0])->value();
  }
  else
  {
    gzerr << "Error getting value from UInt Config widget" << std::endl;
  }
  return value;
}

/////////////////////////////////////////////////
double ConfigWidget::GetDoubleWidgetValue(ConfigChildWidget *_widget) const
{
  double value = 0.0;
  if (_widget->widgets.size() == 1u)
  {
    value = qobject_cast<QDoubleSpinBox *>(_widget->widgets[0])->value();
  }
  else
  {
    gzerr << "Error getting value from Double Config widget" << std::endl;
  }
  return value;
}

/////////////////////////////////////////////////
std::string ConfigWidget::GetStringWidgetValue(ConfigChildWidget *_widget) const
{
  std::string value;
  if (_widget->widgets.size() == 1u)
  {
    if (qobject_cast<QLineEdit *>(_widget->widgets[0]))
    {
      value =
          qobject_cast<QLineEdit *>(_widget->widgets[0])->text().toStdString();
    }
    else if (qobject_cast<QPlainTextEdit *>(_widget->widgets[0]))
    {
      value = qobject_cast<QPlainTextEdit *>(_widget->widgets[0])
          ->toPlainText().toStdString();
    }
  }
  else
  {
    gzerr << "Error getting value from String Config Widget" << std::endl;
  }
  return value;
}

/////////////////////////////////////////////////
bool ConfigWidget::GetBoolWidgetValue(ConfigChildWidget *_widget) const
{
  bool value = false;
  if (_widget->widgets.size() == 2u)
  {
    value = qobject_cast<QRadioButton *>(_widget->widgets[0])->isChecked();
  }
  else
  {
    gzerr << "Error getting value from Bool Config widget" << std::endl;
  }
  return value;
}

/////////////////////////////////////////////////
math::Vector3 ConfigWidget::GetVector3WidgetValue(ConfigChildWidget *_widget)
    const
{
  math::Vector3 value;
  if (_widget->widgets.size() == 3u)
  {
    value.x = qobject_cast<QDoubleSpinBox *>(_widget->widgets[0])->value();
    value.y = qobject_cast<QDoubleSpinBox *>(_widget->widgets[1])->value();
    value.z = qobject_cast<QDoubleSpinBox *>(_widget->widgets[2])->value();
  }
  else
  {
    gzerr << "Error getting value from Vector3 Config widget" << std::endl;
  }
  return value;
}

/////////////////////////////////////////////////
common::Color ConfigWidget::GetColorWidgetValue(ConfigChildWidget *_widget)
    const
{
  common::Color value;
  if (_widget->widgets.size() == 4u)
  {
    value.r = qobject_cast<QDoubleSpinBox *>(_widget->widgets[0])->value();
    value.g = qobject_cast<QDoubleSpinBox *>(_widget->widgets[1])->value();
    value.b = qobject_cast<QDoubleSpinBox *>(_widget->widgets[2])->value();
    value.a = qobject_cast<QDoubleSpinBox *>(_widget->widgets[3])->value();
  }
  else
  {
    gzerr << "Error getting value from Color Config widget" << std::endl;
  }
  return value;
}

/////////////////////////////////////////////////
math::Pose ConfigWidget::GetPoseWidgetValue(ConfigChildWidget *_widget) const
{
  math::Pose value;
  if (_widget->widgets.size() == 6u)
  {
    value.pos.x = qobject_cast<QDoubleSpinBox *>(_widget->widgets[0])->value();
    value.pos.y = qobject_cast<QDoubleSpinBox *>(_widget->widgets[1])->value();
    value.pos.z = qobject_cast<QDoubleSpinBox *>(_widget->widgets[2])->value();

    math::Vector3 rot;
    rot.x = qobject_cast<QDoubleSpinBox *>(_widget->widgets[3])->value();
    rot.y = qobject_cast<QDoubleSpinBox *>(_widget->widgets[4])->value();
    rot.z = qobject_cast<QDoubleSpinBox *>(_widget->widgets[5])->value();
    value.rot.SetFromEuler(rot);
  }
  else
  {
    gzerr << "Error getting value from Pose Config widget" << std::endl;
  }
  return value;
}

/////////////////////////////////////////////////
std::string ConfigWidget::GetGeometryWidgetValue(ConfigChildWidget *_widget,
    ignition::math::Vector3d &_dimensions, std::string &_uri) const
{
  std::string value;
  if (_widget->widgets.size() != 8u)
  {
    gzerr << "Error getting value from Geometry Config widget " << std::endl;
    return value;
  }

  QComboBox *valueComboBox = qobject_cast<QComboBox *>(_widget->widgets[0]);
  value = valueComboBox->currentText().toStdString();

  bool isMesh = value == "mesh";
  if (value == "box" || isMesh)
  {
    _dimensions.X(qobject_cast<QDoubleSpinBox *>(_widget->widgets[1])->value());
    _dimensions.Y(qobject_cast<QDoubleSpinBox *>(_widget->widgets[2])->value());
    _dimensions.Z(qobject_cast<QDoubleSpinBox *>(_widget->widgets[3])->value());
  }
  else if (value == "cylinder")
  {
    _dimensions.X(
        qobject_cast<QDoubleSpinBox *>(_widget->widgets[4])->value()*2.0);
    _dimensions.Y(_dimensions.X());
    _dimensions.Z(qobject_cast<QDoubleSpinBox *>(_widget->widgets[5])->value());
  }
  else if (value == "sphere")
  {
    _dimensions.X(
        qobject_cast<QDoubleSpinBox *>(_widget->widgets[4])->value()*2.0);
    _dimensions.Y(_dimensions.X());
    _dimensions.Z(_dimensions.X());
  }
  else if (value == "polyline")
  {
    // do nothing
  }
  else
  {
    gzerr << "Error getting geometry dimensions for type: '" << value << "'"
        << std::endl;
  }

  if (isMesh)
    _uri = qobject_cast<QLineEdit *>(_widget->widgets[6])->text().toStdString();

  return value;
}

/////////////////////////////////////////////////
std::string ConfigWidget::GetEnumWidgetValue(ConfigChildWidget *_widget) const
{
  std::string value;
  if (_widget->widgets.size() != 1u)
  {
    gzerr << "Error getting value from Enum Config widget " << std::endl;
    return value;
  }

  QComboBox *valueComboBox = qobject_cast<QComboBox *>(_widget->widgets[0]);
  value = valueComboBox->currentText().toStdString();

  return value;
}

/////////////////////////////////////////////////
void ConfigWidget::OnItemSelection(QTreeWidgetItem *_item,
                                         int /*_column*/)
{
  if (_item && _item->childCount() > 0)
    _item->setExpanded(!_item->isExpanded());
}

/////////////////////////////////////////////////
void ConfigWidget::OnEnumValueChanged(const QString &_value)
{
  ConfigChildWidget *widget =
      qobject_cast<ConfigChildWidget *>(QObject::sender());

  for (auto iter : this->configWidgets)
  {
    if (iter.second == widget)
    {
      std::string scopedName = iter.first;
      emit EnumValueChanged(tr(scopedName.c_str()), _value);
      return;
    }
  }
}

/////////////////////////////////////////////////
bool ConfigWidget::AddConfigChildWidget(const std::string &_name,
    ConfigChildWidget *_child)
{
  if (_name.empty() || _child == NULL)
  {
    gzerr << "Given name or child is invalid. Not adding child widget."
          << std::endl;
    return false;
  }
  if (this->configWidgets.find(_name) != this->configWidgets.end())
  {
    gzerr << "This config widget already has a child with that name. " <<
       "Names must be unique. Not adding child." << std::endl;
    return false;
  }

  this->configWidgets[_name] = _child;
  return true;
}

/////////////////////////////////////////////////
unsigned int ConfigWidget::ConfigChildWidgetCount() const
{
  return this->configWidgets.size();
}

/////////////////////////////////////////////////
bool ConfigWidget::eventFilter(QObject *_obj, QEvent *_event)
{
  QAbstractSpinBox *spinBox = qobject_cast<QAbstractSpinBox *>(_obj);
  QComboBox *comboBox = qobject_cast<QComboBox *>(_obj);
  if (spinBox || comboBox)
  {
    QWidget *widget = qobject_cast<QWidget *>(_obj);
    if (_event->type() == QEvent::Wheel)
    {
      if (widget->focusPolicy() == Qt::WheelFocus)
      {
        _event->accept();
        return false;
      }
      else
      {
        _event->ignore();
        return true;
      }
    }
    else if (_event->type() == QEvent::FocusIn)
    {
      widget->setFocusPolicy(Qt::WheelFocus);
    }
    else if (_event->type() == QEvent::FocusOut)
    {
      widget->setFocusPolicy(Qt::StrongFocus);
    }
  }
  return QObject::eventFilter(_obj, _event);
}

/////////////////////////////////////////////////
void GroupWidget::Toggle(bool _checked)
{
  if (!this->childWidget)
    return;

  this->childWidget->setVisible(_checked);
}

/////////////////////////////////////////////////
void GeometryConfigWidget::GeometryChanged(const QString _text)
{
  QWidget *widget= qobject_cast<QWidget *>(QObject::sender());

  if (widget)
  {
    std::string textStr = _text.toStdString();
    bool isMesh = (textStr == "mesh");
    if (textStr == "box" || isMesh)
    {
      this->geomDimensionWidget->show();
      this->geomDimensionWidget->setCurrentIndex(0);
    }
    else if (textStr == "cylinder")
    {
      this->geomDimensionWidget->show();
      this->geomDimensionWidget->setCurrentIndex(1);
      this->geomLengthSpinBox->show();
      this->geomLengthLabel->show();
      this->geomLengthUnitLabel->show();
    }
    else if (textStr == "sphere")
    {
      this->geomDimensionWidget->show();
      this->geomDimensionWidget->setCurrentIndex(1);
      this->geomLengthSpinBox->hide();
      this->geomLengthLabel->hide();
      this->geomLengthUnitLabel->hide();
    }
    else if (textStr == "polyline")
    {
      this->geomDimensionWidget->hide();
    }

    this->geomFilenameLabel->setVisible(isMesh);
    this->geomFilenameLineEdit->setVisible(isMesh);
    this->geomFilenameButton->setVisible(isMesh);
  }
}

/////////////////////////////////////////////////
void GeometryConfigWidget::OnSelectFile()
{
  QWidget *widget= qobject_cast<QWidget *>(QObject::sender());

  if (widget)
  {
    QFileDialog fd(this, tr("Select mesh file"), QDir::homePath(),
      tr("Mesh files (*.dae *.stl)"));
    fd.setFilter(QDir::AllDirs | QDir::Hidden);
    fd.setFileMode(QFileDialog::ExistingFile);
    fd.setWindowFlags(Qt::Window | Qt::WindowCloseButtonHint |
        Qt::WindowStaysOnTopHint | Qt::CustomizeWindowHint);
    if (fd.exec())
    {
      if (!fd.selectedFiles().isEmpty())
      {
        QString file = fd.selectedFiles().at(0);
        if (!file.isEmpty())
        {
          dynamic_cast<QLineEdit *>(this->geomFilenameLineEdit)->setText(file);
        }
      }
    }
  }
}

/////////////////////////////////////////////////
void EnumConfigWidget::EnumChanged(const QString &_value)
{
  emit EnumValueChanged(_value);
}<|MERGE_RESOLUTION|>--- conflicted
+++ resolved
@@ -665,16 +665,12 @@
           std::string value = ref->GetString(*_msg, field);
           if (newWidget)
           {
-<<<<<<< HEAD
             // Choose either a one-line or a multi-line widget according to name
             std::string type = "line";
             if (name == "innerxml")
               type = "plain";
 
             configChildWidget = this->CreateStringWidget(name, _level, type);
-=======
-            configChildWidget = this->CreateStringWidget(name, _level);
->>>>>>> ecce392c
             newFieldWidget = configChildWidget;
           }
           this->UpdateStringWidget(configChildWidget, value);
@@ -900,61 +896,9 @@
                 qobject_cast<ConfigChildWidget *>(newFieldWidget);
             if (childWidget)
             {
-<<<<<<< HEAD
-              newFieldWidget->setStyleSheet(
-                  "QWidget\
-                  {\
-                    background-color: " + this->level1BgColor +
-                  "}\
-                  QDoubleSpinBox, QSpinBox, QLineEdit, QComboBox, \
-                  QPlainTextEdit\
-                  {\
-                    background-color: " + this->level1WidgetColor +
-                  "}");
-            }
-            else if (_level == 1)
-            {
-              newFieldWidget->setStyleSheet(
-                  "QWidget\
-                  {\
-                    background-color: " + this->level2BgColor +
-                  "}\
-                  QDoubleSpinBox, QSpinBox, QLineEdit, QComboBox, \
-                  QPlainTextEdit\
-                  {\
-                    background-color: " + this->level2WidgetColor +
-                  "}");
-            }
-            else if (_level == 2)
-            {
-              newFieldWidget->setStyleSheet(
-                  "QWidget\
-                  {\
-                    background-color: " + this->level2BgColor +
-                  "}\
-                  QDoubleSpinBox, QSpinBox, QLineEdit, QComboBox, \
-                  QPlainTextEdit\
-                  {\
-                    background-color: " + this->level2WidgetColor +
-                  "}");
-            }
-
-            // Group Layout
-            QGridLayout *configGroupLayout = new QGridLayout;
-            configGroupLayout->setContentsMargins(0, 0, 0, 0);
-            configGroupLayout->setSpacing(0);
-            configGroupLayout->addWidget(buttonFrame, 0, 0);
-            configGroupLayout->addWidget(newFieldWidget, 1, 0);
-            groupWidget->setLayout(configGroupLayout);
-
-            // reset new field widget pointer in order for it to be added
-            // to the parent widget
-            newFieldWidget = groupWidget;
-=======
               newFieldWidget = this->CreateGroupWidget(name, childWidget,
                   _level);
             }
->>>>>>> ecce392c
           }
 
           break;
@@ -1133,7 +1077,7 @@
         {\
           background-color: " + this->level1BgColor +
         "}\
-        QDoubleSpinBox, QSpinBox, QLineEdit, QComboBox\
+        QDoubleSpinBox, QSpinBox, QLineEdit, QComboBox, QPlainTextEdit\
         {\
           background-color: " + this->level1WidgetColor +
         "}");
@@ -1145,7 +1089,7 @@
         {\
           background-color: " + this->level2BgColor +
         "}\
-        QDoubleSpinBox, QSpinBox, QLineEdit, QComboBox\
+        QDoubleSpinBox, QSpinBox, QLineEdit, QComboBox, QPlainTextEdit\
         {\
           background-color: " + this->level2WidgetColor +
         "}");
@@ -1157,7 +1101,7 @@
         {\
           background-color: " + this->level2BgColor +
         "}\
-        QDoubleSpinBox, QSpinBox, QLineEdit, QComboBox\
+        QDoubleSpinBox, QSpinBox, QLineEdit, QComboBox, QPlainTextEdit\
         {\
           background-color: " + this->level2WidgetColor +
         "}");
