/*
 * Copyright (C) 2016 Open Source Robotics Foundation
 *
 * Licensed under the Apache License, Version 2.0 (the "License");
 * you may not use this file except in compliance with the License.
 * You may obtain a copy of the License at
 *
 *     http://www.apache.org/licenses/LICENSE-2.0
 *
 * Unless required by applicable law or agreed to in writing, software
 * distributed under the License is distributed on an "AS IS" BASIS,
 * WITHOUT WARRANTIES OR CONDITIONS OF ANY KIND, either express or implied.
 * See the License for the specific language governing permissions and
 * limitations under the License.
 *
*/
#ifndef _GAZEBO_GUI_PLOT_PLOTWINDOW_HH_
#define _GAZEBO_GUI_PLOT_PLOTWINDOW_HH_

#include <memory>

#include "gazebo/gui/qt.h"
#include "gazebo/util/system.hh"

namespace gazebo
{
  namespace gui
  {
    // Forward declare private data class
    class PlotWindowPrivate;

    class PlotCanvas;

    /// \brief Plot window
    class GZ_GUI_VISIBLE PlotWindow : public QWidget
    {
      Q_OBJECT

      /// \brief Constructor.
      /// \param[in] _parent Pointer to the parent widget.
      public: PlotWindow(QWidget *_parent = NULL);

      /// \brief Destructor.
      public: virtual ~PlotWindow();

      /// \brief Add a new canvas.
      public: PlotCanvas *AddCanvas();

      /// \brief Get a list of all the plots
      /// \return A list of all the plots.
      public: std::list<PlotCanvas*> Plots();

      /// \brief Remove a plot canvas
      /// \param[in] _canvas Canvas to remove
      public: void RemoveCanvas(PlotCanvas *_canvas);

      /// \brief Get the number of canvases in this plot window.
      /// \return Number of canvases
      public: unsigned int CanvasCount() const;

      /// \brief Clear and remove all canvases
      public: void Clear();

      /// \brief Restart plotting. A new plot curve will be created for each
      /// variable in the plot. Existing plot curves will no longer be updated.
      public: void Restart();

<<<<<<< HEAD
      /// \brief Update all canvases
      public slots: void Update();

      /// \brief QT callback to continue plotting.
      private slots: void OnPlay();
=======
      /// \brief Export all canvas plots.
      public: void Export();

      /// \brief Update a canvas. This currently just enables/disables the
      /// delete canvas setting option based on the number of canvases in the
      /// window.
      private: void UpdateCanvas();
>>>>>>> 81c70230

      /// \brief Update all canvases
      private slots: void Update();

      /// \brief QT callback for when a plot is to be exported.
      private slots: void OnExport();

      /// \brief Qt Callback when a new plot canvas should be added.
      private slots: void OnAddCanvas();

      /// \brief Qt Callback when a plot canvas should be removed.
      private slots: void OnRemoveCanvas();

      /// \brief Toggle simulation play/pause state.
      private slots: void TogglePause();

      /// \internal
      /// \brief Pointer to private data.
      private: std::unique_ptr<PlotWindowPrivate> dataPtr;
    };
  }
}
#endif<|MERGE_RESOLUTION|>--- conflicted
+++ resolved
@@ -65,21 +65,10 @@
       /// variable in the plot. Existing plot curves will no longer be updated.
       public: void Restart();
 
-<<<<<<< HEAD
-      /// \brief Update all canvases
-      public slots: void Update();
-
-      /// \brief QT callback to continue plotting.
-      private slots: void OnPlay();
-=======
-      /// \brief Export all canvas plots.
-      public: void Export();
-
       /// \brief Update a canvas. This currently just enables/disables the
       /// delete canvas setting option based on the number of canvases in the
       /// window.
       private: void UpdateCanvas();
->>>>>>> 81c70230
 
       /// \brief Update all canvases
       private slots: void Update();
