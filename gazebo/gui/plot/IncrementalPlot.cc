--- conflicted
+++ resolved
@@ -40,15 +40,10 @@
   namespace gui
   {
     /// \brief Zoom to mouse position
-<<<<<<< HEAD
-    class PlotMagnifier : QwtPlotMagnifier
-    {
-=======
     class PlotMagnifier : public QwtPlotMagnifier
     {
       /// \brief Constructor
       /// \param[in] _canvas Canvas the magnifier will be attached to.
->>>>>>> 1d6774d1
 #if (QWT_VERSION < ((6 << 16) | (1 << 8) | 0))
       public: PlotMagnifier(QwtPlotCanvas *_canvas)
 #else
@@ -62,11 +57,8 @@
                   this->setWheelFactor(1/f);
               }
 
-<<<<<<< HEAD
-=======
       /// \brief Callback for a mouse wheel event
       /// \param[in] _wheelEvent Qt mouse wheel event
->>>>>>> 1d6774d1
       protected: virtual void widgetWheelEvent(QWheelEvent *_wheelEvent)
               {
                 this->mousePos = _wheelEvent->pos();
@@ -74,18 +66,6 @@
                 QwtMagnifier::widgetWheelEvent(_wheelEvent);
               }
 
-<<<<<<< HEAD
-      protected: virtual void rescale(double factor)
-              {
-                QwtPlot* plt = plot();
-                if ( plt == NULL )
-                    return;
-
-                factor = qAbs(factor);
-                if ( ignition::math::equal(factor, 1.0) ||
-                    ignition::math::equal(factor, 0.0))
-                  return;
-=======
       /// \brief Update plot scale by changing bounds of x and y axes.
       /// \param[in] _factor Factor to scale the plot by.
       protected: virtual void rescale(double _factor)
@@ -100,7 +80,6 @@
                 {
                   return;
                 }
->>>>>>> 1d6774d1
 
                 const bool autoReplot = plt->autoReplot();
                 plt->setAutoReplot(false);
@@ -173,10 +152,7 @@
                 plt->replot();
               }
 
-<<<<<<< HEAD
-=======
         /// \brief Mouse position
->>>>>>> 1d6774d1
         private: QPoint mousePos;
     };
 
@@ -250,13 +226,8 @@
 
   QwtLegend *qLegend = new QwtLegend;
   this->insertLegend(qLegend, QwtPlot::RightLegend, 0.2);
-<<<<<<< HEAD
-
-
-=======
-
-
->>>>>>> 1d6774d1
+
+
   this->dataPtr->grid = new QwtPlotGrid;
 
 #if (QWT_VERSION < ((6 << 16) | (1 << 8) | 0))
