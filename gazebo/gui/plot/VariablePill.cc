--- conflicted
+++ resolved
@@ -390,11 +390,7 @@
     connect(variable, SIGNAL(VariableRemoved(unsigned int)),
         this->Container(), SLOT(OnRemoveVariable(unsigned int)));
     connect(variable, SIGNAL(VariableLabelChanged(std::string)),
-<<<<<<< HEAD
-        this->Container(), SLOT(OnSetVariableLabel(std::string)));        
-=======
         this->Container(), SLOT(OnSetVariableLabel(std::string)));
->>>>>>> acb1045b
 
     this->AddVariablePill(variable);
   }
