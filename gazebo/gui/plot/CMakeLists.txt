--- conflicted
+++ resolved
@@ -1,26 +1,20 @@
 include (${gazebo_cmake_dir}/GazeboUtils.cmake)
 
 set (sources_local
-<<<<<<< HEAD
-  plot/PlotPalette.cc
-=======
   plot/IncrementalPlot.cc
+  plot/Palette.cc
   plot/PlotCanvas.cc
   plot/PlotCurve.cc
   plot/PlotManager.cc
->>>>>>> e98e7a52
   plot/PlotWindow.cc
   plot/VariablePill.cc
   plot/VariablePillContainer.cc
 )
 
 set (qt_headers_local
-<<<<<<< HEAD
-  plot/PlotPalette.hh
-=======
   plot/IncrementalPlot.hh
+  plot/Palette.hh
   plot/PlotCanvas.hh
->>>>>>> e98e7a52
   plot/PlotWindow.hh
   plot/VariablePill.hh
   plot/VariablePillContainer.hh
