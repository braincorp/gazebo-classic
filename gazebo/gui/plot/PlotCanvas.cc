--- conflicted
+++ resolved
@@ -104,26 +104,16 @@
   QAction *clearPlotAct = new QAction("Clear all fields", settingsMenu);
   clearPlotAct->setStatusTip(tr("Clear variables and all plots on canvas"));
   connect(clearPlotAct, SIGNAL(triggered()), this, SLOT(OnClearCanvas()));
-<<<<<<< HEAD
-  QAction *deletePlotAct = new QAction("Delete canvas", settingsMenu);
-  deletePlotAct->setStatusTip(tr("Delete entire canvas"));
-  connect(deletePlotAct, SIGNAL(triggered()), this, SLOT(OnDeleteCanvas()));
-=======
   this->dataPtr->deleteCanvasAct = new QAction("Delete canvas", settingsMenu);
   this->dataPtr->deleteCanvasAct->setStatusTip(tr("Delete entire canvas"));
   connect(this->dataPtr->deleteCanvasAct, SIGNAL(triggered()), this,
       SLOT(OnDeleteCanvas()));
->>>>>>> 1c421760
   QAction *showGridAct = new QAction("Show grid", settingsMenu);
   showGridAct->setStatusTip(tr("Show/hide grid lines on plot"));
   showGridAct->setCheckable(true);
 
   settingsMenu->addAction(clearPlotAct);
-<<<<<<< HEAD
-  settingsMenu->addAction(deletePlotAct);
-=======
   settingsMenu->addAction(this->dataPtr->deleteCanvasAct);
->>>>>>> 1c421760
   settingsMenu->addAction(showGridAct);
 
   QToolButton *settingsButton = new QToolButton();
