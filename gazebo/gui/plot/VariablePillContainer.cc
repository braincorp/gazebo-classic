--- conflicted
+++ resolved
@@ -175,10 +175,6 @@
   if (!_variable)
     return;
 
-<<<<<<< HEAD
-  // check if variable already exists in this container
-  if (this->GetVariablePill(_variable->Id()))
-=======
   // add to target variable if it's not empty
   if (_targetId != VariablePill::EMPTY_VARIABLE)
   {
@@ -187,7 +183,6 @@
       return;
 
     targetVariable->AddVariablePill(_variable);
->>>>>>> acb1045b
     return;
   }
   else
@@ -201,20 +196,6 @@
     }
   }
 
-<<<<<<< HEAD
-  // add to target variable if it's not empty
-  if (_targetId != VariablePill::EMPTY_VARIABLE)
-  {
-    VariablePill *targetVariable = this->GetVariablePill(_targetId);
-    if (!targetVariable)
-      return;
-
-    targetVariable->AddVariablePill(_variable);
-    return;
-  }
-
-=======
->>>>>>> acb1045b
   // otherwise add to the container
   if (this->dataPtr->maxSize != -1 &&
       static_cast<int>(this->VariablePillCount()) >= this->dataPtr->maxSize)
