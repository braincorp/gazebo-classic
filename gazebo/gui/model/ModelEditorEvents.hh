--- conflicted
+++ resolved
@@ -447,37 +447,6 @@
             event::ConnectionPtr _subscriber)
           { requestModelPluginRemoval.Disconnect(_subscriber); }
 
-<<<<<<< HEAD
-        /// \brief Connect a Gazebo event to the joint parent chosen 3d signal.
-        /// \param[in] _subscriber the subscriber to this event
-        /// \return a connection
-        public: template<typename T> static event::ConnectionPtr
-            ConnectJointParentChosen3D(T _subscriber)
-          { return jointParentChosen3D.Connect(_subscriber); }
-
-        /// \brief Disconnect a Gazebo event from the joint parent chosen 3d
-        /// signal.
-        /// \param[in] _subscriber the subscriber to this event
-        public: static void DisconnectJointParentChosen3D(
-            event::ConnectionPtr _subscriber)
-          { jointParentChosen3D.Disconnect(_subscriber); }
-
-        /// \brief Connect a Gazebo event to the joint child chosen 3d signal.
-        /// \param[in] _subscriber the subscriber to this event
-        /// \return a connection
-        public: template<typename T> static event::ConnectionPtr
-            ConnectJointChildChosen3D(T _subscriber)
-          { return jointChildChosen3D.Connect(_subscriber); }
-
-        /// \brief Disconnect a Gazebo event from the joint child chosen 3d
-        /// signal.
-        /// \param[in] _subscriber the subscriber to this event
-        public: static void DisconnectJointChildChosen3D(
-            event::ConnectionPtr _subscriber)
-          { jointChildChosen3D.Disconnect(_subscriber); }
-
-        /// \brief Connect a Gazebo event to the joint type chosen dialog
-=======
         /// \brief Connect a Gazebo event to the joint parent from 3d signal.
         /// \param[in] _subscriber the subscriber to this event
         /// \return a connection
@@ -507,24 +476,10 @@
           { jointChildFrom3D.Disconnect(_subscriber); }
 
         /// \brief Connect a Gazebo event to the joint type from dialog
->>>>>>> a62ba940
-        /// signal.
-        /// \param[in] _subscriber the subscriber to this event
-        /// \return a connection
-        public: template<typename T> static event::ConnectionPtr
-<<<<<<< HEAD
-            ConnectJointTypeChosenDialog(T _subscriber)
-          { return jointTypeChosenDialog.Connect(_subscriber); }
-
-        /// \brief Disconnect a Gazebo event from the joint type chosen dialog
-        /// signal.
-        /// \param[in] _subscriber the subscriber to this event
-        public: static void DisconnectJointTypeChosenDialog(
-            event::ConnectionPtr _subscriber)
-          { jointTypeChosenDialog.Disconnect(_subscriber); }
-
-        /// \brief Connect a Gazebo event to the joint parent chosen dialog
-=======
+        /// signal.
+        /// \param[in] _subscriber the subscriber to this event
+        /// \return a connection
+        public: template<typename T> static event::ConnectionPtr
             ConnectJointTypeFromDialog(T _subscriber)
           { return jointTypeFromDialog.Connect(_subscriber); }
 
@@ -536,24 +491,10 @@
           { jointTypeFromDialog.Disconnect(_subscriber); }
 
         /// \brief Connect a Gazebo event to the joint parent from dialog
->>>>>>> a62ba940
-        /// signal.
-        /// \param[in] _subscriber the subscriber to this event
-        /// \return a connection
-        public: template<typename T> static event::ConnectionPtr
-<<<<<<< HEAD
-            ConnectJointParentChosenDialog(T _subscriber)
-          { return jointParentChosenDialog.Connect(_subscriber); }
-
-        /// \brief Disconnect a Gazebo event from the joint parent chosen dialog
-        /// signal.
-        /// \param[in] _subscriber the subscriber to this event
-        public: static void DisconnectJointParentChosenDialog(
-            event::ConnectionPtr _subscriber)
-          { jointParentChosenDialog.Disconnect(_subscriber); }
-
-        /// \brief Connect a Gazebo event to the joint child chosen dialog
-=======
+        /// signal.
+        /// \param[in] _subscriber the subscriber to this event
+        /// \return a connection
+        public: template<typename T> static event::ConnectionPtr
             ConnectJointParentFromDialog(T _subscriber)
           { return jointParentFromDialog.Connect(_subscriber); }
 
@@ -565,24 +506,10 @@
           { jointParentFromDialog.Disconnect(_subscriber); }
 
         /// \brief Connect a Gazebo event to the joint child from dialog
->>>>>>> a62ba940
-        /// signal.
-        /// \param[in] _subscriber the subscriber to this event
-        /// \return a connection
-        public: template<typename T> static event::ConnectionPtr
-<<<<<<< HEAD
-            ConnectJointChildChosenDialog(T _subscriber)
-          { return jointChildChosenDialog.Connect(_subscriber); }
-
-        /// \brief Disconnect a Gazebo event from the joint child chosen dialog
-        /// signal.
-        /// \param[in] _subscriber the subscriber to this event
-        public: static void DisconnectJointChildChosenDialog(
-            event::ConnectionPtr _subscriber)
-          { jointChildChosenDialog.Disconnect(_subscriber); }
-
-        /// \brief Connect a Gazebo event to the joint pose chosen dialog
-=======
+        /// signal.
+        /// \param[in] _subscriber the subscriber to this event
+        /// \return a connection
+        public: template<typename T> static event::ConnectionPtr
             ConnectJointChildFromDialog(T _subscriber)
           { return jointChildFromDialog.Connect(_subscriber); }
 
@@ -594,22 +521,10 @@
           { jointChildFromDialog.Disconnect(_subscriber); }
 
         /// \brief Connect a Gazebo event to the joint pose from dialog
->>>>>>> a62ba940
-        /// signal.
-        /// \param[in] _subscriber the subscriber to this event
-        /// \return a connection
-        public: template<typename T> static event::ConnectionPtr
-<<<<<<< HEAD
-            ConnectJointPoseChosenDialog(T _subscriber)
-          { return jointPoseChosenDialog.Connect(_subscriber); }
-
-        /// \brief Disconnect a Gazebo event from the joint child chosen dialog
-        /// signal.
-        /// \param[in] _subscriber the subscriber to this event
-        public: static void DisconnectJointPoseChosenDialog(
-            event::ConnectionPtr _subscriber)
-          { jointPoseChosenDialog.Disconnect(_subscriber); }
-=======
+        /// signal.
+        /// \param[in] _subscriber the subscriber to this event
+        /// \return a connection
+        public: template<typename T> static event::ConnectionPtr
             ConnectJointPoseFromDialog(T _subscriber)
           { return jointPoseFromDialog.Connect(_subscriber); }
 
@@ -619,7 +534,6 @@
         public: static void DisconnectJointPoseFromDialog(
             event::ConnectionPtr _subscriber)
           { jointPoseFromDialog.Disconnect(_subscriber); }
->>>>>>> a62ba940
 
         /// \brief Connect a Gazebo event to the joint created dialog signal.
         /// \param[in] _subscriber the subscriber to this event
@@ -741,28 +655,6 @@
             requestModelPluginRemoval;
 
         /// \brief Request to select or deselect a joint.
-<<<<<<< HEAD
-        public: static event::EventT<void (std::string)> jointParentChosen3D;
-
-        /// \brief Request to select or deselect a joint.
-        public: static event::EventT<void (std::string)> jointChildChosen3D;
-
-        /// \brief Request to select or deselect a joint.
-        public: static event::EventT<void (JointMaker::JointType)>
-            jointTypeChosenDialog;
-
-        /// \brief Request to select or deselect a joint.
-        public: static event::EventT<void (std::string)>
-            jointParentChosenDialog;
-
-        /// \brief Request to select or deselect a joint.
-        public: static event::EventT<void (std::string)>
-            jointChildChosenDialog;
-
-        /// \brief Request to select or deselect a joint.
-        public: static event::EventT<void (ignition::math::Pose3d, bool)>
-            jointPoseChosenDialog;
-=======
         public: static event::EventT<void (std::string)> jointParentFrom3D;
 
         /// \brief Request to select or deselect a joint.
@@ -783,7 +675,6 @@
         /// \brief Request to select or deselect a joint.
         public: static event::EventT<void (ignition::math::Pose3d, bool)>
             jointPoseFromDialog;
->>>>>>> a62ba940
 
         /// \brief Request to select or deselect a joint.
         public: static event::EventT<void ()> jointCreateDialog;
