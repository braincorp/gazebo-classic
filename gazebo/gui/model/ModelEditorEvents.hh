/*
 * Copyright (C) 2013-2015 Open Source Robotics Foundation
 *
 * Licensed under the Apache License, Version 2.0 (the "License");
 * you may not use this file except in compliance with the License.
 * You may obtain a copy of the License at
 *
 *     http://www.apache.org/licenses/LICENSE-2.0
 *
 * Unless required by applicable law or agreed to in writing, software
 * distributed under the License is distributed on an "AS IS" BASIS,
 * WITHOUT WARRANTIES OR CONDITIONS OF ANY KIND, either express or implied.
 * See the License for the specific language governing permissions and
 * limitations under the License.
 *
*/
#ifndef _MODEL_EDITOR_EVENTS_HH_
#define _MODEL_EDITOR_EVENTS_HH_

#include <string>
#include "gazebo/math/Pose.hh"
#include "gazebo/common/Event.hh"
#include "gazebo/util/system.hh"
#include "gazebo/gui/model/JointMaker.hh"

namespace gazebo
{
  namespace gui
  {
    namespace model
    {
      class GZ_GUI_VISIBLE Events
      {
        /// \brief Connect a boost::slot to the finish model signal.
        /// \param[in] _subscriber the subscriber to this event
        /// \return a connection
        public: template<typename T>
            static event::ConnectionPtr ConnectFinishModel(T _subscriber)
          { return finishModel.Connect(_subscriber); }

        /// \brief Disconnect a boost::slot to the finish model signal.
        /// \param[in] _subscriber the subscriber to this event
        public: static void DisconnectFinishModel(
            event::ConnectionPtr _subscriber)
          { finishModel.Disconnect(_subscriber); }

        /// \brief Connect a Gazebo event to the save signal.
        /// \param[in] _subscriber the subscriber to this event
        /// \return a connection
        public: template<typename T>
            static event::ConnectionPtr ConnectSaveModelEditor(T _subscriber)
          { return saveModelEditor.Connect(_subscriber); }

        /// \brief Disconnect a Gazebo event from the save signal.
        /// \param[in] _subscriber the subscriber to this event
        public: static void DisconnectSaveModelEditor(
            event::ConnectionPtr _subscriber)
          { saveModelEditor.Disconnect(_subscriber); }

        /// \brief Connect a Gazebo event to the save as signal.
        /// \param[in] _subscriber the subscriber to this event
        /// \return a connection
        public: template<typename T>
            static event::ConnectionPtr ConnectSaveAsModelEditor(T _subscriber)
          { return saveAsModelEditor.Connect(_subscriber); }

        /// \brief Disconnect a Gazebo event from the save as signal.
        /// \param[in] _subscriber the subscriber to this event
        public: static void DisconnectSaveAsModelEditor(
            event::ConnectionPtr _subscriber)
          { saveAsModelEditor.Disconnect(_subscriber); }

        /// \brief Connect a Gazebo event to the new signal.
        /// \param[in] _subscriber the subscriber to this event
        /// \return a connection
        public: template<typename T>
            static event::ConnectionPtr ConnectNewModelEditor(T _subscriber)
          { return newModelEditor.Connect(_subscriber); }

        /// \brief Disconnect a Gazebo event from the new signal.
        /// \param[in] _subscriber the subscriber to this event
        public: static void DisconnectNewModelEditor(
              event::ConnectionPtr _subscriber)
          { newModelEditor.Disconnect(_subscriber); }

        /// \brief Connect a Gazebo event to the exit signal.
        /// \param[in] _subscriber the subscriber to this event
        /// \return a connection
        public: template<typename T>
            static event::ConnectionPtr ConnectExitModelEditor(T _subscriber)
          { return exitModelEditor.Connect(_subscriber); }

        /// \brief Disconnect a Gazebo event from the exit signal.
        /// \param[in] _subscriber the subscriber to this event
        public: static void DisconnectExitModelEditor(
            event::ConnectionPtr _subscriber)
          { exitModelEditor.Disconnect(_subscriber); }

        /// \brief Connect a Gazebo event to the model changed signal.
        /// \param[in] _subscriber the subscriber to this event
        /// \return a connection
        public: template<typename T>
            static event::ConnectionPtr ConnectModelChanged(T _subscriber)
          { return modelChanged.Connect(_subscriber); }

        /// \brief Disconnect a Gazebo event from the model changed signal.
        /// \param[in] _subscriber the subscriber to this event
        public: static void DisconnectModelChanged(
            event::ConnectionPtr _subscriber)
          { modelChanged.Disconnect(_subscriber); }

        /// \brief Connect a Gazebo event to the name changed signal.
        /// \param[in] _subscriber the subscriber to this event
        /// \return a connection
        public: template<typename T>
            static event::ConnectionPtr ConnectModelNameChanged(T _subscriber)
          { return modelNameChanged.Connect(_subscriber); }

        /// \brief Disconnect a Gazebo event from the name changed signal.
        /// \param[in] _subscriber the subscriber to this event
        public: static void DisconnectModelNameChanged(
            event::ConnectionPtr _subscriber)
          { modelNameChanged.Disconnect(_subscriber); }

        /// \brief Connect a Gazebo event to the model properties changed
        /// signal.
        /// \param[in] _subscriber the subscriber to this event
        /// \return a connection
        public: template<typename T>
            static event::ConnectionPtr
            ConnectModelPropertiesChanged(T _subscriber)
          { return modelPropertiesChanged.Connect(_subscriber); }

        /// \brief Disconnect a Gazebo event from the model properties changed
        /// signal.
        /// \param[in] _subscriber the subscriber to this event
        public: static void DisconnectModelPropertiesChanged(
            event::ConnectionPtr _subscriber)
          { modelPropertiesChanged.Disconnect(_subscriber); }

        /// \brief Connect a Gazebo event to the save model signal.
        /// \param[in] _subscriber the subscriber to this event
        /// \return a connection
        public: template<typename T>
            static event::ConnectionPtr ConnectSaveModel(T _subscriber)
          { return saveModel.Connect(_subscriber); }

        /// \brief Disconnect a Gazebo event from the save model signal.
        /// \param[in] _subscriber the subscriber to this event
        public: static void DisconnectSaveModel(
            event::ConnectionPtr _subscriber)
          { saveModel.Disconnect(_subscriber); }

        /// \brief Connect a Gazebo event to the new model signal.
        /// \param[in] _subscriber the subscriber to this event
        /// \return a connection
        public: template<typename T>
            static event::ConnectionPtr ConnectNewModel(T _subscriber)
          { return newModel.Connect(_subscriber); }

        /// \brief Disconnect a Gazebo event from the new model signal.
        /// \param[in] _subscriber the subscriber to this event
        public: static void DisconnectNewModel(
            event::ConnectionPtr _subscriber)
          { newModel.Disconnect(_subscriber); }

        /// \brief Connect a Gazebo event to the link inserted signal.
        /// \param[in] _subscriber the subscriber to this event
        /// \return a connection
        public: template<typename T>
            static event::ConnectionPtr ConnectLinkInserted(T _subscriber)
          { return linkInserted.Connect(_subscriber); }

        /// \brief Disconnect a Gazebo event from the link inserted signal.
        /// \param[in] _subscriber the subscriber to this event
        public: static void DisconnectLinkInserted(
            event::ConnectionPtr _subscriber)
          { linkInserted.Disconnect(_subscriber); }

        /// \brief Connect a Gazebo event to the joint inserted signal.
        /// \param[in] _subscriber the subscriber to this event
        /// \return a connection
        public: template<typename T>
            static event::ConnectionPtr ConnectJointInserted(T _subscriber)
          { return jointInserted.Connect(_subscriber); }

        /// \brief Disconnect a Gazebo event from the joint inserted signal.
        /// \param[in] _subscriber the subscriber to this event
        public: static void DisconnectJointInserted(
            event::ConnectionPtr _subscriber)
          { jointInserted.Disconnect(_subscriber); }

        /// \brief Connect a Gazebo event to the joint changed signal.
        /// \param[in] _subscriber the subscriber to this event
        /// \return a connection
        public: template<typename T>
            static event::ConnectionPtr ConnectJointChanged(T _subscriber)
          { return jointChanged.Connect(_subscriber); }

        /// \brief Disconnect a Gazebo event from the joint changed signal.
        /// \param[in] _subscriber the subscriber to this event
        public: static void DisconnectJointChanged(
            event::ConnectionPtr _subscriber)
          { jointChanged.Disconnect(_subscriber); }

        /// \brief Connect a Gazebo event to the request link removal signal.
        /// \param[in] _subscriber the subscriber to this event
        /// \return a connection
        public: template<typename T>
            static event::ConnectionPtr ConnectRequestLinkRemoval(
            T _subscriber)
          { return requestLinkRemoval.Connect(_subscriber); }

        /// \brief Disconnect a Gazebo event from the request link removal
        /// signal.
        /// \param[in] _subscriber the subscriber to this event
        public: static void DisconnectRequestLinkRemoval(
            event::ConnectionPtr _subscriber)
          { requestLinkRemoval.Disconnect(_subscriber); }

        /// \brief Connect a Gazebo event to the link removed signal.
        /// \param[in] _subscriber the subscriber to this event
        /// \return a connection
        public: template<typename T>
            static event::ConnectionPtr ConnectLinkRemoved(T _subscriber)
          { return linkRemoved.Connect(_subscriber); }

        /// \brief Disconnect a Gazebo event from the link removed signal.
        /// \param[in] _subscriber the subscriber to this event
        public: static void DisconnectLinkRemoved(
            event::ConnectionPtr _subscriber)
          { linkRemoved.Disconnect(_subscriber); }

        /// \brief Connect a Gazebo event to the joint removed signal.
        /// \param[in] _subscriber the subscriber to this event
        /// \return a connection
        public: template<typename T>
            static event::ConnectionPtr ConnectJointRemoved(T _subscriber)
          { return jointRemoved.Connect(_subscriber); }

        /// \brief Disconnect a Gazebo event from the joint removed signal.
        /// \param[in] _subscriber the subscriber to this event
        public: static void DisconnectJointRemoved(
            event::ConnectionPtr _subscriber)
          { jointRemoved.Disconnect(_subscriber); }

        /// \brief Connect a Gazebo event to the open link inspector signal.
        /// \param[in] _subscriber the subscriber to this event
        /// \return a connection
        public: template<typename T>
            static event::ConnectionPtr ConnectOpenLinkInspector(T _subscriber)
          { return openLinkInspector.Connect(_subscriber); }

        /// \brief Disconnect a Gazebo event from the open link inspector
        /// signal.
        /// \param[in] _subscriber the subscriber to this event
        public: static void DisconnectOpenLinkInspector(
            event::ConnectionPtr _subscriber)
          { openLinkInspector.Disconnect(_subscriber); }

        /// \brief Connect a Gazebo event to the open model plugin inspector
        /// signal.
        /// \param[in] _subscriber the subscriber to this event
        /// \return a connection
        public: template<typename T>
            static event::ConnectionPtr ConnectOpenModelPluginInspector(
            T _subscriber)
          { return openModelPluginInspector.Connect(_subscriber); }

        /// \brief Disconnect a Gazebo event from the open model plugin
        /// inspector
        /// signal.
        /// \param[in] _subscriber the subscriber to this event
        public: static void DisconnectOpenModelPluginInspector(
            event::ConnectionPtr _subscriber)
          { openModelPluginInspector.Disconnect(_subscriber); }

        /// \brief Connect a Gazebo event to the open joint inspector signal.
        /// \param[in] _subscriber the subscriber to this event
        /// \return a connection
        public: template<typename T>
            static event::ConnectionPtr ConnectOpenJointInspector(T _subscriber)
          { return openJointInspector.Connect(_subscriber); }

        /// \brief Disconnect a Gazebo event from the open joint inspector
        /// signal.
        /// \param[in] _subscriber the subscriber to this event
        public: static void DisconnectOpenJointInspector(
            event::ConnectionPtr _subscriber)
          { openJointInspector.Disconnect(_subscriber); }

        /// \brief Connect a Gazebo event to the joint name changed signal.
        /// \param[in] _subscriber the subscriber to this event
        /// \return a connection
        public: template<typename T>
            static event::ConnectionPtr ConnectJointNameChanged(T _subscriber)
          { return jointNameChanged.Connect(_subscriber); }

        /// \brief Disconnect a Gazebo event from the joint name changed signal.
        /// \param[in] _subscriber the subscriber to this event
        public: static void DisconnectJointNameChanged(
            event::ConnectionPtr _subscriber)
          { jointNameChanged.Disconnect(_subscriber); }

        /// \brief Connect a Gazebo event to the show link context menu signal.
        /// \param[in] _subscriber the subscriber to this event
        /// \return a connection
        public: template<typename T> static event::ConnectionPtr
            ConnectShowLinkContextMenu(T _subscriber)
          { return showLinkContextMenu.Connect(_subscriber); }

        /// \brief Disconnect a Gazebo event from the show link context menu
        /// signal.
        /// \param[in] _subscriber the subscriber to this event
        public: static void DisconnectShowLinkContextMenu(
            event::ConnectionPtr _subscriber)
          { showLinkContextMenu.Disconnect(_subscriber); }

        /// \brief Connect a Gazebo event to the show joint context menu signal.
        /// \param[in] _subscriber the subscriber to this event
        /// \return a connection
        public: template<typename T> static event::ConnectionPtr
            ConnectShowJointContextMenu(T _subscriber)
          { return showJointContextMenu.Connect(_subscriber); }

        /// \brief Disconnect a Gazebo event from the show joint context menu
        /// signal.
        /// \param[in] _subscriber the subscriber to this event
        public: static void DisconnectShowJointContextMenu(
            event::ConnectionPtr _subscriber)
          { showJointContextMenu.Disconnect(_subscriber); }

        /// \brief Connect a Gazebo event to the show model plugin context menu
        /// signal.
        /// \param[in] _subscriber the subscriber to this event
        /// \return a connection
        public: template<typename T> static event::ConnectionPtr
            ConnectShowModelPluginContextMenu(T _subscriber)
          { return showModelPluginContextMenu.Connect(_subscriber); }

        /// \brief Disconnect a Gazebo event from the show model plugin context
        /// menu signal.
        /// \param[in] _subscriber the subscriber to this event
        public: static void DisconnectShowModelPluginContextMenu(
            event::ConnectionPtr _subscriber)
          { showModelPluginContextMenu.Disconnect(_subscriber); }

        /// \brief Connect a Gazebo event to the set selected link signal.
        /// \param[in] _subscriber the subscriber to this event
        /// \return a connection
        public: template<typename T> static event::ConnectionPtr
            ConnectSetSelectedLink(T _subscriber)
          { return setSelectedLink.Connect(_subscriber); }

        /// \brief Disconnect a Gazebo event from the set selected link signal.
        /// \param[in] _subscriber the subscriber to this event
        public: static void DisconnectSetSelectedLink(
            event::ConnectionPtr _subscriber)
          { setSelectedLink.Disconnect(_subscriber); }

        /// \brief Connect a Gazebo event to the set selected joint signal.
        /// \param[in] _subscriber the subscriber to this event
        /// \return a connection
        public: template<typename T> static event::ConnectionPtr
            ConnectSetSelectedJoint(T _subscriber)
          { return setSelectedJoint.Connect(_subscriber); }

        /// \brief Disconnect a Gazebo event from the set selected joint signal.
        /// \param[in] _subscriber the subscriber to this event
        public: static void DisconnectSetSelectedJoint(
            event::ConnectionPtr _subscriber)
          { setSelectedJoint.Disconnect(_subscriber); }

        /// \brief Connect a Gazebo event to the set selected model plugin
        /// signal.
        /// \param[in] _subscriber the subscriber to this event
        /// \return a connection
        public: template<typename T> static event::ConnectionPtr
            ConnectSetSelectedModelPlugin(T _subscriber)
          { return setSelectedModelPlugin.Connect(_subscriber); }

        /// \brief Disconnect a Gazebo event from the set selected model plugin
        /// signal.
        /// \param[in] _subscriber the subscriber to this event
        public: static void DisconnectSetSelectedModelPlugin(
            event::ConnectionPtr _subscriber)
          { setSelectedModelPlugin.Disconnect(_subscriber); }

        /// \brief Connect a Gazebo event to the model plugin inserted signal.
        /// \param[in] _subscriber the subscriber to this event
        /// \return a connection
        public: template<typename T>
            static event::ConnectionPtr ConnectModelPluginInserted(
            T _subscriber)
          { return modelPluginInserted.Connect(_subscriber); }

        /// \brief Disconnect a Gazebo event from the model plugin inserted
        /// signal.
        /// \param[in] _subscriber the subscriber to this event
        public: static void DisconnectModelPluginInserted(
            event::ConnectionPtr _subscriber)
          { modelPluginInserted.Disconnect(_subscriber); }

        /// \brief Connect a Gazebo event to the model plugin removed signal.
        /// \param[in] _subscriber the subscriber to this event
        /// \return a connection
        public: template<typename T>
            static event::ConnectionPtr ConnectModelPluginRemoved(
            T _subscriber)
          { return modelPluginRemoved.Connect(_subscriber); }

        /// \brief Disconnect a Gazebo event from the model plugin removed
        /// signal.
        /// \param[in] _subscriber the subscriber to this event
        public: static void DisconnectModelPluginRemoved(
            event::ConnectionPtr _subscriber)
          { modelPluginRemoved.Disconnect(_subscriber); }

        /// \brief Connect a Gazebo event to the request model plugin removal
        /// signal.
        /// \param[in] _subscriber the subscriber to this event
        /// \return a connection
        public: template<typename T>
            static event::ConnectionPtr ConnectRequestModelPluginRemoval(
            T _subscriber)
          { return requestModelPluginRemoval.Connect(_subscriber); }

<<<<<<< HEAD
        /// \brief Disconnect a Gazebo event from the request model plugin removal
        /// signal.
=======
        /// \brief Disconnect a Gazebo event from the request model plugin
        /// removal signal.
>>>>>>> eb8461aa
        /// \param[in] _subscriber the subscriber to this event
        public: static void DisconnectRequestModelPluginRemoval(
            event::ConnectionPtr _subscriber)
          { requestModelPluginRemoval.Disconnect(_subscriber); }

<<<<<<< HEAD
        /// \brief Connect a Gazebo event to the joint parent chosen 3d signal.
        /// \param[in] _subscriber the subscriber to this event
        /// \return a connection
        public: template<typename T> static event::ConnectionPtr
            ConnectJointParentChosen3D(T _subscriber)
          { return jointParentChosen3D.Connect(_subscriber); }

        /// \brief Disconnect a Gazebo event from the joint parent chosen 3d
        /// signal.
        /// \param[in] _subscriber the subscriber to this event
        public: static void DisconnectJointParentChosen3D(
            event::ConnectionPtr _subscriber)
          { jointParentChosen3D.Disconnect(_subscriber); }

        /// \brief Connect a Gazebo event to the joint child chosen 3d signal.
        /// \param[in] _subscriber the subscriber to this event
        /// \return a connection
        public: template<typename T> static event::ConnectionPtr
            ConnectJointChildChosen3D(T _subscriber)
          { return jointChildChosen3D.Connect(_subscriber); }

        /// \brief Disconnect a Gazebo event from the joint child chosen 3d
        /// signal.
        /// \param[in] _subscriber the subscriber to this event
        public: static void DisconnectJointChildChosen3D(
            event::ConnectionPtr _subscriber)
          { jointChildChosen3D.Disconnect(_subscriber); }

        /// \brief Connect a Gazebo event to the joint type chosen dialog
        /// signal.
        /// \param[in] _subscriber the subscriber to this event
        /// \return a connection
        public: template<typename T> static event::ConnectionPtr
            ConnectJointTypeChosenDialog(T _subscriber)
          { return jointTypeChosenDialog.Connect(_subscriber); }

        /// \brief Disconnect a Gazebo event from the joint type chosen dialog
        /// signal.
        /// \param[in] _subscriber the subscriber to this event
        public: static void DisconnectJointTypeChosenDialog(
            event::ConnectionPtr _subscriber)
          { jointTypeChosenDialog.Disconnect(_subscriber); }

        /// \brief Connect a Gazebo event to the joint parent chosen dialog
        /// signal.
        /// \param[in] _subscriber the subscriber to this event
        /// \return a connection
        public: template<typename T> static event::ConnectionPtr
            ConnectJointParentChosenDialog(T _subscriber)
          { return jointParentChosenDialog.Connect(_subscriber); }

        /// \brief Disconnect a Gazebo event from the joint parent chosen dialog
        /// signal.
        /// \param[in] _subscriber the subscriber to this event
        public: static void DisconnectJointParentChosenDialog(
            event::ConnectionPtr _subscriber)
          { jointParentChosenDialog.Disconnect(_subscriber); }

        /// \brief Connect a Gazebo event to the joint child chosen dialog
        /// signal.
        /// \param[in] _subscriber the subscriber to this event
        /// \return a connection
        public: template<typename T> static event::ConnectionPtr
            ConnectJointChildChosenDialog(T _subscriber)
          { return jointChildChosenDialog.Connect(_subscriber); }

        /// \brief Disconnect a Gazebo event from the joint child chosen dialog
        /// signal.
        /// \param[in] _subscriber the subscriber to this event
        public: static void DisconnectJointChildChosenDialog(
            event::ConnectionPtr _subscriber)
          { jointChildChosenDialog.Disconnect(_subscriber); }

        /// \brief Connect a Gazebo event to the joint pose chosen dialog
        /// signal.
        /// \param[in] _subscriber the subscriber to this event
        /// \return a connection
        public: template<typename T> static event::ConnectionPtr
            ConnectJointPoseChosenDialog(T _subscriber)
          { return jointPoseChosenDialog.Connect(_subscriber); }

        /// \brief Disconnect a Gazebo event from the joint child chosen dialog
        /// signal.
        /// \param[in] _subscriber the subscriber to this event
        public: static void DisconnectJointPoseChosenDialog(
            event::ConnectionPtr _subscriber)
          { jointPoseChosenDialog.Disconnect(_subscriber); }

        /// \brief Connect a Gazebo event to the joint created dialog signal.
        /// \param[in] _subscriber the subscriber to this event
        /// \return a connection
        public: template<typename T> static event::ConnectionPtr
            ConnectJointCreateDialog(T _subscriber)
          { return jointCreateDialog.Connect(_subscriber); }

        /// \brief Disconnect a Gazebo event from the joint created dialog
        /// signal.
        /// \param[in] _subscriber the subscriber to this event
        public: static void DisconnectJointCreateDialog(
            event::ConnectionPtr _subscriber)
          { jointCreateDialog.Disconnect(_subscriber); }

=======
>>>>>>> eb8461aa
        /// \brief A model has been completed and uploaded onto the server.
        public: static event::EventT<void ()> finishModel;

        /// \brief Request to save the model.
        public: static event::EventT<bool ()> saveModelEditor;

        /// \brief Request to save the model as.
        public: static event::EventT<bool ()> saveAsModelEditor;

        /// \brief Request to start a new model.
        public: static event::EventT<void ()> newModelEditor;

        /// \brief Request to exit the editor.
        public: static event::EventT<void ()> exitModelEditor;

        /// \brief Model has been changed.
        public: static event::EventT<void ()> modelChanged;

        /// \brief Name was changed in the editor palette.
        public: static event::EventT<void (std::string)> modelNameChanged;

        /// \brief Notify that model properties have been changed.
        // The properties are: is_static, auto_disable, pose, name.
        public: static event::EventT<void (bool, bool, const math::Pose &,
            const std::string &)> modelPropertiesChanged;

        /// \brief Notify that model has been saved.
        public: static event::EventT<void (std::string)> saveModel;

        /// \brief Notify that model has been newed.
        public: static event::EventT<void ()> newModel;

        /// \brief Notify that a link has been inserted.
        public: static event::EventT<void (std::string)> linkInserted;

        /// \brief Notify that a link has been removed.
        public: static event::EventT<void (std::string)> linkRemoved;

        /// \brief Request to remove a link.
        public: static event::EventT<void (std::string)> requestLinkRemoval;

        /// \brief Notify that a joint has been inserted. The parameters are:
        /// joint's unique id, joint name, joint type, parent link's name, and
        /// child link's name. All names are scoped.
        public: static event::EventT<void (std::string, std::string,
            std::string, std::string, std::string)> jointInserted;

        /// \brief Notify that a joint has been removed.
        public: static event::EventT<void (std::string)> jointRemoved;

        /// \brief Notify that a joint has been changed. The parameters are:
        /// joint's unique id, joint name, joint type, parent link's name, and
        /// child link's name. All names are scoped.
        public: static event::EventT<void (std::string, std::string,
            std::string, std::string, std::string)> jointChanged;

        /// \brief Request to open the link inspector.
        public: static event::EventT<void (std::string)> openLinkInspector;

        /// \brief Request to open the joint inspector.
        public: static event::EventT<void (std::string)> openJointInspector;

        /// \brief Request to open the model plugin inspector.
        public: static event::EventT<void (std::string)>
            openModelPluginInspector;

        /// \brief Notify that the joint name has been changed. The first
        /// string is the joint's unique id and the second string is the
        /// new joint name.
        public: static event::EventT<void (std::string, std::string)>
            jointNameChanged;

        /// \brief Request to show the link context menu.
        public: static event::EventT<void (std::string)> showLinkContextMenu;

        /// \brief Request to show the joint context menu.
        public: static event::EventT<void (std::string)> showJointContextMenu;

        /// \brief Request to show the model plugin context menu.
        public: static event::EventT<void (std::string)>
            showModelPluginContextMenu;

        /// \brief Request to select or deselect a link.
        public: static event::EventT<void (std::string, bool)> setSelectedLink;

        /// \brief Request to select or deselect a joint.
        public: static event::EventT<void (std::string, bool)> setSelectedJoint;

        /// \brief Request to select or deselect a model plugin.
        public: static event::EventT<void (std::string, bool)>
            setSelectedModelPlugin;

        /// \brief Notify that a model plugin has been inserted.
        public: static event::EventT<void (std::string)> modelPluginInserted;

        /// \brief Notify that a model plugin has been removed.
        public: static event::EventT<void (std::string)> modelPluginRemoved;

        /// \brief Request to remove a model plugin.
<<<<<<< HEAD
        public: static event::EventT<void (std::string)> requestModelPluginRemoval;

        /// \brief Request to select or deselect a joint.
        public: static event::EventT<void (std::string)> jointParentChosen3D;

        /// \brief Request to select or deselect a joint.
        public: static event::EventT<void (std::string)> jointChildChosen3D;

        /// \brief Request to select or deselect a joint.
        public: static event::EventT<void (JointMaker::JointType)>
            jointTypeChosenDialog;

        /// \brief Request to select or deselect a joint.
        public: static event::EventT<void (std::string)>
            jointParentChosenDialog;

        /// \brief Request to select or deselect a joint.
        public: static event::EventT<void (std::string)>
            jointChildChosenDialog;

        /// \brief Request to select or deselect a joint.
        public: static event::EventT<void (ignition::math::Pose3d, bool)>
            jointPoseChosenDialog;

        /// \brief Request to select or deselect a joint.
        public: static event::EventT<void ()> jointCreateDialog;
=======
        public: static event::EventT<void (std::string)>
            requestModelPluginRemoval;
>>>>>>> eb8461aa
      };
    }
  }
}
#endif<|MERGE_RESOLUTION|>--- conflicted
+++ resolved
@@ -425,19 +425,13 @@
             T _subscriber)
           { return requestModelPluginRemoval.Connect(_subscriber); }
 
-<<<<<<< HEAD
-        /// \brief Disconnect a Gazebo event from the request model plugin removal
-        /// signal.
-=======
         /// \brief Disconnect a Gazebo event from the request model plugin
         /// removal signal.
->>>>>>> eb8461aa
         /// \param[in] _subscriber the subscriber to this event
         public: static void DisconnectRequestModelPluginRemoval(
             event::ConnectionPtr _subscriber)
           { requestModelPluginRemoval.Disconnect(_subscriber); }
 
-<<<<<<< HEAD
         /// \brief Connect a Gazebo event to the joint parent chosen 3d signal.
         /// \param[in] _subscriber the subscriber to this event
         /// \return a connection
@@ -540,8 +534,6 @@
             event::ConnectionPtr _subscriber)
           { jointCreateDialog.Disconnect(_subscriber); }
 
-=======
->>>>>>> eb8461aa
         /// \brief A model has been completed and uploaded onto the server.
         public: static event::EventT<void ()> finishModel;
 
@@ -641,8 +633,8 @@
         public: static event::EventT<void (std::string)> modelPluginRemoved;
 
         /// \brief Request to remove a model plugin.
-<<<<<<< HEAD
-        public: static event::EventT<void (std::string)> requestModelPluginRemoval;
+        public: static event::EventT<void (std::string)>
+            requestModelPluginRemoval;
 
         /// \brief Request to select or deselect a joint.
         public: static event::EventT<void (std::string)> jointParentChosen3D;
@@ -668,10 +660,6 @@
 
         /// \brief Request to select or deselect a joint.
         public: static event::EventT<void ()> jointCreateDialog;
-=======
-        public: static event::EventT<void (std::string)>
-            requestModelPluginRemoval;
->>>>>>> eb8461aa
       };
     }
   }
