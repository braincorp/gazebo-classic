/*
 * Copyright (C) 2014 Open Source Robotics Foundation
 *
 * Licensed under the Apache License, Version 2.0 (the "License");
 * you may not use this file except in compliance with the License.
 * You may obtain a copy of the License at
 *
 *     http://www.apache.org/licenses/LICENSE-2.0
 *
 * Unless required by applicable law or agreed to in writing, software
 * distributed under the License is distributed on an "AS IS" BASIS,
 * WITHOUT WARRANTIES OR CONDITIONS OF ANY KIND, either express or implied.
 * See the License for the specific language governing permissions and
 * limitations under the License.
 *
*/
#ifndef _MODEL_EDITOR_HH_
#define _MODEL_EDITOR_HH_

#include <string>

#include "gazebo/gui/qt.h"
#include "gazebo/gui/Editor.hh"
#include "gazebo/util/system.hh"

namespace gazebo
{
  namespace gui
  {
    class ModelEditorPalette;

    /// \class ModelEditor ModelEditor.hh gui/gui.hh
    /// \brief Interface to the terrain editor.
    class GAZEBO_VISIBLE ModelEditor : public Editor
    {
      Q_OBJECT

      /// \brief Constuctor.
      /// \param[in] _mainWindow Pointer to the mainwindow.
      public: ModelEditor(MainWindow *_mainWindow);

      /// \brief Destuctor.
      public: virtual ~ModelEditor();

      /// \brief QT callback when entering model edit mode
      /// \param[in] _checked True if the menu item is checked
      private slots: void OnEdit(bool _checked);

      /// \brief QT callback when the joint button is clicked.
      private slots: void OnAddSelectedJoint();

      /// \brief QT callback when a joint menu is selected
      /// \param[in] _type Type of joint.
      private slots: void OnAddJoint(const QString &_type);

      /// \brief Qt callback when a joint is added.
      private slots: void OnJointAdded();

<<<<<<< HEAD
=======
      /// \brief Callback when an action in the toolbar has been triggered.
      /// \param[in] _action Triggered action.
      private slots: void OnAction(QAction *_action);

>>>>>>> 7de9f894
      /// \brief Callback when the model has been completed.
      private: void OnFinish();

      /// \brief Toggle main window's toolbar to display model editor icons.
      private: void ToggleToolbar();

      /// \brief Contains all the model editor tools.
      private: ModelEditorPalette *modelPalette;

      /// \brief True if model editor is active.
      private: bool active;

      /// \brief Qt action for selecting and adding a joint in the model editor.
      private: QAction *jointTypeAct;

      /// \brief Qt action for adding a previously selected joint in the
      /// model editor.
      private: QAction *jointAct;

      /// \brief A separator for the joint icon.
      private: QAction *jointSeparatorAct;

      /// \brief Qt tool button associated with the joint action.
      private: QToolButton *jointButton;

      /// \brief Qt signal mapper for mapping add jointsignals.
      private: QSignalMapper *signalMapper;

      /// \brief Previously selected joint type.
      private: std::string selectedJointType;
    };
  }
}
#endif<|MERGE_RESOLUTION|>--- conflicted
+++ resolved
@@ -56,13 +56,10 @@
       /// \brief Qt callback when a joint is added.
       private slots: void OnJointAdded();
 
-<<<<<<< HEAD
-=======
       /// \brief Callback when an action in the toolbar has been triggered.
       /// \param[in] _action Triggered action.
       private slots: void OnAction(QAction *_action);
 
->>>>>>> 7de9f894
       /// \brief Callback when the model has been completed.
       private: void OnFinish();
 
