/*
 * Copyright (C) 2015 Open Source Robotics Foundation
 *
 * Licensed under the Apache License, Version 2.0 (the "License");
 * you may not use this file except in compliance with the License.
 * You may obtain a copy of the License at
 *
 *     http://www.apache.org/licenses/LICENSE-2.0
 *
 * Unless required by applicable law or agreed to in writing, software
 * distributed under the License is distributed on an "AS IS" BASIS,
 * WITHOUT WARRANTIES OR CONDITIONS OF ANY KIND, either express or implied.
 * See the License for the specific language governing permissions and
 * limitations under the License.
 *
*/

#ifndef _GAZEBO_LINK_CONFIG_HH_
#define _GAZEBO_LINK_CONFIG_HH_

#include <string>

#include "gazebo/math/Pose.hh"
#include "gazebo/msgs/msgs.hh"

#include "gazebo/gui/qt.h"

namespace gazebo
{
  namespace gui
  {
    class ConfigWidget;

    /// \addtogroup gazebo_gui
    /// \{

    /// \class LinkConfig LinkConfig.hh
    /// \brief A tab for configuring properties of a link.
    class GZ_GUI_VISIBLE LinkConfig : public QWidget
    {
      Q_OBJECT

      /// \brief Constructor
      public: LinkConfig();

      /// \brief Destructor
      public: ~LinkConfig();

      /// \brief Update the link config widget with a link msg.
      /// \param[in] _linkMsg Link message.
      public: void Update(ConstLinkPtr _linkMsg);

      /// \brief Get the msg containing all link data.
      /// \return Link msg.
      public: msgs::Link *GetData() const;

      /// \brief Set the pose of the link.
      /// \param[in] _pose Pose to set the link to.
      public: void SetPose(const ignition::math::Pose3d &_pose);

      /// \brief Set the mass of the link.
      /// \param[in] _mass Mass to set the link to.
      public: void SetMass(const double _mass);

      /// \brief Set the inertia matrix of the link.
      /// \param[in] _ixx X second moment of inertia (MOI) about x axis.
      /// \param[in] _iyy Y second moment of inertia about y axis.
      /// \param[in] _izz Z second moment of inertia about z axis.
      /// \param[in] _ixy XY inertia.
      /// \param[in] _ixz XZ inertia.
      /// \param[in] _iyz YZ inertia.
      public: void SetInertiaMatrix(const double _ixx, const double _iyy,
          const double _izz, const double _ixy, const double _ixz,
          const double _iyz);

      /// \brief Set the inertial pose of the link.
      /// \param[in] _pose Inertial pose to set the link to.
      public: void SetInertialPose(const ignition::math::Pose3d &_pose);

<<<<<<< HEAD
      /// \brief Get the configuration widget for the link
      public: const ConfigWidget *GetConfigWidget() const;
=======
      /// \brief Get the config widget for the link
      /// \return Config widget for the link.
      public: const ConfigWidget *LinkConfigWidget() const;

      /// \brief Initialize widget.
      public: void Init();

      /// \brief Restore the widget's data to how it was when first opened.
      public slots: void RestoreOriginalData();

      /// \brief Qt signal emitted to indicate that changes should be applied.
      Q_SIGNALS: void Applied();

      /// \brief Qt callback when a pose value has changed.
      /// \param[in] _name of widget in the config widget that emitted the
      /// signal.
      /// \param[in] _value New value.
      private slots: void OnPoseChanged(const QString &_name,
          const ignition::math::Pose3d &_value);
>>>>>>> dc3f3287

      /// \brief config widget for configuring link properties.
      private: ConfigWidget *configWidget;

      /// \brief Message containing the data which was in the widget when first
      /// open.
      private: msgs::Link originalDataMsg;
    };
    /// \}
  }
}
#endif<|MERGE_RESOLUTION|>--- conflicted
+++ resolved
@@ -77,10 +77,9 @@
       /// \param[in] _pose Inertial pose to set the link to.
       public: void SetInertialPose(const ignition::math::Pose3d &_pose);
 
-<<<<<<< HEAD
       /// \brief Get the configuration widget for the link
       public: const ConfigWidget *GetConfigWidget() const;
-=======
+
       /// \brief Get the config widget for the link
       /// \return Config widget for the link.
       public: const ConfigWidget *LinkConfigWidget() const;
@@ -100,7 +99,6 @@
       /// \param[in] _value New value.
       private slots: void OnPoseChanged(const QString &_name,
           const ignition::math::Pose3d &_value);
->>>>>>> dc3f3287
 
       /// \brief config widget for configuring link properties.
       private: ConfigWidget *configWidget;
