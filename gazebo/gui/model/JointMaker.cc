--- conflicted
+++ resolved
@@ -55,19 +55,10 @@
   this->unitVectors.push_back(ignition::math::Vector3d::UnitY);
   this->unitVectors.push_back(ignition::math::Vector3d::UnitZ);
 
-<<<<<<< HEAD
-  this->newJointCreated = false;
-  this->mouseJoint = NULL;
-  this->modelSDF.reset();
-  this->jointType = JointMaker::JOINT_NONE;
-  this->jointCounter = 0;
-  this->modelName = "";
-=======
   this->dataPtr->newJoint = NULL;
   this->dataPtr->modelSDF.reset();
   this->dataPtr->jointType = JointMaker::JOINT_NONE;
   this->dataPtr->jointCounter = 0;
->>>>>>> 02369ac8
 
   this->jointMaterials[JOINT_FIXED]     = "Gazebo/Red";
   this->jointMaterials[JOINT_HINGE]     = "Gazebo/Orange";
@@ -213,6 +204,16 @@
 
   auto jointIt = this->dataPtr->joints.find(_jointId);
 
+  // TODO needed?
+/*    std::string jointParentName = joint->parent->GetName();
+    size_t pIdx = jointParentName.find_last_of("::");
+    if (pIdx != std::string::npos)
+      jointParentName = jointParentName.substr(pIdx+1);
+    std::string jointChildName = joint->child->GetName();
+    size_t cIdx = jointChildName.find_last_of("::");
+    if (cIdx != std::string::npos)
+      jointChildName = jointChildName.substr(cIdx+1);*/
+
   // Existing joint
   if (jointIt != this->dataPtr->joints.end())
   {
@@ -261,26 +262,10 @@
     joint->visual->Fini();
   }
 
-<<<<<<< HEAD
-    JointData *joint = jointIt->second;
-
-    std::string jointParentName = joint->parent->GetName();
-    size_t pIdx = jointParentName.find_last_of("::");
-    if (pIdx != std::string::npos)
-      jointParentName = jointParentName.substr(pIdx+1);
-    std::string jointChildName = joint->child->GetName();
-    size_t cIdx = jointChildName.find_last_of("::");
-    if (cIdx != std::string::npos)
-      jointChildName = jointChildName.substr(cIdx+1);
-
-    rendering::ScenePtr scene = joint->hotspot->GetScene();
-    if (scene)
-=======
   if (joint->jointVisual)
   {
     auto parentAxisVis = joint->jointVisual->GetParentAxisVisual();
     if (parentAxisVis)
->>>>>>> 02369ac8
     {
       parentAxisVis->GetParent()->DetachVisual(parentAxisVis->GetName());
       scene->RemoveVisual(parentAxisVis);
@@ -294,15 +279,7 @@
   {
     joint->inspector->hide();
     delete joint->inspector;
-<<<<<<< HEAD
-    delete joint;
-    this->joints.erase(jointIt);
-
-    gui::model::Events::modelChanged();
-    gui::model::Events::jointRemoved(jointId);
-=======
     joint->inspector = NULL;
->>>>>>> 02369ac8
   }
 
   this->dataPtr->newJoint = NULL;
@@ -313,6 +290,7 @@
   joint->child.reset();
   delete joint->inspector;
   delete joint;
+
   gui::model::Events::modelChanged();
 }
 
@@ -464,21 +442,6 @@
         else if (this->dataPtr->newJoint &&
             this->dataPtr->newJoint->parent != this->dataPtr->hoverVis)
         {
-<<<<<<< HEAD
-          if (this->hoverVis)
-            this->hoverVis->SetEmissive(common::Color(0, 0, 0));
-          if (this->selectedVis)
-            this->selectedVis->SetEmissive(common::Color(0, 0, 0));
-
-          this->mouseJoint->child = this->hoverVis;
-          JointData *newJoint = this->CreateJoint(this->mouseJoint->parent,
-              this->mouseJoint->child);
-          this->Stop();
-          this->mouseJoint = newJoint;
-          this->newJointCreated = true;
-
-          gui::model::Events::modelChanged();
-=======
           if (!this->SetChildLink(this->dataPtr->hoverVis))
             return false;
 
@@ -493,7 +456,6 @@
         {
           this->dataPtr->hoverVis->SetEmissive(common::Color(0, 0, 0));
           this->dataPtr->hoverVis.reset();
->>>>>>> 02369ac8
         }
       }
     }
@@ -612,11 +574,6 @@
   // End joint creation
   else
   {
-<<<<<<< HEAD
-    // Remove the event filters.
-    MouseEventHandler::Instance()->RemoveMoveFilter("model_joint");
-=======
->>>>>>> 02369ac8
     // signal the end of a joint action.
     emit JointAdded();
   }
@@ -745,18 +702,12 @@
 /////////////////////////////////////////////////
 void JointMaker::OpenInspector(const std::string &_jointId)
 {
-<<<<<<< HEAD
-  if (this->joints.find(_jointId) == this->joints.end())
-=======
   JointData *joint = this->dataPtr->joints[_jointId];
   if (!joint)
->>>>>>> 02369ac8
   {
     gzerr << "Joint [" << _jointId << "] not found." << std::endl;
     return;
   }
-
-  JointData *joint = this->joints[_jointId];
   joint->OpenInspector();
 }
 
@@ -868,7 +819,10 @@
   _joint->hotspot = hotspotVisual;
   _joint->inspector->SetJointId(_joint->hotspot->GetName());
 
-<<<<<<< HEAD
+   //  needed?
+   // _joint->dirty = true;
+
+  // TODO do we need this?
   // notify others of joints between top level links
   rendering::VisualPtr parentTopLevelLink = _joint->parent->GetNthAncestor(2);
   rendering::VisualPtr childTopLevelLink  = _joint->child->GetNthAncestor(2);
@@ -878,11 +832,7 @@
         jointTypes[_joint->type], parentTopLevelLink->GetName(),
         childTopLevelLink->GetName());
   }
-=======
-  _joint->dirty = true;
-
   return jointId;
->>>>>>> 02369ac8
 }
 
 /////////////////////////////////////////////////
@@ -972,22 +922,11 @@
 }
 
 /////////////////////////////////////////////////
-void JointMaker::SetModelName(const std::string &_modelName)
-{
-  this->modelName = _modelName;
-}
-
-/////////////////////////////////////////////////
 void JointMaker::GenerateSDF()
 {
-<<<<<<< HEAD
   // note this currently only generates top level model joints
   // since nested model joints are not being loaded in the model creator
 
-  this->modelSDF.reset(new sdf::Element);
-  sdf::initFile("model.sdf", this->modelSDF);
-  this->modelSDF->ClearElements();
-=======
   this->dataPtr->modelSDF.reset(new sdf::Element);
   sdf::initFile("model.sdf", this->dataPtr->modelSDF);
   this->dataPtr->modelSDF->ClearElements();
@@ -1000,7 +939,6 @@
     joint->dirty = true;
     this->Update();
   }
->>>>>>> 02369ac8
 
   // loop through all joints
   for (auto jointsIt : this->dataPtr->joints)
@@ -1206,25 +1144,6 @@
 {
   // Material
   std::string material = JointMaker::jointMaterials[this->type];
-<<<<<<< HEAD
-  if (this->hotspot->GetMaterialName() != material)
-  {
-    // Note: issue setting material when there is a billboard child,
-    // seems to hang so detach before setting and re-attach later.
-    Ogre::SceneNode *handleNode = this->handles->getParentSceneNode();
-    this->handles->detachFromParent();
-    this->hotspot->SetMaterial(material);
-    this->hotspot->SetTransparency(0.7);
-    handleNode->attachObject(this->handles);
-    Ogre::MaterialPtr mat =
-        Ogre::MaterialManager::getSingleton().getByName(material);
-    Ogre::ColourValue color =
-        mat->getTechnique(0)->getPass(0)->getDiffuse();
-    color.a = 0.5;
-    this->handles->getBillboard(0)->setColour(color);
-/*
-    // notify joint changes
-=======
 
   // Hotspot and parent handle
   if (this->parent && this->child && this->hotspot && this->handles)
@@ -1271,6 +1190,18 @@
       color.a = 0.5;
       this->handles->getBillboard(0)->setColour(color);
     }
+
+    // notify others of joints between top level links
+    rendering::VisualPtr parentTopLevelLink =
+        this->parent->GetNthAncestor(2);
+    rendering::VisualPtr childTopLevelLink  =
+        this->child->GetNthAncestor(2);
+    if (parentTopLevelLink && childTopLevelLink)
+    {
+      gui::model::Events::jointChanged(this->hotspot->GetName(), this->name,
+          JointMaker::jointTypes[this->type], parentTopLevelLink->GetName(),
+          childTopLevelLink->GetName());
+    }
   }
 
   // Joint message and joint visual
@@ -1326,24 +1257,10 @@
   // Notify joint changes
   if (this->parent && this->child && this->hotspot)
   {
->>>>>>> 02369ac8
     std::string parentName = this->parent->GetName();
     std::string childName = this->child->GetName();
     gui::model::Events::jointChanged(this->hotspot->GetName(), this->name,
         JointMaker::jointTypes[this->type], parentName, childName);
-*/
-
-    // notify others of joints between top level links
-    rendering::VisualPtr parentTopLevelLink =
-        this->parent->GetNthAncestor(2);
-    rendering::VisualPtr childTopLevelLink  =
-        this->child->GetNthAncestor(2);
-    if (parentTopLevelLink && childTopLevelLink)
-    {
-      gui::model::Events::jointChanged(this->hotspot->GetName(), this->name,
-          JointMaker::jointTypes[this->type], parentTopLevelLink->GetName(),
-          childTopLevelLink->GetName());
-    }
   }
 
   this->dirty = false;
