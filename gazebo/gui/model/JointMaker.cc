--- conflicted
+++ resolved
@@ -808,14 +808,33 @@
 
   _joint->hotspot = hotspotVisual;
 
-  // notify others of joints between top level links
-  rendering::VisualPtr parentTopLevelLink = _joint->parent->GetNthAncestor(2);
-  rendering::VisualPtr childTopLevelLink  = _joint->child->GetNthAncestor(2);
-  if (parentTopLevelLink && childTopLevelLink)
+  std::string parentName = _joint->parent->GetName();
+  std::string childName = _joint->child->GetName();
+
+  // for nested model
+  bool nested = false;
+  std::string nestedParentName = parentName;
+  std::string nestedChildName = childName;
+  if (_joint->parent->GetParent() != _joint->parent->GetRootVisual())
+  {
+    nestedParentName = _joint->parent->GetParent()->GetName();
+    nested = true;
+  }
+  if (_joint->child->GetParent() != _joint->child->GetRootVisual())
+  {
+    nestedChildName = _joint->child->GetParent()->GetName();
+    nested = true;
+  }
+
+  if (nested)
+  {
+    gui::model::Events::jointInserted(jointId +"_nested", _joint->name,
+        jointTypes[_joint->type], nestedParentName, nestedChildName);
+  }
+  else
   {
     gui::model::Events::jointInserted(jointId, _joint->name,
-        jointTypes[_joint->type], parentTopLevelLink->GetName(),
-        childTopLevelLink->GetName());
+        jointTypes[_joint->type], parentName, childName);
   }
 }
 
@@ -891,17 +910,11 @@
             color.a = 0.5;
             joint->handles->getBillboard(0)->setColour(color);
 
-            // notify others of joints between top level links
-            rendering::VisualPtr parentTopLevelLink =
-                joint->parent->GetNthAncestor(2);
-            rendering::VisualPtr childTopLevelLink  =
-                joint->child->GetNthAncestor(2);
-            if (parentTopLevelLink && childTopLevelLink)
-            {
-              gui::model::Events::jointChanged(it.first, joint->name,
-                  jointTypes[joint->type], parentTopLevelLink->GetName(),
-                  childTopLevelLink->GetName());
-            }
+            // notify joint changes
+            std::string parentName = joint->parent->GetName();
+            std::string childName = joint->child->GetName();
+            gui::model::Events::jointChanged(it.first, joint->name,
+                jointTypes[joint->type], parentName, childName);
           }
 
           // set pos of joint handle
@@ -1015,6 +1028,8 @@
     size_t pIdx = parentName.find("::");
     if (pIdx != std::string::npos)
       parentName = parentName.substr(pIdx+2);
+//    parentName = this->modelName + "::" + parentName;
+    // parentLeafName = this->GetScopedLinkName(parentLeafName);
     parentElem->Set(parentName);
 
     sdf::ElementPtr childElem = jointElem->GetElement("child");
@@ -1022,7 +1037,27 @@
     size_t cIdx = childName.find("::");
     if (cIdx != std::string::npos)
       childName = childName.substr(cIdx+2);
+//    childName = this->modelName + "::" + childName;
+    // childLeafName = this->GetScopedLinkName(childLeafName);
     childElem->Set(childName);
+
+/*    sdf::ElementPtr parentElem = jointElem->GetElement("parent");
+    std::string parentName = joint->parent->GetName();
+    std::string parentLeafName = parentName;
+    size_t pIdx = parentName.find_last_of("::");
+    if (pIdx != std::string::npos)
+      parentLeafName = parentName.substr(pIdx+1);
+    parentLeafName = this->GetScopedLinkName(parentLeafName);
+    parentElem->Set(parentLeafName);
+
+    sdf::ElementPtr childElem = jointElem->GetElement("child");
+    std::string childName = joint->child->GetName();
+    std::string childLeafName = childName;
+    size_t cIdx = childName.find_last_of("::");
+    if (cIdx != std::string::npos)
+      childLeafName = childName.substr(cIdx+1);
+    childLeafName = this->GetScopedLinkName(childLeafName);
+    childElem->Set(childLeafName);*/
   }
 }
 
@@ -1079,10 +1114,11 @@
   {
     return 2;
   }
-<<<<<<< HEAD
-=======
-
->>>>>>> 0b5907b9
+  else if (_type == JOINT_GEARBOX)
+  {
+    return 2;
+  }
+
   return 0;
 }
 
@@ -1314,6 +1350,7 @@
   size_t cIdx = jointChildName.find_last_of("::");
   if (cIdx != std::string::npos)
     jointChildName = jointChildName.substr(cIdx+1);
+
 }
 
 /////////////////////////////////////////////////
