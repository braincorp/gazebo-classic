/*
 * Copyright (C) 2014-2015 Open Source Robotics Foundation
 *
 * Licensed under the Apache License, Version 2.0 (the "License");
 * you may not use this file except in compliance with the License.
 * You may obtain a copy of the License at
 *
 *     http://www.apache.org/licenses/LICENSE-2.0
 *
 * Unless required by applicable law or agreed to in writing, software
 * distributed under the License is distributed on an "AS IS" BASIS,
 * WITHOUT WARRANTIES OR CONDITIONS OF ANY KIND, either express or implied.
 * See the License for the specific language governing permissions and
 * limitations under the License.
 *
*/

#include <boost/bind.hpp>
#include <boost/thread/recursive_mutex.hpp>
#include <string>
#include <vector>

#include "gazebo/common/MouseEvent.hh"

#include "gazebo/rendering/ogre_gazebo.h"
#include "gazebo/rendering/DynamicLines.hh"
#include "gazebo/rendering/Visual.hh"
#include "gazebo/rendering/JointVisual.hh"
#include "gazebo/rendering/UserCamera.hh"
#include "gazebo/rendering/Scene.hh"
#include "gazebo/rendering/RenderTypes.hh"

#include "gazebo/gui/GuiIface.hh"
#include "gazebo/gui/KeyEventHandler.hh"
#include "gazebo/gui/MouseEventHandler.hh"
#include "gazebo/gui/GuiEvents.hh"
#include "gazebo/gui/MainWindow.hh"

#include "gazebo/gui/model/JointCreationDialog.hh"
#include "gazebo/gui/model/JointInspector.hh"
#include "gazebo/gui/model/ModelEditorEvents.hh"
#include "gazebo/gui/model/JointMaker.hh"

using namespace gazebo;
using namespace gui;

std::map<JointMaker::JointType, std::string> JointMaker::jointTypes;
std::map<JointMaker::JointType, std::string> JointMaker::jointMaterials;

/////////////////////////////////////////////////
JointMaker::JointMaker()
{
  this->unitVectors.push_back(ignition::math::Vector3d::UnitX);
  this->unitVectors.push_back(ignition::math::Vector3d::UnitY);
  this->unitVectors.push_back(ignition::math::Vector3d::UnitZ);

  this->newJointCreated = false;
  this->newJoint = NULL;
  this->modelSDF.reset();
  this->jointType = JointMaker::JOINT_NONE;
  this->jointCounter = 0;

  this->jointMaterials[JOINT_FIXED]     = "Gazebo/Red";
  this->jointMaterials[JOINT_HINGE]     = "Gazebo/Orange";
  this->jointMaterials[JOINT_HINGE2]    = "Gazebo/DarkYellow";
  this->jointMaterials[JOINT_SLIDER]    = "Gazebo/Green";
  this->jointMaterials[JOINT_SCREW]     = "Gazebo/DarkGrey";
  this->jointMaterials[JOINT_UNIVERSAL] = "Gazebo/Blue";
  this->jointMaterials[JOINT_BALL]      = "Gazebo/Purple";
  this->jointMaterials[JOINT_GEARBOX]   = "Gazebo/Indigo";

  this->jointTypes[JOINT_FIXED]     = "fixed";
  this->jointTypes[JOINT_HINGE]     = "revolute";
  this->jointTypes[JOINT_HINGE2]    = "revolute2";
  this->jointTypes[JOINT_SLIDER]    = "prismatic";
  this->jointTypes[JOINT_SCREW]     = "screw";
  this->jointTypes[JOINT_UNIVERSAL] = "universal";
  this->jointTypes[JOINT_BALL]      = "ball";
  this->jointTypes[JOINT_GEARBOX]   = "gearbox";
  this->jointTypes[JOINT_NONE]      = "none";

  this->jointCreationDialog = new JointCreationDialog(this);

  this->connections.push_back(
      event::Events::ConnectPreRender(
      boost::bind(&JointMaker::Update, this)));

  this->connections.push_back(
      gui::model::Events::ConnectOpenJointInspector(
      boost::bind(&JointMaker::OpenInspector, this, _1)));

  this->connections.push_back(
      gui::model::Events::ConnectShowJointContextMenu(
      boost::bind(&JointMaker::ShowContextMenu, this, _1)));

  this->connections.push_back(
      gui::model::Events::ConnectSetSelectedJoint(
      boost::bind(&JointMaker::OnSetSelectedJoint, this, _1, _2)));

  this->connections.push_back(
      event::Events::ConnectSetSelectedEntity(
      boost::bind(&JointMaker::OnSetSelectedEntity, this, _1, _2)));

  this->inspectAct = new QAction(tr("Open Joint Inspector"), this);
  connect(this->inspectAct, SIGNAL(triggered()), this, SLOT(OnOpenInspector()));

  this->updateMutex = new boost::recursive_mutex();

  // Gazebo event connections
  this->connections.push_back(
      gui::model::Events::ConnectLinkInserted(
      boost::bind(&JointMaker::OnLinkInserted, this, _1)));

  this->connections.push_back(
      gui::model::Events::ConnectLinkRemoved(
      boost::bind(&JointMaker::OnLinkRemoved, this, _1)));
}

/////////////////////////////////////////////////
JointMaker::~JointMaker()
{
  if (this->newJoint)
  {
    delete this->newJoint;
    this->newJoint = NULL;
  }

  {
    boost::recursive_mutex::scoped_lock lock(*this->updateMutex);
    while (this->joints.size() > 0)
    {
      std::string jointName = this->joints.begin()->first;
      this->RemoveJoint(jointName);
    }
    this->joints.clear();
  }

  delete this->updateMutex;
}

/////////////////////////////////////////////////
void JointMaker::Reset()
{
  boost::recursive_mutex::scoped_lock lock(*this->updateMutex);
  this->newJointCreated = false;
  if (this->newJoint)
  {
    delete this->newJoint;
    this->newJoint = NULL;
  }

  this->jointType = JointMaker::JOINT_NONE;
  this->hoverVis.reset();
  this->inspectName = "";
  this->selectedJoints.clear();

  this->scopedLinkedNames.clear();

  while (!this->joints.empty())
  {
    std::string jointId = this->joints.begin()->first;
    this->RemoveJoint(jointId);
  }
  this->joints.clear();
}

/////////////////////////////////////////////////
void JointMaker::EnableEventHandlers()
{
  MouseEventHandler::Instance()->AddDoubleClickFilter("model_joint",
    boost::bind(&JointMaker::OnMouseDoubleClick, this, _1));

  MouseEventHandler::Instance()->AddReleaseFilter("model_joint",
      boost::bind(&JointMaker::OnMouseRelease, this, _1));

  MouseEventHandler::Instance()->AddPressFilter("model_joint",
      boost::bind(&JointMaker::OnMousePress, this, _1));

  MouseEventHandler::Instance()->AddMoveFilter("model_joint",
      boost::bind(&JointMaker::OnMouseMove, this, _1));

  KeyEventHandler::Instance()->AddPressFilter("model_joint",
      boost::bind(&JointMaker::OnKeyPress, this, _1));
}

/////////////////////////////////////////////////
void JointMaker::DisableEventHandlers()
{
  MouseEventHandler::Instance()->RemoveDoubleClickFilter("model_joint");
  MouseEventHandler::Instance()->RemoveReleaseFilter("model_joint");
  MouseEventHandler::Instance()->RemovePressFilter("model_joint");
  MouseEventHandler::Instance()->RemoveMoveFilter("model_joint");
  KeyEventHandler::Instance()->RemovePressFilter("model_joint");
}

/////////////////////////////////////////////////
void JointMaker::RemoveJoint(const std::string &_jointId)
{
  boost::recursive_mutex::scoped_lock lock(*this->updateMutex);

  std::string jointId = _jointId;
  JointData *joint = NULL;

  auto jointIt = this->joints.find(_jointId);

  // Existing joint
  if (jointIt != this->joints.end())
  {
    joint = jointIt->second;
  }
  // Joint being created
  else if (this->newJoint)
  {
    joint = this->newJoint;
    // Already has hotspot
    if (joint->hotspot)
      jointId = joint->hotspot->GetName();
    // Still only line
    else
      jointId = "";
  }

  if (!joint)
    return;

  auto scene = rendering::get_scene();
  if (!scene)
    return;

  if (joint->handles)
  {
    scene->GetManager()->destroyBillboardSet(joint->handles);
    joint->handles = NULL;
  }

  if (joint->hotspot)
  {
    scene->RemoveVisual(joint->hotspot);
    joint->hotspot->Fini();
  }

  if (joint->visual)
  {
    scene->RemoveVisual(joint->visual);
    joint->visual->Fini();
  }

  if (joint->jointVisual)
  {
    auto parentAxisVis = joint->jointVisual->GetParentAxisVisual();
    if (parentAxisVis)
    {
      parentAxisVis->GetParent()->DetachVisual(parentAxisVis->GetName());
      scene->RemoveVisual(parentAxisVis);
    }
    joint->jointVisual->GetParent()->DetachVisual(
        joint->jointVisual->GetName());
    scene->RemoveVisual(joint->jointVisual);
  }

  if (joint->inspector)
  {
    joint->inspector->hide();
    delete joint->inspector;
    joint->inspector = NULL;
  }

  this->newJoint = NULL;
  joint->hotspot.reset();
  joint->visual.reset();
  joint->jointVisual.reset();
  joint->parent.reset();
  joint->child.reset();
  delete joint->inspector;
  delete joint;
  gui::model::Events::modelChanged();
  if (jointId != "")
  {
    this->joints.erase(jointId);
    gui::model::Events::jointRemoved(jointId);
  }
}

/////////////////////////////////////////////////
void JointMaker::RemoveJointsByLink(const std::string &_linkName)
{
  std::vector<std::string> toDelete;
  for (auto it : this->joints)
  {
    JointData *joint = it.second;

    if (joint->child->GetName() == _linkName ||
        joint->parent->GetName() == _linkName)
    {
      toDelete.push_back(it.first);
    }
  }

  for (unsigned i = 0; i < toDelete.size(); ++i)
    this->RemoveJoint(toDelete[i]);

  toDelete.clear();
}

/////////////////////////////////////////////////
std::vector<JointData *> JointMaker::GetJointDataByLink(
    const std::string &_linkName) const
{
  std::vector<JointData *> linkJoints;
  for (auto jointIt : this->joints)
  {
    JointData *jointData = jointIt.second;

    if (jointData->child->GetName() == _linkName ||
        jointData->parent->GetName() == _linkName)
    {
      linkJoints.push_back(jointData);
    }
  }
  return linkJoints;
}

/////////////////////////////////////////////////
bool JointMaker::OnMousePress(const common::MouseEvent &_event)
{
  rendering::UserCameraPtr camera = gui::get_active_camera();
  if (_event.Button() == common::MouseEvent::MIDDLE)
  {
    QApplication::setOverrideCursor(QCursor(Qt::ArrowCursor));
    camera->HandleMouseEvent(_event);
    return true;
  }
  else if (_event.Button() != common::MouseEvent::LEFT)
    return false;

  if (this->jointType != JointMaker::JOINT_NONE)
    return false;

  // intercept mouse press events when user clicks on the joint hotspot visual
  rendering::VisualPtr vis = camera->GetVisual(_event.Pos());
  if (vis)
  {
    if (this->joints.find(vis->GetName()) != this->joints.end())
    {
      // stop event propagation as we don't want users to manipulate the
      // hotspot
      return true;
    }
  }
  return false;
}

/////////////////////////////////////////////////
bool JointMaker::OnMouseRelease(const common::MouseEvent &_event)
{
  rendering::UserCameraPtr camera = gui::get_active_camera();

  // Not in the process of selecting joint links with mouse
  // Handle joint selection
  if (this->jointType == JointMaker::JOINT_NONE ||
      (this->newJoint && this->newJoint->parent && this->newJoint->child))
  {
    rendering::VisualPtr vis = camera->GetVisual(_event.Pos());
    if (vis)
    {
      if (this->joints.find(vis->GetName()) != this->joints.end())
      {
        // trigger joint inspector on right click
        if (_event.Button() == common::MouseEvent::RIGHT)
        {
          this->inspectName = vis->GetName();
          this->ShowContextMenu(this->inspectName);
          return true;
        }
        else if (_event.Button() == common::MouseEvent::LEFT)
        {
          // Not in multi-selection mode.
          if (!(QApplication::keyboardModifiers() & Qt::ControlModifier))
          {
            this->DeselectAll();
            this->SetSelected(vis, true);
          }
          // Multi-selection mode
          else
          {
            auto it = std::find(this->selectedJoints.begin(),
                this->selectedJoints.end(), vis);
            // Highlight and select clicked joint if not already selected
            // Otherwise deselect if already selected
            this->SetSelected(vis, it == this->selectedJoints.end());
          }
        }
      }
      else
        this->DeselectAll();
      return false;
    }
  }
  // Still selecting parent/child during new joint creation
  else
  {
    if (_event.Button() == common::MouseEvent::LEFT)
    {
      if (this->hoverVis)
      {
        if (this->hoverVis->IsPlane())
        {
          QApplication::setOverrideCursor(QCursor(Qt::ArrowCursor));
          camera->HandleMouseEvent(_event);
          return true;
        }

        // Pressed parent link
        if (!this->newJoint)
        {
          if (!this->SetParentLink(this->hoverVis))
            return false;

          this->jointCreationDialog->NewParent(this->newJoint->parent->GetName());
        }
        // Pressed child link
        else if (this->newJoint && this->newJoint->parent != this->hoverVis)
        {
          if (!this->SetChildLink(this->hoverVis))
            return false;

          this->jointCreationDialog->NewChild(this->newJoint->child->GetName());
        }
      }
    }

    QApplication::setOverrideCursor(QCursor(Qt::ArrowCursor));
    camera->HandleMouseEvent(_event);
    return true;
  }
  return false;
}

/////////////////////////////////////////////////
JointData *JointMaker::CreateJointLine(const std::string &_name,
    rendering::VisualPtr _parent)
{
  rendering::VisualPtr jointVis(
      new rendering::Visual(_name, _parent->GetParent()));
  jointVis->Load();
  rendering::DynamicLines *jointLine =
      jointVis->CreateDynamicLine(rendering::RENDERING_LINE_LIST);
  math::Vector3 origin = _parent->GetWorldPose().pos
      - _parent->GetParent()->GetWorldPose().pos;
  jointLine->AddPoint(origin);
  jointLine->AddPoint(origin + math::Vector3(0, 0, 0.1));
  jointVis->GetSceneNode()->setInheritScale(false);
  jointVis->GetSceneNode()->setInheritOrientation(false);

  std::string jointVisName = jointVis->GetName();
  std::string leafName = jointVisName;
  size_t pIdx = jointVisName.rfind("::");
  if (pIdx != std::string::npos)
    leafName = jointVisName.substr(pIdx+2);

  JointData *jointData = new JointData();
  jointData->dirty = false;
  jointData->name = leafName;
  jointData->visual = jointVis;
  jointData->parent = _parent;
  jointData->line = jointLine;
  jointData->type = this->jointType;
  jointData->line->setMaterial(this->jointMaterials[jointData->type]);

  return jointData;
}

/////////////////////////////////////////////////
JointData *JointMaker::CreateJoint(rendering::VisualPtr _parent,
    rendering::VisualPtr _child)
{
  std::stringstream ss;
  ss << _parent->GetName() << "_JOINT_" << this->jointCounter++;

  JointData *jointData = this->CreateJointLine(ss.str(), _parent);
  jointData->child = _child;

  // Inspector
  jointData->inspector = new JointInspector(this);
  jointData->inspector->setModal(false);
  connect(jointData->inspector, SIGNAL(Applied()), jointData, SLOT(OnApply()));

  MainWindow *mainWindow = gui::get_main_window();
  if (mainWindow)
  {
    connect(gui::get_main_window(), SIGNAL(Close()), jointData->inspector,
        SLOT(close()));
  }

  // setup the joint msg
  jointData->jointMsg.reset(new msgs::Joint);
  jointData->jointMsg->set_name(jointData->name);
  if (jointData->parent)
  {
    std::string jointParentName = jointData->parent->GetName();
    std::string leafName = jointParentName;
    size_t pIdx = jointParentName.rfind("::");
    if (pIdx != std::string::npos)
      leafName = jointParentName.substr(pIdx+2);

    jointData->jointMsg->set_parent(leafName);
    jointData->jointMsg->set_parent_id(jointData->parent->GetId());
  }
  if (jointData->child)
  {
    std::string jointChildName = jointData->child->GetName();
    std::string leafName = jointChildName;
    size_t pIdx = jointChildName.rfind("::");
    if (pIdx != std::string::npos)
      leafName = jointChildName.substr(pIdx+2);

    jointData->jointMsg->set_child(leafName);
    jointData->jointMsg->set_child_id(jointData->child->GetId());
  }
  msgs::Set(jointData->jointMsg->mutable_pose(),
      ignition::math::Pose3d::Zero);

  jointData->jointMsg->set_type(
      msgs::ConvertJointType(this->GetTypeAsString(jointData->type)));

  unsigned int axisCount = JointMaker::GetJointAxisCount(jointData->type);
  for (unsigned int i = 0; i < axisCount; ++i)
  {
    msgs::Axis *axisMsg;
    if (i == 0u)
    {
      axisMsg = jointData->jointMsg->mutable_axis1();
    }
    else if (i == 1u)
    {
      axisMsg = jointData->jointMsg->mutable_axis2();
    }
    else
    {
      gzerr << "Invalid axis index["
            << i
            << "]"
            << std::endl;
      continue;
    }
    if (jointData->type == JointMaker::JOINT_GEARBOX)
      msgs::Set(axisMsg->mutable_xyz(), ignition::math::Vector3d::UnitZ);

    else
    {
      msgs::Set(axisMsg->mutable_xyz(),
          this->unitVectors[i%this->unitVectors.size()]);
    }

    axisMsg->set_use_parent_model_frame(false);
    axisMsg->set_limit_lower(-GZ_DBL_MAX);
    axisMsg->set_limit_upper(GZ_DBL_MAX);
    axisMsg->set_limit_effort(-1);
    axisMsg->set_limit_velocity(-1);
    axisMsg->set_damping(0);

    // Add angle field after we've checked that index i is valid
    jointData->jointMsg->add_angle(0);
  }
  jointData->jointMsg->set_limit_erp(0.2);
  jointData->jointMsg->set_suspension_erp(0.2);

  jointData->inspector->Update(jointData->jointMsg);
  return jointData;
}

/////////////////////////////////////////////////
JointMaker::JointType JointMaker::ConvertJointType(const std::string &_type)
{
  for (auto iter : jointTypes)
    if (iter.second == _type)
      return iter.first;

  return JOINT_NONE;
}

/////////////////////////////////////////////////
std::string JointMaker::GetJointMaterial(const std::string &_type)
{
  auto it = jointMaterials.find(ConvertJointType(_type));
  if (it != jointMaterials.end())
    return it->second;
  else
    return "";
}

/////////////////////////////////////////////////
void JointMaker::AddJoint(const std::string &_type)
{
  this->AddJoint(this->ConvertJointType(_type));
}

/////////////////////////////////////////////////
void JointMaker::AddJoint(JointMaker::JointType _type)
{
  this->jointType = _type;
  // Start joint creation
  if (_type != JointMaker::JOINT_NONE)
  {
    this->jointCreationDialog->Open(_type);
  }
  // End joint creation
  else
  {
    // signal the end of a joint action.
    emit JointAdded();
  }
}

/////////////////////////////////////////////////
void JointMaker::Stop()
{
  if (this->jointType != JointMaker::JOINT_NONE)
  {
    this->newJointCreated = false;
    if (this->newJoint)
    {
      this->newJoint->visual->DeleteDynamicLine(this->newJoint->line);
      rendering::ScenePtr scene = this->newJoint->visual->GetScene();
      scene->RemoveVisual(this->newJoint->visual);
      this->newJoint->visual.reset();
      delete this->newJoint;
      this->newJoint = NULL;
    }
    this->AddJoint(JointMaker::JOINT_NONE);
    if (this->hoverVis)
      this->hoverVis->SetEmissive(common::Color(0, 0, 0));
    this->hoverVis.reset();
  }
}

/////////////////////////////////////////////////
bool JointMaker::OnMouseMove(const common::MouseEvent &_event)
{
  // Only handle mouse move events during joint creation
  if (this->jointType == JointMaker::JOINT_NONE)
    return false;

  // Get the active camera and scene.
  rendering::UserCameraPtr camera = gui::get_active_camera();

  if (_event.Dragging())
  {
    // this enables the joint maker to pan while connecting joints
    QApplication::setOverrideCursor(QCursor(Qt::ArrowCursor));
    camera->HandleMouseEvent(_event);
    return true;
  }

  rendering::VisualPtr vis = camera->GetVisual(_event.Pos());

  // Highlight visual on hover
  if (vis)
  {
    if (this->hoverVis)
      this->hoverVis->SetEmissive(common::Color(0.0, 0.0, 0.0));

    // only highlight editor links by making sure it's not an item in the
    // gui tree widget or a joint hotspot.
    rendering::VisualPtr rootVis = vis->GetRootVisual();
    if (rootVis->IsPlane())
      this->hoverVis = vis->GetParent();
    else if (!gui::get_entity_id(rootVis->GetName()) &&
        vis->GetName().find("_UNIQUE_ID_") == std::string::npos)
    {
      this->hoverVis = vis->GetParent();
      if (!this->newJoint || (this->newJoint->parent &&
           this->hoverVis != this->newJoint->parent))
      {
        this->hoverVis->SetEmissive(common::Color(0.5, 0.5, 0.5));
      }
    }
  }

  // Case when a parent link is already selected and currently
  // extending the joint line to a child link
  if (this->newJoint && this->newJoint->parent && this->hoverVis &&
      this->newJoint->line)
  {
    math::Vector3 parentPos;

    // Set end point to center of child link
    if (!this->hoverVis->IsPlane())
    {
      parentPos =  this->GetLinkWorldCentroid(this->newJoint->parent)
          - this->newJoint->line->GetPoint(0);
    }
    // Set end point to mouse plane intersection
    else
    {
      math::Vector3 pt;
      camera->GetWorldPointOnPlane(_event.Pos().X(), _event.Pos().Y(),
          math::Plane(math::Vector3(0, 0, 1)), pt);

      parentPos = this->GetLinkWorldCentroid(this->newJoint->parent)
          - this->newJoint->line->GetPoint(0) - pt;
    }
    this->newJoint->line->SetPoint(1,
        this->GetLinkWorldCentroid(this->hoverVis) - parentPos);
  }
  return true;
}

/////////////////////////////////////////////////
void JointMaker::OnOpenInspector()
{
  if (this->inspectName.empty())
    return;

  this->OpenInspector(this->inspectName);
  this->inspectName = "";
}

/////////////////////////////////////////////////
void JointMaker::OpenInspector(const std::string &_jointId)
{
  JointData *joint = this->joints[_jointId];
  if (!joint)
  {
    gzerr << "Joint [" << _jointId << "] not found." << std::endl;
    return;
  }
  joint->OpenInspector();
}

/////////////////////////////////////////////////
bool JointMaker::OnMouseDoubleClick(const common::MouseEvent &_event)
{
  rendering::UserCameraPtr camera = gui::get_active_camera();
  rendering::VisualPtr vis = camera->GetVisual(_event.Pos());

  if (vis)
  {
    if (this->joints.find(vis->GetName()) != this->joints.end())
    {
      this->OpenInspector(vis->GetName());
      return true;
    }
  }

  return false;
}

/////////////////////////////////////////////////
bool JointMaker::OnKeyPress(const common::KeyEvent &_event)
{
  if (_event.key == Qt::Key_Delete)
  {
    if (!this->selectedJoints.empty())
    {
      for (auto jointVis : this->selectedJoints)
      {
        this->RemoveJoint(jointVis->GetName());
      }
      this->DeselectAll();
      return true;
    }
  }

  return false;
}

/////////////////////////////////////////////////
void JointMaker::OnDelete()
{
  if (this->inspectName.empty())
    return;

  this->RemoveJoint(this->inspectName);
  this->inspectName = "";
}

/////////////////////////////////////////////////
void JointMaker::CreateHotSpot(JointData *_joint)
{
  if (!_joint)
    return;

  rendering::UserCameraPtr camera = gui::get_active_camera();

  // Joint hotspot visual name is the JointId for easy access when clicking
  std::string jointId = _joint->visual->GetName() + "_UNIQUE_ID_";
  rendering::VisualPtr hotspotVisual(
      new rendering::Visual(jointId, _joint->visual, false));

  // create a cylinder to represent the joint
  hotspotVisual->InsertMesh("unit_cylinder");
  Ogre::MovableObject *hotspotObj =
      (Ogre::MovableObject*)(camera->GetScene()->GetManager()->createEntity(
      _joint->visual->GetName(), "unit_cylinder"));
  hotspotObj->getUserObjectBindings().setUserAny(Ogre::Any(jointId));
  hotspotVisual->GetSceneNode()->attachObject(hotspotObj);
  hotspotVisual->SetMaterial(this->jointMaterials[_joint->type]);
  hotspotVisual->SetTransparency(0.7);

  // create a handle at the parent end
  Ogre::BillboardSet *handleSet =
      camera->GetScene()->GetManager()->createBillboardSet(1);
  handleSet->setAutoUpdate(true);
  handleSet->setMaterialName("Gazebo/PointHandle");
  Ogre::MaterialPtr mat =
      Ogre::MaterialManager::getSingleton().getByName(
      this->jointMaterials[_joint->type]);
  Ogre::ColourValue color = mat->getTechnique(0)->getPass(0)->getDiffuse();
  color.a = 0.5;

  double linkSize = std::min(0.1,
      _joint->parent->GetBoundingBox().GetSize().GetLength()*0.05);
  linkSize = std::max(linkSize, 0.01);

  double dimension = linkSize;
  handleSet->setDefaultDimensions(dimension, dimension);
  Ogre::Billboard *parentHandle = handleSet->createBillboard(0, 0, 0);
  parentHandle->setColour(color);
  Ogre::SceneNode *handleNode =
      hotspotVisual->GetSceneNode()->createChildSceneNode();
  handleNode->attachObject(handleSet);
  handleNode->setInheritScale(false);
  handleNode->setInheritOrientation(false);
  _joint->handles = handleSet;

  hotspotVisual->SetVisibilityFlags(GZ_VISIBILITY_GUI |
      GZ_VISIBILITY_SELECTABLE);
  hotspotVisual->GetSceneNode()->setInheritScale(false);

  this->joints[jointId] = _joint;
  camera->GetScene()->AddVisual(hotspotVisual);

  _joint->hotspot = hotspotVisual;
  _joint->inspector->SetJointId(_joint->hotspot->GetName());

  std::string parentName = _joint->parent->GetName();
  std::string childName = _joint->child->GetName();

  gui::model::Events::jointInserted(jointId, _joint->name,
      jointTypes[_joint->type], parentName, childName);
}

/////////////////////////////////////////////////
void JointMaker::Update()
{
  boost::recursive_mutex::scoped_lock lock(*this->updateMutex);
  if (this->newJointCreated)
  {
    this->CreateHotSpot(this->newJoint);
    this->newJoint = NULL;
    this->newJointCreated = false;
  }

  // Update each joint
  for (auto it : this->joints)
  {
    JointData *joint = it.second;
    if (joint->hotspot)
    {
      if (joint->child && joint->parent)
      {
        bool poseUpdate = false;
        if (joint->parentPose != joint->parent->GetWorldPose() ||
            joint->childPose != joint->child->GetWorldPose() ||
            joint->childScale != joint->child->GetScale())
         {
           joint->parentPose = joint->parent->GetWorldPose();
           joint->childPose = joint->child->GetWorldPose();
           joint->childScale = joint->child->GetScale();
           poseUpdate = true;
         }

        // Create / update joint visual
        if (joint->dirty || poseUpdate)
        {
          joint->Update();
        }
      }
    }
  }
}

/////////////////////////////////////////////////
void JointMaker::AddScopedLinkName(const std::string &_name)
{
  this->scopedLinkedNames.push_back(_name);
}

/////////////////////////////////////////////////
std::string JointMaker::GetScopedLinkName(const std::string &_name)
{
  for (unsigned int i = 0; i < this->scopedLinkedNames.size(); ++i)
  {
    std::string scopedName = this->scopedLinkedNames[i];
    size_t idx = scopedName.find("::" + _name);
    if (idx != std::string::npos)
      return scopedName;
  }
  return _name;
}

/////////////////////////////////////////////////
void JointMaker::GenerateSDF()
{
  this->modelSDF.reset(new sdf::Element);
  sdf::initFile("model.sdf", this->modelSDF);
  this->modelSDF->ClearElements();

  // loop through all joints
  for (auto jointsIt : this->joints)
  {
    JointData *joint = jointsIt.second;
    sdf::ElementPtr jointElem = this->modelSDF->AddElement("joint");

    msgs::JointPtr jointMsg = joint->jointMsg;
    unsigned int axisCount = GetJointAxisCount(joint->type);
    for (unsigned int i = axisCount; i < 2u; ++i)
    {
      if (i == 0u)
        jointMsg->clear_axis1();
      else if (i == 1u)
        jointMsg->clear_axis2();
    }
    jointElem = msgs::JointToSDF(*jointMsg.get(), jointElem);

    sdf::ElementPtr parentElem = jointElem->GetElement("parent");
    std::string parentName = joint->parent->GetName();
    size_t pIdx = parentName.find("::");
    if (pIdx != std::string::npos)
      parentName = parentName.substr(pIdx+2);
    parentElem->Set(parentName);

    sdf::ElementPtr childElem = jointElem->GetElement("child");
    std::string childName = joint->child->GetName();
    size_t cIdx = childName.find("::");
    if (cIdx != std::string::npos)
      childName = childName.substr(cIdx+2);
    childElem->Set(childName);
  }
}

/////////////////////////////////////////////////
sdf::ElementPtr JointMaker::GetSDF() const
{
  return this->modelSDF;
}

/////////////////////////////////////////////////
std::string JointMaker::GetTypeAsString(JointMaker::JointType _type)
{
  std::string jointTypeStr = "";

  auto iter = jointTypes.find(_type);
  if (iter != jointTypes.end())
    jointTypeStr = iter->second;

  return jointTypeStr;
}

/////////////////////////////////////////////////
unsigned int JointMaker::GetJointAxisCount(JointMaker::JointType _type)
{
  if (_type == JOINT_FIXED)
  {
    return 0;
  }
  else if (_type == JOINT_HINGE)
  {
    return 1;
  }
  else if (_type == JOINT_HINGE2)
  {
    return 2;
  }
  else if (_type == JOINT_SLIDER)
  {
    return 1;
  }
  else if (_type == JOINT_SCREW)
  {
    return 1;
  }
  else if (_type == JOINT_UNIVERSAL)
  {
    return 2;
  }
  else if (_type == JOINT_BALL)
  {
    return 0;
  }
  else if (_type == JOINT_GEARBOX)
  {
    return 2;
  }

  return 0;
}

/////////////////////////////////////////////////
JointMaker::JointType JointMaker::GetState() const
{
  return this->jointType;
}

/////////////////////////////////////////////////
math::Vector3 JointMaker::GetLinkWorldCentroid(
    const rendering::VisualPtr &_visual)
{
  math::Vector3 centroid;
  int count = 0;
  for (unsigned int i = 0; i < _visual->GetChildCount(); ++i)
  {
    if (_visual->GetChild(i)->GetName().find("_JOINT_VISUAL_") ==
        std::string::npos)
    {
      centroid += _visual->GetChild(i)->GetWorldPose().pos;
      count++;
    }
  }
  centroid /= count;
  return centroid;
}

/////////////////////////////////////////////////
unsigned int JointMaker::GetJointCount()
{
  return this->joints.size();
}

/////////////////////////////////////////////////
void JointData::OnApply()
{
  // Get data from inspector
  msgs::Joint *inspectorMsg = this->inspector->GetData();
  if (!inspectorMsg)
    return;

  this->jointMsg->CopyFrom(*inspectorMsg);

  // Name
  if (this->name != this->jointMsg->name())
    gui::model::Events::jointNameChanged(this->hotspot->GetName(),
        this->jointMsg->name());
  this->name = this->jointMsg->name();

  // Type
  this->type = JointMaker::ConvertJointType(
      msgs::ConvertJointType(this->jointMsg->type()));

  // Parent
  if (this->parent->GetName().find(this->jointMsg->parent()) ==
      std::string::npos)
  {
    // Get scoped name
    std::string oldName = this->parent->GetName();
    std::string scope = oldName;
    size_t idx = oldName.rfind("::");
    if (idx != std::string::npos)
      scope = oldName.substr(0, idx+2);

    rendering::VisualPtr parentVis = gui::get_active_camera()->GetScene()
        ->GetVisual(scope + this->jointMsg->parent());
    if (parentVis)
      this->parent = parentVis;
    else
      gzwarn << "Invalid parent, keeping old parent" << std::endl;
  }

  // Child
  if (this->child->GetName().find(this->jointMsg->child()) ==
      std::string::npos)
  {
    // Get scoped name
    std::string oldName = this->child->GetName();
    std::string scope = oldName;
    size_t idx = oldName.rfind("::");
    if (idx != std::string::npos)
      scope = oldName.substr(0, idx+2);

    rendering::VisualPtr childVis = gui::get_active_camera()->GetScene()
        ->GetVisual(scope + this->jointMsg->child());
    if (childVis)
    {
      this->child = childVis;
      if (this->jointVisual)
        childVis->AttachVisual(this->jointVisual);
    }
    else
      gzwarn << "Invalid child, keeping old child" << std::endl;
  }

  this->dirty = true;
  gui::model::Events::modelChanged();
}

/////////////////////////////////////////////////
void JointData::OnOpenInspector()
{
  this->OpenInspector();
}

/////////////////////////////////////////////////
void JointData::OpenInspector()
{
  this->inspector->Update(this->jointMsg);
  this->inspector->Open();
}

/////////////////////////////////////////////////
void JointData::Update()
{
  // get origin of parent link visuals
  math::Vector3 parentOrigin = this->parent->GetWorldPose().pos;

  // get origin of child link visuals
  math::Vector3 childOrigin = this->child->GetWorldPose().pos;

  // set position of joint hotspot
  math::Vector3 dPos = (childOrigin - parentOrigin);
  math::Vector3 center = dPos * 0.5;
  double length = std::max(dPos.GetLength(), 0.001);
  this->hotspot->SetScale(
      math::Vector3(0.008, 0.008, length));
  this->hotspot->SetWorldPosition(parentOrigin + center);

  // set orientation of joint hotspot
  math::Vector3 u = dPos.Normalize();
  math::Vector3 v = math::Vector3::UnitZ;
  double cosTheta = v.Dot(u);
  double angle = acos(cosTheta);
  math::Vector3 w = (v.Cross(u)).Normalize();
  math::Quaternion q;
  q.SetFromAxis(w, angle);
  this->hotspot->SetWorldRotation(q);

  // set new material if joint type has changed
  std::string material = JointMaker::jointMaterials[this->type];
  if (this->hotspot->GetMaterialName() != material)
  {
    // Note: issue setting material when there is a billboard child,
    // seems to hang so detach before setting and re-attach later.
    Ogre::SceneNode *handleNode = this->handles->getParentSceneNode();
    this->handles->detachFromParent();
    this->hotspot->SetMaterial(material);
    this->hotspot->SetTransparency(0.7);
    handleNode->attachObject(this->handles);
    Ogre::MaterialPtr mat =
        Ogre::MaterialManager::getSingleton().getByName(material);
    Ogre::ColourValue color =
        mat->getTechnique(0)->getPass(0)->getDiffuse();
    color.a = 0.5;
    this->handles->getBillboard(0)->setColour(color);

    // notify joint changes
    std::string parentName = this->parent->GetName();
    std::string childName = this->child->GetName();
    gui::model::Events::jointChanged(this->hotspot->GetName(), this->name,
        JointMaker::jointTypes[this->type], parentName, childName);
  }

  // set pos of joint handle
  this->handles->getBillboard(0)->setPosition(
      rendering::Conversions::Convert(parentOrigin -
      this->hotspot->GetWorldPose().pos));
  this->handles->_updateBounds();

  // Update msg
  msgs::JointPtr jointUpdateMsg = this->jointMsg;
  unsigned int axisCount = JointMaker::GetJointAxisCount(this->type);
  for (unsigned int i = axisCount; i < 2u; ++i)
  {
    if (i == 0u)
      jointUpdateMsg->clear_axis1();
    else if (i == 1u)
      jointUpdateMsg->clear_axis2();
  }

  // Joint visual
  if (this->jointVisual)
  {
    this->jointVisual->UpdateFromMsg(jointUpdateMsg);
  }
  else
  {
    std::string childName = this->child->GetName();
    std::string jointVisName = childName;
    size_t idx = childName.find("::");
    if (idx != std::string::npos)
      jointVisName = childName.substr(0, idx+2);
    jointVisName += "_JOINT_VISUAL_";
    gazebo::rendering::JointVisualPtr jointVis(
        new gazebo::rendering::JointVisual(jointVisName, this->child));

    jointVis->Load(jointUpdateMsg);

    this->jointVisual = jointVis;
  }

  // Line now connects the child link to the joint frame
  this->line->SetPoint(0, this->child->GetWorldPose().pos
      - this->child->GetParent()->GetWorldPose().pos);
  this->line->SetPoint(1,
      this->jointVisual->GetWorldPose().pos
      - this->child->GetParent()->GetWorldPose().pos);
  this->line->setMaterial(JointMaker::jointMaterials[this->type]);
  this->dirty = false;
}

/////////////////////////////////////////////////
void JointMaker::ShowContextMenu(const std::string &_name)
{
  auto it = this->joints.find(_name);
  if (it == this->joints.end())
    return;

  QMenu menu;
  if (this->inspectAct)
    menu.addAction(this->inspectAct);

  this->inspectName = _name;
  QAction *deleteAct = new QAction(tr("Delete"), this);
  connect(deleteAct, SIGNAL(triggered()), this, SLOT(OnDelete()));
  menu.addAction(deleteAct);

  menu.exec(QCursor::pos());
}

/////////////////////////////////////////////////
void JointMaker::OnSetSelectedEntity(const std::string &/*_name*/,
    const std::string &/*_mode*/)
{
  this->DeselectAll();
}

/////////////////////////////////////////////////
void JointMaker::OnSetSelectedJoint(const std::string &_name,
    const bool _selected)
{
  this->SetSelected(_name, _selected);
}

/////////////////////////////////////////////////
void JointMaker::SetSelected(const std::string &_name,
    const bool _selected)
{
  auto it = this->joints.find(_name);
  if (it == this->joints.end())
    return;

  this->SetSelected((*it).second->hotspot, _selected);
}

/////////////////////////////////////////////////
void JointMaker::SetSelected(rendering::VisualPtr _jointVis,
    const bool _selected)
{
  if (!_jointVis)
    return;

  _jointVis->SetHighlighted(_selected);
  auto it = std::find(this->selectedJoints.begin(),
      this->selectedJoints.end(), _jointVis);
  if (_selected)
  {
    if (it == this->selectedJoints.end())
    {
      this->selectedJoints.push_back(_jointVis);
      model::Events::setSelectedJoint(_jointVis->GetName(), _selected);
    }
  }
  else
  {
    if (it != this->selectedJoints.end())
    {
      this->selectedJoints.erase(it);
      model::Events::setSelectedJoint(_jointVis->GetName(), _selected);
    }
  }
}

/////////////////////////////////////////////////
void JointMaker::DeselectAll()
{
  while (!this->selectedJoints.empty())
  {
    rendering::VisualPtr vis = this->selectedJoints[0];
    vis->SetHighlighted(false);
    this->selectedJoints.erase(this->selectedJoints.begin());
    model::Events::setSelectedJoint(vis->GetName(), false);
  }
}

/////////////////////////////////////////////////
void JointMaker::CreateJointFromSDF(sdf::ElementPtr _jointElem,
    const std::string &_modelName)
{
  msgs::Joint jointMsg = msgs::JointFromSDF(_jointElem);

  // Parent
  std::string parentName = _modelName + "::" + jointMsg.parent();
  rendering::VisualPtr parentVis =
      gui::get_active_camera()->GetScene()->GetVisual(parentName);

  // Child
  std::string childName = _modelName + "::" + jointMsg.child();
  rendering::VisualPtr childVis =
      gui::get_active_camera()->GetScene()->GetVisual(childName);

  if (!parentVis || !childVis)
  {
    gzerr << "Unable to load joint. Joint child / parent not found"
        << std::endl;
    return;
  }

  JointData *joint = new JointData();
  joint->name = jointMsg.name();
  joint->parent = parentVis;
  joint->child = childVis;
  joint->type = this->ConvertJointType(msgs::ConvertJointType(jointMsg.type()));
  std::string jointVisName = _modelName + "::" + joint->name;

  joint->jointMsg.reset(new msgs::Joint);
  joint->jointMsg->CopyFrom(jointMsg);
  joint->jointMsg->set_parent_id(joint->parent->GetId());
  joint->jointMsg->set_child_id(joint->child->GetId());

  // Inspector
  joint->inspector = new JointInspector(this);
  joint->inspector->Update(joint->jointMsg);
  joint->inspector->setModal(false);
  connect(joint->inspector, SIGNAL(Applied()), joint, SLOT(OnApply()));

  // Visuals
  rendering::VisualPtr jointVis(
      new rendering::Visual(jointVisName, parentVis->GetParent()));
  jointVis->Load();
  rendering::DynamicLines *jointLine =
      jointVis->CreateDynamicLine(rendering::RENDERING_LINE_LIST);

  math::Vector3 origin = parentVis->GetWorldPose().pos
      - parentVis->GetParent()->GetWorldPose().pos;
  jointLine->AddPoint(origin);
  jointLine->AddPoint(origin + math::Vector3(0, 0, 0.1));

  jointVis->GetSceneNode()->setInheritScale(false);
  jointVis->GetSceneNode()->setInheritOrientation(false);
  joint->visual = jointVis;
  joint->line = jointLine;
  joint->dirty = true;

  this->CreateHotSpot(joint);
}

/////////////////////////////////////////////////
void JointMaker::OnLinkInserted(const std::string &_linkName)
{
  std::string leafName = _linkName;
  size_t idx = _linkName.rfind("::");
  if (idx != std::string::npos)
    leafName = _linkName.substr(idx+2);

  this->linkList[_linkName] = leafName;

  this->EmitLinkInserted(_linkName);
}

/////////////////////////////////////////////////
void JointMaker::OnLinkRemoved(const std::string &_linkName)
{
  if (this->linkList.erase(_linkName))
    this->EmitLinkRemoved(_linkName);
}

/////////////////////////////////////////////////
std::map<std::string, std::string> JointMaker::LinkList() const
{
  return this->linkList;
}

/////////////////////////////////////////////////
void JointMaker::ShowJoints(bool _show)
{
  for (auto iter : this->joints)
  {
    rendering::VisualPtr vis = iter.second->hotspot;
    if (vis)
    {
      vis->SetVisible(_show);
      vis->SetHighlighted(false);
    }
    if (iter.second->jointVisual)
      iter.second->jointVisual->SetVisible(_show);
  }
  this->DeselectAll();
}

/////////////////////////////////////////////////
bool JointMaker::SetParentLink(rendering::VisualPtr _parentLink)
{
  if (!_parentLink)
  {
    gzerr << "Parent link is null" << std::endl;
    return false;
  }

  boost::recursive_mutex::scoped_lock lock(*this->updateMutex);

  // Choosing parent for the first time
  if (!this->newJoint)
  {
    this->newJoint = this->CreateJointLine("JOINT_LINE",
        _parentLink);
  }
  // Update parent of joint being created
  else if (this->newJoint->parent)
  {
    // Reset previous parent
//    this->newJoint->parent->SetWorldPose(this->parentOriginalPose);
//    this->SetHighlighted(this->newJoint->parent, false);

    this->newJoint->parent = _parentLink;

    // If joint already has parent and child
    if (this->newJoint->hotspot)
      this->newJoint->Update();
    // If joint has only parent
    else
      this->newJoint->UpdateJointLine();
  }
  else
  {
    gzerr << "There's a joint being created but the parent visual hasn't been "
        << "defined. This should never happen." << std::endl;
    return false;
  }

//  this->parentOriginalPose = _parentLink->GetWorldPose().Ign();
  return true;
}

/////////////////////////////////////////////////
bool JointMaker::SetChildLink(rendering::VisualPtr _childLink)
{
  if (!_childLink)
  {
    gzerr << "Child link can't be null" << std::endl;
    return false;
  }

  if (!this->newJoint || !this->newJoint->parent)
  {
    gzerr << "New joint must have a parent before a child" << std::endl;
    return false;
  }

  boost::recursive_mutex::scoped_lock lock(*this->updateMutex);

  // Choosing child for the first time
  if (!this->newJoint->child)
  {
    rendering::VisualPtr parentVis = this->newJoint->parent;

    // Clear joint line connected to parent
    this->RemoveJoint("");

    // Create new joint with parent and child
<<<<<<< HEAD
    this->newJoint = this->CreateJoint(parentVis, _childLink);

    // Create hotspot visual
    this->CreateHotSpot(this->newJoint);
=======
    auto joint = this->CreateJoint(parentVis, _childLink);
    this->newJoint = joint;
    this->newJointCreated = true;
    gui::model::Events::modelChanged();
>>>>>>> 2248e97c
  }
  // Update child
  else
  {
    this->newJoint->child = _childLink;
    this->newJoint->dirty = true;
    this->newJoint->Update();
    _childLink->AttachVisual(this->newJoint->jointVisual);

    // Reset previous child
//    this->childLinkVis->SetWorldPose(this->childOriginalPose);
//    this->SetHighlighted(this->childLinkVis, false);
  }

//  this->childOriginalPose = _childLink->GetWorldPose().Ign();

  // Change state to not creating joint
  gui::Events::manipMode("select");
  this->jointType = JointMaker::JOINT_NONE;
  return true;
}

/////////////////////////////////////////////////
void JointMaker::NewType(const int _typeInt)
{
//  this->jointType = static_cast<JointMaker::JointType>(_typeInt);
  auto type = static_cast<JointMaker::JointType>(_typeInt);

  if (this->newJoint && type != JOINT_NONE)
  {
    this->newJoint->type = type;
    if (this->newJoint->hotspot)
      this->newJoint->Update();
    else
      this->newJoint->UpdateJointLine();
  }
}

/////////////////////////////////////////////////
void JointMaker::SetParentLink(const std::string &_name)
{
  auto vis = this->LinkVisualFromName(_name);

  if (vis)
    this->SetParentLink(vis);
}

/////////////////////////////////////////////////
void JointMaker::SetChildLink(const std::string &_name)
{
  auto vis = this->LinkVisualFromName(_name);

  if (vis)
    this->SetChildLink(vis);
}

/////////////////////////////////////////////////
rendering::VisualPtr JointMaker::LinkVisualFromName(const std::string &_name)
{
  // Get scoped name
  std::string scopedName;
  for (auto link : this->linkList)
  {
    if (link.second == _name || link.first == _name)
    {
      scopedName = link.first;
      break;
    }
  }

  if (scopedName.empty())
    return NULL;

  // Get visual
  rendering::ScenePtr scene = rendering::get_scene();

  if (!scene)
    return NULL;

  return scene->GetVisual(scopedName);
}

/////////////////////////////////////////////////
void JointData::UpdateJointLine()
{
  if (!this->parent)
    return;

  math::Vector3 origin = this->parent->GetWorldPose().pos
      - this->parent->GetParent()->GetWorldPose().pos;
  this->line->SetPoint(0, origin);
}
<|MERGE_RESOLUTION|>--- conflicted
+++ resolved
@@ -426,6 +426,12 @@
 
           this->jointCreationDialog->NewChild(this->newJoint->child->GetName());
         }
+
+        if (this->hoverVis)
+        {
+          this->hoverVis->SetEmissive(common::Color(0, 0, 0));
+          this->hoverVis.reset();
+        }
       }
     }
 
@@ -1410,8 +1416,8 @@
   // Choosing parent for the first time
   if (!this->newJoint)
   {
-    this->newJoint = this->CreateJointLine("JOINT_LINE",
-        _parentLink);
+    // Create new line connecting parent to mouse
+    this->newJoint = this->CreateJointLine("JOINT_LINE", _parentLink);
   }
   // Update parent of joint being created
   else if (this->newJoint->parent)
@@ -1466,17 +1472,13 @@
     this->RemoveJoint("");
 
     // Create new joint with parent and child
-<<<<<<< HEAD
-    this->newJoint = this->CreateJoint(parentVis, _childLink);
-
-    // Create hotspot visual
-    this->CreateHotSpot(this->newJoint);
-=======
     auto joint = this->CreateJoint(parentVis, _childLink);
     this->newJoint = joint;
     this->newJointCreated = true;
     gui::model::Events::modelChanged();
->>>>>>> 2248e97c
+
+    // Create hotspot visual
+    this->CreateHotSpot(this->newJoint);
   }
   // Update child
   else
