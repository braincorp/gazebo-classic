--- conflicted
+++ resolved
@@ -54,6 +54,7 @@
   this->unitVectors.push_back(ignition::math::Vector3d::UnitY);
   this->unitVectors.push_back(ignition::math::Vector3d::UnitZ);
 
+  this->newJointCreated = false;
   this->newJoint = NULL;
   this->modelSDF.reset();
   this->jointType = JointMaker::JOINT_NONE;
@@ -139,6 +140,7 @@
 void JointMaker::Reset()
 {
   boost::recursive_mutex::scoped_lock lock(*this->updateMutex);
+  this->newJointCreated = false;
   if (this->newJoint)
   {
     delete this->newJoint;
@@ -1244,16 +1246,6 @@
     this->jointMsg->add_angle(0);
   }
 
-<<<<<<< HEAD
-  // Line now connects the child link to the joint frame
-  this->line->SetPoint(0, (this->child->GetWorldPose().pos
-      - this->child->GetParent()->GetWorldPose().pos).Ign());
-  this->line->SetPoint(1,
-      (this->jointVisual->GetWorldPose().pos
-      - this->child->GetParent()->GetWorldPose().pos).Ign());
-  this->line->setMaterial(JointMaker::jointMaterials[this->type]);
-  this->dirty = false;
-=======
   // Others
   if (oldMsg && oldMsg->has_limit_erp())
   {
@@ -1268,7 +1260,6 @@
   }
   else
     this->jointMsg->set_suspension_erp(0.2);
->>>>>>> 08da20a6
 }
 
 /////////////////////////////////////////////////
