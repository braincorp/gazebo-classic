/*
 * Copyright (C) 2014-2015 Open Source Robotics Foundation
 *
 * Licensed under the Apache License, Version 2.0 (the "License");
 * you may not use this file except in compliance with the License.
 * You may obtain a copy of the License at
 *
 *     http://www.apache.org/licenses/LICENSE-2.0
 *
 * Unless required by applicable law or agreed to in writing, software
 * distributed under the License is distributed on an "AS IS" BASIS,
 * WITHOUT WARRANTIES OR CONDITIONS OF ANY KIND, either express or implied.
 * See the License for the specific language governing permissions and
 * limitations under the License.
 *
*/

#include <boost/thread/recursive_mutex.hpp>
#include <string>
#include <vector>

#include "gazebo/common/MouseEvent.hh"

#include "gazebo/rendering/ogre_gazebo.h"
#include "gazebo/rendering/DynamicLines.hh"
#include "gazebo/rendering/Visual.hh"
#include "gazebo/rendering/JointVisual.hh"
#include "gazebo/rendering/UserCamera.hh"
#include "gazebo/rendering/Scene.hh"
#include "gazebo/rendering/RenderTypes.hh"

#include "gazebo/gui/GuiIface.hh"
#include "gazebo/gui/KeyEventHandler.hh"
#include "gazebo/gui/MouseEventHandler.hh"
#include "gazebo/gui/GuiEvents.hh"
#include "gazebo/gui/MainWindow.hh"

#include "gazebo/gui/model/JointInspector.hh"
#include "gazebo/gui/model/ModelEditorEvents.hh"
#include "gazebo/gui/model/JointMaker.hh"

using namespace gazebo;
using namespace gui;

std::map<JointMaker::JointType, std::string> JointMaker::jointTypes;
std::map<JointMaker::JointType, std::string> JointMaker::jointMaterials;

/////////////////////////////////////////////////
JointMaker::JointMaker()
{
  this->unitVectors.push_back(ignition::math::Vector3d::UnitX);
  this->unitVectors.push_back(ignition::math::Vector3d::UnitY);
  this->unitVectors.push_back(ignition::math::Vector3d::UnitZ);

  this->newJointCreated = false;
  this->mouseJoint = NULL;
  this->modelSDF.reset();
  this->jointType = JointMaker::JOINT_NONE;
  this->jointCounter = 0;
  this->modelName = "";

  this->jointMaterials[JOINT_FIXED]     = "Gazebo/Red";
  this->jointMaterials[JOINT_HINGE]     = "Gazebo/Orange";
  this->jointMaterials[JOINT_HINGE2]    = "Gazebo/DarkYellow";
  this->jointMaterials[JOINT_SLIDER]    = "Gazebo/Green";
  this->jointMaterials[JOINT_SCREW]     = "Gazebo/DarkGrey";
  this->jointMaterials[JOINT_UNIVERSAL] = "Gazebo/Blue";
  this->jointMaterials[JOINT_BALL]      = "Gazebo/Purple";
  this->jointMaterials[JOINT_GEARBOX]   = "Gazebo/Turquoise";

  this->jointTypes[JOINT_FIXED]     = "fixed";
  this->jointTypes[JOINT_HINGE]     = "revolute";
  this->jointTypes[JOINT_HINGE2]    = "revolute2";
  this->jointTypes[JOINT_SLIDER]    = "prismatic";
  this->jointTypes[JOINT_SCREW]     = "screw";
  this->jointTypes[JOINT_UNIVERSAL] = "universal";
  this->jointTypes[JOINT_BALL]      = "ball";
  this->jointTypes[JOINT_GEARBOX]   = "gearbox";
  this->jointTypes[JOINT_NONE]      = "none";

  this->connections.push_back(
      event::Events::ConnectPreRender(
      boost::bind(&JointMaker::Update, this)));

  this->connections.push_back(
      gui::model::Events::ConnectOpenJointInspector(
      boost::bind(&JointMaker::OpenInspector, this, _1)));

  this->connections.push_back(
      gui::model::Events::ConnectShowJointContextMenu(
      boost::bind(&JointMaker::ShowContextMenu, this, _1)));

  this->connections.push_back(
      gui::model::Events::ConnectSetSelectedJoint(
      boost::bind(&JointMaker::OnSetSelectedJoint, this, _1, _2)));

  this->connections.push_back(
      event::Events::ConnectSetSelectedEntity(
      boost::bind(&JointMaker::OnSetSelectedEntity, this, _1, _2)));

  this->inspectAct = new QAction(tr("Open Joint Inspector"), this);
  connect(this->inspectAct, SIGNAL(triggered()), this, SLOT(OnOpenInspector()));

  this->updateMutex = new boost::recursive_mutex();
}

/////////////////////////////////////////////////
JointMaker::~JointMaker()
{
  if (this->mouseJoint)
  {
    delete this->mouseJoint;
    this->mouseJoint = NULL;
  }

  {
    boost::recursive_mutex::scoped_lock lock(*this->updateMutex);
    while (this->joints.size() > 0)
    {
      std::string jointName = this->joints.begin()->first;
      this->RemoveJoint(jointName);
    }
    this->joints.clear();
  }

  delete this->updateMutex;
}

/////////////////////////////////////////////////
void JointMaker::Reset()
{
  boost::recursive_mutex::scoped_lock lock(*this->updateMutex);
  this->newJointCreated = false;
  if (this->mouseJoint)
  {
    delete this->mouseJoint;
    this->mouseJoint = NULL;
  }

  this->jointType = JointMaker::JOINT_NONE;
  this->selectedVis.reset();
  this->hoverVis.reset();
  this->inspectName = "";
  this->selectedJoints.clear();

  this->scopedLinkedNames.clear();

  while (!this->joints.empty())
  {
    std::string jointId = this->joints.begin()->first;
    this->RemoveJoint(jointId);
  }
  this->joints.clear();
}

/////////////////////////////////////////////////
void JointMaker::EnableEventHandlers()
{
  MouseEventHandler::Instance()->AddDoubleClickFilter("model_joint",
    boost::bind(&JointMaker::OnMouseDoubleClick, this, _1));

  MouseEventHandler::Instance()->AddReleaseFilter("model_joint",
      boost::bind(&JointMaker::OnMouseRelease, this, _1));

  MouseEventHandler::Instance()->AddPressFilter("model_joint",
      boost::bind(&JointMaker::OnMousePress, this, _1));

  KeyEventHandler::Instance()->AddPressFilter("model_joint",
      boost::bind(&JointMaker::OnKeyPress, this, _1));
}

/////////////////////////////////////////////////
void JointMaker::DisableEventHandlers()
{
  MouseEventHandler::Instance()->RemoveDoubleClickFilter("model_joint");
  MouseEventHandler::Instance()->RemoveReleaseFilter("model_joint");
  MouseEventHandler::Instance()->RemovePressFilter("model_joint");
  MouseEventHandler::Instance()->RemoveMoveFilter("model_joint");
  KeyEventHandler::Instance()->RemovePressFilter("model_joint");
}

/////////////////////////////////////////////////
void JointMaker::RemoveJoint(const std::string &_jointId)
{
  boost::recursive_mutex::scoped_lock lock(*this->updateMutex);
  auto jointIt = this->joints.find(_jointId);
  if (jointIt != this->joints.end())
  {
    JointData *joint = jointIt->second;

    std::string jointParentName = joint->parent->GetName();
    size_t pIdx = jointParentName.find_last_of("::");
    if (pIdx != std::string::npos)
      jointParentName = jointParentName.substr(pIdx+1);
    std::string jointChildName = joint->child->GetName();
    size_t cIdx = jointChildName.find_last_of("::");
    if (cIdx != std::string::npos)
      jointChildName = jointChildName.substr(cIdx+1);

    rendering::ScenePtr scene = joint->hotspot->GetScene();
    scene->GetManager()->destroyBillboardSet(joint->handles);
    scene->RemoveVisual(joint->hotspot);
    scene->RemoveVisual(joint->visual);
    joint->visual->Fini();
    if (joint->jointVisual)
    {
      rendering::JointVisualPtr parentAxisVis = joint->jointVisual
          ->GetParentAxisVisual();
      if (parentAxisVis)
      {
        parentAxisVis->GetParent()->DetachVisual(
            parentAxisVis->GetName());
        scene->RemoveVisual(parentAxisVis);
      }
      joint->jointVisual->GetParent()->DetachVisual(
          joint->jointVisual->GetName());
      scene->RemoveVisual(joint->jointVisual);
    }
    joint->hotspot.reset();
    joint->visual.reset();
    joint->jointVisual.reset();
    joint->parent.reset();
    joint->child.reset();
    joint->inspector->hide();
    delete joint->inspector;
    delete joint;
    this->joints.erase(jointIt);

    gui::model::Events::modelChanged();
    gui::model::Events::jointRemoved(_jointId);
  }
}

/////////////////////////////////////////////////
void JointMaker::RemoveJointsByLink(const std::string &_linkName)
{
  std::vector<std::string> toDelete;
  for (auto it : this->joints)
  {
    JointData *joint = it.second;

    if (joint->child->GetName() == _linkName ||
        joint->parent->GetName() == _linkName)
    {
      toDelete.push_back(it.first);
      std::cerr << " remove nested model jjjjjoint " <<it.first << std::endl;
    }
  }

  for (unsigned i = 0; i < toDelete.size(); ++i)
    this->RemoveJoint(toDelete[i]);

  toDelete.clear();
}

/////////////////////////////////////////////////
std::vector<JointData *> JointMaker::GetJointDataByLink(
    const std::string &_linkName) const
{
  std::vector<JointData *> linkJoints;
  for (auto jointIt : this->joints)
  {
    JointData *jointData = jointIt.second;

    if (jointData->child->GetName() == _linkName ||
        jointData->parent->GetName() == _linkName)
    {
      linkJoints.push_back(jointData);
    }
  }
  return linkJoints;
}

/////////////////////////////////////////////////
bool JointMaker::OnMousePress(const common::MouseEvent &_event)
{
  rendering::UserCameraPtr camera = gui::get_active_camera();
  if (_event.Button() == common::MouseEvent::MIDDLE)
  {
    QApplication::setOverrideCursor(QCursor(Qt::ArrowCursor));
    camera->HandleMouseEvent(_event);
    return true;
  }
  else if (_event.Button() != common::MouseEvent::LEFT)
    return false;

  if (this->jointType != JointMaker::JOINT_NONE)
    return false;

  // intercept mouse press events when user clicks on the joint hotspot visual
  rendering::VisualPtr vis = camera->GetVisual(_event.Pos());
  if (vis)
  {
    if (this->joints.find(vis->GetName()) != this->joints.end())
    {
      // stop event propagation as we don't want users to manipulate the
      // hotspot
      return true;
    }
  }
  return false;
}

/////////////////////////////////////////////////
bool JointMaker::OnMouseRelease(const common::MouseEvent &_event)
{
  rendering::UserCameraPtr camera = gui::get_active_camera();
  if (this->jointType == JointMaker::JOINT_NONE)
  {
    rendering::VisualPtr vis = camera->GetVisual(_event.Pos());
    if (vis)
    {
      if (this->joints.find(vis->GetName()) != this->joints.end())
      {
        // trigger joint inspector on right click
        if (_event.Button() == common::MouseEvent::RIGHT)
        {
          this->inspectName = vis->GetName();
          this->ShowContextMenu(this->inspectName);
          return true;
        }
        else if (_event.Button() == common::MouseEvent::LEFT)
        {
          // Not in multi-selection mode.
          if (!(QApplication::keyboardModifiers() & Qt::ControlModifier))
          {
            this->DeselectAll();
            this->SetSelected(vis, true);
          }
          // Multi-selection mode
          else
          {
            auto it = std::find(this->selectedJoints.begin(),
                this->selectedJoints.end(), vis);
            // Highlight and select clicked joint if not already selected
            // Otherwise deselect if already selected
            this->SetSelected(vis, it == this->selectedJoints.end());
          }
        }
      }
      else
        this->DeselectAll();
      return false;
    }
  }
  else
  {
    if (_event.Button() == common::MouseEvent::LEFT)
    {
      if (this->hoverVis)
      {
        if (this->hoverVis->IsPlane())
        {
          QApplication::setOverrideCursor(QCursor(Qt::ArrowCursor));
          camera->HandleMouseEvent(_event);
          return true;
        }

        // Pressed parent link
        if (!this->selectedVis)
        {
          if (this->mouseJoint)
            return false;

          this->hoverVis->SetEmissive(common::Color(0, 0, 0));
          this->selectedVis = this->hoverVis;
          this->hoverVis.reset();

          // Create joint data with selected visual as parent
          // the child will be set on the second mouse release.
          this->mouseJoint = this->CreateJointLine("JOINT_LINE",
              this->selectedVis);
        }
        // Pressed child link
        else if (this->selectedVis != this->hoverVis)
        {
          if (this->hoverVis)
            this->hoverVis->SetEmissive(common::Color(0, 0, 0));
          if (this->selectedVis)
            this->selectedVis->SetEmissive(common::Color(0, 0, 0));

          this->mouseJoint->child = this->hoverVis;
          JointData *newJoint = this->CreateJoint(this->mouseJoint->parent,
              this->mouseJoint->child);
          this->Stop();
          this->mouseJoint = newJoint;
          this->newJointCreated = true;

          std::string jointParentName = this->mouseJoint->parent->GetName();
          size_t pIdx = jointParentName.find_last_of("::");
          if (pIdx != std::string::npos)
            jointParentName = jointParentName.substr(pIdx+1);
          std::string jointChildName = this->mouseJoint->child->GetName();
          size_t cIdx = jointChildName.find_last_of("::");
          if (cIdx != std::string::npos)
            jointChildName = jointChildName.substr(cIdx+1);
          gui::model::Events::modelChanged();
        }
      }
    }

    QApplication::setOverrideCursor(QCursor(Qt::ArrowCursor));
    camera->HandleMouseEvent(_event);
    return true;
  }
  return false;
}

/////////////////////////////////////////////////
JointData *JointMaker::CreateJointLine(const std::string &_name,
    rendering::VisualPtr _parent)
{
  rendering::VisualPtr jointVis(
      new rendering::Visual(_name, _parent->GetParent()));
  jointVis->Load();
  rendering::DynamicLines *jointLine =
      jointVis->CreateDynamicLine(rendering::RENDERING_LINE_LIST);
  math::Vector3 origin = _parent->GetWorldPose().pos
      - _parent->GetParent()->GetWorldPose().pos;
  jointLine->AddPoint(origin);
  jointLine->AddPoint(origin + math::Vector3(0, 0, 0.1));
  jointVis->GetSceneNode()->setInheritScale(false);
  jointVis->GetSceneNode()->setInheritOrientation(false);

  std::string jointVisName = jointVis->GetName();
  std::string leafName = jointVisName;
  size_t pIdx = jointVisName.find_last_of("::");
  if (pIdx != std::string::npos)
    leafName = jointVisName.substr(pIdx+1);

  JointData *jointData = new JointData();
  jointData->dirty = false;
  jointData->name = leafName;
  jointData->visual = jointVis;
  jointData->parent = _parent;
  jointData->line = jointLine;
  jointData->type = this->jointType;
  jointData->line->setMaterial(this->jointMaterials[jointData->type]);

  return jointData;
}

/////////////////////////////////////////////////
JointData *JointMaker::CreateJoint(rendering::VisualPtr _parent,
    rendering::VisualPtr _child)
{
  std::stringstream ss;
  ss << _parent->GetName() << "_JOINT_" << this->jointCounter++;

  JointData *jointData = this->CreateJointLine(ss.str(), _parent);
  jointData->child = _child;

  jointData->inspector = new JointInspector();
  jointData->inspector->setModal(false);
  connect(jointData->inspector, SIGNAL(Applied()),
      jointData, SLOT(OnApply()));

  MainWindow *mainWindow = gui::get_main_window();
  if (mainWindow)
  {
    connect(gui::get_main_window(), SIGNAL(Close()), jointData->inspector,
        SLOT(close()));
  }

  // setup the joint msg
  jointData->jointMsg.reset(new msgs::Joint);
  jointData->jointMsg->set_name(jointData->name);
  if (jointData->parent)
  {
    std::string jointParentName = jointData->parent->GetName();
    std::string leafName = jointParentName;
    size_t pIdx = jointParentName.find_last_of("::");
    if (pIdx != std::string::npos)
      leafName = jointParentName.substr(pIdx+1);

    jointData->jointMsg->set_parent(leafName);
    jointData->jointMsg->set_parent_id(jointData->parent->GetId());
  }
  if (jointData->child)
  {
    std::string jointChildName = jointData->child->GetName();
    std::string leafName = jointChildName;
    size_t pIdx = jointChildName.find_last_of("::");
    if (pIdx != std::string::npos)
      leafName = jointChildName.substr(pIdx+1);

    jointData->jointMsg->set_child(leafName);
    jointData->jointMsg->set_child_id(jointData->child->GetId());
  }
  msgs::Set(jointData->jointMsg->mutable_pose(),
      ignition::math::Pose3d::Zero);

  jointData->jointMsg->set_type(
      msgs::ConvertJointType(this->GetTypeAsString(jointData->type)));

  unsigned int axisCount = JointMaker::GetJointAxisCount(jointData->type);
  for (unsigned int i = 0; i < axisCount; ++i)
  {
    msgs::Axis *axisMsg;
    if (i == 0u)
    {
      axisMsg = jointData->jointMsg->mutable_axis1();
    }
    else if (i == 1u)
    {
      axisMsg = jointData->jointMsg->mutable_axis2();
    }
    else
    {
      gzerr << "Invalid axis index["
            << i
            << "]"
            << std::endl;
      continue;
    }
    msgs::Set(axisMsg->mutable_xyz(),
        this->unitVectors[i%this->unitVectors.size()]);
    axisMsg->set_use_parent_model_frame(false);
    axisMsg->set_limit_lower(-GZ_DBL_MAX);
    axisMsg->set_limit_upper(GZ_DBL_MAX);
    axisMsg->set_limit_effort(-1);
    axisMsg->set_limit_velocity(-1);
    axisMsg->set_damping(0);

    // Add angle field after we've checked that index i is valid
    jointData->jointMsg->add_angle(0);
  }
  jointData->jointMsg->set_limit_erp(0.2);
  jointData->jointMsg->set_suspension_erp(0.2);

  jointData->inspector->Update(jointData->jointMsg);
  return jointData;
}

/////////////////////////////////////////////////
JointMaker::JointType JointMaker::ConvertJointType(const std::string &_type)
{
  for (auto iter : jointTypes)
    if (iter.second == _type)
      return iter.first;

  return JOINT_NONE;
}

/////////////////////////////////////////////////
std::string JointMaker::GetJointMaterial(const std::string &_type)
{
  auto it = jointMaterials.find(ConvertJointType(_type));
  if (it != jointMaterials.end())
    return it->second;
  else
    return "";
}

/////////////////////////////////////////////////
void JointMaker::AddJoint(const std::string &_type)
{
  this->AddJoint(this->ConvertJointType(_type));
}

/////////////////////////////////////////////////
void JointMaker::AddJoint(JointMaker::JointType _type)
{
  this->jointType = _type;
  if (_type != JointMaker::JOINT_NONE)
  {
    // Add an event filter, which allows the JointMaker to capture mouse events.
    MouseEventHandler::Instance()->AddMoveFilter("model_joint",
        boost::bind(&JointMaker::OnMouseMove, this, _1));
  }
  else
  {
    // Remove the event filters.
    MouseEventHandler::Instance()->RemoveMoveFilter("model_joint");
    // signal the end of a joint action.
    emit JointAdded();
  }
}

/////////////////////////////////////////////////
void JointMaker::Stop()
{
  if (this->jointType != JointMaker::JOINT_NONE)
  {
    this->newJointCreated = false;
    if (this->mouseJoint)
    {
      this->mouseJoint->visual->DeleteDynamicLine(this->mouseJoint->line);
      rendering::ScenePtr scene = this->mouseJoint->visual->GetScene();
      scene->RemoveVisual(this->mouseJoint->visual);
      this->mouseJoint->visual.reset();
      delete this->mouseJoint;
      this->mouseJoint = NULL;
    }
    this->AddJoint(JointMaker::JOINT_NONE);
    if (this->hoverVis)
      this->hoverVis->SetEmissive(common::Color(0, 0, 0));
    if (this->selectedVis)
      this->selectedVis->SetEmissive(common::Color(0, 0, 0));
    this->selectedVis.reset();
    this->hoverVis.reset();
  }
}

/////////////////////////////////////////////////
bool JointMaker::OnMouseMove(const common::MouseEvent &_event)
{
  // Get the active camera and scene.
  rendering::UserCameraPtr camera = gui::get_active_camera();

  if (_event.Dragging())
  {
    // this enables the joint maker to pan while connecting joints
    QApplication::setOverrideCursor(QCursor(Qt::ArrowCursor));
    camera->HandleMouseEvent(_event);
    return true;
  }

  rendering::VisualPtr vis = camera->GetVisual(_event.Pos());

  // Highlight visual on hover
  if (vis)
  {
    if (this->hoverVis && this->hoverVis != this->selectedVis)
      this->hoverVis->SetEmissive(common::Color(0.0, 0.0, 0.0));

    // only highlight editor links by making sure it's not an item in the
    // gui tree widget or a joint hotspot.
    rendering::VisualPtr rootVis = vis->GetRootVisual();
    if (rootVis->IsPlane())
      this->hoverVis = vis->GetParent();
    else if (!gui::get_entity_id(rootVis->GetName()) &&
        vis->GetName().find("_UNIQUE_ID_") == std::string::npos)
    {
      this->hoverVis = vis->GetParent();
      if (!this->selectedVis ||
           (this->selectedVis && this->hoverVis != this->selectedVis))
        this->hoverVis->SetEmissive(common::Color(0.5, 0.5, 0.5));
    }
  }

  // Case when a parent link is already selected and currently
  // extending the joint line to a child link
  if (this->selectedVis && this->hoverVis
      && this->mouseJoint && this->mouseJoint->line)
  {
    math::Vector3 parentPos;
    // Set end point to center of child link
    if (!this->hoverVis->IsPlane())
    {
      if (this->mouseJoint->parent)
      {
        parentPos =  this->GetLinkWorldCentroid(this->mouseJoint->parent)
            - this->mouseJoint->line->GetPoint(0);
        this->mouseJoint->line->SetPoint(1,
            this->GetLinkWorldCentroid(this->hoverVis) - parentPos);
      }
    }
    else
    {
      // Set end point to mouse plane intersection
      math::Vector3 pt;
      camera->GetWorldPointOnPlane(_event.Pos().X(), _event.Pos().Y(),
          math::Plane(math::Vector3(0, 0, 1)), pt);
      if (this->mouseJoint->parent)
      {
        parentPos = this->GetLinkWorldCentroid(this->mouseJoint->parent)
            - this->mouseJoint->line->GetPoint(0);
        this->mouseJoint->line->SetPoint(1,
            this->GetLinkWorldCentroid(this->hoverVis) - parentPos + pt);
      }
    }
  }
  return true;
}

/////////////////////////////////////////////////
void JointMaker::OnOpenInspector()
{
  if (this->inspectName.empty())
    return;

  this->OpenInspector(this->inspectName);
  this->inspectName = "";
}

/////////////////////////////////////////////////
void JointMaker::OpenInspector(const std::string &_jointId)
{
  JointData *joint = this->joints[_jointId];
  if (!joint)
  {
    gzerr << "Joint [" << _jointId << "] not found." << std::endl;
    return;
  }
  joint->OpenInspector();
}

/////////////////////////////////////////////////
bool JointMaker::OnMouseDoubleClick(const common::MouseEvent &_event)
{
  rendering::UserCameraPtr camera = gui::get_active_camera();
  rendering::VisualPtr vis = camera->GetVisual(_event.Pos());

  if (vis)
  {
    if (this->joints.find(vis->GetName()) != this->joints.end())
    {
      this->OpenInspector(vis->GetName());
      return true;
    }
  }

  return false;
}

/////////////////////////////////////////////////
bool JointMaker::OnKeyPress(const common::KeyEvent &_event)
{
  if (_event.key == Qt::Key_Delete)
  {
    if (!this->selectedJoints.empty())
    {
      for (auto jointVis : this->selectedJoints)
      {
        this->RemoveJoint(jointVis->GetName());
      }
      this->DeselectAll();
      return true;
    }
  }

  return false;
}

/////////////////////////////////////////////////
void JointMaker::OnDelete()
{
  if (this->inspectName.empty())
    return;

  this->RemoveJoint(this->inspectName);
  this->inspectName = "";
}

/////////////////////////////////////////////////
void JointMaker::CreateHotSpot(JointData *_joint)
{
  if (!_joint)
    return;

  rendering::UserCameraPtr camera = gui::get_active_camera();

  // Joint hotspot visual name is the JointId for easy access when clicking
  std::string jointId = _joint->visual->GetName() + "_UNIQUE_ID_";
  rendering::VisualPtr hotspotVisual(
      new rendering::Visual(jointId, _joint->visual, false));

  // create a cylinder to represent the joint
  hotspotVisual->InsertMesh("unit_cylinder");
  Ogre::MovableObject *hotspotObj =
      (Ogre::MovableObject*)(camera->GetScene()->GetManager()->createEntity(
      _joint->visual->GetName(), "unit_cylinder"));
  hotspotObj->getUserObjectBindings().setUserAny(Ogre::Any(jointId));
  hotspotVisual->GetSceneNode()->attachObject(hotspotObj);
  hotspotVisual->SetMaterial(this->jointMaterials[_joint->type]);
  hotspotVisual->SetTransparency(0.7);

  // create a handle at the parent end
  Ogre::BillboardSet *handleSet =
      camera->GetScene()->GetManager()->createBillboardSet(1);
  handleSet->setAutoUpdate(true);
  handleSet->setMaterialName("Gazebo/PointHandle");
  Ogre::MaterialPtr mat =
      Ogre::MaterialManager::getSingleton().getByName(
      this->jointMaterials[_joint->type]);
  Ogre::ColourValue color = mat->getTechnique(0)->getPass(0)->getDiffuse();
  color.a = 0.5;

  double linkSize = std::min(0.1,
      _joint->parent->GetBoundingBox().GetSize().GetLength()*0.05);
  linkSize = std::max(linkSize, 0.01);

  double dimension = linkSize;
  handleSet->setDefaultDimensions(dimension, dimension);
  Ogre::Billboard *parentHandle = handleSet->createBillboard(0, 0, 0);
  parentHandle->setColour(color);
  Ogre::SceneNode *handleNode =
      hotspotVisual->GetSceneNode()->createChildSceneNode();
  handleNode->attachObject(handleSet);
  handleNode->setInheritScale(false);
  handleNode->setInheritOrientation(false);
  _joint->handles = handleSet;

  hotspotVisual->SetVisibilityFlags(GZ_VISIBILITY_GUI |
      GZ_VISIBILITY_SELECTABLE);
  hotspotVisual->GetSceneNode()->setInheritScale(false);

  this->joints[jointId] = _joint;
  camera->GetScene()->AddVisual(hotspotVisual);

  _joint->hotspot = hotspotVisual;

  std::string parentName = _joint->parent->GetName();
  std::string childName = _joint->child->GetName();

  gui::model::Events::jointInserted(jointId, _joint->name,
      jointTypes[_joint->type], parentName, childName);
<<<<<<< HEAD

  /// for nested model
  bool nested = false;
  if (_joint->parent->GetParent() != _joint->parent->GetRootVisual())
  {
    parentName = _joint->parent->GetParent()->GetName();
    nested = true;
  }
  if (_joint->child->GetParent() != _joint->child->GetRootVisual())
  {
    childName = _joint->child->GetParent()->GetName();
    nested = true;
  }

  if (nested)
  {
    gui::model::Events::jointInserted(jointId +"_nested", _joint->name,
        jointTypes[_joint->type], parentName, childName);
  }
=======
>>>>>>> 5e81c4d1
}

/////////////////////////////////////////////////
void JointMaker::Update()
{
  boost::recursive_mutex::scoped_lock lock(*this->updateMutex);
  if (this->newJointCreated)
  {
    this->CreateHotSpot(this->mouseJoint);
    this->mouseJoint = NULL;
    this->newJointCreated = false;
  }

  // update joint line and hotspot position.
  for (auto it : this->joints)
  {
    JointData *joint = it.second;
    if (joint->hotspot)
    {
      if (joint->child && joint->parent)
      {
        bool poseUpdate = false;
        if (joint->parentPose != joint->parent->GetWorldPose() ||
            joint->childPose != joint->child->GetWorldPose() ||
            joint->childScale != joint->child->GetScale())
         {
           joint->parentPose = joint->parent->GetWorldPose();
           joint->childPose = joint->child->GetWorldPose();
           joint->childScale = joint->child->GetScale();
           poseUpdate = true;
         }

        if (joint->dirty || poseUpdate)
        {
          // get origin of parent link visuals
          math::Vector3 parentOrigin = joint->parent->GetWorldPose().pos;

          // get origin of child link visuals
          math::Vector3 childOrigin = joint->child->GetWorldPose().pos;

          // set orientation of joint hotspot
          math::Vector3 dPos = (childOrigin - parentOrigin);
          math::Vector3 center = dPos * 0.5;
          double length = std::max(dPos.GetLength(), 0.001);
          joint->hotspot->SetScale(
              math::Vector3(0.008, 0.008, length));
          joint->hotspot->SetWorldPosition(parentOrigin + center);
          math::Vector3 u = dPos.Normalize();
          math::Vector3 v = math::Vector3::UnitZ;
          double cosTheta = v.Dot(u);
          double angle = acos(cosTheta);
          math::Vector3 w = (v.Cross(u)).Normalize();
          math::Quaternion q;
          q.SetFromAxis(w, angle);
          joint->hotspot->SetWorldRotation(q);

          // set new material if joint type has changed
          std::string material = this->jointMaterials[joint->type];
          if (joint->hotspot->GetMaterialName() != material)
          {
            // Note: issue setting material when there is a billboard child,
            // seems to hang so detach before setting and re-attach later.
            Ogre::SceneNode *handleNode = joint->handles->getParentSceneNode();
            joint->handles->detachFromParent();
            joint->hotspot->SetMaterial(material);
            joint->hotspot->SetTransparency(0.7);
            handleNode->attachObject(joint->handles);
            Ogre::MaterialPtr mat =
                Ogre::MaterialManager::getSingleton().getByName(material);
            Ogre::ColourValue color =
                mat->getTechnique(0)->getPass(0)->getDiffuse();
            color.a = 0.5;
            joint->handles->getBillboard(0)->setColour(color);

            // notify joint changes
            std::string parentName = joint->parent->GetName();
            std::string childName = joint->child->GetName();
            gui::model::Events::jointChanged(it.first, joint->name,
                jointTypes[joint->type], parentName, childName);
          }

          // set pos of joint handle
          joint->handles->getBillboard(0)->setPosition(
              rendering::Conversions::Convert(parentOrigin -
              joint->hotspot->GetWorldPose().pos));
          joint->handles->_updateBounds();
        }

        // Create / update joint visual
        if (joint->dirty || poseUpdate)
        {
          msgs::JointPtr jointUpdateMsg = joint->jointMsg;
          unsigned int axisCount = JointMaker::GetJointAxisCount(joint->type);
          for (unsigned int i = axisCount; i < 2u; ++i)
          {
            if (i == 0u)
              jointUpdateMsg->clear_axis1();
            else if (i == 1u)
              jointUpdateMsg->clear_axis2();
          }

          if (joint->jointVisual)
          {
            joint->jointVisual->UpdateFromMsg(jointUpdateMsg);
          }
          else
          {
            std::string childName = joint->child->GetName();
            std::string jointVisName = childName;
            size_t idx = childName.find("::");
            if (idx != std::string::npos)
              jointVisName = childName.substr(0, idx+2);
            jointVisName += "_JOINT_VISUAL_";
            gazebo::rendering::JointVisualPtr jointVis(
                new gazebo::rendering::JointVisual(jointVisName, joint->child));

            jointVis->Load(jointUpdateMsg);

            joint->jointVisual = jointVis;
          }

          // Line now connects the child link to the joint frame
          joint->line->SetPoint(0, joint->child->GetWorldPose().pos
              - joint->child->GetParent()->GetWorldPose().pos);
          joint->line->SetPoint(1,
              joint->jointVisual->GetWorldPose().pos
              - joint->child->GetParent()->GetWorldPose().pos);
          joint->line->setMaterial(this->jointMaterials[joint->type]);
          joint->dirty = false;
        }
      }
    }
  }
}

/////////////////////////////////////////////////
void JointMaker::AddScopedLinkName(const std::string &_name)
{
  this->scopedLinkedNames.push_back(_name);
}

/////////////////////////////////////////////////
std::string JointMaker::GetScopedLinkName(const std::string &_name)
{
  for (unsigned int i = 0; i < this->scopedLinkedNames.size(); ++i)
  {
    std::string scopedName = this->scopedLinkedNames[i];
    size_t idx = scopedName.find("::" + _name);
    if (idx != std::string::npos)
      return scopedName;
  }
  return _name;
}

/////////////////////////////////////////////////
void JointMaker::SetModelName(const std::string &_modelName)
{
  this->modelName = _modelName;
}

/////////////////////////////////////////////////
void JointMaker::GenerateSDF()
{
  this->modelSDF.reset(new sdf::Element);
  sdf::initFile("model.sdf", this->modelSDF);
  this->modelSDF->ClearElements();

  // loop through all joints
  for (auto jointsIt : this->joints)
  {
    JointData *joint = jointsIt.second;
    sdf::ElementPtr jointElem = this->modelSDF->AddElement("joint");

    msgs::JointPtr jointMsg = joint->jointMsg;
    unsigned int axisCount = GetJointAxisCount(joint->type);
    for (unsigned int i = axisCount; i < 2u; ++i)
    {
      if (i == 0u)
        jointMsg->clear_axis1();
      else if (i == 1u)
        jointMsg->clear_axis2();
    }
    jointElem = msgs::JointToSDF(*jointMsg.get(), jointElem);

    sdf::ElementPtr parentElem = jointElem->GetElement("parent");
    std::string parentName = joint->parent->GetName();
    size_t pIdx = parentName.find("::");
    if (pIdx != std::string::npos)
      parentName = parentName.substr(pIdx+2);
    //parentLeafName = this->GetScopedLinkName(parentLeafName);
    parentName = this->modelName + "::" + parentName;
    parentElem->Set(parentName);

    sdf::ElementPtr childElem = jointElem->GetElement("child");
    std::string childName = joint->child->GetName();
    size_t cIdx = childName.find("::");
    if (cIdx != std::string::npos)
      childName = childName.substr(cIdx+2);
//    childLeafName = this->GetScopedLinkName(childLeafName);
    childName = this->modelName + "::" + childName;
    childElem->Set(childName);

/*    sdf::ElementPtr parentElem = jointElem->GetElement("parent");
    std::string parentName = joint->parent->GetName();
    std::string parentLeafName = parentName;
    size_t pIdx = parentName.find_last_of("::");
    if (pIdx != std::string::npos)
      parentLeafName = parentName.substr(pIdx+1);
    parentLeafName = this->GetScopedLinkName(parentLeafName);
    parentElem->Set(parentLeafName);

    sdf::ElementPtr childElem = jointElem->GetElement("child");
    std::string childName = joint->child->GetName();
    std::string childLeafName = childName;
    size_t cIdx = childName.find_last_of("::");
    if (cIdx != std::string::npos)
      childLeafName = childName.substr(cIdx+1);
    childLeafName = this->GetScopedLinkName(childLeafName);
    childElem->Set(childLeafName);*/
  }
}

/////////////////////////////////////////////////
sdf::ElementPtr JointMaker::GetSDF() const
{
  return this->modelSDF;
}

/////////////////////////////////////////////////
std::string JointMaker::GetTypeAsString(JointMaker::JointType _type)
{
  std::string jointTypeStr = "";

  auto iter = jointTypes.find(_type);
  if (iter != jointTypes.end())
    jointTypeStr = iter->second;

  return jointTypeStr;
}

/////////////////////////////////////////////////
unsigned int JointMaker::GetJointAxisCount(JointMaker::JointType _type)
{
  if (_type == JOINT_FIXED)
  {
    return 0;
  }
  else if (_type == JOINT_HINGE)
  {
    return 1;
  }
  else if (_type == JOINT_HINGE2)
  {
    return 2;
  }
  else if (_type == JOINT_SLIDER)
  {
    return 1;
  }
  else if (_type == JOINT_SCREW)
  {
    return 1;
  }
  else if (_type == JOINT_UNIVERSAL)
  {
    return 2;
  }
  else if (_type == JOINT_BALL)
  {
    return 0;
  }
  else if (_type == JOINT_GEARBOX)
  {
    return 2;
  }

  return 0;
}

/////////////////////////////////////////////////
JointMaker::JointType JointMaker::GetState() const
{
  return this->jointType;
}

/////////////////////////////////////////////////
math::Vector3 JointMaker::GetLinkWorldCentroid(
    const rendering::VisualPtr _visual)
{
  math::Vector3 centroid;
  int count = 0;
  for (unsigned int i = 0; i < _visual->GetChildCount(); ++i)
  {
    if (_visual->GetChild(i)->GetName().find("_JOINT_VISUAL_") ==
        std::string::npos)
    {
      centroid += _visual->GetChild(i)->GetWorldPose().pos;
      count++;
    }
  }
  centroid /= count;
  return centroid;
}

/////////////////////////////////////////////////
unsigned int JointMaker::GetJointCount()
{
  return this->joints.size();
}

/////////////////////////////////////////////////
void JointData::OnApply()
{
  this->jointMsg->CopyFrom(*this->inspector->GetData());
  this->type = JointMaker::ConvertJointType(
      msgs::ConvertJointType(this->jointMsg->type()));

  if (this->name != this->jointMsg->name())
    gui::model::Events::jointNameChanged(this->hotspot->GetName(),
        this->jointMsg->name());
  this->name = this->jointMsg->name();

  this->dirty = true;
  gui::model::Events::modelChanged();
}

/////////////////////////////////////////////////
void JointData::OnOpenInspector()
{
  this->OpenInspector();
}

/////////////////////////////////////////////////
void JointData::OpenInspector()
{
  this->inspector->Update(this->jointMsg);
  this->inspector->move(QCursor::pos());
  this->inspector->show();
}

/////////////////////////////////////////////////
void JointMaker::ShowContextMenu(const std::string &_name)
{
  auto it = this->joints.find(_name);
  if (it == this->joints.end())
    return;

  QMenu menu;
  if (this->inspectAct)
    menu.addAction(this->inspectAct);

  this->inspectName = _name;
  QAction *deleteAct = new QAction(tr("Delete"), this);
  connect(deleteAct, SIGNAL(triggered()), this, SLOT(OnDelete()));
  menu.addAction(deleteAct);

  menu.exec(QCursor::pos());
}

/////////////////////////////////////////////////
void JointMaker::OnSetSelectedEntity(const std::string &/*_name*/,
    const std::string &/*_mode*/)
{
  this->DeselectAll();
}

/////////////////////////////////////////////////
void JointMaker::OnSetSelectedJoint(const std::string &_name,
    const bool _selected)
{
  this->SetSelected(_name, _selected);
}

/////////////////////////////////////////////////
void JointMaker::SetSelected(const std::string &_name,
    const bool _selected)
{
  auto it = this->joints.find(_name);
  if (it == this->joints.end())
    return;

  this->SetSelected((*it).second->hotspot, _selected);
}

/////////////////////////////////////////////////
void JointMaker::SetSelected(rendering::VisualPtr _jointVis,
    const bool _selected)
{
  if (!_jointVis)
    return;

  _jointVis->SetHighlighted(_selected);
  auto it = std::find(this->selectedJoints.begin(),
      this->selectedJoints.end(), _jointVis);
  if (_selected)
  {
    if (it == this->selectedJoints.end())
    {
      this->selectedJoints.push_back(_jointVis);
      model::Events::setSelectedJoint(_jointVis->GetName(), _selected);
    }
  }
  else
  {
    if (it != this->selectedJoints.end())
    {
      this->selectedJoints.erase(it);
      model::Events::setSelectedJoint(_jointVis->GetName(), _selected);
    }
  }
}

/////////////////////////////////////////////////
void JointMaker::DeselectAll()
{
  while (!this->selectedJoints.empty())
  {
    rendering::VisualPtr vis = this->selectedJoints[0];
    vis->SetHighlighted(false);
    this->selectedJoints.erase(this->selectedJoints.begin());
    model::Events::setSelectedJoint(vis->GetName(), false);
  }
}

/////////////////////////////////////////////////
void JointMaker::CreateJointFromSDF(sdf::ElementPtr _jointElem,
    const std::string &_modelName)
{
  msgs::Joint jointMsg = msgs::JointFromSDF(_jointElem);

  // Parent
  std::string parentName = _modelName + "::" + jointMsg.parent();
  rendering::VisualPtr parentVis =
      gui::get_active_camera()->GetScene()->GetVisual(parentName);
  if (!parentVis)
  {
    std::string unscopedName =
        jointMsg.parent().substr(jointMsg.parent().find("::")+2);
    parentVis = gui::get_active_camera()->GetScene()->GetVisual(
        _modelName + "::" + unscopedName);
  }

  // Child
  std::string childName = _modelName + "::" + jointMsg.child();
  rendering::VisualPtr childVis =
      gui::get_active_camera()->GetScene()->GetVisual(childName);
  if (!childVis)
  {
    std::string unscopedName =
        jointMsg.child().substr(jointMsg.child().find("::")+2);
    childVis = gui::get_active_camera()->GetScene()->GetVisual(
        _modelName + "::" + unscopedName);
  }


  if (!parentVis || !childVis)
  {
    gzerr << "Unable to load joint. Joint child [" << childName <<
        "] or parent [" << parentName << "] not found" << std::endl;
    return;
  }

  JointData *joint = new JointData();
  joint->name = jointMsg.name();
  joint->parent = parentVis;
  joint->child = childVis;
  joint->type = this->ConvertJointType(msgs::ConvertJointType(jointMsg.type()));
  std::string jointVisName = _modelName + "::" + joint->name;

  joint->jointMsg.reset(new msgs::Joint);
  joint->jointMsg->CopyFrom(jointMsg);
  joint->jointMsg->set_parent_id(joint->parent->GetId());
  joint->jointMsg->set_child_id(joint->child->GetId());

  // Inspector
  joint->inspector = new JointInspector();
  joint->inspector->Update(joint->jointMsg);
  joint->inspector->setModal(false);
  connect(joint->inspector, SIGNAL(Applied()), joint, SLOT(OnApply()));

  // Visuals
  rendering::VisualPtr jointVis(
      new rendering::Visual(jointVisName, parentVis->GetParent()));
  jointVis->Load();
  rendering::DynamicLines *jointLine =
      jointVis->CreateDynamicLine(rendering::RENDERING_LINE_LIST);

  math::Vector3 origin = parentVis->GetWorldPose().pos
      - parentVis->GetParent()->GetWorldPose().pos;
  jointLine->AddPoint(origin);
  jointLine->AddPoint(origin + math::Vector3(0, 0, 0.1));

  jointVis->GetSceneNode()->setInheritScale(false);
  jointVis->GetSceneNode()->setInheritOrientation(false);
  joint->visual = jointVis;
  joint->line = jointLine;
  joint->dirty = true;

  this->CreateHotSpot(joint);

  std::string jointParentName = joint->parent->GetName();
  size_t pIdx = jointParentName.find_last_of("::");
  if (pIdx != std::string::npos)
    jointParentName = jointParentName.substr(pIdx+1);
  std::string jointChildName = joint->child->GetName();
  size_t cIdx = jointChildName.find_last_of("::");
  if (cIdx != std::string::npos)
    jointChildName = jointChildName.substr(cIdx+1);

}

/////////////////////////////////////////////////
void JointMaker::ShowJoints(bool _show)
{
  for (auto iter : this->joints)
  {
    rendering::VisualPtr vis = iter.second->hotspot;
    if (vis)
    {
      vis->SetVisible(_show);
      vis->SetHighlighted(false);
    }
    if (iter.second->jointVisual)
      iter.second->jointVisual->SetVisible(_show);
  }
  this->DeselectAll();
}<|MERGE_RESOLUTION|>--- conflicted
+++ resolved
@@ -806,7 +806,6 @@
 
   gui::model::Events::jointInserted(jointId, _joint->name,
       jointTypes[_joint->type], parentName, childName);
-<<<<<<< HEAD
 
   /// for nested model
   bool nested = false;
@@ -826,8 +825,6 @@
     gui::model::Events::jointInserted(jointId +"_nested", _joint->name,
         jointTypes[_joint->type], parentName, childName);
   }
-=======
->>>>>>> 5e81c4d1
 }
 
 /////////////////////////////////////////////////
@@ -1103,6 +1100,10 @@
   {
     return 2;
   }
+  else if (_type == JOINT_GEARBOX)
+  {
+    return 2;
+  }
 
   return 0;
 }
