--- conflicted
+++ resolved
@@ -141,16 +141,11 @@
 
   this->scopedLinkedNames.clear();
 
-<<<<<<< HEAD
-  while (this->joints.size() > 0)
+  while (!this->joints.empty())
   {
     std::string jointId = this->joints.begin()->first;
     this->RemoveJoint(jointId);
   }
-=======
-  while (!this->joints.empty())
-    this->RemoveJoint(this->joints.begin()->first);
->>>>>>> d84a0e26
   this->joints.clear();
 }
 
@@ -585,10 +580,6 @@
       rendering::ScenePtr scene = this->mouseJoint->visual->GetScene();
       scene->RemoveVisual(this->mouseJoint->visual);
       this->mouseJoint->visual.reset();
-<<<<<<< HEAD
-//      delete this->mouseJoint->inspector;
-=======
->>>>>>> d84a0e26
       delete this->mouseJoint;
       this->mouseJoint = NULL;
     }
@@ -907,10 +898,7 @@
                 new gazebo::rendering::JointVisual(jointVisName, joint->child));
 
             jointVis->Load(jointUpdateMsg);
-<<<<<<< HEAD
-=======
-
->>>>>>> d84a0e26
+
             joint->jointVisual = jointVis;
           }
 
@@ -1104,7 +1092,6 @@
   this->inspector->Update(this->jointMsg);
   this->inspector->move(QCursor::pos());
   this->inspector->show();
-<<<<<<< HEAD
 }
 
 /////////////////////////////////////////////////
@@ -1113,11 +1100,9 @@
   auto it = this->joints.find(_name);
   if (it == this->joints.end())
     return;
-
   QMenu menu;
   if (this->inspectAct)
     menu.addAction(this->inspectAct);
-
   this->inspectName = _name;
   QAction *deleteAct = new QAction(tr("Delete"), this);
   connect(deleteAct, SIGNAL(triggered()), this, SLOT(OnDelete()));
@@ -1182,19 +1167,13 @@
 /////////////////////////////////////////////////
 void JointMaker::DeselectAll()
 {
-  if (!this->selectedJoints.empty())
-  {
-    while (!this->selectedJoints.empty())
-    {
-      rendering::VisualPtr vis = this->selectedJoints[0];
-      vis->SetHighlighted(false);
-      this->selectedJoints.erase(this->selectedJoints.begin());
-      model::Events::setSelectedJoint(vis->GetName(), false);
-    }
-    this->selectedJoints.clear();
-  }
-=======
->>>>>>> d84a0e26
+  while (!this->selectedJoints.empty())
+  {
+    rendering::VisualPtr vis = this->selectedJoints[0];
+    vis->SetHighlighted(false);
+    this->selectedJoints.erase(this->selectedJoints.begin());
+    model::Events::setSelectedJoint(vis->GetName(), false);
+  }
 }
 
 /////////////////////////////////////////////////
@@ -1221,114 +1200,6 @@
   }
 
   JointData *joint = new JointData();
-<<<<<<< HEAD
-  joint->name = jointName;
-  joint->parent = parentVis;
-  joint->child = childVis;
-  joint->type = this->ConvertJointType(type);
-  std::string jointVisName = _modelName + "::" + jointName;
-
-  joint->jointMsg.reset(new msgs::Joint);
-  joint->jointMsg->set_name(jointName);
-  joint->jointMsg->set_parent(joint->parent->GetName());
-  joint->jointMsg->set_parent_id(joint->parent->GetId());
-  joint->jointMsg->set_child(joint->child->GetName());
-  joint->jointMsg->set_child_id(joint->child->GetId());
-  msgs::Set(joint->jointMsg->mutable_pose(), jointPose);
-
-  joint->jointMsg->set_type(
-      msgs::ConvertJointType(this->GetTypeAsString(joint->type)));
-
-  unsigned int axisCount = JointMaker::GetJointAxisCount(joint->type);
-  for (unsigned int i = 0; i < axisCount; ++i)
-  {
-    msgs::Axis *axisMsg;
-    sdf::ElementPtr axisElem;
-    if (i == 0u)
-    {
-      axisMsg = joint->jointMsg->mutable_axis1();
-      axisElem = _jointElem->GetElement("axis");
-    }
-    else if (i == 1u)
-    {
-      axisMsg = joint->jointMsg->mutable_axis2();
-      axisElem = _jointElem->GetElement("axis2");
-    }
-    else
-    {
-      gzerr << "Invalid axis index["
-            << i
-            << "]"
-            << std::endl;
-      continue;
-    }
-    if (axisElem->HasElement("limit"))
-    {
-      sdf::ElementPtr limitElem = axisElem->GetElement("limit");
-      axisMsg->set_limit_lower(limitElem->Get<double>("lower"));
-      axisMsg->set_limit_upper(limitElem->Get<double>("upper"));
-      axisMsg->set_limit_effort(limitElem->Get<double>("effort"));
-      axisMsg->set_limit_velocity(limitElem->Get<double>("velocity"));
-    }
-    // Use parent model frame
-    if (axisElem->HasElement("use_parent_model_frame"))
-    {
-      bool useParent = axisElem->Get<bool>("use_parent_model_frame");
-      axisMsg->set_use_parent_model_frame(useParent);
-    }
-    if (axisElem->HasElement("dynamics"))
-    {
-      sdf::ElementPtr dynamicsElem = axisElem->GetElement("dynamics");
-      axisMsg->set_damping(dynamicsElem->Get<double>("damping"));
-      axisMsg->set_friction(dynamicsElem->Get<double>("friction"));
-    }
-
-    msgs::Set(axisMsg->mutable_xyz(), axisElem->Get<math::Vector3>("xyz"));
-
-    // Add angle field after we've checked that index i is valid
-    joint->jointMsg->add_angle(0);
-  }
-
-  if (_jointElem->HasElement("physics"))
-  {
-    sdf::ElementPtr physicsElem = _jointElem->GetElement("physics");
-    if (physicsElem->HasElement("ode"))
-    {
-      sdf::ElementPtr odeElem = physicsElem->GetElement("ode");
-      if (odeElem->HasElement("cfm"))
-        joint->jointMsg->set_cfm(odeElem->Get<double>("cfm"));
-      if (odeElem->HasElement("bounce"))
-        joint->jointMsg->set_bounce(odeElem->Get<double>("bounce"));
-      if (odeElem->HasElement("velocity"))
-        joint->jointMsg->set_velocity(odeElem->Get<double>("velocity"));
-      if (odeElem->HasElement("fudge_factor"))
-        joint->jointMsg->set_fudge_factor(odeElem->Get<double>("fudge_factor"));
-
-      if (odeElem->HasElement("limit"))
-      {
-        sdf::ElementPtr odeLimitElem = odeElem->GetElement("limit");
-        if (odeLimitElem->HasElement("cfm"))
-          joint->jointMsg->set_limit_cfm(odeLimitElem->Get<double>("cfm"));
-        if (odeLimitElem->HasElement("erp"))
-          joint->jointMsg->set_limit_erp(odeLimitElem->Get<double>("erp"));
-      }
-      if (odeElem->HasElement("suspension"))
-      {
-        sdf::ElementPtr odeSuspensionElem = odeElem->GetElement("suspension");
-        if (odeSuspensionElem->HasElement("cfm"))
-        {
-          joint->jointMsg->set_suspension_cfm(
-              odeSuspensionElem->Get<double>("cfm"));
-        }
-        if (odeSuspensionElem->HasElement("erp"))
-        {
-          joint->jointMsg->set_suspension_erp(
-              odeSuspensionElem->Get<double>("erp"));
-        }
-      }
-    }
-  }
-=======
   joint->name = jointMsg.name();
   joint->parent = parentVis;
   joint->child = childVis;
@@ -1339,7 +1210,7 @@
   joint->jointMsg->CopyFrom(jointMsg);
   joint->jointMsg->set_parent_id(joint->parent->GetId());
   joint->jointMsg->set_child_id(joint->child->GetId());
->>>>>>> d84a0e26
+
 
   // Inspector
   joint->inspector = new JointInspector();
