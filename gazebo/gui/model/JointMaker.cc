/*
 * Copyright (C) 2013-2014 Open Source Robotics Foundation
 *
 * Licensed under the Apache License, Version 2.0 (the "License");
 * you may not use this file except in compliance with the License.
 * You may obtain a copy of the License at
 *
 *     http://www.apache.org/licenses/LICENSE-2.0
 *
 * Unless required by applicable law or agreed to in writing, software
 * distributed under the License is distributed on an "AS IS" BASIS,
 * WITHOUT WARRANTIES OR CONDITIONS OF ANY KIND, either express or implied.
 * See the License for the specific language governing permissions and
 * limitations under the License.
 *
*/

#include <boost/thread/recursive_mutex.hpp>
#include <string>
#include <vector>

#include "gazebo/common/MouseEvent.hh"

#include "gazebo/rendering/ogre_gazebo.h"
#include "gazebo/rendering/DynamicLines.hh"
#include "gazebo/rendering/Visual.hh"
#include "gazebo/rendering/JointVisual.hh"
#include "gazebo/rendering/UserCamera.hh"
#include "gazebo/rendering/Scene.hh"
#include "gazebo/rendering/RenderTypes.hh"

#include "gazebo/gui/GuiIface.hh"
#include "gazebo/gui/KeyEventHandler.hh"
#include "gazebo/gui/MouseEventHandler.hh"
#include "gazebo/gui/GuiEvents.hh"

#include "gazebo/gui/model/JointInspector.hh"
#include "gazebo/gui/model/JointMaker.hh"

using namespace gazebo;
using namespace gui;

/////////////////////////////////////////////////
JointMaker::JointMaker()
{
  this->UnitVectors.push_back(math::Vector3::UnitX);
  this->UnitVectors.push_back(math::Vector3::UnitY);
  this->UnitVectors.push_back(math::Vector3::UnitZ);

  this->newJointCreated = false;
  this->mouseJoint = NULL;
  this->modelSDF.reset();
  this->jointType = JointMaker::JOINT_NONE;
  this->jointCounter = 0;

  this->jointMaterials[JOINT_FIXED]     = "Gazebo/Red";
  this->jointMaterials[JOINT_HINGE]     = "Gazebo/Orange";
  this->jointMaterials[JOINT_HINGE2]    = "Gazebo/Yellow";
  this->jointMaterials[JOINT_SLIDER]    = "Gazebo/Green";
  this->jointMaterials[JOINT_SCREW]     = "Gazebo/Black";
  this->jointMaterials[JOINT_UNIVERSAL] = "Gazebo/Blue";
  this->jointMaterials[JOINT_BALL]      = "Gazebo/Purple";

  this->connections.push_back(
      event::Events::ConnectPreRender(
        boost::bind(&JointMaker::Update, this)));

  this->inspectAct = new QAction(tr("Open Joint Inspector"), this);
  connect(this->inspectAct, SIGNAL(triggered()), this, SLOT(OnOpenInspector()));

  this->updateMutex = new boost::recursive_mutex();
}

/////////////////////////////////////////////////
JointMaker::~JointMaker()
{
  this->Reset();
}

/////////////////////////////////////////////////
void JointMaker::Reset()
{
  boost::recursive_mutex::scoped_lock lock(*this->updateMutex);
  this->newJointCreated = false;
  if (this->mouseJoint)
  {
    delete this->mouseJoint;
    this->mouseJoint = NULL;
  }

  this->jointType = JointMaker::JOINT_NONE;
  this->selectedVis.reset();
  this->hoverVis.reset();
  this->prevHoverVis.reset();
  this->inspectVis.reset();
  this->selectedJoint.reset();

  while (this->joints.size() > 0)
    this->RemoveJoint(this->joints.begin()->first);
  this->joints.clear();
}

/////////////////////////////////////////////////
void JointMaker::EnableEventHandlers()
{
  MouseEventHandler::Instance()->AddDoubleClickFilter("model_joint",
    boost::bind(&JointMaker::OnMouseDoubleClick, this, _1));

  MouseEventHandler::Instance()->AddReleaseFilter("model_joint",
      boost::bind(&JointMaker::OnMouseRelease, this, _1));

  KeyEventHandler::Instance()->AddPressFilter("model_joint",
      boost::bind(&JointMaker::OnKeyPress, this, _1));
}

/////////////////////////////////////////////////
void JointMaker::DisableEventHandlers()
{
  MouseEventHandler::Instance()->RemoveDoubleClickFilter("model_joint");
  MouseEventHandler::Instance()->RemoveReleaseFilter("model_joint");
  MouseEventHandler::Instance()->RemoveMoveFilter("model_joint");
  KeyEventHandler::Instance()->RemovePressFilter("model_joint");
}

/////////////////////////////////////////////////
void JointMaker::RemoveJoint(const std::string &_jointName)
{
  boost::recursive_mutex::scoped_lock lock(*this->updateMutex);
  if (this->joints.find(_jointName) != this->joints.end())
  {
    JointData *joint = this->joints[_jointName];
    rendering::ScenePtr scene = joint->hotspot->GetScene();
    scene->GetManager()->destroyBillboardSet(joint->handles);
    scene->RemoveVisual(joint->hotspot);
    scene->RemoveVisual(joint->visual);
    joint->jointVisual->GetParent()->DetachVisual(
        joint->jointVisual->GetName());
    joint->hotspot.reset();
    joint->visual.reset();
    joint->jointVisual.reset();
    joint->parent.reset();
    joint->child.reset();
    joint->inspector->hide();
    delete joint->inspector;
    delete joint;
    this->joints.erase(_jointName);
  }
}

/////////////////////////////////////////////////
void JointMaker::RemoveJointsByPart(const std::string &_partName)
{
  std::vector<std::string> toDelete;
  boost::unordered_map<std::string, JointData *>::iterator it;
  for (it = this->joints.begin(); it != this->joints.end(); ++it)
  {
    JointData *joint = it->second;
    if (joint->child->GetName() == _partName ||
        joint->parent->GetName() == _partName)
    {
      toDelete.push_back(it->first);
    }
  }

  for (unsigned i = 0; i < toDelete.size(); ++i)
    this->RemoveJoint(toDelete[i]);

  toDelete.clear();
}

/////////////////////////////////////////////////
bool JointMaker::OnMousePress(const common::MouseEvent &_event)
{
  rendering::UserCameraPtr camera = gui::get_active_camera();
  if (_event.button == common::MouseEvent::MIDDLE)
  {
    QApplication::setOverrideCursor(QCursor(Qt::ArrowCursor));
    camera->HandleMouseEvent(_event);
    return true;
  }
  else if (_event.button != common::MouseEvent::LEFT)
    return false;

  if (this->jointType != JointMaker::JOINT_NONE)
    return false;

  // intercept mouse press events when user clicks on the joint hotspot visual
<<<<<<< HEAD
  rendering::UserCameraPtr camera = gui::get_active_camera();
=======
  rendering::ScenePtr scene = camera->GetScene();
>>>>>>> cabe3478
  rendering::VisualPtr vis = camera->GetVisual(_event.pos);
  if (vis)
  {
    if (this->joints.find(vis->GetName()) != this->joints.end())
    {
      // stop event propagation as we don't want users to manipulate the
      // hotspot
      return true;
    }
  }
  return false;
}

/////////////////////////////////////////////////
bool JointMaker::OnMouseRelease(const common::MouseEvent &_event)
{
  rendering::UserCameraPtr camera = gui::get_active_camera();
  if (this->jointType == JointMaker::JOINT_NONE)
  {
    rendering::VisualPtr vis = camera->GetVisual(_event.pos);
    if (vis)
    {
      if (this->selectedJoint)
        this->selectedJoint->SetHighlighted(false);
      this->selectedJoint.reset();
      if (this->joints.find(vis->GetName()) != this->joints.end())
      {
        // trigger joint inspector on right click
        if (_event.button == common::MouseEvent::RIGHT)
        {
          this->inspectVis = vis;
          QMenu menu;
          menu.addAction(this->inspectAct);
          menu.exec(QCursor::pos());
        }
        else if (_event.button == common::MouseEvent::LEFT)
        {
          this->selectedJoint = vis;
          this->selectedJoint->SetHighlighted(true);
        }
      }
      return false;
    }
  }
  else
  {
    if (_event.button == common::MouseEvent::LEFT)
    {
      if (this->hoverVis)
      {
        if (this->hoverVis->IsPlane())
          return false;

        // Pressed parent part
        if (!this->selectedVis)
        {
          if (this->mouseJoint)
            return false;

          this->hoverVis->SetEmissive(common::Color(0, 0, 0));
          this->selectedVis = this->hoverVis;
          this->hoverVis.reset();
          // Create joint data with selected visual as parent
          // the child will be set on the second mouse release.
          this->mouseJoint = this->CreateJoint(this->selectedVis,
              rendering::VisualPtr());
        }
        // Pressed child part
        else if (this->selectedVis != this->hoverVis)
        {
          if (this->hoverVis)
            this->hoverVis->SetEmissive(common::Color(0, 0, 0));
          if (this->selectedVis)
            this->selectedVis->SetEmissive(common::Color(0, 0, 0));
          this->mouseJoint->child = this->hoverVis;

          // reset variables.
          this->selectedVis.reset();
          this->hoverVis.reset();
          this->AddJoint(JointMaker::JOINT_NONE);

          this->newJointCreated = true;
        }
      }
    }
    QApplication::setOverrideCursor(QCursor(Qt::ArrowCursor));
    camera->HandleMouseEvent(_event);
    return true;
  }
  return false;
}

/////////////////////////////////////////////////
JointData *JointMaker::CreateJoint(rendering::VisualPtr _parent,
    rendering::VisualPtr _child)
{
  std::stringstream ss;
  ss << _parent->GetName() << "_JOINT_" << this->jointCounter++;
  rendering::VisualPtr jointVis(
      new rendering::Visual(ss.str(), _parent->GetParent()));
  jointVis->Load();
  rendering::DynamicLines *jointLine =
      jointVis->CreateDynamicLine(rendering::RENDERING_LINE_LIST);
  math::Vector3 origin = this->GetPartWorldCentroid(_parent)
      - _parent->GetParent()->GetWorldPose().pos;
  jointLine->AddPoint(origin);
  jointLine->AddPoint(origin + math::Vector3(0, 0, 0.1));
  jointVis->GetSceneNode()->setInheritScale(false);
  jointVis->GetSceneNode()->setInheritOrientation(false);

  JointData *jointData = new JointData;
  jointData->name = jointVis->GetName();
  jointData->dirty = false;
  jointData->visual = jointVis;
  jointData->parent = _parent;
  jointData->child = _child;
  jointData->line = jointLine;
  jointData->type = this->jointType;
  jointData->inspector = new JointInspector(JointMaker::JOINT_NONE);
  jointData->inspector->setModal(false);
  connect(jointData->inspector, SIGNAL(Applied()),
      jointData, SLOT(OnApply()));

  int axisCount = JointMaker::GetJointAxisCount(jointData->type);
  for (int i = 0; i < axisCount; ++i)
  {
    if (i < static_cast<int>(this->UnitVectors.size()))
      jointData->axis[i] = this->UnitVectors[i];
    else
      jointData->axis[i] = this->UnitVectors[0];

    jointData->lowerLimit[i] = -3.14;
    jointData->upperLimit[i] = 3.14;
  }
  jointData->pose = math::Pose::Zero;
  jointData->line->setMaterial(this->jointMaterials[jointData->type]);

  return jointData;
}

/////////////////////////////////////////////////
void JointMaker::AddJoint(const std::string &_type)
{
  if (_type == "revolute")
  {
    this->AddJoint(JointMaker::JOINT_HINGE);
  }
  else if (_type == "revolute2")
  {
    this->AddJoint(JointMaker::JOINT_HINGE2);
  }
  else if (_type == "prismatic")
  {
    this->AddJoint(JointMaker::JOINT_SLIDER);
  }
  else if (_type == "ball")
  {
    this->AddJoint(JointMaker::JOINT_BALL);
  }
  else if (_type == "universal")
  {
    this->AddJoint(JointMaker::JOINT_UNIVERSAL);
  }
  else if (_type == "screw")
  {
    this->AddJoint(JointMaker::JOINT_SCREW);
  }
  else if (_type == "none")
  {
    this->AddJoint(JointMaker::JOINT_NONE);
  }
}

/////////////////////////////////////////////////
void JointMaker::AddJoint(JointMaker::JointType _type)
{
  this->jointType = _type;
  if (_type != JointMaker::JOINT_NONE)
  {
    // Add an event filter, which allows the JointMaker to capture mouse events.
    MouseEventHandler::Instance()->AddMoveFilter("model_joint",
        boost::bind(&JointMaker::OnMouseMove, this, _1));
  }
  else
  {
    // Remove the event filters.
    MouseEventHandler::Instance()->RemoveMoveFilter("model_joint");

    // signal the end of a joint action.
    emit JointAdded();
  }
}

/////////////////////////////////////////////////
void JointMaker::Stop()
{
  if (this->jointType != JointMaker::JOINT_NONE)
  {
    this->newJointCreated = false;
    if (this->mouseJoint)
    {
      this->mouseJoint->visual->DeleteDynamicLine(this->mouseJoint->line);
      rendering::ScenePtr scene = this->mouseJoint->visual->GetScene();
      scene->RemoveVisual(this->mouseJoint->visual);
      this->mouseJoint->visual.reset();
      delete this->mouseJoint->inspector;
      delete this->mouseJoint;
      this->mouseJoint = NULL;
    }
    this->AddJoint(JointMaker::JOINT_NONE);
    if (this->hoverVis)
      this->hoverVis->SetEmissive(common::Color(0, 0, 0));
    if (this->selectedVis)
      this->selectedVis->SetEmissive(common::Color(0, 0, 0));
    this->selectedVis.reset();
    this->hoverVis.reset();
  }
}

/////////////////////////////////////////////////
bool JointMaker::OnMouseMove(const common::MouseEvent &_event)
{
  // Get the active camera and scene.
  rendering::UserCameraPtr camera = gui::get_active_camera();

  if (_event.dragging)
  {
    // this enables the joint maker to pan while connecting joints
    QApplication::setOverrideCursor(QCursor(Qt::ArrowCursor));
    camera->HandleMouseEvent(_event);
    return true;
  }

  rendering::VisualPtr vis = camera->GetVisual(_event.pos);

  // Highlight visual on hover
  if (vis)
  {
    if (this->hoverVis && this->hoverVis != this->selectedVis)
      this->hoverVis->SetEmissive(common::Color(0.0, 0.0, 0.0));

    // only highlight editor parts by making sure it's not an item in the
    // gui tree widget or a joint hotspot.
    rendering::VisualPtr rootVis = vis->GetRootVisual();
    if (rootVis->IsPlane())
      this->hoverVis = vis->GetParent();
    else if (!gui::get_entity_id(rootVis->GetName()) &&
        vis->GetName().find("_HOTSPOT_") == std::string::npos)
    {
      this->hoverVis = vis->GetParent();
      if (!this->selectedVis ||
           (this->selectedVis && this->hoverVis != this->selectedVis))
        this->hoverVis->SetEmissive(common::Color(0.5, 0.5, 0.5));
    }
  }

  // Case when a parent part is already selected and currently
  // extending the joint line to a child part
  if (this->selectedVis && this->hoverVis
      && this->mouseJoint && this->mouseJoint->line)
  {
    math::Vector3 parentPos;
    // Set end point to center of child part
    if (!this->hoverVis->IsPlane())
    {
      if (this->mouseJoint->parent)
      {
        parentPos =  this->GetPartWorldCentroid(this->mouseJoint->parent)
            - this->mouseJoint->line->GetPoint(0);
        this->mouseJoint->line->SetPoint(1,
            this->GetPartWorldCentroid(this->hoverVis) - parentPos);
      }
    }
    else
    {
      // Set end point to mouse plane intersection
      math::Vector3 pt;
      camera->GetWorldPointOnPlane(_event.pos.x, _event.pos.y,
          math::Plane(math::Vector3(0, 0, 1)), pt);
      if (this->mouseJoint->parent)
      {
        parentPos = this->GetPartWorldCentroid(this->mouseJoint->parent)
            - this->mouseJoint->line->GetPoint(0);
        this->mouseJoint->line->SetPoint(1,
            this->GetPartWorldCentroid(this->hoverVis) - parentPos + pt);
      }
    }
  }
  return true;
}

/////////////////////////////////////////////////
void JointMaker::OnOpenInspector()
{
  this->OpenInspector(this->inspectVis->GetName());
  this->inspectVis.reset();
}

/////////////////////////////////////////////////
void JointMaker::OpenInspector(const std::string &_name)
{
  JointData *joint = this->joints[_name];
  joint->inspector->SetType(joint->type);
  joint->inspector->SetName(joint->name);
  joint->inspector->SetParent(joint->parent->GetName());
  joint->inspector->SetChild(joint->child->GetName());
  joint->inspector->SetPose(joint->pose);
  int axisCount = JointMaker::GetJointAxisCount(joint->type);
  for (int i = 0; i < axisCount; ++i)
  {
    joint->inspector->SetAxis(i, joint->axis[i]);
    joint->inspector->SetAxis(i, joint->axis[i]);
    joint->inspector->SetLowerLimit(i, joint->lowerLimit[i]);
    joint->inspector->SetUpperLimit(i, joint->upperLimit[i]);
  }
  joint->inspector->move(QCursor::pos());
  joint->inspector->show();
}

/////////////////////////////////////////////////
bool JointMaker::OnMouseDoubleClick(const common::MouseEvent &_event)
{
  rendering::UserCameraPtr camera = gui::get_active_camera();
  rendering::VisualPtr vis = camera->GetVisual(_event.pos);

  if (vis)
  {
    if (this->joints.find(vis->GetName()) != this->joints.end())
    {
      this->OpenInspector(vis->GetName());
      return true;
    }
  }

  return false;
}

/////////////////////////////////////////////////
bool JointMaker::OnKeyPress(const common::KeyEvent &_event)
{
  if (_event.key == Qt::Key_Delete)
  {
    if (this->selectedJoint)
    {
      this->RemoveJoint(this->selectedJoint->GetName());
      this->selectedJoint.reset();
    }
  }
  return false;
}

/////////////////////////////////////////////////
void JointMaker::CreateHotSpot(JointData *_joint)
{
  if (!_joint)
    return;

  rendering::UserCameraPtr camera = gui::get_active_camera();

  std::string hotSpotName = _joint->visual->GetName() + "_HOTSPOT_";
  rendering::VisualPtr hotspotVisual(
      new rendering::Visual(hotSpotName, _joint->visual, false));

  _joint->hotspot = hotspotVisual;

  // create a cylinder to represent the joint
  hotspotVisual->InsertMesh("unit_cylinder");
  Ogre::MovableObject *hotspotObj =
      (Ogre::MovableObject*)(camera->GetScene()->GetManager()->createEntity(
      "__HOTSPOT__" + _joint->visual->GetName(), "unit_cylinder"));
  hotspotObj->setUserAny(Ogre::Any(hotSpotName));
  hotspotVisual->GetSceneNode()->attachObject(hotspotObj);
  hotspotVisual->SetMaterial(this->jointMaterials[_joint->type]);
  hotspotVisual->SetTransparency(0.5);

  // create a handle at the parent end
  Ogre::BillboardSet *handleSet =
      camera->GetScene()->GetManager()->createBillboardSet(1);
  handleSet->setAutoUpdate(true);
  handleSet->setMaterialName("Gazebo/PointHandle");
  Ogre::MaterialPtr mat =
      Ogre::MaterialManager::getSingleton().getByName(
      this->jointMaterials[_joint->type]);
  Ogre::ColourValue color = mat->getTechnique(0)->getPass(0)->getDiffuse();
  color.a = 0.5;
  double dimension = 0.1;
  handleSet->setDefaultDimensions(dimension, dimension);
  Ogre::Billboard *parentHandle = handleSet->createBillboard(0, 0, 0);
  parentHandle->setColour(color);
  Ogre::SceneNode *handleNode =
      hotspotVisual->GetSceneNode()->createChildSceneNode();
  handleNode->attachObject(handleSet);
  handleNode->setInheritScale(false);
  handleNode->setInheritOrientation(false);
  _joint->handles = handleSet;

  hotspotVisual->SetVisibilityFlags(GZ_VISIBILITY_GUI |
      GZ_VISIBILITY_SELECTABLE);
  hotspotVisual->GetSceneNode()->setInheritScale(false);

  this->joints[hotSpotName] = _joint;
  camera->GetScene()->AddVisual(hotspotVisual);

  // remove line as we are using a cylinder hotspot visual to
  // represent the joint
  _joint->visual->DeleteDynamicLine(_joint->line);

  _joint->dirty = true;
}

/////////////////////////////////////////////////
void JointMaker::Update()
{
  boost::recursive_mutex::scoped_lock lock(*this->updateMutex);
  if (this->newJointCreated)
  {
    this->CreateHotSpot(this->mouseJoint);
    this->mouseJoint = NULL;
    this->newJointCreated = false;
  }

  // update joint line and hotspot position.
  boost::unordered_map<std::string, JointData *>::iterator it;
  for (it = this->joints.begin(); it != this->joints.end(); ++it)
  {
    JointData *joint = it->second;
    if (joint->dirty)
    {
      if (joint->child && joint->parent)
      {
        // get centroid of parent part visuals
        math::Vector3 parentCentroid =
            this->GetPartWorldCentroid(joint->parent);

        // get centroid of child part visuals
        math::Vector3 childCentroid =
            this->GetPartWorldCentroid(joint->child);

        // Joint pose is expressed w.r.t. child link frame
        //childCentroid = (childCentroid + joint->pose.pos);

        // set orientation of joint hotspot
        math::Vector3 dPos = (childCentroid - parentCentroid);
        math::Vector3 center = dPos/2.0;
        joint->hotspot->SetScale(math::Vector3(0.02, 0.02, dPos.GetLength()));
        joint->hotspot->SetWorldPosition(parentCentroid + center);
        math::Vector3 u = dPos.Normalize();
        math::Vector3 v = math::Vector3::UnitZ;
        double cosTheta = v.Dot(u);
        double angle = acos(cosTheta);
        math::Vector3 w = (v.Cross(u)).Normalize();
        math::Quaternion q;
        q.SetFromAxis(w, angle);
        joint->hotspot->SetWorldRotation(q);

        // set new material if joint type has changed
        std::string material = this->jointMaterials[joint->type];
        if (joint->hotspot->GetMaterialName() != material)
        {
          // Note: issue setting material when there is a billboard child,
          // seems to hang so detach before setting and re-attach later.
          Ogre::SceneNode *handleNode = joint->handles->getParentSceneNode();
          joint->handles->detachFromParent();
          joint->hotspot->SetMaterial(material);
          handleNode->attachObject(joint->handles);
          Ogre::MaterialPtr mat =
              Ogre::MaterialManager::getSingleton().getByName(material);
          Ogre::ColourValue color =
              mat->getTechnique(0)->getPass(0)->getDiffuse();
          color.a = 0.5;
          joint->handles->getBillboard(0)->setColour(color);
        }

        // set pos of joint handle
        joint->handles->getBillboard(0)->setPosition(
            rendering::Conversions::Convert(parentCentroid -
            joint->hotspot->GetWorldPose().pos));
        joint->handles->_updateBounds();
      }
    }

    // Create / update joint visual
    gazebo::msgs::JointPtr jointMsg;
    jointMsg.reset(new gazebo::msgs::Joint);
    jointMsg->set_parent(joint->parent->GetName());
    jointMsg->set_child(joint->child->GetName());
    jointMsg->set_name(joint->name);
    msgs::Set(jointMsg->mutable_pose(), joint->pose);
    if (joint->type == JointMaker::JOINT_SLIDER)
    {
      jointMsg->set_type(msgs::Joint::PRISMATIC);
    }
    else if (joint->type == JointMaker::JOINT_HINGE)
    {
      jointMsg->set_type(msgs::Joint::REVOLUTE);
    }
    else if (joint->type == JointMaker::JOINT_HINGE2)
    {
      jointMsg->set_type(msgs::Joint::REVOLUTE2);
    }
    else if (joint->type == JointMaker::JOINT_SCREW)
    {
      jointMsg->set_type(msgs::Joint::SCREW);
    }
    else if (joint->type == JointMaker::JOINT_UNIVERSAL)
    {
      jointMsg->set_type(msgs::Joint::UNIVERSAL);
    }
    else if (joint->type == JointMaker::JOINT_BALL)
    {
      jointMsg->set_type(msgs::Joint::BALL);
    }

    int axisCount = JointMaker::GetJointAxisCount(joint->type);
    for (int i = 0; i < axisCount; ++i)
    {
      jointMsg->add_angle(0);
      msgs::Axis *axisMsg;
      if (i == 0)
        axisMsg = jointMsg->mutable_axis1();
      else if (i == 1)
        axisMsg = jointMsg->mutable_axis2();

      msgs::Set(axisMsg->mutable_xyz(), joint->axis[i]);
    }

    if (joint->jointVisual)
    {
      rendering::ScenePtr scene = joint->jointVisual->GetScene();
      scene->RemoveVisual(joint->jointVisual);
      joint->jointVisual->GetParent()->DetachVisual(joint->jointVisual->GetName());
      joint->jointVisual.reset();
    }

    gazebo::rendering::JointVisualPtr jointVis(
        new gazebo::rendering::JointVisual(
        joint->name + "__JOINT_VISUAL__", joint->child));

    jointVis->Load(jointMsg);
    joint->jointVisual = jointVis;
  }
}

/////////////////////////////////////////////////
void JointMaker::GenerateSDF()
{
  this->modelSDF.reset(new sdf::Element);
  sdf::initFile("model.sdf", this->modelSDF);
  this->modelSDF->ClearElements();

  boost::unordered_map<std::string, JointData *>::iterator jointsIt;
  // loop through all parts
  for (jointsIt = this->joints.begin(); jointsIt != this->joints.end();
      ++jointsIt)
  {
    JointData *joint = jointsIt->second;
    sdf::ElementPtr jointElem = this->modelSDF->AddElement("joint");

    jointElem->GetAttribute("name")->Set(joint->name);
    jointElem->GetAttribute("type")->Set(GetTypeAsString(joint->type));
    sdf::ElementPtr parentElem = jointElem->GetElement("parent");
    parentElem->Set(joint->parent->GetName());
    sdf::ElementPtr childElem = jointElem->GetElement("child");
    childElem->Set(joint->child->GetName());
    sdf::ElementPtr poseElem = jointElem->GetElement("pose");
    poseElem->Set(joint->pose);
    int axisCount = GetJointAxisCount(joint->type);
    for (int i = 0; i < axisCount; ++i)
    {
      std::stringstream ss;
      ss << "axis";
      if (i > 0)
        ss << (i+1);
      sdf::ElementPtr axisElem = jointElem->GetElement(ss.str());
      axisElem->GetElement("xyz")->Set(joint->axis[i]);

      sdf::ElementPtr limitElem = axisElem->GetElement("limit");
      limitElem->GetElement("lower")->Set(joint->lowerLimit[i]);
      limitElem->GetElement("upper")->Set(joint->upperLimit[i]);
    }
  }
}

/////////////////////////////////////////////////
sdf::ElementPtr JointMaker::GetSDF() const
{
  return this->modelSDF;
}

/////////////////////////////////////////////////
std::string JointMaker::GetTypeAsString(JointMaker::JointType _type)
{
  std::string jointTypeStr = "";

  if (_type == JointMaker::JOINT_FIXED)
  {
    jointTypeStr = "fixed";
  }
  else if (_type == JointMaker::JOINT_SLIDER)
  {
    jointTypeStr = "prismatic";
  }
  else if (_type == JointMaker::JOINT_HINGE)
  {
    jointTypeStr = "revolute";
  }
  else if (_type == JointMaker::JOINT_HINGE2)
  {
    jointTypeStr = "revolute2";
  }
  else if (_type == JointMaker::JOINT_SCREW)
  {
    jointTypeStr = "screw";
  }
  else if (_type == JointMaker::JOINT_UNIVERSAL)
  {
    jointTypeStr = "universal";
  }
  else if (_type == JointMaker::JOINT_BALL)
  {
    jointTypeStr = "ball";
  }
  else if (_type == JointMaker::JOINT_NONE)
  {
    jointTypeStr = "none";
  }

  return jointTypeStr;
}

/////////////////////////////////////////////////
int JointMaker::GetJointAxisCount(JointMaker::JointType _type)
{
  if (_type == JOINT_FIXED)
  {
    return 0;
  }
  else if (_type == JOINT_HINGE)
  {
    return 1;
  }
  else if (_type == JOINT_HINGE2)
  {
    return 2;
  }
  else if (_type == JOINT_SLIDER)
  {
    return 1;
  }
  else if (_type == JOINT_SCREW)
  {
    return 1;
  }
  else if (_type == JOINT_UNIVERSAL)
  {
    return 2;
  }
  else if (_type == JOINT_BALL)
  {
    return 0;
  }

  return 0;
}

/////////////////////////////////////////////////
JointMaker::JointType JointMaker::GetState() const
{
  return this->jointType;
}

/////////////////////////////////////////////////
math::Vector3 JointMaker::GetPartWorldCentroid(
    const rendering::VisualPtr _visual)
{
  math::Vector3 centroid;
  int count = 0;
  for (unsigned int i = 0; i < _visual->GetChildCount(); ++i)
  {
    if (_visual->GetChild(i)->GetName().find("_JOINT_VISUAL_") ==
        std::string::npos)
    {
      centroid += _visual->GetChild(i)->GetWorldPose().pos;
      count++;
    }
  }
  centroid /= count;
  return centroid;
}

/////////////////////////////////////////////////
unsigned int JointMaker::GetJointCount()
{
  return this->joints.size();
}

/////////////////////////////////////////////////
void JointData::OnApply()
{
  this->pose = this->inspector->GetPose();
  this->type = this->inspector->GetType();
  this->name = this->inspector->GetName();

  int axisCount = JointMaker::GetJointAxisCount(this->type);
  for (int i = 0; i < axisCount; ++i)
  {
    this->axis[i] = this->inspector->GetAxis(i);
    this->lowerLimit[i] = this->inspector->GetLowerLimit(i);
    this->upperLimit[i] = this->inspector->GetUpperLimit(i);
  }
}<|MERGE_RESOLUTION|>--- conflicted
+++ resolved
@@ -1,5 +1,5 @@
 /*
- * Copyright (C) 2013-2014 Open Source Robotics Foundation
+ * Copyright (C) 2014 Open Source Robotics Foundation
  *
  * Licensed under the Apache License, Version 2.0 (the "License");
  * you may not use this file except in compliance with the License.
@@ -185,11 +185,6 @@
     return false;
 
   // intercept mouse press events when user clicks on the joint hotspot visual
-<<<<<<< HEAD
-  rendering::UserCameraPtr camera = gui::get_active_camera();
-=======
-  rendering::ScenePtr scene = camera->GetScene();
->>>>>>> cabe3478
   rendering::VisualPtr vis = camera->GetVisual(_event.pos);
   if (vis)
   {
