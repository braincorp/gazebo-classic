/*
 * Copyright (C) 2016 Open Source Robotics Foundation
 *
 * Licensed under the Apache License, Version 2.0 (the "License");
 * you may not use this file except in compliance with the License.
 * You may obtain a copy of the License at
 *
 *     http://www.apache.org/licenses/LICENSE-2.0
 *
 * Unless required by applicable law or agreed to in writing, software
 * distributed under the License is distributed on an "AS IS" BASIS,
 * WITHOUT WARRANTIES OR CONDITIONS OF ANY KIND, either express or implied.
 * See the License for the specific language governing permissions and
 * limitations under the License.
 *
*/

#ifndef GAZEBO_GUI_MODEL_MEUSERCMDMANAGER_HH_
#define GAZEBO_GUI_MODEL_MEUSERCMDMANAGER_HH_

#include <memory>
#include <string>
#include <utility>
#include <vector>
#include <sdf/sdf.hh>

#include "gazebo/gui/qt.h"
#include "gazebo/gui/UserCmdHistory.hh"
#include "gazebo/gui/model/ModelEditorTypes.hh"

#include "gazebo/util/system.hh"

namespace gazebo
{
  namespace gui
  {
    class UserCmdHistory;

    // Forward declare private data.
    class MEUserCmdPrivate;
    class MEUserCmdManagerPrivate;

    /// \brief Class which represents a user command, which can be "undone"
    /// and "redone".
    class GZ_GUI_VISIBLE MEUserCmd
    {
      /// \enum CmdType
      /// \brief Types of user commands.
      public: enum CmdType
      {
        /// \brief Insert a link.
        INSERTING_LINK = 0,

        /// \brief Delete a link.
        DELETING_LINK = 1,

        /// \brief Insert a nested model.
        INSERTING_NESTED_MODEL = 2,

        /// \brief Delete a nested model.
        DELETING_NESTED_MODEL = 3,

        /// \brief Insert a joint.
        INSERTING_JOINT = 4,

        /// \brief Delete a joint.
        DELETING_JOINT = 5,

        /// \brief Move a link.
        MOVING_LINK = 6,

        /// \brief Move a nested model.
        MOVING_NESTED_MODEL = 7,

<<<<<<< HEAD
        /// \brief Scale a link.
        SCALING_LINK = 8
=======
        /// \brief Insert a model plugin.
        INSERTING_MODEL_PLUGIN = 9,

        /// \brief Delete a model plugin.
        DELETING_MODEL_PLUGIN = 10
>>>>>>> b8c7a0bb
      };

      /// \brief Constructor
      /// \param[in] _id Unique ID for this command
      /// \param[in] _description Description for the command, such as
      /// "Rotate box", "Delete sphere", etc.
      /// \param[in] _type Type of command, such as MOVING, DELETING, etc.
      public: MEUserCmd(const unsigned int _id, const std::string &_description,
          MEUserCmd::CmdType _type);

      /// \brief Destructor
      public: virtual ~MEUserCmd();

      /// \brief Undo this command.
      public: virtual void Undo();

      /// \brief Redo this command.
      public: virtual void Redo();

      /// \brief Return this command's unique ID.
      /// \return Unique ID
      public: unsigned int Id() const;

      /// \brief Return this command's description.
      /// \return Description
      public: std::string Description() const;

      /// \brief Set the SDF element relevant to this command.
      /// \param[in] _sdf SDF pointer.
      public: void SetSDF(sdf::ElementPtr _sdf);

      /// \brief Set the scoped name of the entity related to this command.
      /// \param[in] _name Fully scoped entity name.
      public: void SetScopedName(const std::string &_name);

      /// \brief Set the unique id of the joint related to this command.
      /// \param[in] _id Unique id of joint.
      public: void SetJointId(const std::string &_id);

      /// \brief Set the pose before and after the command. These are local
      /// poses with respect to the parent model.
      /// \param[in] _before Pose before the command, to be used by undo.
      /// \param[in] _after Pose after the command, to be used by redo.
      public: void SetPoseChange(const ignition::math::Pose3d &_before,
          const ignition::math::Pose3d &_after);

      /// \brief Set the scales before and after the command.
      /// \param[in] _before Scales before the command, to be used by undo.
      /// \param[in] _after Scales after the command, to be used by redo.
      public: void SetScaleChange(
          const std::map<std::string, ignition::math::Vector3d> &_before,
          const std::map<std::string, ignition::math::Vector3d> &_after);

      /// \internal
      /// \brief Pointer to private data.
      protected: std::unique_ptr<MEUserCmdPrivate> dataPtr;
    };

    /// \brief Class which manages user commands in the model editor. It
    /// combines features of gui::UserCmdHistory and physics::UserCmdManager.
    class GZ_GUI_VISIBLE MEUserCmdManager : public UserCmdHistory
    {
      Q_OBJECT

      /// \brief Constructor
      public: MEUserCmdManager();

      /// \brief Destructor
      public: virtual ~MEUserCmdManager();

      /// \brief Reset commands.
      public: void Reset();

      /// \brief Register that a new command has been executed by the user.
      /// \param[in] _description Command description, to be displayed to the
      /// user.
      /// \param[in] _type Command type.
      /// \return Pointer to new command.
      public: MEUserCmdPtr NewCmd(const std::string &_description,
          const MEUserCmd::CmdType _type);

      /// \brief Qt callback to undo a command.
      /// \param[in] _action Action corresponding to the command.
      private slots: void OnUndoCommand(QAction *_action);

      /// \brief Qt callback to redo a command.
      /// \param[in] _action Action corresponding to the command.
      private slots: void OnRedoCommand(QAction *_action);

      /// \brief Whether there are commands for undo or not.
      /// \return True if there are.
      private: virtual bool HasUndo() const;

      /// \brief Whether there are commands for redo or not.
      /// \return True if there are.
      private: virtual bool HasRedo() const;

      /// \brief Get the list of commands.
      /// \return True if there are.
      private: virtual std::vector<std::pair<unsigned int, std::string>>
          Cmds(const bool _undo) const;

      /// \internal
      /// \brief Pointer to private data.
      private: std::unique_ptr<MEUserCmdManagerPrivate> dataPtr;
    };
  }
}
#endif

<|MERGE_RESOLUTION|>--- conflicted
+++ resolved
@@ -72,16 +72,14 @@
         /// \brief Move a nested model.
         MOVING_NESTED_MODEL = 7,
 
-<<<<<<< HEAD
         /// \brief Scale a link.
-        SCALING_LINK = 8
-=======
+        SCALING_LINK = 8,
+
         /// \brief Insert a model plugin.
         INSERTING_MODEL_PLUGIN = 9,
 
         /// \brief Delete a model plugin.
         DELETING_MODEL_PLUGIN = 10
->>>>>>> b8c7a0bb
       };
 
       /// \brief Constructor
