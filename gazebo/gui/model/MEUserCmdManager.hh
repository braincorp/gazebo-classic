/*
 * Copyright (C) 2016 Open Source Robotics Foundation
 *
 * Licensed under the Apache License, Version 2.0 (the "License");
 * you may not use this file except in compliance with the License.
 * You may obtain a copy of the License at
 *
 *     http://www.apache.org/licenses/LICENSE-2.0
 *
 * Unless required by applicable law or agreed to in writing, software
 * distributed under the License is distributed on an "AS IS" BASIS,
 * WITHOUT WARRANTIES OR CONDITIONS OF ANY KIND, either express or implied.
 * See the License for the specific language governing permissions and
 * limitations under the License.
 *
*/

#ifndef GAZEBO_GUI_MODEL_MEUSERCMDMANAGER_HH_
#define GAZEBO_GUI_MODEL_MEUSERCMDMANAGER_HH_

#include <memory>
#include <string>
#include <utility>
#include <vector>
#include <sdf/sdf.hh>

#include "gazebo/gui/qt.h"
#include "gazebo/gui/UserCmdHistory.hh"
#include "gazebo/gui/model/ModelEditorTypes.hh"

#include "gazebo/util/system.hh"

namespace gazebo
{
  namespace gui
  {
    class UserCmdHistory;

    // Forward declare private data.
    class MEUserCmdPrivate;
    class MEUserCmdManagerPrivate;

    /// \brief Class which represents a user command, which can be "undone"
    /// and "redone".
    class GZ_GUI_VISIBLE MEUserCmd
    {
      /// \enum CmdType
      /// \brief Types of user commands.
      public: enum CmdType
      {
        /// \brief Insert a link.
        INSERTING_LINK = 0,

        /// \brief Delete a link.
        DELETING_LINK = 1,

        /// \brief Insert a nested model.
        INSERTING_NESTED_MODEL = 2,

        /// \brief Delete a nested model.
        DELETING_NESTED_MODEL = 3,

        /// \brief Insert a joint.
        INSERTING_JOINT = 4,

        /// \brief Delete a joint.
<<<<<<< HEAD
        DELETING_JOINT,

        /// \brief Move a link.
        MOVING_LINK,

        /// \brief Move a nested model.
        MOVING_NESTED_MODEL
=======
        DELETING_JOINT = 5
>>>>>>> 833b39a4
      };

      /// \brief Constructor
      /// \param[in] _id Unique ID for this command
      /// \param[in] _description Description for the command, such as
      /// "Rotate box", "Delete sphere", etc.
      /// \param[in] _type Type of command, such as MOVING, DELETING, etc.
      public: MEUserCmd(const unsigned int _id, const std::string &_description,
          MEUserCmd::CmdType _type);

      /// \brief Destructor
      public: virtual ~MEUserCmd();

      /// \brief Undo this command.
      public: virtual void Undo();

      /// \brief Redo this command.
      public: virtual void Redo();

      /// \brief Return this command's unique ID.
      /// \return Unique ID
      public: unsigned int Id() const;

      /// \brief Return this command's description.
      /// \return Description
      public: std::string Description() const;

      /// \brief Set the SDF element relevant to this command.
      /// \param[in] _sdf SDF pointer.
      public: void SetSDF(sdf::ElementPtr _sdf);

      /// \brief Set the scoped name of the entity related to this command.
      /// \param[in] _name Fully scoped entity name.
      public: void SetScopedName(const std::string &_name);

      /// \brief Set the unique id of the joint related to this command.
      /// \param[in] _id Unique id of joint.
      public: void SetJointId(const std::string &_id);

      public: void SetPoseChange(const ignition::math::Pose3d &_before,
          const ignition::math::Pose3d &_after);

      /// \internal
      /// \brief Pointer to private data.
      protected: std::unique_ptr<MEUserCmdPrivate> dataPtr;
    };

    /// \brief Class which manages user commands in the model editor. It
    /// combines features of gui::UserCmdHistory and physics::UserCmdManager.
    class GZ_GUI_VISIBLE MEUserCmdManager : public UserCmdHistory
    {
      Q_OBJECT

      /// \brief Constructor
      public: MEUserCmdManager();

      /// \brief Destructor
      public: virtual ~MEUserCmdManager();

      /// \brief Reset commands.
      public: void Reset();

      /// \brief Register that a new command has been executed by the user.
      /// \param[in] _description Command description, to be displayed to the
      /// user.
      /// \param[in] _type Command type.
      /// \return Pointer to new command.
      public: MEUserCmdPtr NewCmd(const std::string &_description,
          const MEUserCmd::CmdType _type);

      /// \brief Qt callback to undo a command.
      /// \param[in] _action Action corresponding to the command.
      private slots: void OnUndoCommand(QAction *_action);

      /// \brief Qt callback to redo a command.
      /// \param[in] _action Action corresponding to the command.
      private slots: void OnRedoCommand(QAction *_action);

      /// \brief Whether there are commands for undo or not.
      /// \return True if there are.
      private: virtual bool HasUndo() const;

      /// \brief Whether there are commands for redo or not.
      /// \return True if there are.
      private: virtual bool HasRedo() const;

      /// \brief Get the list of commands.
      /// \return True if there are.
      private: virtual std::vector<std::pair<unsigned int, std::string>>
          Cmds(const bool _undo) const;

      /// \internal
      /// \brief Pointer to private data.
      private: std::unique_ptr<MEUserCmdManagerPrivate> dataPtr;
    };
  }
}
#endif

<|MERGE_RESOLUTION|>--- conflicted
+++ resolved
@@ -64,17 +64,13 @@
         INSERTING_JOINT = 4,
 
         /// \brief Delete a joint.
-<<<<<<< HEAD
-        DELETING_JOINT,
+        DELETING_JOINT = 5,
 
         /// \brief Move a link.
-        MOVING_LINK,
+        MOVING_LINK = 6,
 
         /// \brief Move a nested model.
-        MOVING_NESTED_MODEL
-=======
-        DELETING_JOINT = 5
->>>>>>> 833b39a4
+        MOVING_NESTED_MODEL = 7
       };
 
       /// \brief Constructor
