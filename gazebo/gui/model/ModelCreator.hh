/*
 * Copyright 2013 Open Source Robotics Foundation
 *
 * Licensed under the Apache License, Version 2.0 (the "License");
 * you may not use this file except in compliance with the License.
 * You may obtain a copy of the License at
 *
 *     http://www.apache.org/licenses/LICENSE-2.0
 *
 * Unless required by applicable law or agreed to in writing, software
 * distributed under the License is distributed on an "AS IS" BASIS,
 * WITHOUT WARRANTIES OR CONDITIONS OF ANY KIND, either express or implied.
 * See the License for the specific language governing permissions and
 * limitations under the License.
 *
*/
#ifndef _MODEL_CREATOR_HH_
#define _MODEL_CREATOR_HH_

#include <list>
#include <string>
#include <vector>

#include <boost/unordered/unordered_map.hpp>

#include <sdf/sdf.hh>

#include "gazebo/common/KeyEvent.hh"
#include "gazebo/physics/PhysicsTypes.hh"
#include "gazebo/math/Pose.hh"
#include "gazebo/transport/TransportTypes.hh"

#include "gazebo/gui/qt.h"
#include "gazebo/gui/model/JointMaker.hh"
#include "gazebo/util/system.hh"

namespace gazebo
{
  namespace msgs
  {
    class Visual;
  }

  namespace gui
  {
    class PartData;

    /// \addtogroup gazebo_gui
    /// \{

    /// \class ModelCreator ModelCreator.hh
    /// \brief Create and manage 3D visuals of a model with parts and joints.
    class GAZEBO_VISIBLE ModelCreator : public QObject
    {
      Q_OBJECT

      /// \enum Joint types
      /// \brief Unique identifiers for joint types that can be created.
      public: enum PartType
      {
        /// \brief none
        PART_NONE,
        /// \brief Box
        PART_BOX,
        /// \brief Sphere
        PART_SPHERE,
        /// \brief Cylinder
        PART_CYLINDER,
        /// \brief Custom
        PART_CUSTOM
      };

      /// \brief Constructor
      public: ModelCreator();

      /// \brief Destructor
      public: virtual ~ModelCreator();

      /// \brief Set the name of the model.
      /// \param[in] _modelName Name of the model to set to.
      public: void SetModelName(const std::string &_modelName);

      /// \brief Get the name of the model.
      /// \return Name of model.
      public: std::string GetModelName() const;

      /// \brief Finish the model and create the entity on the gzserver.
       public: void FinishModel();

      /// \brief Add a box to the model.
      /// \param[in] _size Size of the box.
      /// \param[in] _pose Pose of the box.
      /// \return Name of the box that has been added.
      public: std::string AddBox(
          const math::Vector3 &_size = math::Vector3::One,
          const math::Pose &_pose = math::Pose::Zero);

      /// \brief Add a sphere to the model.
      /// \param[in] _radius Radius of the sphere.
      /// \param[in] _pose Pose of the sphere.
      /// \return Name of the sphere that has been added.
      public: std::string AddSphere(double _radius = 0.5,
          const math::Pose &_pose = math::Pose::Zero);

      /// \brief Add a cylinder to the model.
      /// \param[in] _radius Radius of the cylinder.
      /// \param[in] _length Length of the cylinder.
      /// \param[in] _pose Pose of the cylinder.
      /// \return Name of the cylinder that has been added.
      public: std::string AddCylinder(double _radius = 0.5,
          double _length = 1.0, const math::Pose &_pose = math::Pose::Zero);

      /// \brief Add a custom part to the model
      /// \param[in] _name Name of the custom part.
      /// \param[in] _scale Scale of the custom part.
      /// \param[in] _pose Pose of the custom part.
      /// \return Name of the custom that has been added.
      public: std::string AddCustom(const std::string &_name,
          const math::Vector3 &_scale = math::Vector3::One,
          const math::Pose &_pose = math::Pose::Zero);

      /// \brief Add a joint to the model.
      /// \param[in] _type Type of joint to add.
      /// \return Name of the joint that has been added.
      public: void AddJoint(JointMaker::JointType _type);

      /// \brief Remove a part from the model.
      /// \param[in] _partName Name of the part to remove
      public: void RemovePart(const std::string &_partName);

      /// \brief Set the model to be static
      /// \param[in] _static True to make the model static.
      public: void SetStatic(bool _static);

      /// \brief Set the model to allow auto disable at rest.
      /// \param[in] _auto True to allow the model to auto disable.
      public: void SetAutoDisable(bool _auto);

      /// \brief Save model to SDF format.
      /// \param[in] _savePath Path to save the SDF to.
      public: void SaveToSDF(const std::string &_savePath);

      /// \brief Reset the model creator and the SDF.
      public: void Reset();

      /// \brief Stop the process of adding a part or joint to the model.
      public: void Stop();

      /// \brief Get joint maker
      /// \return Joint maker
      public: JointMaker *GetJointMaker() const;

      /// \brief Add a part to the model
      /// \param[in] _type Type of part to be added
      public: void AddPart(PartType _type);

      /// \brief Generate the SDF from model part and joint visuals.
      public: void GenerateSDF();

      /// \brief QT callback when entering model edit mode
      /// \param[in] _checked True if the menu item is checked
      private slots: void OnEdit(bool _checked);

      /// \brief Mouse event filter callback when mouse is pressed.
      /// \param[in] _event The mouse event.
      /// \return True if the event was handled
      private: bool OnMousePress(const common::MouseEvent &_event);

      /// \brief Mouse event filter callback when mouse is released.
      /// \param[in] _event The mouse event.
      /// \return True if the event was handled
      private: bool OnMouseRelease(const common::MouseEvent &_event);

      /// \brief Mouse event filter callback when mouse is moved.
      /// \param[in] _event The mouse event.
      /// \return True if the event was handled
      private: bool OnMouseMove(const common::MouseEvent &_event);

      /// \brief Mouse event filter callback when mouse is double clicked.
      /// \param[in] _event The mouse event.
      /// \return True if the event was handled
      private: bool OnMouseDoubleClick(const common::MouseEvent &_event);

      /// \brief Key event filter callback when key is pressed.
      /// \param[in] _event The key event.
      /// \return True if the event was handled
      private: bool OnKeyPress(const common::KeyEvent &_event);

      private slots: void OnCopy();

      private slots: void OnPaste();

      /// \brief Create part with default properties from a visual
      /// \param[in] _visual Visual used to create the part.
      private: void CreatePart(const rendering::VisualPtr &_visual);

      // Documentation inherited
      private: virtual void CreateTheEntity();

      /// \brief Internal init function.
      private: bool Init();

      /// \brief Create an empty model.
      /// \return Name of the model created.
      private: std::string CreateModel();

      /// \brief Get a template SDF string of a simple model.
      /// \return Template SDF string of a simple model.
      private: std::string GetTemplateSDFString();

      /// \brief Callback when a specific alignment configuration is set.
      /// \param[in] _axis Axis of alignment: x, y, or z.
      /// \param[in] _config Configuration: min, center, or max.
      /// \param[in] _target Target of alignment: first or last.
      /// \param[in] _bool True to preview alignment without publishing
      /// to server.
      private: void OnAlignMode(const std::string &_axis,
          const std::string &_config, const std::string &_target,
          bool _preview);

      /// \brief Qt callback when a delete signal has been emitted.
      /// \param[in] _name Name of the part or model to delete.
      private slots: void OnDelete(const std::string &_name="");

      /// \brief Qt signal when the a part has been added.
      Q_SIGNALS: void PartAdded();

      Q_SIGNALS: void CopyTriggered();

      Q_SIGNALS: void PasteTriggered();

      /// \brief The model in SDF format.
      private: sdf::SDFPtr modelSDF;

      /// \brief A template SDF of a simple box model.
      private: sdf::SDFPtr modelTemplateSDF;

      /// \brief Name of the model.
      private: std::string modelName;

      /// \brief The root visual of the model.
      private: rendering::VisualPtr modelVisual;

      /// \brief The root visual of the model.
      private: rendering::VisualPtr mouseVisual;

      /// \brief The pose of the model.
      private: math::Pose modelPose;

      /// \brief True to create a static model.
      private: bool isStatic;

      /// \brief True to auto disable model when it is at rest.
      private: bool autoDisable;

      /// \brief A list of gui editor events connected to the model creator.
      private: std::vector<event::ConnectionPtr> connections;

      /// \brief Counter for the number of boxes in the model.
      private: int boxCounter;

      /// \brief Counter for the number of cylinders in the model.
      private: int cylinderCounter;

      /// \brief Counter for the number of spheres in the model.
      private: int sphereCounter;

      /// \brief Counter for the number of custom parts in the model.
      private: int customCounter;

      /// \brief Counter for generating a unique model name.
      private: int modelCounter;

      /// \brief Transparency value for model being edited.
      private: double editTransparency;

      /// \brief Type of part being added.
      private: PartType addPartType;

      /// \brief A map of model part names to and their visuals.
      private: boost::unordered_map<std::string, PartData *> allParts;

      /// \brief Transport node
      private: transport::NodePtr node;

      /// \brief Publisher that publishes msg to the server once the model is
      /// created.
      private: transport::PublisherPtr makerPub;

      /// \brief Publisher that publishes delete entity msg to remove the
      /// editor visual.
      private: transport::PublisherPtr requestPub;

      /// \brief Joint maker.
      private: JointMaker *jointMaker;

      /// \brief origin of the model.
      private: math::Pose origin;

      /// \brief A list of selected visuals.
      private: std::vector<rendering::VisualPtr> selectedVisuals;
<<<<<<< HEAD

      /// \brief Names of parts copied through g_copyAct
      private: std::vector<std::string> copiedPartNames;

      /// \brief The last mouse event
      private: common::MouseEvent lastMouseEvent;
=======
>>>>>>> bcbffdb2
    };
    /// \}

    /// \class SensorData SensorData.hh
    /// \brief Helper class to store sensor data
    class GAZEBO_VISIBLE SensorData
    {
      /// \brief Name of sensor.
      public: std::string name;

      /// \brief Type of sensor.
      public: std::string type;

      /// \brief Pose of sensor.
      public: math::Vector3 pose;

      /// \brief True to visualize sensor.
      public: bool visualize;

      /// \brief True to set sensor to be always on.
      public: bool alwaysOn;

      /// \brief Sensor topic name.
      public: std::string topicName;
    };

    /// \class PartData PartData.hh
    /// \brief Helper class to store part data
    class GAZEBO_VISIBLE PartData : public QObject
    {
      Q_OBJECT

      /// \brief Name of part.
      public: std::string name;

      /// \brief Visuals of the part.
      public: std::vector<rendering::VisualPtr> visuals;

      /// \brief True to enable gravity on part.
      public: bool gravity;

      /// \brief True to allow self collision.
      public: bool selfCollide;

      /// \brief True to make part kinematic.
      public: bool kinematic;

      /// \brief Pose of part.
      public: math::Pose pose;

      /// \brief Name of part.
      public: physics::Inertial *inertial;

      /// \brief Name of part.
      public: std::vector<physics::CollisionPtr> collisions;

      /// \brief Sensor data
      public: SensorData *sensorData;
    };
  }
}
#endif<|MERGE_RESOLUTION|>--- conflicted
+++ resolved
@@ -225,10 +225,6 @@
       /// \brief Qt signal when the a part has been added.
       Q_SIGNALS: void PartAdded();
 
-      Q_SIGNALS: void CopyTriggered();
-
-      Q_SIGNALS: void PasteTriggered();
-
       /// \brief The model in SDF format.
       private: sdf::SDFPtr modelSDF;
 
@@ -299,15 +295,12 @@
 
       /// \brief A list of selected visuals.
       private: std::vector<rendering::VisualPtr> selectedVisuals;
-<<<<<<< HEAD
 
       /// \brief Names of parts copied through g_copyAct
       private: std::vector<std::string> copiedPartNames;
 
       /// \brief The last mouse event
       private: common::MouseEvent lastMouseEvent;
-=======
->>>>>>> bcbffdb2
     };
     /// \}
 
