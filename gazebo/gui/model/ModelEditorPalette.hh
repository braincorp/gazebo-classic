/*
 * Copyright (C) 2013-2015 Open Source Robotics Foundation
 *
 * Licensed under the Apache License, Version 2.0 (the "License");
 * you may not use this file except in compliance with the License.
 * You may obtain a copy of the License at
 *
 *     http://www.apache.org/licenses/LICENSE-2.0
 *
 * Unless required by applicable law or agreed to in writing, software
 * distributed under the License is distributed on an "AS IS" BASIS,
 * WITHOUT WARRANTIES OR CONDITIONS OF ANY KIND, either express or implied.
 * See the License for the specific language governing permissions and
 * limitations under the License.
 *
*/

#ifndef _GAZEBO_MODEL_EDITOR_PALETTE_HH_
#define _GAZEBO_MODEL_EDITOR_PALETTE_HH_

#include <mutex>
#include <map>
#include <string>
#include <vector>

#include "gazebo/rendering/RenderTypes.hh"
#include "gazebo/common/Event.hh"

#include "gazebo/gui/model/ModelCreator.hh"
#include "gazebo/gui/qt.h"
#include "gazebo/util/system.hh"

namespace gazebo
{
  namespace rendering
  {
  }

  namespace gui
  {
    class ModelCreator;

    /// \addtogroup gazebo_gui
    /// \{

    /// \class ModelEditorPalette ModelEditorPalette.hh
    /// \brief A palette of model items which can be added to the editor.
    class GZ_GUI_MODEL_VISIBLE ModelEditorPalette : public QWidget
    {
      Q_OBJECT

      /// \brief Constructor
      /// \param[in] _parent Parent QWidget.
      public: ModelEditorPalette(QWidget *_parent = 0);

      /// \brief Destructor
      public: ~ModelEditorPalette();

      /// \brief Add an item to the model editor palette.
      /// \param[in] _Item item to add.
      /// \param[in] _category Category to add the item too.
      public: void AddItem(QWidget *_item,
          const std::string &_category = "Other");

      /// \brief Add a joint to the model.
      /// \param[in] _type Type of joint to add.
      public: void CreateJoint(const std::string &_type);

      /// \brief Get the model creator.
      /// \return a pointer to the model creator.
      public: ModelCreator *GetModelCreator();

      /// \brief Key event filter callback when key is pressed.
      /// \param[in] _event The key event.
      /// \return True if the event was handled
      private: bool OnKeyPress(const common::KeyEvent &_event);

      /// \brief Callback when an entity is selected.
      /// \param[in] _name Name of entity.
      /// \param[in] _mode Select mode
      private: void OnSetSelectedEntity(const std::string &_name,
          const std::string &_mode);

      /// \brief Callback when a link is selected.
      /// \param[in] _name Name of link.
      /// \param[in] _selected True if the link is selected, false if
      /// deselected.
      private: void OnSetSelectedLink(const std::string &_name, bool _selected);

      /// \brief Callback when a joint is selected.
      /// \param[in] _name Name of joint.
      /// \param[in] _selected True if the joint is selected, false if
      /// deselected.
      private: void OnSetSelectedJoint(const std::string &_name,
          bool _selected);

      /// \brief Helper function to deselect a link or a joint.
      /// \param[in] _type Type: Link or Joint.
      private: void DeselectType(const std::string &_type);

      /// \brief Qt callback when cylinder button is clicked.
      private slots: void OnCylinder();

      /// \brief Qt callback when sphere button is clicked.
      private slots: void OnSphere();

      /// \brief Qt callback when box button is clicked.
      private slots: void OnBox();

      /// \brief Qt callback when custom button is clicked.
      private slots: void OnCustom();

      /// \brief Qt callback when a link has been added.
      private slots: void OnLinkAdded();

      /// \brief Qt callback when the model is to be made static.
      private slots: void OnStatic();

      /// \brief Qt callback when the model is allowed to auto disable at rest.
      private slots: void OnAutoDisable();

      /// \brief Qt callback when the Model Name field is changed.
      /// \param[in] _name New name.
      private slots: void OnNameChanged(const QString &_name);

      /// \brief Qt callback when a tree item has been double clicked.
      /// \param[in] _item Item clicked.
      /// \param[in] _column Column index.
      private slots: void OnItemDoubleClicked(QTreeWidgetItem *_item,
          int _column);

      /// \brief Qt callback when a tree item has been clicked.
      /// \param[in] _item Item clicked.
      /// \param[in] _column Column index.
      private slots: void OnItemClicked(QTreeWidgetItem *_item, int _column);
<<<<<<< HEAD

      /// \brief Qt callback when selected items have changed.
      private slots: void OnItemSelectionChanged();

      /// \brief Qt callback when the context menu signal is triggered.
      /// \param[in] _pt Position of the context menu event that the widget
      ///  receives.
      private slots: void OnCustomContextMenu(const QPoint &_pt);

      /// \brief Add a link to the tree.
      /// \param[in] _linkName Scoped link name.
      private: void OnLinkInserted(const std::string &_linkName);

      /// \brief Add a joint to the tree.
      /// \param[in] _jointId Unique joint identifying name.
      /// \param[in] _jointName Scoped name which can be changed by the user.
      private: void OnJointInserted(const std::string &_jointId,
          const std::string &_jointName);

      /// \brief Remove a link from the tree.
      /// \param[in] _linkId Unique link identifying name.
      private: void OnLinkRemoved(const std::string &_linkId);

      /// \brief Remove a joint from the tree.
      /// \param[in] _jointId Unique joint identifying name.
      private: void OnJointRemoved(const std::string &_jointId);

      /// \brief Remove all links and joints from the tree.
      private: void ClearModelTree();

      /// \brief Update a joint item text in the tree.
      /// \param[in] _jointId Unique joint identifying name.
      /// \param[in] _newJointName New scoped joint name.
      private: void OnJointNameChanged(const std::string &_jointId,
          const std::string &_newJointName);

      /// \brief Callback when user has provided information on where to save
      /// the model to.
      /// \param[in] _saveName Name of model being saved.
      private: void OnSaveModel(const std::string &_saveName);

      /// \brief Event received when the user starts a new model.
      private: void OnNewModel();

      /// \brief Event received when the model properties changed.
      /// \param[in] _static New static property of the model.
      /// \param[in] _autoDisable New allow_auto_disable property of the model.
      /// \param[in] _pose New model pose.
      /// \param[in] _name New name.
      private: void OnModelPropertiesChanged(bool _static, bool _autoDisable,
          const math::Pose &_pose, const std::string &_name);

      /// \brief A list of gui editor events connected to this palette.
      private: std::vector<event::ConnectionPtr> connections;

      /// \brief Links button group.
      private: QButtonGroup *linkButtonGroup;

      /// \brief Model creator.
      private: ModelCreator *modelCreator;
=======

      /// \brief Qt callback when selected items have changed.
      private slots: void OnItemSelectionChanged();

      /// \brief Qt callback when the context menu signal is triggered.
      /// \param[in] _pt Position of the context menu event that the widget
      ///  receives.
      private slots: void OnCustomContextMenu(const QPoint &_pt);

      /// \brief Add a link to the tree.
      /// \param[in] _linkName Scoped link name.
      private: void OnLinkInserted(const std::string &_linkName);

      /// \brief Add a joint to the tree.
      /// \param[in] _jointId Unique joint identifying name.
      /// \param[in] _jointName Scoped name which can be changed by the user.
      /// \param[in] _jointName Scoped name of the parent link.
      /// \param[in] _jointName Scoped name of the child link.
      private: void OnJointInserted(const std::string &_jointId,
          const std::string &_jointName, const std::string &_parentName,
          const std::string &_childName);

      /// \brief Remove a link from the tree.
      /// \param[in] _linkId Unique link identifying name.
      private: void OnLinkRemoved(const std::string &_linkId);

      /// \brief Remove a joint from the tree.
      /// \param[in] _jointId Unique joint identifying name.
      private: void OnJointRemoved(const std::string &_jointId);

      /// \brief Remove all links and joints from the tree.
      private: void ClearModelTree();

      /// \brief Update a joint item text in the tree.
      /// \param[in] _jointId Unique joint identifying name.
      /// \param[in] _newJointName New scoped joint name.
      private: void OnJointNameChanged(const std::string &_jointId,
          const std::string &_newJointName);

      /// \brief Callback when user has provided information on where to save
      /// the model to.
      /// \param[in] _saveName Name of model being saved.
      private: void OnSaveModel(const std::string &_saveName);

      /// \brief Event received when the user starts a new model.
      private: void OnNewModel();

      /// \brief Event received when the model properties changed.
      /// \param[in] _static New static property of the model.
      /// \param[in] _autoDisable New allow_auto_disable property of the model.
      /// \param[in] _pose New model pose.
      /// \param[in] _name New name.
      private: void OnModelPropertiesChanged(bool _static, bool _autoDisable,
          const math::Pose &_pose, const std::string &_name);

      /// \brief A list of gui editor events connected to this palette.
      private: std::vector<event::ConnectionPtr> connections;

      /// \brief Links button group.
      private: QButtonGroup *linkButtonGroup;

      /// \brief Model creator.
      private: ModelCreator *modelCreator;

      /// \brief Static checkbox, true to create a static model.
      private: QCheckBox *staticCheck;

      /// \brief Auto disable checkbox, true to allow model to auto-disable at
      /// rest.
      private: QCheckBox *autoDisableCheck;

      /// \brief Default name of the model.
      private: std::string modelDefaultName;

      /// \brief Edit the name of the model.
      private: QLineEdit *modelNameEdit;

      /// \brief The tree holding all links and joints.
      private: QTreeWidget *modelTreeWidget;

      /// \brief Parent item for all links.
      private: QTreeWidgetItem *linksItem;

      /// \brief Parent item for all joints.
      private: QTreeWidgetItem *jointsItem;

      /// \brief Mutex to protect updates.
      private: std::recursive_mutex updateMutex;

      /// \brief Keeps track of selected items.
      private: QList<QTreeWidgetItem *> selected;
>>>>>>> 7c22a662

      /// \brief Layout for other items in the palette.
      private: QVBoxLayout *otherItemsLayout;

<<<<<<< HEAD
      /// \brief Auto disable checkbox, true to allow model to auto-disable at
      /// rest.
      private: QCheckBox *autoDisableCheck;

      /// \brief Default name of the model.
      private: std::string modelDefaultName;

      /// \brief Edit the name of the model.
      private: QLineEdit *modelNameEdit;

      /// \brief The tree holding all links and joints.
      private: QTreeWidget *modelTreeWidget;

      /// \brief Parent item for all links.
      private: QTreeWidgetItem *linksItem;

      /// \brief Parent item for all joints.
      private: QTreeWidgetItem *jointsItem;

      /// \brief Mutex to protect updates.
      private: std::recursive_mutex updateMutex;

      /// \brief Keeps track of selected items.
      private: QList<QTreeWidgetItem *> selected;

      /// \brief Layout for other items in the palette.
      private: QVBoxLayout *otherItemsLayout;

=======
>>>>>>> 7c22a662
      /// \brief Map of categories to their layout
      private: std::map<std::string, QGridLayout *> categories;
    };
  }
}
#endif<|MERGE_RESOLUTION|>--- conflicted
+++ resolved
@@ -133,68 +133,6 @@
       /// \param[in] _item Item clicked.
       /// \param[in] _column Column index.
       private slots: void OnItemClicked(QTreeWidgetItem *_item, int _column);
-<<<<<<< HEAD
-
-      /// \brief Qt callback when selected items have changed.
-      private slots: void OnItemSelectionChanged();
-
-      /// \brief Qt callback when the context menu signal is triggered.
-      /// \param[in] _pt Position of the context menu event that the widget
-      ///  receives.
-      private slots: void OnCustomContextMenu(const QPoint &_pt);
-
-      /// \brief Add a link to the tree.
-      /// \param[in] _linkName Scoped link name.
-      private: void OnLinkInserted(const std::string &_linkName);
-
-      /// \brief Add a joint to the tree.
-      /// \param[in] _jointId Unique joint identifying name.
-      /// \param[in] _jointName Scoped name which can be changed by the user.
-      private: void OnJointInserted(const std::string &_jointId,
-          const std::string &_jointName);
-
-      /// \brief Remove a link from the tree.
-      /// \param[in] _linkId Unique link identifying name.
-      private: void OnLinkRemoved(const std::string &_linkId);
-
-      /// \brief Remove a joint from the tree.
-      /// \param[in] _jointId Unique joint identifying name.
-      private: void OnJointRemoved(const std::string &_jointId);
-
-      /// \brief Remove all links and joints from the tree.
-      private: void ClearModelTree();
-
-      /// \brief Update a joint item text in the tree.
-      /// \param[in] _jointId Unique joint identifying name.
-      /// \param[in] _newJointName New scoped joint name.
-      private: void OnJointNameChanged(const std::string &_jointId,
-          const std::string &_newJointName);
-
-      /// \brief Callback when user has provided information on where to save
-      /// the model to.
-      /// \param[in] _saveName Name of model being saved.
-      private: void OnSaveModel(const std::string &_saveName);
-
-      /// \brief Event received when the user starts a new model.
-      private: void OnNewModel();
-
-      /// \brief Event received when the model properties changed.
-      /// \param[in] _static New static property of the model.
-      /// \param[in] _autoDisable New allow_auto_disable property of the model.
-      /// \param[in] _pose New model pose.
-      /// \param[in] _name New name.
-      private: void OnModelPropertiesChanged(bool _static, bool _autoDisable,
-          const math::Pose &_pose, const std::string &_name);
-
-      /// \brief A list of gui editor events connected to this palette.
-      private: std::vector<event::ConnectionPtr> connections;
-
-      /// \brief Links button group.
-      private: QButtonGroup *linkButtonGroup;
-
-      /// \brief Model creator.
-      private: ModelCreator *modelCreator;
-=======
 
       /// \brief Qt callback when selected items have changed.
       private slots: void OnItemSelectionChanged();
@@ -286,42 +224,10 @@
 
       /// \brief Keeps track of selected items.
       private: QList<QTreeWidgetItem *> selected;
->>>>>>> 7c22a662
 
       /// \brief Layout for other items in the palette.
       private: QVBoxLayout *otherItemsLayout;
 
-<<<<<<< HEAD
-      /// \brief Auto disable checkbox, true to allow model to auto-disable at
-      /// rest.
-      private: QCheckBox *autoDisableCheck;
-
-      /// \brief Default name of the model.
-      private: std::string modelDefaultName;
-
-      /// \brief Edit the name of the model.
-      private: QLineEdit *modelNameEdit;
-
-      /// \brief The tree holding all links and joints.
-      private: QTreeWidget *modelTreeWidget;
-
-      /// \brief Parent item for all links.
-      private: QTreeWidgetItem *linksItem;
-
-      /// \brief Parent item for all joints.
-      private: QTreeWidgetItem *jointsItem;
-
-      /// \brief Mutex to protect updates.
-      private: std::recursive_mutex updateMutex;
-
-      /// \brief Keeps track of selected items.
-      private: QList<QTreeWidgetItem *> selected;
-
-      /// \brief Layout for other items in the palette.
-      private: QVBoxLayout *otherItemsLayout;
-
-=======
->>>>>>> 7c22a662
       /// \brief Map of categories to their layout
       private: std::map<std::string, QGridLayout *> categories;
     };
