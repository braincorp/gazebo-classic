--- conflicted
+++ resolved
@@ -82,41 +82,6 @@
       /// \return True if the event was handled
       private: bool OnKeyPress(const common::KeyEvent &_event);
 
-<<<<<<< HEAD
-      /// \brief Callback when an entity is selected.
-      /// \param[in] _name Name of entity.
-      /// \param[in] _mode Select mode
-      private: void OnSetSelectedEntity(const std::string &_name,
-          const std::string &_mode);
-
-      /// \brief Callback when an entity is selected.
-      /// \param[in] _linkId Unique id of link.
-      /// \param[in] _selected True if the entity is selected, false if
-      /// deselected.
-      private: void OnSetSelectedLink(const std::string &_linkId,
-          const bool _selected);
-
-      /// \brief Callback when a joint is selected.
-      /// \param[in] _jointId Unique id of joint.
-      /// \param[in] _selected True if the joint is selected, false if
-      /// deselected.
-      private: void OnSetSelectedJoint(const std::string &_jointId,
-          const bool _selected);
-
-      /// \brief Callback when a model plugin is selected.
-      /// \param[in] _name Name of model plugin.
-      /// \param[in] _selected True if the model plugin is selected, false if
-      /// deselected.
-      private: void OnSetSelectedModelPlugin(const std::string &_name,
-          const bool _selected);
-
-      /// \brief Helper function to deselect a specific type, such as link or
-      /// joint.
-      /// \param[in] _type Type: Link or Joint.
-      private: void DeselectType(const std::string &_type);
-
-=======
->>>>>>> dc3f3287
       /// \brief Qt callback when cylinder button is clicked.
       private slots: void OnCylinder();
 
@@ -132,112 +97,6 @@
       /// \brief Qt callback when a link has been added.
       private slots: void OnLinkAdded();
 
-<<<<<<< HEAD
-      /// \brief Qt callback when the model is to be made static.
-      private slots: void OnStatic();
-
-      /// \brief Qt callback when the model is allowed to auto disable at rest.
-      private slots: void OnAutoDisable();
-
-      /// \brief Qt callback when the Model Name field is changed.
-      /// \param[in] _name New name.
-      private slots: void OnNameChanged(const QString &_name);
-
-      /// \brief Qt callback when a tree item has been double clicked.
-      /// \param[in] _item Item clicked.
-      /// \param[in] _column Column index.
-      private slots: void OnItemDoubleClicked(QTreeWidgetItem *_item,
-          int _column);
-
-      /// \brief Qt callback when a tree item has been clicked.
-      /// \param[in] _item Item clicked.
-      /// \param[in] _column Column index.
-      private slots: void OnItemClicked(QTreeWidgetItem *_item, int _column);
-
-      /// \brief Qt callback when selected items have changed.
-      private slots: void OnItemSelectionChanged();
-
-      /// \brief Qt callback when the context menu signal is triggered.
-      /// \param[in] _pt Position of the context menu event that the widget
-      ///  receives.
-      private slots: void OnCustomContextMenu(const QPoint &_pt);
-
-      /// \brief Add a nested model to the tree.
-      /// \param[in] _nestedModelName Scoped nested model name.
-      private: void OnNestedModelInserted(const std::string &_nestedModelName);
-
-      /// \brief Add a link to the tree.
-      /// \param[in] _linkName Scoped link name.
-      private: void OnLinkInserted(const std::string &_linkName);
-
-      /// \brief Add a joint to the tree.
-      /// \param[in] _jointId Unique joint identifying name.
-      /// \param[in] _jointName Scoped name which can be changed by the user.
-      /// \param[in] _type Type of joint.
-      /// \param[in] _parentName Scoped name of the parent link.
-      /// \param[in] _childName Scoped name of the child link.
-      private: void OnJointInserted(const std::string &_jointId,
-          const std::string &_jointName, const std::string &_type,
-          const std::string &_parentName, const std::string &_childName);
-
-      /// \brief Remove a nested model from the tree.
-      /// \param[in] _linkId Unique nested model identifying name.
-      private: void OnNestedModelRemoved(const std::string &_nestedModelId);
-
-      /// \brief Add a model plugin to the tree.
-      /// \param[in] _modelPluginName Model plugin name.
-      private: void OnModelPluginInserted(const std::string &_modelPluginName);
-
-      /// \brief Remove a link from the tree.
-      /// \param[in] _linkId Unique link identifying name.
-      private: void OnLinkRemoved(const std::string &_linkId);
-
-      /// \brief Remove a joint from the tree.
-      /// \param[in] _jointId Unique joint identifying name.
-      private: void OnJointRemoved(const std::string &_jointId);
-
-      /// \brief Remove a model plugin from the tree.
-      /// \param[in] _pluginId Unique model plugin identifying name.
-      private: void OnModelPluginRemoved(const std::string &_pluginId);
-
-      /// \brief Remove all links and joints from the tree.
-      private: void ClearModelTree();
-
-      /// \brief Update a joint item text in the tree.
-      /// \param[in] _jointId Unique joint identifying name.
-      /// \param[in] _newJointName New scoped joint name.
-      private: void OnJointNameChanged(const std::string &_jointId,
-          const std::string &_newJointName);
-
-      /// \brief Callback when user has provided information on where to save
-      /// the model to.
-      /// \param[in] _saveName Name of model being saved.
-      private: void OnSaveModel(const std::string &_saveName);
-
-      /// \brief Event received when the user starts a new model.
-      private: void OnNewModel();
-
-      /// \brief Event received when the model properties changed.
-      /// \param[in] _static New static property of the model.
-      /// \param[in] _autoDisable New allow_auto_disable property of the model.
-      /// \param[in] _pose New model pose.
-      /// \param[in] _name New name.
-      private: void OnModelPropertiesChanged(bool _static, bool _autoDisable,
-          const math::Pose &_pose, const std::string &_name);
-
-      /// \brief Recursively look for an item with the given data under the
-      /// given _parentItem.
-      /// \param[in] _data Data which was assigned to the searched item as
-      /// (0, Qt::UserRole) when the item was created.
-      /// \param[in] _parentItem Item to look within.
-      private: QTreeWidgetItem *FindItemByData(const std::string &_data,
-          const QTreeWidgetItem &_parentItem);
-
-      /// \brief A list of gui editor events connected to this palette.
-      private: std::vector<event::ConnectionPtr> connections;
-
-=======
->>>>>>> dc3f3287
       /// \brief Links button group.
       private: QButtonGroup *linkButtonGroup;
 
