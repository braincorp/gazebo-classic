/*
 * Copyright (C) 2013-2015 Open Source Robotics Foundation
 *
 * Licensed under the Apache License, Version 2.0 (the "License");
 * you may not use this file except in compliance with the License.
 * You may obtain a copy of the License at
 *
 *     http://www.apache.org/licenses/LICENSE-2.0
 *
 * Unless required by applicable law or agreed to in writing, software
 * distributed under the License is distributed on an "AS IS" BASIS,
 * WITHOUT WARRANTIES OR CONDITIONS OF ANY KIND, either express or implied.
 * See the License for the specific language governing permissions and
 * limitations under the License.
 *
*/

#ifndef _GAZEBO_MODEL_EDITOR_PALETTE_HH_
#define _GAZEBO_MODEL_EDITOR_PALETTE_HH_

#include <map>
#include <string>
#include <vector>

#include "gazebo/rendering/RenderTypes.hh"
#include "gazebo/common/Event.hh"

#include "gazebo/gui/model/ModelCreator.hh"
#include "gazebo/gui/qt.h"
#include "gazebo/util/system.hh"

namespace boost
{
  class recursive_mutex;
}

namespace gazebo
{
  namespace rendering
  {
  }

  namespace gui
  {
    class ModelCreator;

    /// \addtogroup gazebo_gui
    /// \{

    /// \class ModelEditorPalette ModelEditorPalette.hh
    /// \brief A palette of model items which can be added to the editor.
    class GAZEBO_VISIBLE ModelEditorPalette : public QWidget
    {
      Q_OBJECT

      /// \brief Constructor
      /// \param[in] _parent Parent QWidget.
      public: ModelEditorPalette(QWidget *_parent = 0);

      /// \brief Destructor
      public: ~ModelEditorPalette();

      /// \brief Add an item to the model editor palette.
      /// \param[in] _Item item to add.
      /// \param[in] _category Category to add the item too.
      public: void AddItem(QWidget *_item,
          const std::string &_category = "Other");

      /// \brief Add a joint to the model.
      /// \param[in] _type Type of joint to add.
      public: void CreateJoint(const std::string &_type);

      /// \brief Get the model creator.
      /// \return a pointer to the model creator.
      public: ModelCreator *GetModelCreator();

      /// \brief Key event filter callback when key is pressed.
      /// \param[in] _event The key event.
      /// \return True if the event was handled
      private: bool OnKeyPress(const common::KeyEvent &_event);

      /// \brief Callback when an entity is selected.
      /// \param[in] _name Name of entity.
      /// \param[in] _mode Select mode
      private: void OnSetSelectedEntity(const std::string &_name,
          const std::string &_mode);

      /// \brief Callback when a link is selected.
      /// \param[in] _name Name of link.
      /// \param[in] _selected True if the link is selected, false if
      /// deselected.
      private: void OnSetSelectedLink(const std::string &_name, bool _selected);

      /// \brief Callback when a joint is selected.
      /// \param[in] _name Name of joint.
      /// \param[in] _selected True if the joint is selected, false if
      /// deselected.
      private: void OnSetSelectedJoint(const std::string &_name,
          bool _selected);

      /// \brief Qt callback when cylinder button is clicked.
      private slots: void OnCylinder();

      /// \brief Qt callback when sphere button is clicked.
      private slots: void OnSphere();

      /// \brief Qt callback when box button is clicked.
      private slots: void OnBox();

      /// \brief Qt callback when custom button is clicked.
      private slots: void OnCustom();

      /// \brief Qt callback when a link has been added.
      private slots: void OnLinkAdded();

      /// \brief Qt callback when the model is to be made static.
      private slots: void OnStatic();

      /// \brief Qt callback when the model is allowed to auto disable at rest.
      private slots: void OnAutoDisable();

      /// \brief Qt callback when the Model Name field is changed.
      /// \param[in] _name New name.
      private slots: void OnNameChanged(const QString &_name);

      /// \brief Qt callback when a tree item has been double clicked.
      /// \param[in] _item Item clicked.
      /// \param[in] _column Column index.
      private slots: void OnItemDoubleClicked(QTreeWidgetItem *_item,
          int _column);

      /// \brief Qt callback when selected items have changed.
      private slots: void OnItemSelectionChanged();

      /// \brief Qt callback when the context menu signal is triggered.
      /// \param[in] _pt Position of the context menu event that the widget
      ///  receives.
      private slots: void OnCustomContextMenu(const QPoint &_pt);

      /// \brief Add a link to the tree.
      /// \param[in] _linkName Scoped link name.
      private: void OnLinkInserted(const std::string &_linkName);

      /// \brief Add a joint to the tree.
      /// \param[in] _jointId Unique joint identifying name.
      /// \param[in] _jointName Scoped name which can be changed by the user.
      /// \param[in] _jointName Scoped name of the parent link.
      /// \param[in] _jointName Scoped name of the child link.
      private: void OnJointInserted(const std::string &_jointId,
          const std::string &_jointName, const std::string &_parentName,
          const std::string &_childName);

      /// \brief Remove a link from the tree.
      /// \param[in] _linkId Unique link identifying name.
      private: void OnLinkRemoved(const std::string &_linkId);

      /// \brief Remove a joint from the tree.
      /// \param[in] _jointId Unique joint identifying name.
      private: void OnJointRemoved(const std::string &_jointId);

      /// \brief Remove all links and joints from the tree.
      private: void ClearModelTree();

      /// \brief Update a joint item text in the tree.
      /// \param[in] _jointId Unique joint identifying name.
      /// \param[in] _newJointName New scoped joint name.
      private: void OnJointNameChanged(const std::string &_jointId,
          const std::string &_newJointName);

      /// \brief Callback when user has provided information on where to save
      /// the model to.
      /// \param[in] _saveName Name of model being saved.
      private: void OnSaveModel(const std::string &_saveName);

      /// \brief Event received when the user starts a new model.
      private: void OnNewModel();

      /// \brief Event received when the model properties changed.
      /// \param[in] _static New static property of the model.
      /// \param[in] _autoDisable New allow_auto_disable property of the model.
      /// \param[in] _pose New model pose.
      /// \param[in] _name New name.
      private: void OnModelPropertiesChanged(bool _static, bool _autoDisable,
          const math::Pose &_pose, const std::string &_name);

      /// \brief A list of gui editor events connected to this palette.
      private: std::vector<event::ConnectionPtr> connections;

      /// \brief Links button group.
      private: QButtonGroup *linkButtonGroup;

      /// \brief Model creator.
      private: ModelCreator *modelCreator;

      /// \brief Static checkbox, true to create a static model.
      private: QCheckBox *staticCheck;

      /// \brief Auto disable checkbox, true to allow model to auto-disable at
      /// rest.
      private: QCheckBox *autoDisableCheck;

      /// \brief Default name of the model.
      private: std::string modelDefaultName;

      /// \brief Edit the name of the model.
      private: QLineEdit *modelNameEdit;

      /// \brief The tree holding all links and joints.
      private: QTreeWidget *modelTreeWidget;

      /// \brief Parent item for all links.
      private: QTreeWidgetItem *linksItem;

      /// \brief Parent item for all joints.
      private: QTreeWidgetItem *jointsItem;

      /// \brief Mutex to protect updates.
      private: boost::recursive_mutex *updateMutex;

<<<<<<< HEAD
      /// \brief Layout for other items in the palette.
      private: QVBoxLayout *otherItemsLayout;

      /// \brief Map of categories to their layout
      private: std::map<std::string, QGridLayout *> categories;
=======
      /// \brief Keeps tracks of selected items.
      private: QList<QTreeWidgetItem *> selected;
>>>>>>> 45bcfe0e
    };
  }
}
#endif<|MERGE_RESOLUTION|>--- conflicted
+++ resolved
@@ -217,16 +217,14 @@
       /// \brief Mutex to protect updates.
       private: boost::recursive_mutex *updateMutex;
 
-<<<<<<< HEAD
+      /// \brief Keeps tracks of selected items.
+      private: QList<QTreeWidgetItem *> selected;
+      
       /// \brief Layout for other items in the palette.
       private: QVBoxLayout *otherItemsLayout;
 
       /// \brief Map of categories to their layout
       private: std::map<std::string, QGridLayout *> categories;
-=======
-      /// \brief Keeps tracks of selected items.
-      private: QList<QTreeWidgetItem *> selected;
->>>>>>> 45bcfe0e
     };
   }
 }
