--- conflicted
+++ resolved
@@ -94,13 +94,10 @@
       private: void OnSetSelectedJoint(const std::string &_name,
           bool _selected);
 
-<<<<<<< HEAD
-=======
       /// \brief Helper function to deselect a link or a joint.
       /// \param[in] _type Type: Link or Joint.
       private: void DeselectType(const std::string &_type);
 
->>>>>>> 8a3529dc
       /// \brief Qt callback when cylinder button is clicked.
       private slots: void OnCylinder();
 
@@ -132,14 +129,11 @@
       private slots: void OnItemDoubleClicked(QTreeWidgetItem *_item,
           int _column);
 
-<<<<<<< HEAD
-=======
       /// \brief Qt callback when a tree item has been clicked.
       /// \param[in] _item Item clicked.
       /// \param[in] _column Column index.
       private slots: void OnItemClicked(QTreeWidgetItem *_item, int _column);
 
->>>>>>> 8a3529dc
       /// \brief Qt callback when selected items have changed.
       private slots: void OnItemSelectionChanged();
 
@@ -231,9 +225,6 @@
       /// \brief Keeps track of selected items.
       private: QList<QTreeWidgetItem *> selected;
 
-      /// \brief Keeps tracks of selected items.
-      private: QList<QTreeWidgetItem *> selected;
-      
       /// \brief Layout for other items in the palette.
       private: QVBoxLayout *otherItemsLayout;
 
