--- conflicted
+++ resolved
@@ -31,13 +31,11 @@
   /// \brief Test creating and removing joints
   private slots: void CreateRemoveJoint();
 
-<<<<<<< HEAD
+  /// \brief Test toggling joint visualization.
+  private slots: void ShowJoints();
+  
   /// \brief Tests selecting joints in the model editor
   private slots: void Selection();
-=======
-  /// \brief Test toggling joint visualization.
-  private slots: void ShowJoints();
->>>>>>> 3c171d97
 };
 
 #endif