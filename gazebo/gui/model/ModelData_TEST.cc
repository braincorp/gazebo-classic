--- conflicted
+++ resolved
@@ -84,7 +84,6 @@
   gui::LinkData *cloneLink = link->Clone(cloneLinkName);
   QCOMPARE(cloneLink->Name(), cloneLinkName);
   QCOMPARE(cloneLink->Pose(), ignition::math::Pose3d::Zero);
-<<<<<<< HEAD
 
   QVERIFY(cloneLink->visuals.size() == 1);
   QVERIFY(cloneLink->collisions.size() == 1);
@@ -98,25 +97,15 @@
         "model::" + cloneLinkName + "::visual")->second,
       ignition::math::Vector3d::One);
 
-  QVERIFY(cloneLink->linkVisual != NULL);
-  QCOMPARE(cloneLink->linkVisual->Name(), "model::" + cloneLinkName);
-=======
   QVERIFY(cloneLink->LinkVisual() != nullptr);
-  QCOMPARE(cloneLink->LinkVisual()->GetName(), "model::" + cloneLinkName);
-  QVERIFY(cloneLink->Scale() == ignition::math::Vector3d::One);
->>>>>>> febb0565
+  QCOMPARE(cloneLink->LinkVisual()->Name(), "model::" + cloneLinkName);
 
   // verify clone link visual
   QCOMPARE(cloneLink->visuals.size(), link->visuals.size());
   QVERIFY(cloneLink->visuals.size() == 1u);
   rendering::VisualPtr cloneVis = cloneLink->visuals.begin()->first;
-<<<<<<< HEAD
-  QVERIFY(cloneVis != NULL);
+  QVERIFY(cloneVis != nullptr);
   QCOMPARE(cloneVis->Name(), "model::" + cloneLinkName + "::visual");
-=======
-  QVERIFY(cloneVis != nullptr);
-  QCOMPARE(cloneVis->GetName(), "model::" + cloneLinkName + "::visual");
->>>>>>> febb0565
   QCOMPARE(cloneVis->GetGeometryType(), std::string("box"));
   QCOMPARE(cloneVis->GetGeometrySize(), size);
 
@@ -124,13 +113,8 @@
   QCOMPARE(cloneLink->collisions.size(), link->collisions.size());
   QVERIFY(cloneLink->collisions.size() == 1u);
   rendering::VisualPtr cloneCol = cloneLink->collisions.begin()->first;
-<<<<<<< HEAD
-  QVERIFY(cloneCol != NULL);
+  QVERIFY(cloneCol != nullptr);
   QCOMPARE(cloneCol->Name(), "model::" + cloneLinkName + "::collision");
-=======
-  QVERIFY(cloneCol != nullptr);
-  QCOMPARE(cloneCol->GetName(), "model::" + cloneLinkName + "::collision");
->>>>>>> febb0565
   QCOMPARE(cloneCol->GetGeometryType(), std::string("box"));
   QCOMPARE(cloneCol->GetGeometrySize(), size);
 
