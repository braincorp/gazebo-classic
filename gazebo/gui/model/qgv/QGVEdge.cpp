/***************************************************************
QGVCore
Copyright (c) 2014, Bergont Nicolas, All rights reserved.

This library is free software; you can redistribute it and/or
modify it under the terms of the GNU Lesser General Public
License as published by the Free Software Foundation; either
version 3.0 of the License, or (at your option) any later version.

This library is distributed in the hope that it will be useful,
but WITHOUT ANY WARRANTY; without even the implied warranty of
MERCHANTABILITY or FITNESS FOR A PARTICULAR PURPOSE. See the GNU
Lesser General Public License for more details.

You should have received a copy of the GNU Lesser General Public
License along with this library.
***************************************************************/

#include <QGVEdge.h>
#include <QGVCore.h>
#include <QGVScene.h>
#include <QGVGraphPrivate.h>
#include <QGVEdgePrivate.h>
#include <QDebug>
#include <QPainter>

QGVEdge::QGVEdge(QGVEdgePrivate *edge, QGVScene *qgvscene)
    :  _scene(qgvscene), _edge(edge)
{
<<<<<<< HEAD
//    setFlag(QGraphicsItem::ItemIsSelectable, true);
  this->edgeColor = QGVCore::toColor(getAttribute("color"));
=======
  setFlag(QGraphicsItem::ItemIsSelectable, true);
>>>>>>> cfd2fbfc
}

QGVEdge::~QGVEdge()
{
    _scene->removeItem(this);
    delete _edge;
}

QString QGVEdge::label() const
{
    return getAttribute("xlabel");
}

QRectF QGVEdge::boundingRect() const
{
    return _path.boundingRect() | _head_arrow.boundingRect() | _tail_arrow.boundingRect() | _label_rect;
}

QPainterPath QGVEdge::shape() const
{
    QPainterPathStroker ps;
    ps.setCapStyle(_pen.capStyle());
    ps.setWidth(_pen.widthF() + 10);
    ps.setJoinStyle(_pen.joinStyle());
    ps.setMiterLimit(_pen.miterLimit());
    return ps.createStroke(_path);
}

void QGVEdge::setLabel(const QString &_xlabel)
{
    setAttribute("xlabel", _xlabel);
}

void QGVEdge::setSource(const QString &_source)
{
  this->sourceNode = _source;
}

void QGVEdge::setTarget(const QString &_target)
{
  this->targetNode = _target;
}

QString QGVEdge::source() const
{
  return sourceNode;
}

QString QGVEdge::target() const
{
  return targetNode;
}

void QGVEdge::setColor(const QColor &_color)
{
  this->edgeColor = _color;
}

QColor QGVEdge::color() const
{
  return this->edgeColor;
}

void QGVEdge::paint(QPainter * painter,
    const QStyleOptionGraphicsItem */*_option*/, QWidget */*_widget*/)
{
    painter->save();

    if(isSelected())
    {
        QPen tpen(_pen);
        tpen.setColor(_pen.color().darker(120));
        tpen.setStyle(Qt::DotLine);
        painter->setPen(tpen);
    }
    else
        painter->setPen(_pen);


    painter->drawPath(_path);

    /*
    QRectF pp = _path.controlPointRect();
    if(pp.width() < pp.height())
    {
        painter->save();
        painter->translate(_label_rect.topLeft());
        painter->rotate(90);
        painter->drawText(QRectF(QPointF(0, -_label_rect.width()),
            _label_rect.size()), Qt::AlignCenter, _label);
        painter->restore();
    }
    else
    */
    painter->drawText(_label_rect, Qt::AlignCenter, _label);

    painter->setBrush(QBrush(_pen.color(), Qt::SolidPattern));
    painter->drawPolygon(_head_arrow);
    painter->drawPolygon(_tail_arrow);
    painter->restore();
}

void QGVEdge::setAttribute(const QString &name, const QString &value)
{
    agsafeset(_edge->edge(), name.toLocal8Bit().data(),
        value.toLocal8Bit().data(), (char *)"");
}

QString QGVEdge::getAttribute(const QString &name) const
{
    char* value = agget(_edge->edge(), name.toLocal8Bit().data());
    if(value)
        return value;
    return QString();
}

void QGVEdge::updateLayout()
{
    prepareGeometryChange();

    qreal gheight = QGVCore::graphHeight(_scene->_graph->graph());

    const splines* spl = ED_spl(_edge->edge());
    _path = QGVCore::toPath(spl, gheight);


    //Edge arrows
    if((spl->list != 0) && (spl->list->size%3 == 1))
    {
        if(spl->list->sflag)
        {
            _tail_arrow = toArrow(
                QLineF(QGVCore::toPoint(spl->list->list[0], gheight),
                QGVCore::toPoint(spl->list->sp, gheight)));
        }

        if(spl->list->eflag)
        {
            _head_arrow = toArrow(
                QLineF(QGVCore::toPoint(spl->list->list[spl->list->size-1],
                gheight), QGVCore::toPoint(spl->list->ep, gheight)));
        }
    }

    _pen.setWidth(1);

    _pen.setColor(this->edgeColor);
    _pen.setStyle(QGVCore::toPenStyle(getAttribute("style")));

    // Edge label
    textlabel_t *xlabel = ED_xlabel(_edge->edge());
    if(xlabel)
    {
        _label = xlabel->text;
        _label_rect.setSize(QSize(xlabel->dimen.x, xlabel->dimen.y));
        _label_rect.moveCenter(QGVCore::toPoint(xlabel->pos,
            QGVCore::graphHeight(_scene->_graph->graph())));
    }

    setToolTip(getAttribute("tooltip"));
}

QPolygonF QGVEdge::toArrow(const QLineF &line) const
{
    QLineF n = line.normalVector();
    QPointF o(n.dx() / 3.0, n.dy() / 3.0);

    // Only support normal arrow type
    QPolygonF polygon;
    polygon.append(line.p1() + o);
    polygon.append(line.p2());
    polygon.append(line.p1() - o);

    return polygon;
}

QPolygonF QGVEdge::toBox(const QLineF &line) const
{
    QLineF n = line.normalVector();
    QPointF o(n.dx() * 0.5, n.dy() * 0.5);

    QPolygonF polygon;
    polygon.append(line.p1() + o);
    polygon.append(line.p2() + o);
    polygon.append(line.p2() - o);
    polygon.append(line.p1() - o);
    return polygon;
}<|MERGE_RESOLUTION|>--- conflicted
+++ resolved
@@ -27,12 +27,8 @@
 QGVEdge::QGVEdge(QGVEdgePrivate *edge, QGVScene *qgvscene)
     :  _scene(qgvscene), _edge(edge)
 {
-<<<<<<< HEAD
-//    setFlag(QGraphicsItem::ItemIsSelectable, true);
+  setFlag(QGraphicsItem::ItemIsSelectable, true);
   this->edgeColor = QGVCore::toColor(getAttribute("color"));
-=======
-  setFlag(QGraphicsItem::ItemIsSelectable, true);
->>>>>>> cfd2fbfc
 }
 
 QGVEdge::~QGVEdge()
