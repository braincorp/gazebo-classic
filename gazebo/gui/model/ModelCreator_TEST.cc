/*
 * Copyright (C) 2015 Open Source Robotics Foundation
 *
 * Licensed under the Apache License, Version 2.0 (the "License");
 * you may not use this file except in compliance with the License.
 * You may obtain a copy of the License at
 *
 *     http://www.apache.org/licenses/LICENSE-2.0
 *
 * Unless required by applicable law or agreed to in writing, software
 * distributed under the License is distributed on an "AS IS" BASIS,
 * WITHOUT WARRANTIES OR CONDITIONS OF ANY KIND, either express or implied.
 * See the License for the specific language governing permissions and
 * limitations under the License.
 *
*/

#include "gazebo/gui/Actions.hh"
#include "gazebo/gui/GuiIface.hh"
#include "gazebo/gui/MainWindow.hh"
#include "gazebo/gui/model/ModelEditorEvents.hh"
#include "gazebo/gui/model/ModelCreator.hh"
#include "gazebo/gui/model/ModelCreator_TEST.hh"

using namespace gazebo;

/////////////////////////////////////////////////
void ModelCreator_TEST::SaveState()
{
  this->resMaxPercentChange = 5.0;
  this->shareMaxPercentChange = 2.0;

  this->Load("worlds/empty.world");

  // Create the main window.
  gazebo::gui::MainWindow *mainWindow = new gazebo::gui::MainWindow();
  QVERIFY(mainWindow != NULL);
  mainWindow->Load();
  mainWindow->Init();
  mainWindow->show();

  // Process some events, and draw the screen
  for (unsigned int i = 0; i < 10; ++i)
  {
    gazebo::common::Time::MSleep(30);
    QCoreApplication::processEvents();
    mainWindow->repaint();
  }

  // Get the user camera and scene
  gazebo::rendering::UserCameraPtr cam = gazebo::gui::get_active_camera();
  QVERIFY(cam != NULL);
  gazebo::rendering::ScenePtr scene = cam->GetScene();
  QVERIFY(scene != NULL);

  // Start never saved
  gui::ModelCreator *modelCreator = new gui::ModelCreator();
  QCOMPARE(modelCreator->GetCurrentSaveState(), gui::ModelCreator::NEVER_SAVED);

  // Inserting a link and it still is never saved
  modelCreator->AddShape(gui::ModelCreator::LINK_CYLINDER);
  gazebo::rendering::VisualPtr cylinder =
      scene->GetVisual("ModelPreview_0::link_0");
  QVERIFY(cylinder != NULL);
  QCOMPARE(modelCreator->GetCurrentSaveState(),
      gui::ModelCreator::NEVER_SAVED);

  // Save all changes
  modelCreator->SaveModelFiles();
  QCOMPARE(modelCreator->GetCurrentSaveState(),
      gui::ModelCreator::ALL_SAVED);

  // Insert another link to have unsaved changes
  modelCreator->AddShape(gui::ModelCreator::LINK_BOX);
  QCOMPARE(modelCreator->GetCurrentSaveState(),
      gui::ModelCreator::UNSAVED_CHANGES);

  // Save all changes
  modelCreator->SaveModelFiles();
  QCOMPARE(modelCreator->GetCurrentSaveState(),
      gui::ModelCreator::ALL_SAVED);

  // Move a link to have unsaved changes
  cylinder->SetWorldPose(math::Pose(1, 2, 3, 4, 5, 6));
  // Process some events, and draw the screen
  for (unsigned int i = 0; i < 10; ++i)
  {
    gazebo::common::Time::MSleep(30);
    QCoreApplication::processEvents();
    mainWindow->repaint();
  }
  QCOMPARE(modelCreator->GetCurrentSaveState(),
      gui::ModelCreator::UNSAVED_CHANGES);

  // Save all changes
  modelCreator->SaveModelFiles();
  QCOMPARE(modelCreator->GetCurrentSaveState(),
      gui::ModelCreator::ALL_SAVED);

  // Remove a link to have unsaved changes
  modelCreator->RemoveEntity(cylinder->GetName());
  QCOMPARE(modelCreator->GetCurrentSaveState(),
      gui::ModelCreator::UNSAVED_CHANGES);

  // Save all changes
  modelCreator->SaveModelFiles();
  QCOMPARE(modelCreator->GetCurrentSaveState(),
      gui::ModelCreator::ALL_SAVED);

  delete modelCreator;
  modelCreator = NULL;
  mainWindow->close();
  delete mainWindow;
  mainWindow = NULL;
}

/////////////////////////////////////////////////
void ModelCreator_TEST::Selection()
{
  this->resMaxPercentChange = 5.0;
  this->shareMaxPercentChange = 2.0;

  this->Load("worlds/empty.world");

  // Create the main window.
  gazebo::gui::MainWindow *mainWindow = new gazebo::gui::MainWindow();
  QVERIFY(mainWindow != NULL);
  mainWindow->Load();
  mainWindow->Init();
  mainWindow->show();

  // Process some events, and draw the screen
  for (unsigned int i = 0; i < 10; ++i)
  {
    gazebo::common::Time::MSleep(30);
    QCoreApplication::processEvents();
    mainWindow->repaint();
  }

  // Get the user camera and scene
  gazebo::rendering::UserCameraPtr cam = gazebo::gui::get_active_camera();
  QVERIFY(cam != NULL);
  gazebo::rendering::ScenePtr scene = cam->GetScene();
  QVERIFY(scene != NULL);

  // Start never saved
  gui::ModelCreator *modelCreator = new gui::ModelCreator();
  QVERIFY(modelCreator);

<<<<<<< HEAD
  // Inserting a few link s
=======
  // Inserting a few links
>>>>>>> 4fb85d0b
  modelCreator->AddShape(gui::ModelCreator::LINK_CYLINDER);
  gazebo::rendering::VisualPtr cylinder =
      scene->GetVisual("ModelPreview_0::link_0");
  QVERIFY(cylinder != NULL);

  modelCreator->AddShape(gui::ModelCreator::LINK_BOX);
  gazebo::rendering::VisualPtr box =
      scene->GetVisual("ModelPreview_0::link_1");
  QVERIFY(box != NULL);

  modelCreator->AddShape(gui::ModelCreator::LINK_SPHERE);
  gazebo::rendering::VisualPtr sphere =
      scene->GetVisual("ModelPreview_0::link_2");
  QVERIFY(sphere != NULL);

  // verify initial selected state
  QVERIFY(!cylinder->GetHighlighted());
  QVERIFY(!box->GetHighlighted());
  QVERIFY(!sphere->GetHighlighted());

  // select the shapes and verify that they are selected
  modelCreator->SetSelected(cylinder, true);
  QVERIFY(cylinder->GetHighlighted());

  modelCreator->SetSelected(box, true);
  QVERIFY(box->GetHighlighted());

  modelCreator->SetSelected(sphere, true);
  QVERIFY(sphere->GetHighlighted());

  // deselect and verify
  modelCreator->SetSelected(cylinder, false);
  QVERIFY(!cylinder->GetHighlighted());

  modelCreator->SetSelected(box, false);
  QVERIFY(!box->GetHighlighted());

  modelCreator->SetSelected(sphere, false);
  QVERIFY(!sphere->GetHighlighted());

  // select one and verify all
  modelCreator->SetSelected(cylinder, true);
  QVERIFY(cylinder->GetHighlighted());
  QVERIFY(!box->GetHighlighted());
  QVERIFY(!sphere->GetHighlighted());

  delete modelCreator;
  modelCreator = NULL;
  mainWindow->close();
  delete mainWindow;
  mainWindow = NULL;
}

// Generate a main function for the test
QTEST_MAIN(ModelCreator_TEST)<|MERGE_RESOLUTION|>--- conflicted
+++ resolved
@@ -147,11 +147,7 @@
   gui::ModelCreator *modelCreator = new gui::ModelCreator();
   QVERIFY(modelCreator);
 
-<<<<<<< HEAD
-  // Inserting a few link s
-=======
   // Inserting a few links
->>>>>>> 4fb85d0b
   modelCreator->AddShape(gui::ModelCreator::LINK_CYLINDER);
   gazebo::rendering::VisualPtr cylinder =
       scene->GetVisual("ModelPreview_0::link_0");
