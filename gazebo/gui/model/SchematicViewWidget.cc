--- conflicted
+++ resolved
@@ -197,10 +197,6 @@
     edgeColor = matDiffuse;
   }
 
-<<<<<<< HEAD
-
-=======
->>>>>>> 9a95923b
   this->scene->SetEdgeColor(_id, edgeColor);
 
   this->scene->applyLayout();
