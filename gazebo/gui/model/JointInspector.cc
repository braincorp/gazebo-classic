/*
 * Copyright (C) 2014-2015 Open Source Robotics Foundation
 *
 * Licensed under the Apache License, Version 2.0 (the "License");
 * you may not use this file except in compliance with the License.
 * You may obtain a copy of the License at
 *
 *     http://www.apache.org/licenses/LICENSE-2.0
 *
 * Unless required by applicable law or agreed to in writing, software
 * distributed under the License is distributed on an "AS IS" BASIS,
 * WITHOUT WARRANTIES OR CONDITIONS OF ANY KIND, either express or implied.
 * See the License for the specific language governing permissions and
 * limitations under the License.
 *
*/

#include "gazebo/common/Console.hh"
#include "gazebo/common/Assert.hh"

#include "gazebo/gui/ConfigWidget.hh"
#include "gazebo/gui/model/ModelEditorEvents.hh"
#include "gazebo/gui/model/JointInspector.hh"

using namespace gazebo;
using namespace gui;

/////////////////////////////////////////////////
JointInspector::JointInspector(JointMaker *_jointMaker, QWidget *_parent)
    : QDialog(_parent), jointMaker(_jointMaker)
{
  this->setObjectName("JointInspectorDialog");
  this->setWindowTitle(tr("Joint Inspector"));
  this->setWindowFlags(Qt::Window | Qt::WindowCloseButtonHint |
      Qt::WindowStaysOnTopHint | Qt::CustomizeWindowHint);

  // Style sheets
  this->normalStyleSheet =
        "QWidget\
        {\
          background-color: " + ConfigWidget::bgColors[0] + ";\
          color: #4c4c4c;\
        }\
        QLabel\
        {\
          color: #d0d0d0;\
        }\
        QDoubleSpinBox, QSpinBox, QLineEdit, QComboBox\
        {\
          background-color: " + ConfigWidget::widgetColors[0] +
        "}";

  this->warningStyleSheet =
        "QWidget\
        {\
          background-color: " + ConfigWidget::bgColors[0] + ";\
          color: " + ConfigWidget::redColor + ";\
        }\
        QDoubleSpinBox, QSpinBox, QLineEdit, QComboBox\
        {\
          background-color: " + ConfigWidget::widgetColors[0] +
        "}";

  // ConfigWidget
  this->configWidget = new ConfigWidget;
  msgs::Joint jointMsg;
  this->configWidget->Load(&jointMsg);

  // Fill with SDF default values
  sdf::ElementPtr jointElem = msgs::JointToSDF(jointMsg);
  sdf::ElementPtr axisElem = jointElem->GetElement("axis");
  sdf::ElementPtr axisLimitElem = axisElem->GetElement("limit");
  sdf::ElementPtr odeElem = jointElem->GetElement("physics")->GetElement("ode");
  for (unsigned int i = 0; i < 2u; ++i)
  {
    std::stringstream axis;
    axis << "axis" << i+1;
    std::string axisStr = axis.str();
    this->configWidget->SetVector3WidgetValue(axisStr + "::xyz",
        axisElem->Get<math::Vector3>("xyz"));
    this->configWidget->SetDoubleWidgetValue(axisStr + "::limit_lower",
        axisLimitElem->Get<double>("lower"));
    this->configWidget->SetDoubleWidgetValue(axisStr + "::limit_upper",
        axisLimitElem->Get<double>("upper"));
    this->configWidget->SetDoubleWidgetValue(axisStr + "::limit_effort",
        axisLimitElem->Get<double>("effort"));
    this->configWidget->SetDoubleWidgetValue(axisStr + "::limit_velocity",
        axisLimitElem->Get<double>("velocity"));
    this->configWidget->SetDoubleWidgetValue(axisStr + "::damping",
        axisElem->GetElement("dynamics")->Get<double>("damping"));
    this->configWidget->SetDoubleWidgetValue(axisStr + "::friction",
        axisElem->GetElement("dynamics")->Get<double>("friction"));
    this->configWidget->SetBoolWidgetValue(axisStr + "::parent_model_frame",
        axisElem->Get<bool>("use_parent_model_frame"));
  }

  this->configWidget->SetDoubleWidgetValue("cfm",
      odeElem->Get<double>("cfm"));
  this->configWidget->SetDoubleWidgetValue("bounce",
      odeElem->Get<double>("bounce"));
  this->configWidget->SetDoubleWidgetValue("velocity",
      odeElem->Get<double>("velocity"));
  this->configWidget->SetDoubleWidgetValue("fudge_factor",
      odeElem->Get<double>("fudge_factor"));
  this->configWidget->SetDoubleWidgetValue("limit_cfm",
      odeElem->GetElement("limit")->Get<double>("cfm"));
  this->configWidget->SetDoubleWidgetValue("limit_erp",
      odeElem->GetElement("limit")->Get<double>("erp"));
  this->configWidget->SetDoubleWidgetValue("suspension_cfm",
      odeElem->GetElement("suspension")->Get<double>("cfm"));
  this->configWidget->SetDoubleWidgetValue("suspension_erp",
      odeElem->GetElement("suspension")->Get<double>("erp"));

  // joint type specific properties.
  this->configWidget->SetStringWidgetValue("gearbox::gearbox_reference_body",
      jointElem->HasElement("gearbox_reference_body") ?
      jointElem->Get<std::string>("gearbox_reference_body") : "");
  this->configWidget->SetDoubleWidgetValue("gearbox::gearbox_ratio",
      jointElem->Get<double>("gearbox_ratio"));
  this->configWidget->SetDoubleWidgetValue("screw::thread_pitch",
      jointElem->Get<double>("thread_pitch"));

  // Hide fields
  this->configWidget->SetWidgetVisible("id", false);
  this->configWidget->SetWidgetVisible("parent_id", false);
  this->configWidget->SetWidgetVisible("child_id", false);
  this->configWidget->SetWidgetVisible("parent", false);
  this->configWidget->SetWidgetVisible("child", false);

  this->configWidget->SetWidgetReadOnly("id", true);
  this->configWidget->SetWidgetReadOnly("parent_id", true);
  this->configWidget->SetWidgetReadOnly("child_id", true);
  this->configWidget->SetWidgetReadOnly("parent", true);
  this->configWidget->SetWidgetReadOnly("child", true);

  // Custom parent / child widgets
  // Parent
  std::vector<std::string> links;
  this->parentLinkWidget =
      this->configWidget->CreateEnumWidget("parent", links, 0);
  this->parentLinkWidget->setStyleSheet(this->normalStyleSheet);
  this->configWidget->AddConfigChildWidget("parentCombo",
      this->parentLinkWidget);

  // Child
  this->childLinkWidget =
      this->configWidget->CreateEnumWidget("child", links, 0);
  this->childLinkWidget->setStyleSheet(this->normalStyleSheet);
  this->configWidget->AddConfigChildWidget("childCombo", this->childLinkWidget);

  // Swap button
  QToolButton *swapButton = new QToolButton();
  swapButton->setText("Swap");
  swapButton->setMinimumWidth(60);
  swapButton->setStyleSheet(
      "QToolButton\
      {\
        background-color: " + ConfigWidget::bgColors[0] +
      "}");
  connect(swapButton, SIGNAL(clicked()), this, SLOT(OnSwap()));

  // Links layout
  QGridLayout *linksLayout = new QGridLayout();
  linksLayout->setContentsMargins(0, 0, 0, 0);
  linksLayout->addWidget(this->parentLinkWidget, 0, 0);
  linksLayout->addWidget(this->childLinkWidget, 1, 0);
  linksLayout->addWidget(swapButton, 0, 1, 2, 1);

<<<<<<< HEAD
  // Add the widgets to the main layout
  QVBoxLayout *configWidgetLayout = qobject_cast<QVBoxLayout *>(
      this->configWidget->layout());
  if (configWidgetLayout)
  {
    QGroupBox *widget = qobject_cast<QGroupBox *>(
        configWidgetLayout->itemAt(0)->widget());
    if (widget)
    {
      QVBoxLayout *widgetLayout = qobject_cast<QVBoxLayout *>(widget->layout());
      if (widgetLayout)
        widgetLayout->insertLayout(0, linksLayout);
    }
  }
=======
  // Insert on the top of config widget's layout
  this->configWidget->InsertLayout(linksLayout, 0);
>>>>>>> 602478cf

  // Connect all enum value changes, which includes type, parent and child
  QObject::connect(this->configWidget,
      SIGNAL(EnumValueChanged(const QString &, const QString &)), this,
      SLOT(OnEnumChanged(const QString &, const QString &)));

  // Set initial joint type
  this->OnJointTypeChanged(tr(msgs::Joint_Type_Name(jointMsg.type()).c_str()));

  // Scroll area
  QScrollArea *scrollArea = new QScrollArea;
  scrollArea->setWidget(this->configWidget);
  scrollArea->setWidgetResizable(true);

  // General layout
  QVBoxLayout *generalLayout = new QVBoxLayout;
  generalLayout->setContentsMargins(0, 0, 0, 0);
  generalLayout->addWidget(scrollArea);

  // Buttons
  QPushButton *cancelButton = new QPushButton(tr("Cancel"));
  connect(cancelButton, SIGNAL(clicked()), this, SLOT(OnCancel()));

  this->applyButton = new QPushButton(tr("Apply"));
  this->applyButton->setEnabled(true);
  connect(this->applyButton, SIGNAL(clicked()), this, SLOT(OnApply()));

  this->okButton = new QPushButton(tr("OK"));
  this->okButton->setEnabled(true);
  this->okButton->setDefault(true);
  connect(this->okButton, SIGNAL(clicked()), this, SLOT(OnOK()));

  QHBoxLayout *buttonsLayout = new QHBoxLayout;
  buttonsLayout->addWidget(cancelButton);
  buttonsLayout->addWidget(this->applyButton);
  buttonsLayout->addWidget(this->okButton);
  buttonsLayout->setAlignment(Qt::AlignRight);

  // Main layout
  QVBoxLayout *mainLayout = new QVBoxLayout;
  mainLayout->addLayout(generalLayout);
  mainLayout->addLayout(buttonsLayout);

  this->setMinimumWidth(500);
  this->setMinimumHeight(300);

  this->setLayout(mainLayout);

  // Qt signal / slot connections
  connect(this->jointMaker, SIGNAL(EmitLinkRemoved(std::string)), this,
      SLOT(OnLinkRemoved(std::string)));
  connect(this->jointMaker, SIGNAL(EmitLinkInserted(std::string)), this,
      SLOT(OnLinkInserted(std::string)));
}

/////////////////////////////////////////////////
JointInspector::~JointInspector()
{
}

/////////////////////////////////////////////////
void JointInspector::Update(ConstJointPtr _jointMsg)
{
  this->configWidget->UpdateFromMsg(_jointMsg.get());
}

/////////////////////////////////////////////////
void JointInspector::SetPose(const math::Pose &_pose)
{
  this->configWidget->SetPoseWidgetValue("pose", _pose);
}

/////////////////////////////////////////////////
msgs::Joint *JointInspector::GetData() const
{
  std::string currentParent =
      this->configWidget->GetEnumWidgetValue("parentCombo");

  std::string currentChild =
      this->configWidget->GetEnumWidgetValue("childCombo");

  if (currentParent == currentChild)
  {
    gzerr << "Parent link equal to child link - not updating joint."
        << std::endl;
    return NULL;
  }

  // Get updated message from widget
  msgs::Joint *msg = dynamic_cast<msgs::Joint *>(this->configWidget->GetMsg());

  // Use parent / child from our custom widget
  msg->set_parent(currentParent);
  msg->set_child(currentChild);

  return msg;
}

/////////////////////////////////////////////////
void JointInspector::OnEnumChanged(const QString &_name,
    const QString &_value)
{
  if (_name == "type")
    this->OnJointTypeChanged(_value);
  else if (_name == "parentCombo" || _name == "childCombo")
    this->OnLinksChanged(_value);
}

/////////////////////////////////////////////////
void JointInspector::OnJointTypeChanged(const QString &_value)
{
  std::string valueStr = _value.toLower().toStdString();
  unsigned int axisCount = JointMaker::GetJointAxisCount(
      JointMaker::ConvertJointType(valueStr));

  for (unsigned int i = 0; i < axisCount; ++i)
  {
    std::stringstream axis;
    axis << "axis" << i+1;
    std::string axisStr = axis.str();

    this->configWidget->SetWidgetVisible(axisStr, true);
    this->configWidget->SetWidgetReadOnly(axisStr, false);
    this->configWidget->UpdateFromMsg(this->configWidget->GetMsg());
  }

  for (unsigned int i = axisCount; i < 2u; ++i)
  {
    std::stringstream axis;
    axis << "axis" << i+1;
    std::string axisStr = axis.str();

    this->configWidget->SetWidgetVisible(axisStr, false);
    this->configWidget->SetWidgetReadOnly(axisStr, true);
    this->configWidget->UpdateFromMsg(this->configWidget->GetMsg());
  }

  // toggle field visibility according to joint type.
  bool isGearbox = valueStr == "gearbox";
  bool isScrew = valueStr == "screw";
  this->configWidget->SetWidgetVisible("gearbox", isGearbox);
  this->configWidget->SetWidgetReadOnly("gearbox", !isGearbox);
  this->configWidget->SetWidgetVisible("screw", isScrew);
  this->configWidget->SetWidgetReadOnly("screw", !isScrew);
}

/////////////////////////////////////////////////
void JointInspector::OnLinksChanged(const QString &/*_linkName*/)
{
  std::string currentParent =
      this->configWidget->GetEnumWidgetValue("parentCombo");
  std::string currentChild =
      this->configWidget->GetEnumWidgetValue("childCombo");

  // Warning if parent and child are equal
  if (currentParent == currentChild)
  {
    this->parentLinkWidget->setStyleSheet(this->warningStyleSheet);
    this->childLinkWidget->setStyleSheet(this->warningStyleSheet);
  }
  else
  {
    this->parentLinkWidget->setStyleSheet(this->normalStyleSheet);
    this->childLinkWidget->setStyleSheet(this->normalStyleSheet);
  }
  this->applyButton->setEnabled(currentParent != currentChild);
  this->okButton->setEnabled(currentParent != currentChild);
}

/////////////////////////////////////////////////
void JointInspector::OnSwap()
{
  // Get current values
  std::string currentParent =
      this->configWidget->GetEnumWidgetValue("parentCombo");
  std::string currentChild =
      this->configWidget->GetEnumWidgetValue("childCombo");

  // Choose new values
  this->configWidget->SetEnumWidgetValue("parentCombo", currentChild);
  this->configWidget->SetEnumWidgetValue("childCombo", currentParent);
}

/////////////////////////////////////////////////
void JointInspector::OnLinkInserted(const std::string &_linkName)
{
  std::string leafName = _linkName;
  size_t idx = _linkName.find_last_of("::");
  if (idx != std::string::npos)
    leafName = _linkName.substr(idx+1);

  this->configWidget->AddItemEnumWidget("parentCombo", leafName);
  this->configWidget->AddItemEnumWidget("childCombo", leafName);

  this->OnLinksChanged();
}

/////////////////////////////////////////////////
void JointInspector::OnLinkRemoved(const std::string &_linkName)
{
  std::string leafName = _linkName;
  size_t idx = _linkName.find_last_of("::");
  if (idx != std::string::npos)
    leafName = _linkName.substr(idx+1);

  this->configWidget->RemoveItemEnumWidget("parentCombo", leafName);
  this->configWidget->RemoveItemEnumWidget("childCombo", leafName);

  this->OnLinksChanged();
}

/////////////////////////////////////////////////
void JointInspector::Open()
{
  // Fill link combo boxes
  this->configWidget->ClearEnumWidget("parentCombo");
  this->configWidget->ClearEnumWidget("childCombo");

<<<<<<< HEAD
  for (auto link : this->jointMaker->LinkList())
=======
  for (const auto &link : this->jointMaker->LinkList())
>>>>>>> 602478cf
  {
    this->configWidget->AddItemEnumWidget("parentCombo", link.second);
    this->configWidget->AddItemEnumWidget("childCombo", link.second);
  }

  // Select current parent / child
  std::string currentParent =
      this->configWidget->GetStringWidgetValue("parent");
  std::string currentChild =
      this->configWidget->GetStringWidgetValue("child");

  this->configWidget->blockSignals(true);
  this->configWidget->SetEnumWidgetValue("parentCombo", currentParent);
  this->configWidget->SetEnumWidgetValue("childCombo", currentChild);
  this->configWidget->blockSignals(false);

  // Reset states
  this->parentLinkWidget->setStyleSheet(this->normalStyleSheet);
  this->childLinkWidget->setStyleSheet(this->normalStyleSheet);
  this->applyButton->setEnabled(true);
  this->okButton->setEnabled(true);

  this->move(QCursor::pos());
  this->show();
}

/////////////////////////////////////////////////
void JointInspector::OnCancel()
{
  this->close();
}

/////////////////////////////////////////////////
void JointInspector::OnApply()
{
  emit Applied();
}

/////////////////////////////////////////////////
void JointInspector::OnOK()
{
  emit Applied();
  this->accept();
}

/////////////////////////////////////////////////
void JointInspector::enterEvent(QEvent */*_event*/)
{
  QApplication::setOverrideCursor(Qt::ArrowCursor);
}<|MERGE_RESOLUTION|>--- conflicted
+++ resolved
@@ -166,25 +166,8 @@
   linksLayout->addWidget(this->childLinkWidget, 1, 0);
   linksLayout->addWidget(swapButton, 0, 1, 2, 1);
 
-<<<<<<< HEAD
-  // Add the widgets to the main layout
-  QVBoxLayout *configWidgetLayout = qobject_cast<QVBoxLayout *>(
-      this->configWidget->layout());
-  if (configWidgetLayout)
-  {
-    QGroupBox *widget = qobject_cast<QGroupBox *>(
-        configWidgetLayout->itemAt(0)->widget());
-    if (widget)
-    {
-      QVBoxLayout *widgetLayout = qobject_cast<QVBoxLayout *>(widget->layout());
-      if (widgetLayout)
-        widgetLayout->insertLayout(0, linksLayout);
-    }
-  }
-=======
   // Insert on the top of config widget's layout
   this->configWidget->InsertLayout(linksLayout, 0);
->>>>>>> 602478cf
 
   // Connect all enum value changes, which includes type, parent and child
   QObject::connect(this->configWidget,
@@ -403,11 +386,7 @@
   this->configWidget->ClearEnumWidget("parentCombo");
   this->configWidget->ClearEnumWidget("childCombo");
 
-<<<<<<< HEAD
-  for (auto link : this->jointMaker->LinkList())
-=======
   for (const auto &link : this->jointMaker->LinkList())
->>>>>>> 602478cf
   {
     this->configWidget->AddItemEnumWidget("parentCombo", link.second);
     this->configWidget->AddItemEnumWidget("childCombo", link.second);
