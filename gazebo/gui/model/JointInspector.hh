/*
 * Copyright (C) 2014-2015 Open Source Robotics Foundation
 *
 * Licensed under the Apache License, Version 2.0 (the "License");
 * you may not use this file except in compliance with the License.
 * You may obtain a copy of the License at
 *
 *     http://www.apache.org/licenses/LICENSE-2.0
 *
 * Unless required by applicable law or agreed to in writing, software
 * distributed under the License is distributed on an "AS IS" BASIS,
 * WITHOUT WARRANTIES OR CONDITIONS OF ANY KIND, either express or implied.
 * See the License for the specific language governing permissions and
 * limitations under the License.
 *
*/

#ifndef _GAZEBO_JOINT_INSPECTOR_HH_
#define _GAZEBO_JOINT_INSPECTOR_HH_

#include <string>
#include <vector>

#include "gazebo/gui/qt.h"
#include "gazebo/gui/model/JointMaker.hh"
#include "gazebo/util/system.hh"


namespace gazebo
{
  namespace gui
  {
    class JointMaker;
    class ConfigWidget;
    class ConfigChildWidget;

    /// \class JointInspector gui/JointInspector.hh
    /// \brief A class to inspect and modify joints.
    class GZ_GUI_VISIBLE JointInspector : public QDialog
    {
      Q_OBJECT

      /// \brief Constructor
      /// \param[in] _jointMaker Pointer to joint maker.
      /// \param[in] _parent Parent QWidget.
      public: JointInspector(JointMaker *_jointMaker, QWidget *_parent = 0);

      /// \brief Destructor
      public: ~JointInspector();

      /// \brief Update the joint config widget with a joint msg.
      /// \param[in] _jointMsg Joint message.
      public: void Update(ConstJointPtr _jointMsg);

      /// \brief Get the msg containing all joint data.
      /// \return Joint msg.
      public: msgs::Joint *GetData() const;

      /// \brief Set the pose of the joint.
      /// \param[in] _pose Pose to set the joint to.
      public: void SetPose(const math::Pose &_pose);

      /// \brief Open the inspector.
      public: void Open();

<<<<<<< HEAD
      /// \brief S
=======
      /// \brief Set the unique id for the joint this inspector is attached to.
      /// The ID might be generated after the inspector.
      /// \param[in] _id Unique id.
>>>>>>> eb8461aa
      public: void SetJointId(const std::string &_id);

      /// \brief Qt event emiited when the mouse enters this widget.
      /// \param[in] _event Qt event.
      protected: virtual void enterEvent(QEvent *_event);

      /// \brief Qt callback when an enum value has changed.
      /// \param[in] _name of widget in the config widget that emitted the
      /// signal.
      /// \param[in] _value New value in string.
      private slots: void OnEnumChanged(const QString &_name,
          const QString &_value);

      /// \brief Callback when the joint type has changed.
      /// \param[in] _value New joint type.
      private: void OnJointTypeChanged(const QString &_value);

      /// \brief Callback when the joint parent or child link has changed.
      /// \param[in] _linkName New link's name.
      private: void OnLinksChanged(const QString &_linkName = "");

      /// \brief Callback when the swap button is pressed.
      private slots: void OnSwap();

      /// \brief Add a link to the parent and child lists.
      /// \param[in] _linkName Scoped link name.
      private slots: void OnLinkInserted(const std::string &_linkName);

      /// \brief Remove a link from the parent and child lists.
      /// \param[in] _linkName Link name.
      private slots: void OnLinkRemoved(const std::string &_linkName);

      /// \brief Qt signal emitted to indicate that changes should be applied.
      Q_SIGNALS: void Applied();

      /// \brief Qt callback when the Remove button is pressed.
      private slots: void OnRemove();

      /// \brief Qt callback when the Cancel button is pressed.
      private slots: void OnCancel();

      /// \brief Qt callback when the Apply button is pressed.
      private slots: void OnApply();

      /// \brief Qt callback when the Ok button is pressed.
      private slots: void OnOK();

      /// \brief Config widget for configuring joint properties.
      private: ConfigWidget *configWidget;

      /// \brief Custom widget for the parent link to be used instead of the one
      /// generated by parsing the joint message.
      private: ConfigChildWidget *parentLinkWidget;

      /// \brief Custom widget for the child link to be used instead of the one
      /// generated by parsing the joint message.
      private: ConfigChildWidget *childLinkWidget;

      /// \brief Apply button.
      private: QPushButton *applyButton;

      /// \brief Ok button.
      private: QPushButton *okButton;

      /// \brief A list of gui editor events connected to this.
      private: std::vector<event::ConnectionPtr> connections;

      /// \brief Pointer to the joint maker.
      private: JointMaker *jointMaker;

      /// \brief Style sheet for link widgets when there's a warning.
      private: QString warningStyleSheet;

      /// \brief Normal style sheet for link widgets.
      private: QString normalStyleSheet;

<<<<<<< HEAD
      /// \brief N
=======
      /// \brief Unique ID which identifies this joint in the joint maker.
>>>>>>> eb8461aa
      private: std::string jointId;
    };
    /// \}
  }
}

#endif<|MERGE_RESOLUTION|>--- conflicted
+++ resolved
@@ -63,13 +63,9 @@
       /// \brief Open the inspector.
       public: void Open();
 
-<<<<<<< HEAD
-      /// \brief S
-=======
       /// \brief Set the unique id for the joint this inspector is attached to.
       /// The ID might be generated after the inspector.
       /// \param[in] _id Unique id.
->>>>>>> eb8461aa
       public: void SetJointId(const std::string &_id);
 
       /// \brief Qt event emiited when the mouse enters this widget.
@@ -146,11 +142,7 @@
       /// \brief Normal style sheet for link widgets.
       private: QString normalStyleSheet;
 
-<<<<<<< HEAD
-      /// \brief N
-=======
       /// \brief Unique ID which identifies this joint in the joint maker.
->>>>>>> eb8461aa
       private: std::string jointId;
     };
     /// \}
