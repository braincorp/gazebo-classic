--- conflicted
+++ resolved
@@ -138,11 +138,7 @@
 
 
 /////////////////////////////////////////////////
-<<<<<<< HEAD
-void JointMaker_TEST::Selection()
-=======
 void JointMaker_TEST::ShowJoints()
->>>>>>> 3c171d97
 {
   this->resMaxPercentChange = 5.0;
   this->shareMaxPercentChange = 2.0;
@@ -150,11 +146,6 @@
   this->Load("worlds/shapes.world", false, false, false);
 
   gui::JointMaker *jointMaker = new gui::JointMaker();
-<<<<<<< HEAD
-  QCOMPARE(jointMaker->GetState(), gui::JointMaker::JOINT_NONE);
-  QCOMPARE(jointMaker->GetJointCount(), 0u);
-=======
->>>>>>> 3c171d97
 
   gui::MainWindow *mainWindow = new gui::MainWindow();
   QVERIFY(mainWindow != NULL);
@@ -197,45 +188,6 @@
   jointMaker->CreateHotSpot(prismaticJointData);
   QCOMPARE(jointMaker->GetJointCount(), 2u);
 
-<<<<<<< HEAD
-  // Add a screw joint
-  jointMaker->AddJoint(gui::JointMaker::JOINT_SCREW);
-  gui::JointData *screwJointData =
-      jointMaker->CreateJoint(cylinderLink, boxLink);
-  jointMaker->CreateHotSpot(screwJointData);
-  QCOMPARE(jointMaker->GetJointCount(), 3u);
-
-  // verify initial selected state
-  QVERIFY(!revoluteJointData->hotspot->GetHighlighted());
-  QVERIFY(!prismaticJointData->hotspot->GetHighlighted());
-  QVERIFY(!screwJointData->hotspot->GetHighlighted());
-
-  // select the joints and verify that they are selected
-  jointMaker->SetSelected(revoluteJointData->hotspot, true);
-  QVERIFY(revoluteJointData->hotspot->GetHighlighted());
-
-  jointMaker->SetSelected(prismaticJointData->hotspot, true);
-  QVERIFY(prismaticJointData->hotspot->GetHighlighted());
-
-  jointMaker->SetSelected(screwJointData->hotspot, true);
-  QVERIFY(screwJointData->hotspot->GetHighlighted());
-
-  // deselect and verify
-  jointMaker->SetSelected(revoluteJointData->hotspot, false);
-  QVERIFY(!revoluteJointData->hotspot->GetHighlighted());
-
-  jointMaker->SetSelected(prismaticJointData->hotspot, false);
-  QVERIFY(!prismaticJointData->hotspot->GetHighlighted());
-
-  jointMaker->SetSelected(screwJointData->hotspot, false);
-  QVERIFY(!screwJointData->hotspot->GetHighlighted());
-
-  // select one and verify all
-  jointMaker->SetSelected(prismaticJointData->hotspot, true);
-  QVERIFY(prismaticJointData->hotspot->GetHighlighted());
-  QVERIFY(!revoluteJointData->hotspot->GetHighlighted());
-  QVERIFY(!screwJointData->hotspot->GetHighlighted());
-=======
   // Process some events, and draw the screen
   for (unsigned int i = 0; i < 10; ++i)
   {
@@ -267,12 +219,108 @@
   QVERIFY(!prismaticJointData->hotspot->GetVisible());
   QVERIFY(!revoluteJointData->jointVisual->GetVisible());
   QVERIFY(!prismaticJointData->jointVisual->GetVisible());
->>>>>>> 3c171d97
 
   delete jointMaker;
   mainWindow->close();
   delete mainWindow;
 }
 
+/////////////////////////////////////////////////
+void JointMaker_TEST::Selection()
+{
+  this->resMaxPercentChange = 5.0;
+  this->shareMaxPercentChange = 2.0;
+
+  this->Load("worlds/shapes.world", false, false, false);
+
+  gui::JointMaker *jointMaker = new gui::JointMaker();
+
+  QCOMPARE(jointMaker->GetState(), gui::JointMaker::JOINT_NONE);
+  QCOMPARE(jointMaker->GetJointCount(), 0u);
+
+  gui::MainWindow *mainWindow = new gui::MainWindow();
+  QVERIFY(mainWindow != NULL);
+  mainWindow->Load();
+  mainWindow->Init();
+  mainWindow->show();
+
+  // Process some events, and draw the screen
+  for (unsigned int i = 0; i < 10; ++i)
+  {
+    gazebo::common::Time::MSleep(30);
+    QCoreApplication::processEvents();
+    mainWindow->repaint();
+  }
+
+  rendering::UserCameraPtr cam = gui::get_active_camera();
+  Q_ASSERT(cam);
+  rendering::ScenePtr scene = cam->GetScene();
+  Q_ASSERT(scene);
+
+  rendering::VisualPtr boxLink = scene->GetVisual("box::link");
+  rendering::VisualPtr sphereLink = scene->GetVisual("sphere::link");
+  rendering::VisualPtr cylinderLink = scene->GetVisual("cylinder::link");
+
+  Q_ASSERT(boxLink.get());
+  Q_ASSERT(sphereLink.get());
+  Q_ASSERT(cylinderLink.get());
+
+  // Add a revolute joint
+  jointMaker->AddJoint(gui::JointMaker::JOINT_HINGE);
+  gui::JointData *revoluteJointData =
+      jointMaker->CreateJoint(boxLink, sphereLink);
+  jointMaker->CreateHotSpot(revoluteJointData);
+  QCOMPARE(jointMaker->GetJointCount(), 1u);
+
+  // Add a prismatic joint
+  jointMaker->AddJoint(gui::JointMaker::JOINT_SLIDER);
+  gui::JointData *prismaticJointData =
+      jointMaker->CreateJoint(sphereLink, cylinderLink);
+  jointMaker->CreateHotSpot(prismaticJointData);
+  QCOMPARE(jointMaker->GetJointCount(), 2u);
+
+  // Add a screw joint
+  jointMaker->AddJoint(gui::JointMaker::JOINT_SCREW);
+  gui::JointData *screwJointData =
+      jointMaker->CreateJoint(cylinderLink, boxLink);
+  jointMaker->CreateHotSpot(screwJointData);
+  QCOMPARE(jointMaker->GetJointCount(), 3u);
+
+  // verify initial selected state
+  QVERIFY(!revoluteJointData->hotspot->GetHighlighted());
+  QVERIFY(!prismaticJointData->hotspot->GetHighlighted());
+  QVERIFY(!screwJointData->hotspot->GetHighlighted());
+
+  // select the joints and verify that they are selected
+  jointMaker->SetSelected(revoluteJointData->hotspot, true);
+  QVERIFY(revoluteJointData->hotspot->GetHighlighted());
+
+  jointMaker->SetSelected(prismaticJointData->hotspot, true);
+  QVERIFY(prismaticJointData->hotspot->GetHighlighted());
+
+  jointMaker->SetSelected(screwJointData->hotspot, true);
+  QVERIFY(screwJointData->hotspot->GetHighlighted());
+
+  // deselect and verify
+  jointMaker->SetSelected(revoluteJointData->hotspot, false);
+  QVERIFY(!revoluteJointData->hotspot->GetHighlighted());
+
+  jointMaker->SetSelected(prismaticJointData->hotspot, false);
+  QVERIFY(!prismaticJointData->hotspot->GetHighlighted());
+
+  jointMaker->SetSelected(screwJointData->hotspot, false);
+  QVERIFY(!screwJointData->hotspot->GetHighlighted());
+
+  // select one and verify all
+  jointMaker->SetSelected(prismaticJointData->hotspot, true);
+  QVERIFY(prismaticJointData->hotspot->GetHighlighted());
+  QVERIFY(!revoluteJointData->hotspot->GetHighlighted());
+  QVERIFY(!screwJointData->hotspot->GetHighlighted());
+
+  delete jointMaker;
+  mainWindow->close();
+  delete mainWindow;
+}
+
 // Generate a main function for the test
 QTEST_MAIN(JointMaker_TEST)