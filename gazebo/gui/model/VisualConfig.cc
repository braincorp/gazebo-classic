/*
 * Copyright (C) 2015 Open Source Robotics Foundation
 *
 * Licensed under the Apache License, Version 2.0 (the "License");
 * you may not use this file except in compliance with the License.
 * You may obtain a copy of the License at
 *
 *     http://www.apache.org/licenses/LICENSE-2.0
 *
 * Unless required by applicable law or agreed to in writing, software
 * distributed under the License is distributed on an "AS IS" BASIS,
 * WITHOUT WARRANTIES OR CONDITIONS OF ANY KIND, either express or implied.
 * See the License for the specific language governing permissions and
 * limitations under the License.
 *
*/

#include "gazebo/msgs/msgs.hh"
#include "gazebo/common/Console.hh"
#include "gazebo/rendering/Material.hh"
#include "gazebo/gui/ConfigWidget.hh"
#include "gazebo/gui/model/VisualConfig.hh"

using namespace gazebo;
using namespace gui;

/////////////////////////////////////////////////
VisualConfig::VisualConfig()
{
  this->setObjectName("VisualConfig");

  // Layout for list
  this->listLayout = new QVBoxLayout();
  this->listLayout->setContentsMargins(0, 0, 0, 0);
  this->listLayout->setAlignment(Qt::AlignTop);

  // Widget for list, which will be scrollable
  QWidget *listWidget = new QWidget();
  listWidget->setLayout(this->listLayout);
  listWidget->setStyleSheet("QWidget{background-color: #808080}");

  // Scroll area for list
  QScrollArea *scrollArea = new QScrollArea;
  scrollArea->setWidget(listWidget);
  scrollArea->setWidgetResizable(true);

  // Add Visual button
  QPushButton *addVisualButton = new QPushButton(tr("+ &Another Visual"));
  addVisualButton->setMaximumWidth(200);
  connect(addVisualButton, SIGNAL(clicked()), this, SLOT(OnAddVisual()));

  // Main layout
  QVBoxLayout *mainLayout = new QVBoxLayout;
  mainLayout->addWidget(scrollArea);
  mainLayout->addWidget(addVisualButton);
  mainLayout->setContentsMargins(0, 0, 0, 0);
  this->setLayout(mainLayout);

  this->counter = 0;
  this->signalMapper = new QSignalMapper(this);

  connect(this->signalMapper, SIGNAL(mapped(int)),
     this, SLOT(OnRemoveVisual(int)));
}

/////////////////////////////////////////////////
VisualConfig::~VisualConfig()
{
  while (!this->configs.empty())
  {
    auto config = this->configs.begin();
    delete config->second;
    this->configs.erase(config);
  }
}

/////////////////////////////////////////////////
void VisualConfig::Init()
{
  // Keep original data in case user cancels
  for (auto &it : this->configs)
  {
    VisualConfigData *configData = it.second;
    configData->originalDataMsg.CopyFrom(*this->GetData(configData->name));
  }
}

/////////////////////////////////////////////////
void VisualConfig::OnAddVisual()
{
  std::stringstream visualIndex;
  visualIndex << "visual_" << this->counter;
  this->AddVisual(visualIndex.str());
  emit VisualAdded(visualIndex.str());
}

/////////////////////////////////////////////////
unsigned int VisualConfig::GetVisualCount() const
{
  return this->configs.size();
}

/////////////////////////////////////////////////
void VisualConfig::Reset()
{
  for (auto &it : this->configs)
  {
    this->listLayout->removeWidget(it.second->widget);
    delete it.second;
  }

  this->configs.clear();
}

/////////////////////////////////////////////////
void VisualConfig::AddVisual(const std::string &_name,
    const msgs::Visual *_visualMsg)
{
  // Header button
  QRadioButton *headerButton = new QRadioButton();
  headerButton->setChecked(false);
  headerButton->setFocusPolicy(Qt::NoFocus);
  headerButton->setText(QString(_name.c_str()));
  headerButton->setStyleSheet(
     "QRadioButton {\
        color: #d0d0d0;\
      }\
      QRadioButton::indicator::unchecked {\
        image: url(:/images/right_arrow.png);\
      }\
      QRadioButton::indicator::checked {\
        image: url(:/images/down_arrow.png);\
      }");

  // Remove button
  QToolButton *removeVisualButton = new QToolButton(this);
  removeVisualButton->setFixedSize(QSize(30, 30));
  removeVisualButton->setToolTip("Remove " + QString(_name.c_str()));
  removeVisualButton->setIcon(QPixmap(":/images/trashcan.png"));
  removeVisualButton->setToolButtonStyle(Qt::ToolButtonIconOnly);
  removeVisualButton->setIconSize(QSize(16, 16));
  removeVisualButton->setCheckable(false);
  connect(removeVisualButton, SIGNAL(clicked()), this->signalMapper,
      SLOT(map()));
  this->signalMapper->setMapping(removeVisualButton, this->counter);

  // Header Layout
  QHBoxLayout *headerLayout = new QHBoxLayout;
  headerLayout->setContentsMargins(0, 0, 0, 0);
  headerLayout->addWidget(headerButton);
  headerLayout->addWidget(removeVisualButton);

  // Header widget
  QWidget *headerWidget = new QWidget;
  headerWidget->setLayout(headerLayout);

  // ConfigWidget
  msgs::Visual msgToLoad;
  if (_visualMsg)
    msgToLoad = *_visualMsg;

  // set default values
  // TODO: auto-fill them with SDF defaults
  msgs::Material *matMsg = msgToLoad.mutable_material();
  if (!matMsg->has_lighting())
      matMsg->set_lighting(true);

  ConfigWidget *configWidget = new ConfigWidget;
  configWidget->Load(&msgToLoad);
  configWidget->hide();

  configWidget->SetWidgetVisible("id", false);
  configWidget->SetWidgetVisible("name", false);
  configWidget->SetWidgetVisible("parent_name", false);
  configWidget->SetWidgetVisible("parent_id", false);
  configWidget->SetWidgetVisible("delete_me", false);
  configWidget->SetWidgetVisible("is_static", false);
  configWidget->SetWidgetVisible("visible", false);
  configWidget->SetWidgetVisible("scale", false);
  configWidget->SetWidgetVisible("plugin", false);
  configWidget->SetWidgetVisible("type", false);
  configWidget->SetWidgetReadOnly("id", true);
  configWidget->SetWidgetReadOnly("name", true);
  configWidget->SetWidgetReadOnly("parent_name", true);
  configWidget->SetWidgetReadOnly("parent_id", true);
  configWidget->SetWidgetReadOnly("delete_me", true);
  configWidget->SetWidgetReadOnly("is_static", true);
  configWidget->SetWidgetReadOnly("visible", true);
  configWidget->SetWidgetReadOnly("scale", true);
  configWidget->SetWidgetReadOnly("plugin", true);
  configWidget->SetWidgetReadOnly("type", true);

  // Connect config widget signals
  connect(configWidget, SIGNAL(PoseValueChanged(const QString &,
      const ignition::math::Pose3d &)), this,
      SLOT(OnPoseChanged(const QString &, const ignition::math::Pose3d &)));

  connect(configWidget, SIGNAL(GeometryValueChanged(const std::string &,
      const std::string &, const ignition::math::Vector3d &,
      const std::string &)), this, SLOT(OnGeometryChanged(const std::string &,
      const std::string &, const ignition::math::Vector3d &,
      const std::string &)));

  connect(configWidget, SIGNAL(ColorValueChanged(const QString &,
      const gazebo::common::Color &)), this,
      SLOT(OnColorChanged(const QString &, const gazebo::common::Color &)));

  connect(configWidget, SIGNAL(DoubleValueChanged(const QString &,
      const double)), this,
      SLOT(OnDoubleChanged(const QString &, const double)));

  connect(configWidget, SIGNAL(StringValueChanged(const QString &,
      const std::string &)), this,
      SLOT(OnStringChanged(const QString &, const std::string &)));

  // Item layout
  QVBoxLayout *itemLayout = new QVBoxLayout();
  itemLayout->addWidget(headerWidget);
  itemLayout->addWidget(configWidget);

  // Put the layout in a widget which can be added/deleted
  QWidget *item = new QWidget();
  item->setLayout(itemLayout);

  // Add to the list
  this->listLayout->addWidget(item);

  // Fill ConfigData
  VisualConfigData *configData = new VisualConfigData;
  configData->configWidget = configWidget;
  configData->id =  this->counter;
  configData->widget = item;
  configData->name = _name;
  connect(headerButton, SIGNAL(toggled(bool)), configData,
           SLOT(OnToggleItem(bool)));
  this->configs[this->counter] = configData;

  this->counter++;
}

/////////////////////////////////////////////////
void VisualConfig::UpdateVisual(const std::string &_name,
    ConstVisualPtr _visualMsg)
{
  for (auto &it : this->configs)
  {
    if (it.second->name == _name)
    {
      VisualConfigData *configData = it.second;
      configData->configWidget->UpdateFromMsg(_visualMsg.get());
      break;
    }
  }
}

/////////////////////////////////////////////////
void VisualConfig::OnRemoveVisual(int _id)
{
  auto it = this->configs.find(_id);
  if (it == this->configs.end())
  {
    gzerr << "Visual not found " << std::endl;
    return;
  }

  VisualConfigData *configData = this->configs[_id];

  // Ask for confirmation
  std::string msg;

  if (this->configs.size() == 1)
  {
    msg = "Are you sure you want to remove " +
        configData->name + "?\n\n" +
        "This is the only visual. \n" +
        "Without visuals, this link won't be visible.\n";
  }
  else
  {
    msg = "Are you sure you want to remove " +
        configData->name + "?\n";
  }

  QMessageBox msgBox(QMessageBox::Warning, QString("Remove visual?"),
      QString(msg.c_str()));
  msgBox.setWindowFlags(Qt::Window | Qt::WindowTitleHint |
      Qt::WindowStaysOnTopHint | Qt::CustomizeWindowHint);

  QPushButton *cancelButton =
      msgBox.addButton("Cancel", QMessageBox::RejectRole);
  QPushButton *removeButton = msgBox.addButton("Remove",
      QMessageBox::AcceptRole);
  msgBox.setDefaultButton(removeButton);
  msgBox.setEscapeButton(cancelButton);
  msgBox.exec();
  if (msgBox.clickedButton() != removeButton)
    return;

  // Remove
  this->listLayout->removeWidget(configData->widget);
  delete configData->widget;

  emit VisualRemoved(configData->name);
  this->configs.erase(it);
}

/////////////////////////////////////////////////
msgs::Visual *VisualConfig::GetData(const std::string &_name) const
{
  for (auto const &it : this->configs)
  {
    if (it.second->name == _name)
      return dynamic_cast<msgs::Visual *>(it.second->configWidget->GetMsg());
  }
  return NULL;
}

/////////////////////////////////////////////////
void VisualConfig::SetGeometry(const std::string &_name,
    const math::Vector3 &_size, const std::string &_uri)
{
  for (auto &it : this->configs)
  {
    if (it.second->name == _name)
    {
      ignition::math::Vector3d dimensions;
      std::string uri;
      std::string type = it.second->configWidget->GeometryWidgetValue(
          "geometry", dimensions, uri);
      it.second->configWidget->SetGeometryWidgetValue("geometry", type,
          _size, _uri);
      break;
    }
  }
}

/////////////////////////////////////////////////
void VisualConfig::Geometry(const std::string &_name,
    ignition::math::Vector3d &_size, std::string &_uri)
{
  for (auto &it : this->configs)
  {
    if (it.second->name == _name)
    {
      it.second->configWidget->GeometryWidgetValue("geometry", _size, _uri);
      break;
    }
  }
}

/////////////////////////////////////////////////
void VisualConfig::SetMaterial(const std::string &_name,
  const std::string &_materialName, const common::Color &_ambient,
  const common::Color &_diffuse, const common::Color &_specular,
  const common::Color &_emissive)
{
  for (auto &it : this->configs)
  {
    if (it.second->name == _name)
    {
      it.second->configWidget->SetStringWidgetValue("material::script::name",
          _materialName);
      it.second->configWidget->SetColorWidgetValue("material::ambient",
          _ambient);
      it.second->configWidget->SetColorWidgetValue("material::diffuse",
          _diffuse);
      it.second->configWidget->SetColorWidgetValue("material::specular",
          _specular);
      it.second->configWidget->SetColorWidgetValue("material::emissive",
          _emissive);
      break;
    }
  }
}

/////////////////////////////////////////////////
<<<<<<< HEAD
std::map<int, const VisualConfigData *> VisualConfig::GetConfigData() const
{
  std::map<int, const VisualConfigData *> result;

  for (auto &it : this->configs)
  {
    result.insert(std::pair<int, VisualConfigData *>(it.first, it.second));
  }
  return result;
=======
const std::map<int, VisualConfigData *> &VisualConfig::ConfigData() const
{
  return this->configs;
}

/////////////////////////////////////////////////
void VisualConfig::OnPoseChanged(const QString &/*_name*/,
    const ignition::math::Pose3d &/*_value*/)
{
  emit Applied();
}

/////////////////////////////////////////////////
void VisualConfig::OnGeometryChanged(const std::string &/*_name*/,
    const std::string &/*_value*/,
    const ignition::math::Vector3d &/*dimensions*/,
    const std::string &/*_uri*/)
{
  emit Applied();
}

/////////////////////////////////////////////////
void VisualConfig::OnColorChanged(const QString &/*_name*/,
    const gazebo::common::Color &/*_value*/)
{
  emit Applied();
}

/////////////////////////////////////////////////
void VisualConfig::OnDoubleChanged(const QString &_name,
    const double /*_value*/)
{
  // Only transparency affects the visualization
  if (_name == "transparency")
    emit Applied();
}

/////////////////////////////////////////////////
void VisualConfig::OnStringChanged(const QString &_name,
    const std::string &/*_value*/)
{
  // Only material script affects the visualization
  if (_name == "material::script::name")
    emit Applied();
}

/////////////////////////////////////////////////
void VisualConfig::RestoreOriginalData()
{
  for (auto &it : this->configs)
  {
    it.second->RestoreOriginalData();
  }
>>>>>>> dc3f3287
}

/////////////////////////////////////////////////
void VisualConfigData::OnToggleItem(bool _checked)
{
  if (_checked)
    this->configWidget->show();
  else
    this->configWidget->hide();
}

/////////////////////////////////////////////////
void VisualConfigData::RestoreOriginalData()
{
  msgs::VisualPtr visualPtr;
  visualPtr.reset(new msgs::Visual);
  visualPtr->CopyFrom(this->originalDataMsg);

  // Update default widgets
  this->configWidget->blockSignals(true);
  this->configWidget->UpdateFromMsg(visualPtr.get());
  this->configWidget->blockSignals(false);
}<|MERGE_RESOLUTION|>--- conflicted
+++ resolved
@@ -374,17 +374,6 @@
 }
 
 /////////////////////////////////////////////////
-<<<<<<< HEAD
-std::map<int, const VisualConfigData *> VisualConfig::GetConfigData() const
-{
-  std::map<int, const VisualConfigData *> result;
-
-  for (auto &it : this->configs)
-  {
-    result.insert(std::pair<int, VisualConfigData *>(it.first, it.second));
-  }
-  return result;
-=======
 const std::map<int, VisualConfigData *> &VisualConfig::ConfigData() const
 {
   return this->configs;
@@ -438,7 +427,6 @@
   {
     it.second->RestoreOriginalData();
   }
->>>>>>> dc3f3287
 }
 
 /////////////////////////////////////////////////
