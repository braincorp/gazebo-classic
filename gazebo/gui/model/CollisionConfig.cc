/*
 * Copyright (C) 2015 Open Source Robotics Foundation
 *
 * Licensed under the Apache License, Version 2.0 (the "License");
 * you may not use this file except in compliance with the License.
 * You may obtain a copy of the License at
 *
 *     http://www.apache.org/licenses/LICENSE-2.0
 *
 * Unless required by applicable law or agreed to in writing, software
 * distributed under the License is distributed on an "AS IS" BASIS,
 * WITHOUT WARRANTIES OR CONDITIONS OF ANY KIND, either express or implied.
 * See the License for the specific language governing permissions and
 * limitations under the License.
 *
*/

#include "gazebo/common/Console.hh"
#include "gazebo/gui/ConfigWidget.hh"
#include "gazebo/gui/model/CollisionConfig.hh"

using namespace gazebo;
using namespace gui;

/////////////////////////////////////////////////
CollisionConfig::CollisionConfig()
{
  this->setObjectName("CollisionConfig");

  // Layout for list
  this->listLayout = new QVBoxLayout();
  this->listLayout->setContentsMargins(0, 0, 0, 0);
  this->listLayout->setAlignment(Qt::AlignTop);

  // Widget for list, which will be scrollable
  QWidget *listWidget = new QWidget();
  listWidget->setLayout(this->listLayout);
  listWidget->setStyleSheet("QWidget{background-color: #808080}");

  // Scroll area for list
  QScrollArea *scrollArea = new QScrollArea;
  scrollArea->setWidget(listWidget);
  scrollArea->setWidgetResizable(true);

  // Add Collision button
  QPushButton *addCollisionButton = new QPushButton(tr("+ &Another Collision"));
  addCollisionButton->setMaximumWidth(200);
  connect(addCollisionButton, SIGNAL(clicked()), this, SLOT(OnAddCollision()));

  // Main layout
  QVBoxLayout *mainLayout = new QVBoxLayout;
  mainLayout->addWidget(scrollArea);
  mainLayout->addWidget(addCollisionButton);
  mainLayout->setContentsMargins(0, 0, 0, 0);
  this->setLayout(mainLayout);

  this->counter = 0;
  this->signalMapper = new QSignalMapper(this);

  connect(this->signalMapper, SIGNAL(mapped(int)),
     this, SLOT(OnRemoveCollision(int)));
}

/////////////////////////////////////////////////
CollisionConfig::~CollisionConfig()
{
  while (!this->configs.empty())
  {
    auto config = this->configs.begin();
    delete config->second;
    this->configs.erase(config);
  }
}

/////////////////////////////////////////////////
void CollisionConfig::Init()
{
  // Keep original data in case user cancels
  for (auto &it : this->configs)
  {
    CollisionConfigData *configData = it.second;
    configData->originalDataMsg.CopyFrom(*this->GetData(configData->name));
  }
}

/////////////////////////////////////////////////
void CollisionConfig::OnAddCollision()
{
  std::stringstream collisionIndex;
  collisionIndex << "collision_" << this->counter;
  this->AddCollision(collisionIndex.str());
  emit CollisionAdded(collisionIndex.str());
}

/////////////////////////////////////////////////
unsigned int CollisionConfig::GetCollisionCount() const
{
  return this->configs.size();
}

/////////////////////////////////////////////////
void CollisionConfig::Reset()
{
  for (auto &it : this->configs)
  {
    this->listLayout->removeWidget(it.second->widget);
    delete it.second;
  }

  this->configs.clear();
}

/////////////////////////////////////////////////
void CollisionConfig::UpdateCollision(const std::string &_name,
    ConstCollisionPtr _collisionMsg)
{
  for (auto &it : this->configs)
  {
    if (it.second->name == _name)
    {
      CollisionConfigData *configData = it.second;
      configData->configWidget->UpdateFromMsg(_collisionMsg.get());
      break;
    }
  }
}

/////////////////////////////////////////////////
void CollisionConfig::AddCollision(const std::string &_name,
    const msgs::Collision *_collisionMsg)
{
  // Header button
  QRadioButton *headerButton = new QRadioButton();
  headerButton->setChecked(false);
  headerButton->setFocusPolicy(Qt::NoFocus);
  headerButton->setText(QString(_name.c_str()));
  headerButton->setStyleSheet(
     "QRadioButton {\
        color: #d0d0d0;\
      }\
      QRadioButton::indicator::unchecked {\
        image: url(:/images/right_arrow.png);\
      }\
      QRadioButton::indicator::checked {\
        image: url(:/images/down_arrow.png);\
      }");

  // Remove button
  QToolButton *removeCollisionButton = new QToolButton(this);
  removeCollisionButton->setFixedSize(QSize(30, 30));
  removeCollisionButton->setToolTip("Remove " + QString(_name.c_str()));
  removeCollisionButton->setIcon(QPixmap(":/images/trashcan.png"));
  removeCollisionButton->setToolButtonStyle(Qt::ToolButtonIconOnly);
  removeCollisionButton->setIconSize(QSize(16, 16));
  removeCollisionButton->setCheckable(false);
  connect(removeCollisionButton, SIGNAL(clicked()), this->signalMapper,
      SLOT(map()));
  this->signalMapper->setMapping(removeCollisionButton, this->counter);

  // Header Layout
  QHBoxLayout *headerLayout = new QHBoxLayout;
  headerLayout->setContentsMargins(0, 0, 0, 0);
  headerLayout->addWidget(headerButton);
  headerLayout->addWidget(removeCollisionButton);

  // Header widget
  QWidget *headerWidget = new QWidget;
  headerWidget->setLayout(headerLayout);

  // ConfigWidget
  msgs::Collision msgToLoad;
  if (_collisionMsg)
    msgToLoad = *_collisionMsg;

  // set default values
  // TODO: auto-fill them with SDF defaults
  if (!msgToLoad.has_max_contacts())
    msgToLoad.set_max_contacts(10);

  msgs::Surface *surfaceMsg = msgToLoad.mutable_surface();
  if (!surfaceMsg->has_bounce_threshold())
    surfaceMsg->set_bounce_threshold(10e5);
  if (!surfaceMsg->has_soft_erp())
      surfaceMsg->set_soft_erp(0.2);
  if (!surfaceMsg->has_kp())
    surfaceMsg->set_kp(10e12);
  if (!surfaceMsg->has_kd())
    surfaceMsg->set_kd(1.0);
  if (!surfaceMsg->has_max_vel())
    surfaceMsg->set_max_vel(0.01);
  if (!surfaceMsg->has_collide_without_contact_bitmask())
    surfaceMsg->set_collide_without_contact_bitmask(1);
  if (!surfaceMsg->has_collide_bitmask())
    surfaceMsg->set_collide_bitmask(1);

  msgs::Friction *frictionMsg = surfaceMsg->mutable_friction();
  if (!frictionMsg->has_mu())
    frictionMsg->set_mu(1.0);
  if (!frictionMsg->has_mu2())
    frictionMsg->set_mu2(1.0);

  msgs::Friction::Torsional *torsionalMsg =
      frictionMsg->mutable_torsional();
  if (!torsionalMsg->has_coefficient())
    torsionalMsg->set_coefficient(1.0);
  if (!torsionalMsg->has_use_patch_radius())
    torsionalMsg->set_use_patch_radius(true);
  if (!torsionalMsg->has_patch_radius())
    torsionalMsg->set_patch_radius(0.0);
  if (!torsionalMsg->has_surface_radius())
    torsionalMsg->set_surface_radius(0.0);

  ConfigWidget *configWidget = new ConfigWidget;
  configWidget->Load(&msgToLoad);
  configWidget->hide();

  configWidget->SetWidgetVisible("id", false);
  configWidget->SetWidgetVisible("name", false);
  configWidget->SetWidgetReadOnly("id", true);
  configWidget->SetWidgetReadOnly("name", true);

  connect(configWidget, SIGNAL(PoseValueChanged(const QString &,
      const ignition::math::Pose3d &)), this,
      SLOT(OnPoseChanged(const QString &, const ignition::math::Pose3d &)));

  connect(configWidget, SIGNAL(GeometryValueChanged(const std::string &,
      const std::string &, const ignition::math::Vector3d &,
      const std::string &)), this, SLOT(OnGeometryChanged(const std::string &,
      const std::string &, const ignition::math::Vector3d &,
      const std::string &)));

  // Item layout
  QVBoxLayout *itemLayout = new QVBoxLayout();
  itemLayout->addWidget(headerWidget);
  itemLayout->addWidget(configWidget);

  // Put the layout in a widget which can be added/deleted
  QWidget *item = new QWidget();
  item->setLayout(itemLayout);

  // Add to the list
  this->listLayout->addWidget(item);

  // Fill ConfigData
  CollisionConfigData *configData = new CollisionConfigData;
  configData->configWidget = configWidget;
  configData->id =  this->counter;
  configData->widget = item;
  configData->name = _name;
  connect(headerButton, SIGNAL(toggled(bool)), configData,
           SLOT(OnToggleItem(bool)));
  this->configs[this->counter] = configData;

  this->counter++;
}

/////////////////////////////////////////////////
void CollisionConfig::OnRemoveCollision(int _id)
{
  auto it = this->configs.find(_id);
  if (it == this->configs.end())
  {
    gzerr << "Collision not found " << std::endl;
    return;
  }

  CollisionConfigData *configData = this->configs[_id];

  // Ask for confirmation
  std::string msg;

  if (this->configs.size() == 1)
  {
    msg = "Are you sure you want to remove " +
        configData->name + "?\n\n" +
        "This is the only collision. \n" +
        "Without collisions, this link won't collide with anything.\n";
  }
  else
  {
    msg = "Are you sure you want to remove " +
        configData->name + "?\n";
  }

  QMessageBox msgBox(QMessageBox::Warning, QString("Remove collision?"),
      QString(msg.c_str()));
  msgBox.setWindowFlags(Qt::Window | Qt::WindowTitleHint |
      Qt::WindowStaysOnTopHint | Qt::CustomizeWindowHint);

  QPushButton *cancelButton =
      msgBox.addButton("Cancel", QMessageBox::RejectRole);
  QPushButton *removeButton = msgBox.addButton("Remove",
      QMessageBox::AcceptRole);
  msgBox.setDefaultButton(removeButton);
  msgBox.setEscapeButton(cancelButton);
  msgBox.exec();
  if (msgBox.clickedButton() != removeButton)
    return;

  // Remove
  this->listLayout->removeWidget(configData->widget);
  delete configData->widget;

  emit CollisionRemoved(configData->name);
  this->configs.erase(it);
}

/////////////////////////////////////////////////
msgs::Collision *CollisionConfig::GetData(const std::string &_name) const
{
  for (auto const &it : this->configs)
  {
    std::string name = it.second->name;
    if (name == _name)
    {
      return dynamic_cast<msgs::Collision *>(it.second->configWidget->GetMsg());
    }
  }
  return NULL;
}

/////////////////////////////////////////////////
void CollisionConfig::SetGeometry(const std::string &_name,
    const ignition::math::Vector3d &_size, const std::string &_uri)
{
  for (auto const &it : this->configs)
  {
    if (it.second->name == _name)
    {
      ignition::math::Vector3d dimensions;
      std::string uri;
      std::string type = it.second->configWidget->GeometryWidgetValue(
          "geometry", dimensions, uri);
      it.second->configWidget->SetGeometryWidgetValue("geometry", type,
          _size, _uri);
      break;
    }
  }
}

/////////////////////////////////////////////////
void CollisionConfig::Geometry(const std::string &_name,
    ignition::math::Vector3d &_size, std::string &_uri) const
{
  for (auto const &it : this->configs)
  {
    if (it.second->name == _name)
    {
      it.second->configWidget->GeometryWidgetValue("geometry", _size, _uri);
      break;
    }
  }
}

/////////////////////////////////////////////////
<<<<<<< HEAD
const std::map<int, CollisionConfigData *> &CollisionConfig::ConfigData() const
{
  return this->configs;
=======
void CollisionConfig::OnPoseChanged(const QString &/*_name*/,
    const ignition::math::Pose3d &/*_value*/)
{
  emit Applied();
}

/////////////////////////////////////////////////
void CollisionConfig::OnGeometryChanged(const std::string &/*_name*/,
    const std::string &/*_value*/,
    const ignition::math::Vector3d &/*dimensions*/,
    const std::string &/*_uri*/)
{
  emit Applied();
}

/////////////////////////////////////////////////
void CollisionConfig::RestoreOriginalData()
{
  for (auto &it : this->configs)
  {
    it.second->RestoreOriginalData();
  }
>>>>>>> 597769cb
}

/////////////////////////////////////////////////
void CollisionConfigData::OnToggleItem(bool _checked)
{
  if (_checked)
    this->configWidget->show();
  else
    this->configWidget->hide();
}

/////////////////////////////////////////////////
void CollisionConfigData::RestoreOriginalData()
{
  msgs::CollisionPtr collisionPtr;
  collisionPtr.reset(new msgs::Collision);
  collisionPtr->CopyFrom(this->originalDataMsg);

  // Update default widgets
  this->configWidget->blockSignals(true);
  this->configWidget->UpdateFromMsg(collisionPtr.get());
  this->configWidget->blockSignals(false);
}<|MERGE_RESOLUTION|>--- conflicted
+++ resolved
@@ -353,11 +353,12 @@
 }
 
 /////////////////////////////////////////////////
-<<<<<<< HEAD
 const std::map<int, CollisionConfigData *> &CollisionConfig::ConfigData() const
 {
   return this->configs;
-=======
+}
+
+/////////////////////////////////////////////////
 void CollisionConfig::OnPoseChanged(const QString &/*_name*/,
     const ignition::math::Pose3d &/*_value*/)
 {
@@ -380,7 +381,6 @@
   {
     it.second->RestoreOriginalData();
   }
->>>>>>> 597769cb
 }
 
 /////////////////////////////////////////////////
