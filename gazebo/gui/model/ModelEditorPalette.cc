--- conflicted
+++ resolved
@@ -27,10 +27,7 @@
 #include "gazebo/gui/KeyEventHandler.hh"
 #include "gazebo/gui/MouseEventHandler.hh"
 #include "gazebo/gui/GuiEvents.hh"
-<<<<<<< HEAD
-=======
 #include "gazebo/gui/model/ExtrudeDialog.hh"
->>>>>>> 192d0a76
 #include "gazebo/gui/model/ImportDialog.hh"
 #include "gazebo/gui/model/JointMaker.hh"
 #include "gazebo/gui/model/ModelEditorPalette.hh"
@@ -111,24 +108,15 @@
   customLayout->addWidget(customButton, 0, 0);
 
   // Button group
-<<<<<<< HEAD
-  this->partButtonGroup = new QButtonGroup;
-  this->partButtonGroup->addButton(cylinderButton);
-  this->partButtonGroup->addButton(sphereButton);
-  this->partButtonGroup->addButton(boxButton);
-  this->partButtonGroup->addButton(customButton);
-=======
   this->linkButtonGroup = new QButtonGroup;
   this->linkButtonGroup->addButton(cylinderButton);
   this->linkButtonGroup->addButton(sphereButton);
   this->linkButtonGroup->addButton(boxButton);
   this->linkButtonGroup->addButton(customButton);
->>>>>>> 192d0a76
 
   // Model Settings
   QLabel *settingsLabel = new QLabel(tr(
        "<font size=4 color='white'>Model Settings</font>"));
-<<<<<<< HEAD
 
   QGridLayout *settingsLayout = new QGridLayout;
 
@@ -145,24 +133,6 @@
   this->staticCheck->setChecked(false);
   connect(this->staticCheck, SIGNAL(clicked()), this, SLOT(OnStatic()));
 
-=======
-
-  QGridLayout *settingsLayout = new QGridLayout;
-
-  // Model name
-  QLabel *modelLabel = new QLabel(tr("Model Name: "));
-  this->modelNameEdit = new QLineEdit();
-  this->modelNameEdit->setText(tr(this->modelDefaultName.c_str()));
-  connect(this->modelNameEdit, SIGNAL(textChanged(QString)), this,
-      SLOT(OnNameChanged(QString)));
-
-  // Static
-  QLabel *staticLabel = new QLabel(tr("Static:"));
-  this->staticCheck = new QCheckBox;
-  this->staticCheck->setChecked(false);
-  connect(this->staticCheck, SIGNAL(clicked()), this, SLOT(OnStatic()));
-
->>>>>>> 192d0a76
   // Auto disable
   QLabel *autoDisableLabel = new QLabel(tr("Auto-disable:"));
   this->autoDisableCheck = new QCheckBox;
@@ -176,17 +146,10 @@
   settingsLayout->addWidget(this->staticCheck, 1, 1);
   settingsLayout->addWidget(autoDisableLabel, 2, 0);
   settingsLayout->addWidget(this->autoDisableCheck, 2, 1);
-<<<<<<< HEAD
-
-  this->modelCreator = new ModelCreator();
-  connect(modelCreator, SIGNAL(PartAdded()), this, SLOT(OnPartAdded()));
-
-=======
 
   this->modelCreator = new ModelCreator();
   connect(modelCreator, SIGNAL(LinkAdded()), this, SLOT(OnLinkAdded()));
 
->>>>>>> 192d0a76
   // Horizontal separator
   QFrame *separator = new QFrame(this);
   separator->setFrameShape(QFrame::HLine);
@@ -219,14 +182,11 @@
   this->connections.push_back(
       gui::model::Events::ConnectNewModel(
       boost::bind(&ModelEditorPalette::OnNewModel, this)));
-<<<<<<< HEAD
-=======
 
   this->connections.push_back(
       gui::model::Events::ConnectModelPropertiesChanged(
       boost::bind(&ModelEditorPalette::OnModelPropertiesChanged, this, _1, _2,
       _3)));
->>>>>>> 192d0a76
 }
 
 /////////////////////////////////////////////////
@@ -248,11 +208,7 @@
   event::Events::setSelectedEntity("", "normal");
   g_arrowAct->trigger();
 
-<<<<<<< HEAD
-  this->modelCreator->AddPart(ModelCreator::PART_CYLINDER);
-=======
   this->modelCreator->AddLink(ModelCreator::LINK_CYLINDER);
->>>>>>> 192d0a76
 }
 
 /////////////////////////////////////////////////
@@ -261,11 +217,7 @@
   event::Events::setSelectedEntity("", "normal");
   g_arrowAct->trigger();
 
-<<<<<<< HEAD
-  this->modelCreator->AddPart(ModelCreator::PART_SPHERE);
-=======
   this->modelCreator->AddLink(ModelCreator::LINK_SPHERE);
->>>>>>> 192d0a76
 }
 
 /////////////////////////////////////////////////
@@ -274,11 +226,7 @@
   event::Events::setSelectedEntity("", "normal");
   g_arrowAct->trigger();
 
-<<<<<<< HEAD
-  this->modelCreator->AddPart(ModelCreator::PART_BOX);
-=======
   this->modelCreator->AddLink(ModelCreator::LINK_BOX);
->>>>>>> 192d0a76
 }
 
 /////////////////////////////////////////////////
@@ -288,11 +236,6 @@
   importDialog.deleteLater();
   if (importDialog.exec() == QDialog::Accepted)
   {
-<<<<<<< HEAD
-    event::Events::setSelectedEntity("", "normal");
-    g_arrowAct->trigger();
-    this->modelCreator->AddCustom(importDialog.GetImportPath());
-=======
     QFileInfo info(QString::fromStdString(importDialog.GetImportPath()));
     if (info.isFile())
     {
@@ -323,7 +266,6 @@
         }
       }
     }
->>>>>>> 192d0a76
   }
   else
   {
@@ -337,8 +279,6 @@
 {
   event::Events::setSelectedEntity("", "normal");
   this->modelCreator->AddJoint(_type);
-<<<<<<< HEAD
-=======
 }
 
 /////////////////////////////////////////////////
@@ -354,79 +294,25 @@
 void ModelEditorPalette::OnAutoDisable()
 {
   this->modelCreator->SetAutoDisable(this->autoDisableCheck->isChecked());
->>>>>>> 192d0a76
 }
 
 /////////////////////////////////////////////////
 void ModelEditorPalette::OnStatic()
 {
-<<<<<<< HEAD
-  this->partButtonGroup->setExclusive(false);
-  if (this->partButtonGroup->checkedButton())
-    this->partButtonGroup->checkedButton()->setChecked(false);
-  this->partButtonGroup->setExclusive(true);
-=======
   this->modelCreator->SetStatic(this->staticCheck->isChecked());
->>>>>>> 192d0a76
 }
 
 /////////////////////////////////////////////////
 void ModelEditorPalette::OnModelPropertiesChanged(
   bool _static, bool _autoDisable, const math::Pose &/*_pose*/)
 {
-<<<<<<< HEAD
-  this->modelCreator->SetAutoDisable(this->autoDisableCheck->isChecked());
-=======
   this->staticCheck->setChecked(_static);
   this->autoDisableCheck->setChecked(_autoDisable);
->>>>>>> 192d0a76
 }
 
 /////////////////////////////////////////////////
 bool ModelEditorPalette::OnKeyPress(const common::KeyEvent &_event)
 {
-<<<<<<< HEAD
-  this->modelCreator->SetStatic(this->staticCheck->isChecked());
-}
-
-/////////////////////////////////////////////////
-bool ModelEditorPalette::OnKeyPress(const common::KeyEvent &_event)
-{
-  if (_event.key == Qt::Key_Escape)
-  {
-    // call the slots to uncheck the buttons
-    this->OnPartAdded();
-  }
-  if (_event.key == Qt::Key_Delete)
-  {
-    event::Events::setSelectedEntity("", "normal");
-    g_arrowAct->trigger();
-  }
-  return false;
-}
-
-/////////////////////////////////////////////////
-ModelCreator *ModelEditorPalette::GetModelCreator()
-{
-  return this->modelCreator;
-}
-
-/////////////////////////////////////////////////
-void ModelEditorPalette::OnNameChanged(const QString &_name)
-{
-  gui::model::Events::modelNameChanged(_name.toStdString());
-}
-
-/////////////////////////////////////////////////
-void ModelEditorPalette::OnNewModel()
-{
-  this->modelNameEdit->setText(tr(this->modelDefaultName.c_str()));
-}
-
-/////////////////////////////////////////////////
-void ModelEditorPalette::OnSaveModel(const std::string &_saveName)
-{
-=======
   if (_event.key == Qt::Key_Escape)
   {
     // call the slots to uncheck the buttons
@@ -461,6 +347,5 @@
 /////////////////////////////////////////////////
 void ModelEditorPalette::OnSaveModel(const std::string &_saveName)
 {
->>>>>>> 192d0a76
   this->modelNameEdit->setText(tr(_saveName.c_str()));
 }