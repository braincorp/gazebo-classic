--- conflicted
+++ resolved
@@ -414,18 +414,9 @@
       public: static std::map<JointMaker::JointType, std::string>
           jointMaterials;
 
-<<<<<<< HEAD
-      /// \brief Name of the model the joints are attached to.
-      private: std::string modelName;
-      
-      /// \brief List of all links currently in the editor. The first string is
-      /// the link's fully scoped name and the second is the leaf name.
-      private: std::map<std::string, std::string> linkList;
-=======
       /// \internal
       /// \brief Pointer to private data.
       private: std::unique_ptr<JointMakerPrivate> dataPtr;
->>>>>>> 02369ac8
     };
     /// \}
 
