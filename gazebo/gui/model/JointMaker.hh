--- conflicted
+++ resolved
@@ -340,17 +340,15 @@
       /// \brief A map of joint type to its string value.
       private: static std::map<JointMaker::JointType, std::string> jointTypes;
 
-<<<<<<< HEAD
-      /// \brief Inspector for configuring joint properties.
-      public: JointCreationDialog *jointCreationDialog;
-
-      private: bool mouseMoveEnabled = false;
-      private: bool creatingJoint = false;
-=======
       /// \brief A map of joint type to its corresponding material.
       private: static std::map<JointMaker::JointType, std::string>
           jointMaterials;
->>>>>>> f62b3bfb
+
+      /// \brief Inspector for configuring joint properties.
+      public: JointCreationDialog *jointCreationDialog;
+
+      private: bool mouseMoveEnabled = false;
+      private: bool creatingJoint = false;
     };
     /// \}
 
