--- conflicted
+++ resolved
@@ -82,7 +82,6 @@
       /// \brief Load the part with data from SDF.
       /// \param[in] _sdf Link SDF element.
       public: void Load(sdf::ElementPtr _sdf);
-<<<<<<< HEAD
 
       /// \brief Get the scale of the part.
       /// \return Scale of part.
@@ -100,25 +99,6 @@
       /// \param[in] _collisionVis Visual representing the collision.
       public: void AddCollision(rendering::VisualPtr _collisionVis);
 
-=======
-
-      /// \brief Get the scale of the part.
-      /// \return Scale of part.
-      public: math::Vector3 GetScale() const;
-
-      /// \brief Set the scale of the part.
-      /// \param[in] _scale Scale of part.
-      public: void SetScale(const math::Vector3 &_scale);
-
-      /// \brief Add a visual to the part.
-      /// \param[in] _visual Visual to be added.
-      public: void AddVisual(rendering::VisualPtr _visual);
-
-      /// \brief Add a collision to the part.
-      /// \param[in] _collisionVis Visual representing the collision.
-      public: void AddCollision(rendering::VisualPtr _collisionVis);
-
->>>>>>> 138f5fbb
       /// \brief Update the inspector widget if necessary.
       public: void UpdateConfig();
 
@@ -130,8 +110,6 @@
       /// \brief Update callback on PreRender.
       private: void Update();
 
-<<<<<<< HEAD
-=======
       /// \brief Apply inspector configurations.
       /// \return True if successful.
       private: bool Apply();
@@ -140,7 +118,6 @@
       /// applied and inspector should be closed.
       private slots: void OnAccept();
 
->>>>>>> 138f5fbb
       /// \brief Qt Callback when part inspector configurations are to be
       /// applied.
       private slots: void OnApply();
