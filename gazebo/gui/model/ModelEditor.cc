--- conflicted
+++ resolved
@@ -513,7 +513,6 @@
 }
 
 /////////////////////////////////////////////////
-<<<<<<< HEAD
 void ModelEditor::AppendPluginElement(const std::string &_name,
     const std::string &_filename, sdf::ElementPtr _element)
 {
@@ -527,7 +526,9 @@
 {
   this->dataPtr->modelPalette->GetModelCreator()->
       RemovePluginElement(_name, _filename, _element);
-=======
+}
+
+/////////////////////////////////////////////////
 void ModelEditor::OnCreateEntity(const std::string &_type,
                                  const std::string &_data)
 {
@@ -563,5 +564,4 @@
   event::Events::setSelectedEntity("", "normal");
   g_arrowAct->trigger();
   this->dataPtr->modelPalette->GetModelCreator()->AddEntity(_sdf);
->>>>>>> dc3f3287
 }