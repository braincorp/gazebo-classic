--- conflicted
+++ resolved
@@ -223,17 +223,10 @@
         actions[i] == g_translateAct ||
         actions[i] == g_scaleAct ||
         actions[i] == g_screenshotAct ||
-<<<<<<< HEAD
         actions[i] == g_copyAct ||
         actions[i] == g_pasteAct ||
-        actions[i] == g_alignButtonAct)
-//        actions[i] == g_snapAct -- issue #1318
-=======
-//        actions[i] == g_copyAct -- issue #1314
-//        actions[i] == g_pasteAct
-//        align tool              -- issue #1323
+        actions[i] == g_alignButtonAct ||
         actions[i] == g_snapAct)
->>>>>>> 651b90d5
     {
       actions[i]->setVisible(true);
       if (i > 0 && actions[i-1]->isSeparator())
