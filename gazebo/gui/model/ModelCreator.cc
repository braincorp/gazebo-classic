/*
 * Copyright 2014 Open Source Robotics Foundation
 *
 * Licensed under the Apache License, Version 2.0 (the "License");
 * you may not use this file except in compliance with the License.
 * You may obtain a copy of the License at
 *
 *     http://www.apache.org/licenses/LICENSE-2.0
 *
 * Unless required by applicable law or agreed to in writing, software
 * distributed under the License is distributed on an "AS IS" BASIS,
 * WITHOUT WARRANTIES OR CONDITIONS OF ANY KIND, either express or implied.
 * See the License for the specific language governing permissions and
 * limitations under the License.
 *
 */

#include <boost/filesystem.hpp>
#include <sstream>
#include <string>

#include "gazebo/common/KeyEvent.hh"
#include "gazebo/common/Exception.hh"

#include "gazebo/rendering/UserCamera.hh"
#include "gazebo/rendering/Visual.hh"
#include "gazebo/rendering/Scene.hh"

#include "gazebo/math/Quaternion.hh"

#include "gazebo/transport/Publisher.hh"
#include "gazebo/transport/Node.hh"

#include "gazebo/physics/Inertial.hh"

#include "gazebo/gui/Actions.hh"
#include "gazebo/gui/KeyEventHandler.hh"
#include "gazebo/gui/MouseEventHandler.hh"
#include "gazebo/gui/GuiEvents.hh"
#include "gazebo/gui/GuiIface.hh"
#include "gazebo/gui/ModelManipulator.hh"
#include "gazebo/gui/ModelSnap.hh"
#include "gazebo/gui/ModelAlign.hh"

#include "gazebo/gui/model/ModelData.hh"
#include "gazebo/gui/model/JointMaker.hh"
#include "gazebo/gui/model/ModelCreator.hh"

using namespace gazebo;
using namespace gui;

/////////////////////////////////////////////////
ModelCreator::ModelCreator()
{
  this->active = false;
  this->modelName = "";

  this->modelTemplateSDF.reset(new sdf::SDF);
  this->modelTemplateSDF->SetFromString(this->GetTemplateSDFString());

  this->manipMode = "";
  this->boxCounter = 0;
  this->cylinderCounter = 0;
  this->sphereCounter = 0;
  this->modelCounter = 0;

  this->editTransparency = 0.4;

  this->node = transport::NodePtr(new transport::Node());
  this->node->Init();
  this->makerPub = this->node->Advertise<msgs::Factory>("~/factory");
  this->requestPub = this->node->Advertise<msgs::Request>("~/request");

  this->jointMaker = new JointMaker();

  connect(g_editModelAct, SIGNAL(toggled(bool)), this, SLOT(OnEdit(bool)));
  connect(g_deleteAct, SIGNAL(DeleteSignal(const std::string &)), this,
          SLOT(OnDelete(const std::string &)));

  this->connections.push_back(
      gui::Events::ConnectAlignMode(
        boost::bind(&ModelCreator::OnAlignMode, this, _1, _2, _3, _4)));

  this->connections.push_back(
      gui::Events::ConnectManipMode(
        boost::bind(&ModelCreator::OnManipMode, this, _1)));

  this->connections.push_back(
     event::Events::ConnectSetSelectedEntity(
       boost::bind(&ModelCreator::OnSetSelectedEntity, this, _1, _2)));

  g_copyAct->setEnabled(false);
  g_pasteAct->setEnabled(false);

  connect(g_copyAct, SIGNAL(triggered()), this, SLOT(OnCopy()));
  connect(g_pasteAct, SIGNAL(triggered()), this, SLOT(OnPaste()));

  this->Reset();
}

/////////////////////////////////////////////////
ModelCreator::~ModelCreator()
{
  this->Reset();
  this->node->Fini();
  this->node.reset();
  this->modelTemplateSDF.reset();
  this->requestPub.reset();
  this->makerPub.reset();
  this->connections.clear();

  delete jointMaker;
}

/////////////////////////////////////////////////
void ModelCreator::OnEdit(bool _checked)
{
  if (_checked)
  {
    this->active = true;
    KeyEventHandler::Instance()->AddPressFilter("model_creator",
        boost::bind(&ModelCreator::OnKeyPress, this, _1));

    MouseEventHandler::Instance()->AddPressFilter("model_creator",
        boost::bind(&ModelCreator::OnMousePress, this, _1));

    MouseEventHandler::Instance()->AddReleaseFilter("model_creator",
        boost::bind(&ModelCreator::OnMouseRelease, this, _1));

    MouseEventHandler::Instance()->AddMoveFilter("model_creator",
        boost::bind(&ModelCreator::OnMouseMove, this, _1));

    MouseEventHandler::Instance()->AddDoubleClickFilter("model_creator",
        boost::bind(&ModelCreator::OnMouseDoubleClick, this, _1));

    this->jointMaker->EnableEventHandlers();
  }
  else
  {
    this->active = false;
    KeyEventHandler::Instance()->RemovePressFilter("model_creator");
    MouseEventHandler::Instance()->RemovePressFilter("model_creator");
    MouseEventHandler::Instance()->RemoveReleaseFilter("model_creator");
    MouseEventHandler::Instance()->RemoveMoveFilter("model_creator");
    MouseEventHandler::Instance()->RemoveDoubleClickFilter("model_creator");
    this->jointMaker->DisableEventHandlers();
    this->jointMaker->Stop();

    this->DeselectAll();
  }
}

/////////////////////////////////////////////////
std::string ModelCreator::CreateModel()
{
  this->Reset();
  return this->modelName;
}

/////////////////////////////////////////////////
void ModelCreator::AddJoint(const std::string &_type)
{
  this->Stop();
  if (this->jointMaker)
    this->jointMaker->AddJoint(_type);
}

/////////////////////////////////////////////////
std::string ModelCreator::AddBox(const math::Vector3 &_size,
    const math::Pose &_pose)
{
  if (!this->modelVisual)
  {
    this->Reset();
  }

  std::ostringstream linkNameStream;
  linkNameStream << "unit_box_" << this->boxCounter++;
  std::string linkName = linkNameStream.str();

  rendering::VisualPtr linkVisual(new rendering::Visual(linkName,
      this->modelVisual));
  linkVisual->Load();

  std::ostringstream visualName;
  visualName << linkName << "_visual";
  rendering::VisualPtr visVisual(new rendering::Visual(visualName.str(),
      linkVisual));
  sdf::ElementPtr visualElem =  this->modelTemplateSDF->root
      ->GetElement("model")->GetElement("link")->GetElement("visual");


  sdf::ElementPtr geomElem =  visualElem->GetElement("geometry");
  geomElem->ClearElements();
  ((geomElem->AddElement("box"))->AddElement("size"))->Set(_size);

  visVisual->Load(visualElem);

  linkVisual->SetTransparency(this->editTransparency);
  linkVisual->SetPose(_pose);
  if (_pose == math::Pose::Zero)
  {
    linkVisual->SetPosition(math::Vector3(_pose.pos.x, _pose.pos.y,
    _pose.pos.z + _size.z/2));
  }

  this->CreatePart(visVisual);
  this->mouseVisual = linkVisual;

  return linkName;
}

/////////////////////////////////////////////////
std::string ModelCreator::AddSphere(double _radius,
    const math::Pose &_pose)
{
  if (!this->modelVisual)
    this->Reset();

  std::ostringstream linkNameStream;
  linkNameStream << "unit_sphere_" << this->sphereCounter++;
  std::string linkName = linkNameStream.str();

  rendering::VisualPtr linkVisual(new rendering::Visual(
      linkName, this->modelVisual));
  linkVisual->Load();

  std::ostringstream visualName;
  visualName << linkName << "_visual";
  rendering::VisualPtr visVisual(new rendering::Visual(visualName.str(),
        linkVisual));
  sdf::ElementPtr visualElem =  this->modelTemplateSDF->root
      ->GetElement("model")->GetElement("link")->GetElement("visual");

  sdf::ElementPtr geomElem =  visualElem->GetElement("geometry");
  geomElem->ClearElements();
  ((geomElem->AddElement("sphere"))->GetElement("radius"))->Set(_radius);

  visVisual->Load(visualElem);

  linkVisual->SetTransparency(this->editTransparency);
  linkVisual->SetPose(_pose);
  if (_pose == math::Pose::Zero)
  {
    linkVisual->SetPosition(math::Vector3(_pose.pos.x, _pose.pos.y,
    _pose.pos.z + _radius));
  }

  this->CreatePart(visVisual);
  this->mouseVisual = linkVisual;

  return linkName;
}

/////////////////////////////////////////////////
std::string ModelCreator::AddCylinder(double _radius, double _length,
    const math::Pose &_pose)
{
  if (!this->modelVisual)
    this->Reset();

  std::ostringstream linkNameStream;
  linkNameStream << "unit_cylinder_" << this->cylinderCounter++;
  std::string linkName = linkNameStream.str();

  rendering::VisualPtr linkVisual(new rendering::Visual(
      linkName, this->modelVisual));
  linkVisual->Load();

  std::ostringstream visualName;
  visualName << linkName << "_visual";
  rendering::VisualPtr visVisual(new rendering::Visual(visualName.str(),
        linkVisual));
  sdf::ElementPtr visualElem =  this->modelTemplateSDF->root
      ->GetElement("model")->GetElement("link")->GetElement("visual");

  sdf::ElementPtr geomElem =  visualElem->GetElement("geometry");
  geomElem->ClearElements();
  sdf::ElementPtr cylinderElem = geomElem->AddElement("cylinder");
  (cylinderElem->GetElement("radius"))->Set(_radius);
  (cylinderElem->GetElement("length"))->Set(_length);

  visVisual->Load(visualElem);

  linkVisual->SetTransparency(this->editTransparency);
  linkVisual->SetPose(_pose);
  if (_pose == math::Pose::Zero)
  {
    linkVisual->SetPosition(math::Vector3(_pose.pos.x, _pose.pos.y,
    _pose.pos.z + _length/2));
  }

  this->CreatePart(visVisual);
  this->mouseVisual = linkVisual;

  return linkName;
}

/////////////////////////////////////////////////
std::string ModelCreator::AddCustom(const std::string &_path,
    const math::Vector3 &_scale, const math::Pose &_pose)
{
  if (!this->modelVisual)
    this->Reset();

  std::string path = _path;

  std::ostringstream linkNameStream;
  linkNameStream << "custom_" << this->customCounter++;
  std::string linkName = linkNameStream.str();

  rendering::VisualPtr linkVisual(new rendering::Visual(this->modelName + "::" +
        linkName, this->modelVisual));
  linkVisual->Load();

  std::ostringstream visualName;
  visualName << linkName << "_visual";
  rendering::VisualPtr visVisual(new rendering::Visual(visualName.str(),
        linkVisual));
  sdf::ElementPtr visualElem =  this->modelTemplateSDF->root
      ->GetElement("model")->GetElement("link")->GetElement("visual");

  sdf::ElementPtr geomElem =  visualElem->GetElement("geometry");
  geomElem->ClearElements();
  sdf::ElementPtr meshElem = geomElem->AddElement("mesh");
  meshElem->GetElement("scale")->Set(_scale);
  meshElem->GetElement("uri")->Set(path);
  visVisual->Load(visualElem);

  linkVisual->SetTransparency(this->editTransparency);
  linkVisual->SetPose(_pose);
  if (_pose == math::Pose::Zero)
  {
    linkVisual->SetPosition(math::Vector3(_pose.pos.x, _pose.pos.y,
    _pose.pos.z + _scale.z/2));
  }

  this->CreatePart(visVisual);
  this->mouseVisual = linkVisual;

  return linkName;
}

/////////////////////////////////////////////////
void ModelCreator::CreatePart(const rendering::VisualPtr &_visual)
{
  PartData *part = new PartData;

  part->partVisual = _visual->GetParent();
  part->visuals.push_back(_visual);

  part->name = part->partVisual->GetName();
  part->pose = part->partVisual->GetWorldPose();
  part->gravity = true;
  part->selfCollide = false;
  part->kinematic = false;

  this->allParts[part->name] = part;
}

/////////////////////////////////////////////////
void ModelCreator::RemovePart(const std::string &_partName)
{
  if (!this->modelVisual)
  {
    this->Reset();
    return;
  }

  if (this->allParts.find(_partName) == this->allParts.end())
    return;

  PartData *part = this->allParts[_partName];
  if (!part)
    return;

  rendering::ScenePtr scene = part->partVisual->GetScene();
  for (unsigned int i = 0; i < part->visuals.size(); ++i)
  {
    rendering::VisualPtr vis = part->visuals[i];
    scene->RemoveVisual(vis);
  }
  scene->RemoveVisual(part->partVisual);
  part->visuals.clear();
  part->partVisual.reset();

  this->allParts.erase(_partName);
}

/////////////////////////////////////////////////
void ModelCreator::Reset()
{
  if (!gui::get_active_camera() ||
      !gui::get_active_camera()->GetScene())
    return;

  this->jointMaker->Reset();
  this->selectedVisuals.clear();
  g_copyAct->setEnabled(false);
  g_pasteAct->setEnabled(false);

  std::stringstream ss;
  ss << "defaultModel_" << this->modelCounter++;
  this->modelName = ss.str();

  rendering::ScenePtr scene = gui::get_active_camera()->GetScene();

  this->isStatic = false;
  this->autoDisable = true;

  while (this->allParts.size() > 0)
    this->RemovePart(this->allParts.begin()->first);
  this->allParts.clear();

  if (this->modelVisual)
    scene->RemoveVisual(this->modelVisual);

  this->modelVisual.reset(new rendering::Visual(this->modelName,
      scene->GetWorldVisual()));

  this->modelVisual->Load();
  this->modelPose = math::Pose::Zero;
  this->modelVisual->SetPose(this->modelPose);
  scene->AddVisual(this->modelVisual);
}

/////////////////////////////////////////////////
void ModelCreator::SetModelName(const std::string &_modelName)
{
  this->modelName = _modelName;
}

/////////////////////////////////////////////////
std::string ModelCreator::GetModelName() const
{
  return this->modelName;
}

/////////////////////////////////////////////////
void ModelCreator::SetStatic(bool _static)
{
  this->isStatic = _static;
}

/////////////////////////////////////////////////
void ModelCreator::SetAutoDisable(bool _auto)
{
  this->autoDisable = _auto;
}

/////////////////////////////////////////////////
void ModelCreator::SaveToSDF(const std::string &_savePath)
{
  std::ofstream savefile;
  boost::filesystem::path path;
  path = boost::filesystem::operator/(_savePath, this->modelName + ".sdf");
  savefile.open(path.string().c_str());
  if (savefile.is_open())
  {
    savefile << this->modelSDF->ToString();
    savefile.close();
  }
  else
  {
    gzerr << "Unable to open file for writing: '" << path.string().c_str()
        << "'. Possibly a permission issue." << std::endl;
  }
}

/////////////////////////////////////////////////
void ModelCreator::FinishModel()
{
  event::Events::setSelectedEntity("", "normal");
  this->Reset();
  this->CreateTheEntity();
}

/////////////////////////////////////////////////
void ModelCreator::CreateTheEntity()
{
  msgs::Factory msg;
  msg.set_sdf(this->modelSDF->ToString());
  this->makerPub->Publish(msg);
}

/////////////////////////////////////////////////
std::string ModelCreator::GetTemplateSDFString()
{
  std::ostringstream newModelStr;
  newModelStr << "<sdf version ='" << SDF_VERSION << "'>"
    << "<model name='template_model'>"
    << "<pose>0 0 0.0 0 0 0</pose>"
    << "<link name ='link'>"
    <<   "<visual name ='visual'>"
    <<     "<pose>0 0 0.0 0 0 0</pose>"
    <<     "<geometry>"
    <<       "<box>"
    <<         "<size>1.0 1.0 1.0</size>"
    <<       "</box>"
    <<     "</geometry>"
    <<     "<material>"
    <<       "<script>"
    <<         "<uri>file://media/materials/scripts/gazebo.material</uri>"
    <<         "<name>Gazebo/Grey</name>"
    <<       "</script>"
    <<     "</material>"
    <<   "</visual>"
    << "</link>"
    << "<static>true</static>"
    << "</model>"
    << "</sdf>";

  return newModelStr.str();
}

/////////////////////////////////////////////////
void ModelCreator::AddPart(PartType _type)
{
  this->Stop();

  this->addPartType = _type;
  if (_type != PART_NONE)
  {
    switch (_type)
    {
      case PART_BOX:
      {
        this->AddBox();
        break;
      }
      case PART_SPHERE:
      {
        this->AddSphere();
        break;
      }
      case PART_CYLINDER:
      {
        this->AddCylinder();
        break;
      }
      default:
      {
        gzwarn << "Unknown part type '" << _type << "'. " <<
            "Part not added" << std::endl;
        break;
      }
    }
  }
}

/////////////////////////////////////////////////
void ModelCreator::Stop()
{
  if (this->addPartType != PART_NONE && this->mouseVisual)
  {
    for (unsigned int i = 0; i < this->mouseVisual->GetChildCount(); ++i)
        this->RemovePart(this->mouseVisual->GetName());
    this->mouseVisual.reset();
  }
  if (this->jointMaker)
    this->jointMaker->Stop();
}

/////////////////////////////////////////////////
void ModelCreator::OnDelete(const std::string &_entity)
{
  // if it's a link
  if (this->allParts.find(_entity) != this->allParts.end())
  {
    if (this->jointMaker)
      this->jointMaker->RemoveJointsByPart(_entity);
    this->RemovePart(_entity);
    return;
  }

  // if it's a visual
  rendering::VisualPtr vis =
      gui::get_active_camera()->GetScene()->GetVisual(_entity);
  if (vis)
  {
    rendering::VisualPtr parentLink = vis->GetParent();
    if (this->allParts.find(parentLink->GetName()) != this->allParts.end())
    {
      // remove the parent link if it's the only child
      if (parentLink->GetChildCount() == 1)
      {
        if (this->jointMaker)
          this->jointMaker->RemoveJointsByPart(parentLink->GetName());
        this->RemovePart(parentLink->GetName());
        return;
      }
    }
  }
}

/////////////////////////////////////////////////
bool ModelCreator::OnKeyPress(const common::KeyEvent &_event)
{
  if (_event.key == Qt::Key_Escape)
  {
    this->Stop();
  }
  else if (_event.key == Qt::Key_Delete)
  {
    if (!this->selectedVisuals.empty())
    {
      for (std::vector<rendering::VisualPtr>::iterator it
          = this->selectedVisuals.begin(); it != this->selectedVisuals.end();)
      {
        (*it)->SetHighlighted(false);
        this->OnDelete((*it)->GetName());
        it = this->selectedVisuals.erase(it);
      }
    }
  }
  else if (_event.control)
  {
    if (_event.key == Qt::Key_C && _event.control)
    {
      g_copyAct->trigger();
      return true;
    }
    if (_event.key == Qt::Key_V && _event.control)
    {
      g_pasteAct->trigger();
      return true;
    }
  }
  return false;
}

/////////////////////////////////////////////////
bool ModelCreator::OnMousePress(const common::MouseEvent &_event)
{
  rendering::UserCameraPtr userCamera = gui::get_active_camera();
  if (!userCamera)
    return false;

  if (this->jointMaker->GetState() != JointMaker::JOINT_NONE)
  {
    userCamera->HandleMouseEvent(_event);
    return true;
  }

  rendering::VisualPtr vis = userCamera->GetVisual(_event.pos);
  if (vis)
  {
    if (!vis->IsPlane() && gui::get_entity_id(vis->GetRootVisual()->GetName()))
    {
      // Handle snap from GLWidget
      if (g_snapAct->isChecked())
        return false;

      // Prevent interaction with other models, send event only to
      // user camera
      userCamera->HandleMouseEvent(_event);
      return true;
    }
  }
  return false;
}

/////////////////////////////////////////////////
bool ModelCreator::OnMouseRelease(const common::MouseEvent &_event)
{
  rendering::UserCameraPtr userCamera = gui::get_active_camera();
  if (!userCamera)
    return false;

  if (this->mouseVisual)
  {
    // set the part data pose
    if (this->allParts.find(this->mouseVisual->GetName()) !=
        this->allParts.end())
    {
      PartData *part = this->allParts[this->mouseVisual->GetName()];
      part->pose = this->mouseVisual->GetWorldPose();
    }

    // reset and return
    emit PartAdded();
    this->mouseVisual.reset();
    this->AddPart(PART_NONE);
    return true;
  }

  rendering::VisualPtr vis = userCamera->GetVisual(_event.pos);
  if (vis)
  {
    rendering::VisualPtr partVis = vis->GetParent();
    // Is part
    if (this->allParts.find(partVis->GetName()) !=
        this->allParts.end())
    {
      // Handle snap from GLWidget
      if (g_snapAct->isChecked())
        return false;

      // Not in multi-selection mode.
      if (!(QApplication::keyboardModifiers() & Qt::ControlModifier))
      {
        this->DeselectAll();

        // Highlight and selected clicked part
        partVis->SetHighlighted(true);
        this->selectedVisuals.push_back(partVis);
      }
      // Multi-selection mode
      else
      {
        std::vector<rendering::VisualPtr>::iterator it =
            std::find(this->selectedVisuals.begin(),
            this->selectedVisuals.end(), partVis);
        // Highlight and select clicked part if not already selected
        if (it == this->selectedVisuals.end())
        {
          partVis->SetHighlighted(true);
          this->selectedVisuals.push_back(partVis);
        }
        // Deselect if already selected
        else
        {
          partVis->SetHighlighted(false);
          this->selectedVisuals.erase(it);
        }
      }
      g_copyAct->setEnabled(!this->selectedVisuals.empty());
      g_alignAct->setEnabled(this->selectedVisuals.size() > 1);

      return true;
    }
    // Not part
    else
    {
      this->DeselectAll();

      g_alignAct->setEnabled(false);
      g_copyAct->setEnabled(!this->selectedVisuals.empty());

      if (!vis->IsPlane())
        return true;
    }
  }
  return false;
}

/////////////////////////////////////////////////
bool ModelCreator::OnMouseMove(const common::MouseEvent &_event)
{
  this->lastMouseEvent = _event;
  rendering::UserCameraPtr userCamera = gui::get_active_camera();
  if (!userCamera)
    return false;

  if (!this->mouseVisual)
  {
    return false;
  }

  math::Pose pose = this->mouseVisual->GetWorldPose();
  pose.pos = ModelManipulator::GetMousePositionOnPlane(
      userCamera, _event);

  if (!_event.shift)
  {
    pose.pos = ModelManipulator::SnapPoint(pose.pos);
  }
  pose.pos.z = this->mouseVisual->GetWorldPose().pos.z;

  this->mouseVisual->SetWorldPose(pose);

  return true;
}

/////////////////////////////////////////////////
bool ModelCreator::OnMouseDoubleClick(const common::MouseEvent &_event)
{
  // open the part inspector on double click
  rendering::VisualPtr vis = gui::get_active_camera()->GetVisual(_event.pos);
  if (!vis)
    return false;

  if (this->allParts.find(vis->GetParent()->GetName()) !=
      this->allParts.end())
  {
    // TODO open inspector.
    return true;
  }

  return false;
}

/////////////////////////////////////////////////
void ModelCreator::OnCopy()
{
  if (!g_editModelAct->isChecked())
    return;

  if (!this->selectedVisuals.empty())
  {
    this->copiedPartNames.clear();
    for (unsigned int i = 0; i < this->selectedVisuals.size(); ++i)
    {
      this->copiedPartNames.push_back(this->selectedVisuals[i]->GetName());
    }
    g_pasteAct->setEnabled(true);
  }
}

/////////////////////////////////////////////////
void ModelCreator::OnPaste()
{
  if (this->copiedPartNames.empty() || !g_editModelAct->isChecked())
  {
    return;
  }

  // For now, only copy the last selected model
  boost::unordered_map<std::string, PartData *>::iterator it =
    this->allParts.find(this->copiedPartNames.back());
  if (it != this->allParts.end())
  {
    PartData *copiedPart = it->second;
    if (!copiedPart)
      return;

    this->Stop();
    this->DeselectAll();

    std::string linkName = copiedPart->name + "_clone";

    if (!this->modelVisual)
    {
      this->Reset();
    }

    rendering::VisualPtr linkVisual(new rendering::Visual(
        linkName, this->modelVisual));
    linkVisual->Load();

    std::ostringstream visualName;
    visualName << linkName << "_visual";
    rendering::VisualPtr visVisual;

    math::Pose clonePose;
    math::Vector3 cloneScale;

    if (copiedPart->visuals.empty())
    {
      visVisual = rendering::VisualPtr(new rendering::Visual(visualName.str(),
          linkVisual));
      sdf::ElementPtr visualElem =  this->modelTemplateSDF->root
          ->GetElement("model")->GetElement("link")->GetElement("visual");
      visVisual->Load(visualElem);
    }
    else
    {
      rendering::VisualPtr copiedVisual = copiedPart->visuals.back();
      visVisual = copiedVisual->Clone(visualName.str(), linkVisual);
      clonePose = copiedVisual->GetWorldPose();
      cloneScale = copiedVisual->GetParent()->GetScale();
      visVisual->SetScale(math::Vector3::One);
    }

    rendering::UserCameraPtr userCamera = gui::get_active_camera();
    if (userCamera)
    {
      math::Vector3 mousePosition =
        ModelManipulator::GetMousePositionOnPlane(userCamera,
                                                  this->lastMouseEvent);
      clonePose.pos.x = mousePosition.x;
      clonePose.pos.y = mousePosition.y;
    }

    linkVisual->SetScale(cloneScale);
    linkVisual->SetWorldPose(clonePose);
    linkVisual->SetTransparency(this->editTransparency);

    this->addPartType = PART_CUSTOM;
    this->CreatePart(visVisual);
    this->mouseVisual = linkVisual;
  }
}

/////////////////////////////////////////////////
JointMaker *ModelCreator::GetJointMaker() const
{
  return this->jointMaker;
}

/////////////////////////////////////////////////
void ModelCreator::GenerateSDF()
{
  sdf::ElementPtr modelElem;
  sdf::ElementPtr linkElem;

  this->modelSDF.reset(new sdf::SDF);
  this->modelSDF->SetFromString(this->GetTemplateSDFString());

  modelElem = this->modelSDF->root->GetElement("model");

  linkElem = modelElem->GetElement("link");
  sdf::ElementPtr templateLinkElem = linkElem->Clone();
  sdf::ElementPtr templateVisualElem = templateLinkElem->GetElement(
      "visual")->Clone();
  sdf::ElementPtr templateCollisionElem = templateLinkElem->GetElement(
      "collision")->Clone();
  modelElem->ClearElements();
  std::stringstream visualNameStream;
  std::stringstream collisionNameStream;

  modelElem->GetAttribute("name")->Set(this->modelName);

  boost::unordered_map<std::string, PartData *>::iterator partsIt;

  // set center of all parts to be origin
  math::Vector3 mid;
  for (partsIt = this->allParts.begin(); partsIt != this->allParts.end();
       ++partsIt)
  {
    PartData *part = partsIt->second;
    mid += part->partVisual->GetWorldPose().pos;
  }
  mid /= this->allParts.size();
  this->origin.pos = mid;
  modelElem->GetElement("pose")->Set(this->origin);

  // loop through all parts and generate sdf
  for (partsIt = this->allParts.begin(); partsIt != this->allParts.end();
       ++partsIt)
  {
    visualNameStream.str("");
    collisionNameStream.str("");

    PartData *part = partsIt->second;
    sdf::ElementPtr newLinkElem = templateLinkElem->Clone();
    newLinkElem->ClearElements();
    newLinkElem->GetAttribute("name")->Set(part->name);
    newLinkElem->GetElement("pose")->Set(part->partVisual->GetWorldPose()
        - this->origin);
    newLinkElem->GetElement("gravity")->Set(part->gravity);
    newLinkElem->GetElement("self_collide")->Set(part->selfCollide);
    newLinkElem->GetElement("kinematic")->Set(part->kinematic);

    modelElem->InsertElement(newLinkElem);

    for (unsigned int i = 0; i < part->visuals.size(); ++i)
    {
      sdf::ElementPtr visualElem = templateVisualElem->Clone();
      sdf::ElementPtr collisionElem = templateCollisionElem->Clone();

      rendering::VisualPtr visual = part->visuals[i];

<<<<<<< HEAD
      visualElem->GetAttribute("name")->Set(visual->GetName());
      collisionElem->GetAttribute("name")->Set(
          visual->GetParent()->GetName() + "_collision");
      visualElem->GetElement("pose")->Set(visual->GetPose());
      collisionElem->GetElement("pose")->Set(visual->GetPose());

      sdf::ElementPtr geomElem =  visualElem->GetElement("geometry");
      geomElem->ClearElements();

      math::Vector3 scale = visual->GetParent()->GetScale();
      if (visual->GetParent()->GetName().find("unit_box") != std::string::npos)
      {
        sdf::ElementPtr boxElem = geomElem->AddElement("box");
        (boxElem->GetElement("size"))->Set(scale);
      }
      else if (visual->GetParent()->GetName().find("unit_cylinder")
         != std::string::npos)
      {
        sdf::ElementPtr cylinderElem = geomElem->AddElement("cylinder");
        (cylinderElem->GetElement("radius"))->Set(scale.x/2.0);
        (cylinderElem->GetElement("length"))->Set(scale.z);
      }
      else if (visual->GetParent()->GetName().find("unit_sphere")
          != std::string::npos)
      {
        sdf::ElementPtr sphereElem = geomElem->AddElement("sphere");
        (sphereElem->GetElement("radius"))->Set(scale.x/2.0);
      }
      else if (visual->GetParent()->GetName().find("custom")
          != std::string::npos)
      {
        sdf::ElementPtr customElem = geomElem->AddElement("mesh");
        (customElem->GetElement("scale"))->Set(scale);
        (customElem->GetElement("uri"))->Set(visual->GetMeshName());
      }
      sdf::ElementPtr geomElemClone = geomElem->Clone();
      geomElem =  collisionElem->GetElement("geometry");
      geomElem->ClearElements();
      geomElem->InsertElement(geomElemClone->GetFirstElement());

      newLinkElem->InsertElement(visualElem);
      newLinkElem->InsertElement(collisionElem);
=======
    math::Vector3 scale = visual->GetParent()->GetScale();
    if (visual->GetParent()->GetName().find("unit_box") != std::string::npos)
    {
      sdf::ElementPtr boxElem = geomElem->AddElement("box");
      (boxElem->GetElement("size"))->Set(scale);
    }
    else if (visual->GetParent()->GetName().find("unit_cylinder")
       != std::string::npos)
    {
      sdf::ElementPtr cylinderElem = geomElem->AddElement("cylinder");
      (cylinderElem->GetElement("radius"))->Set(scale.x/2.0);
      (cylinderElem->GetElement("length"))->Set(scale.z);
    }
    else if (visual->GetParent()->GetName().find("unit_sphere")
        != std::string::npos)
    {
      sdf::ElementPtr sphereElem = geomElem->AddElement("sphere");
      (sphereElem->GetElement("radius"))->Set(scale.x/2.0);
    }
    else if (visual->GetParent()->GetName().find("custom")
        != std::string::npos)
    {
      sdf::ElementPtr customElem = geomElem->AddElement("mesh");
      (customElem->GetElement("scale"))->Set(scale);
      (customElem->GetElement("uri"))->Set(visual->GetMeshName());
>>>>>>> c0c103b0
    }
  }

  // Add joint sdf elements
  this->jointMaker->GenerateSDF();
  sdf::ElementPtr jointsElem = this->jointMaker->GetSDF();

  sdf::ElementPtr jointElem;
  if (jointsElem->HasElement("joint"))
    jointElem = jointsElem->GetElement("joint");
  while (jointElem)
  {
    modelElem->InsertElement(jointElem->Clone());
    jointElem = jointElem->GetNextElement("joint");
  }

  // Model settings
  modelElem->GetElement("static")->Set(this->isStatic);
  modelElem->GetElement("allow_auto_disable")->Set(this->autoDisable);
}

/////////////////////////////////////////////////
void ModelCreator::OnAlignMode(const std::string &_axis,
    const std::string &_config, const std::string &_target, bool _preview)
{
  ModelAlign::Instance()->AlignVisuals(this->selectedVisuals, _axis, _config,
      _target, !_preview);
}

/////////////////////////////////////////////////
void ModelCreator::DeselectAll()
{
  if (!this->selectedVisuals.empty())
  {
    for (unsigned int i = 0; i < this->selectedVisuals.size(); ++i)
    {
      this->selectedVisuals[i]->SetHighlighted(false);
    }
    this->selectedVisuals.clear();
  }
}

/////////////////////////////////////////////////
void ModelCreator::OnManipMode(const std::string &_mode)
{
  if (!this->active)
    return;

  this->manipMode = _mode;

  if (!this->selectedVisuals.empty())
  {
    ModelManipulator::Instance()->SetAttachedVisual(
        this->selectedVisuals.back());
  }

  ModelManipulator::Instance()->SetManipulationMode(_mode);
  ModelSnap::Instance()->Reset();

  // deselect 0 to n-1 models.
  if (this->selectedVisuals.size() > 1)
  {
    for (std::vector<rendering::VisualPtr>::iterator it
        = this->selectedVisuals.begin(); it != --this->selectedVisuals.end();)
    {
       (*it)->SetHighlighted(false);
       it = this->selectedVisuals.erase(it);
    }
  }
}

/////////////////////////////////////////////////
void ModelCreator::OnSetSelectedEntity(const std::string &/*_name*/,
    const std::string &/*_mode*/)
{
  this->DeselectAll();
}<|MERGE_RESOLUTION|>--- conflicted
+++ resolved
@@ -951,7 +951,6 @@
 
       rendering::VisualPtr visual = part->visuals[i];
 
-<<<<<<< HEAD
       visualElem->GetAttribute("name")->Set(visual->GetName());
       collisionElem->GetAttribute("name")->Set(
           visual->GetParent()->GetName() + "_collision");
@@ -961,7 +960,7 @@
       sdf::ElementPtr geomElem =  visualElem->GetElement("geometry");
       geomElem->ClearElements();
 
-      math::Vector3 scale = visual->GetParent()->GetScale();
+    math::Vector3 scale = visual->GetParent()->GetScale();
       if (visual->GetParent()->GetName().find("unit_box") != std::string::npos)
       {
         sdf::ElementPtr boxElem = geomElem->AddElement("box");
@@ -994,33 +993,6 @@
 
       newLinkElem->InsertElement(visualElem);
       newLinkElem->InsertElement(collisionElem);
-=======
-    math::Vector3 scale = visual->GetParent()->GetScale();
-    if (visual->GetParent()->GetName().find("unit_box") != std::string::npos)
-    {
-      sdf::ElementPtr boxElem = geomElem->AddElement("box");
-      (boxElem->GetElement("size"))->Set(scale);
-    }
-    else if (visual->GetParent()->GetName().find("unit_cylinder")
-       != std::string::npos)
-    {
-      sdf::ElementPtr cylinderElem = geomElem->AddElement("cylinder");
-      (cylinderElem->GetElement("radius"))->Set(scale.x/2.0);
-      (cylinderElem->GetElement("length"))->Set(scale.z);
-    }
-    else if (visual->GetParent()->GetName().find("unit_sphere")
-        != std::string::npos)
-    {
-      sdf::ElementPtr sphereElem = geomElem->AddElement("sphere");
-      (sphereElem->GetElement("radius"))->Set(scale.x/2.0);
-    }
-    else if (visual->GetParent()->GetName().find("custom")
-        != std::string::npos)
-    {
-      sdf::ElementPtr customElem = geomElem->AddElement("mesh");
-      (customElem->GetElement("scale"))->Set(scale);
-      (customElem->GetElement("uri"))->Set(visual->GetMeshName());
->>>>>>> c0c103b0
     }
   }
 
