/*
 * Copyright 2013 Open Source Robotics Foundation
 *
 * Licensed under the Apache License, Version 2.0 (the "License");
 * you may not use this file except in compliance with the License.
 * You may obtain a copy of the License at
 *
 *     http://www.apache.org/licenses/LICENSE-2.0
 *
 * Unless required by applicable law or agreed to in writing, software
 * distributed under the License is distributed on an "AS IS" BASIS,
 * WITHOUT WARRANTIES OR CONDITIONS OF ANY KIND, either express or implied.
 * See the License for the specific language governing permissions and
 * limitations under the License.
 *
 */

#include <sstream>
#include <boost/filesystem.hpp>

#include "gazebo/common/KeyEvent.hh"
#include "gazebo/common/Exception.hh"

#include "gazebo/rendering/UserCamera.hh"
#include "gazebo/rendering/Visual.hh"
#include "gazebo/rendering/Scene.hh"

#include "gazebo/math/Quaternion.hh"

#include "gazebo/transport/Publisher.hh"
#include "gazebo/transport/Node.hh"

#include "gazebo/physics/Inertial.hh"

#include "gazebo/gui/Actions.hh"
#include "gazebo/gui/KeyEventHandler.hh"
#include "gazebo/gui/MouseEventHandler.hh"
#include "gazebo/gui/GuiEvents.hh"
#include "gazebo/gui/GuiIface.hh"
#include "gazebo/gui/ModelManipulator.hh"

#include "gazebo/gui/model/JointMaker.hh"
#include "gazebo/gui/model/ModelCreator.hh"

using namespace gazebo;
using namespace gui;

/////////////////////////////////////////////////
ModelCreator::ModelCreator()
{
  this->modelName = "";

  this->modelTemplateSDF.reset(new sdf::SDF);
  this->modelTemplateSDF->SetFromString(this->GetTemplateSDFString());

  this->boxCounter = 0;
  this->cylinderCounter = 0;
  this->sphereCounter = 0;
  this->modelCounter = 0;

  this->node = transport::NodePtr(new transport::Node());
  this->node->Init();
  this->makerPub = this->node->Advertise<msgs::Factory>("~/factory");
  this->requestPub = this->node->Advertise<msgs::Request>("~/request");

  this->jointMaker = new JointMaker();

  connect(g_editModelAct, SIGNAL(toggled(bool)), this, SLOT(OnEdit(bool)));
  connect(g_deleteAct, SIGNAL(DeleteSignal(const std::string &)), this,
          SLOT(OnDelete(const std::string &)));

  this->Reset();
}

/////////////////////////////////////////////////
ModelCreator::~ModelCreator()
{
  this->Reset();
  this->node->Fini();
  this->node.reset();
  this->modelTemplateSDF.reset();
  this->requestPub.reset();
  this->makerPub.reset();

  delete jointMaker;
}

/////////////////////////////////////////////////
void ModelCreator::OnEdit(bool _checked)
{
  if (_checked)
  {
    KeyEventHandler::Instance()->AddPressFilter("model_creator",
        boost::bind(&ModelCreator::OnKeyPress, this, _1));

    MouseEventHandler::Instance()->AddPressFilter("model_creator",
        boost::bind(&ModelCreator::OnMousePress, this, _1));

    MouseEventHandler::Instance()->AddReleaseFilter("model_creator",
        boost::bind(&ModelCreator::OnMouseRelease, this, _1));

    MouseEventHandler::Instance()->AddMoveFilter("model_creator",
        boost::bind(&ModelCreator::OnMouseMove, this, _1));

    MouseEventHandler::Instance()->AddDoubleClickFilter("model_creator",
        boost::bind(&ModelCreator::OnMouseDoubleClick, this, _1));
  }
  else
  {
    KeyEventHandler::Instance()->RemovePressFilter("model_creator");
    MouseEventHandler::Instance()->RemovePressFilter("model_creator");
    MouseEventHandler::Instance()->RemoveReleaseFilter("model_creator");
    MouseEventHandler::Instance()->RemoveMoveFilter("model_creator");
    MouseEventHandler::Instance()->RemoveDoubleClickFilter("model_creator");
    this->jointMaker->Stop();
  }
}

/////////////////////////////////////////////////
std::string ModelCreator::CreateModel()
{
  this->Reset();
  return this->modelName;
}

/////////////////////////////////////////////////
void ModelCreator::AddJoint(JointMaker::JointType _type)
{
  this->Stop();
  if (this->jointMaker)
    this->jointMaker->CreateJoint(_type);
}

/////////////////////////////////////////////////
std::string ModelCreator::AddBox(const math::Vector3 &_size,
    const math::Pose &_pose)
{
  if (!this->modelVisual)
  {
    this->Reset();
  }

  std::ostringstream linkNameStream;
  linkNameStream << "unit_box_" << this->boxCounter++;
  std::string linkName = linkNameStream.str();

  rendering::VisualPtr linkVisual(new rendering::Visual(linkName,
      this->modelVisual));
  linkVisual->Load();

  std::ostringstream visualName;
  visualName << linkName << "_visual";
  rendering::VisualPtr visVisual(new rendering::Visual(visualName.str(),
      linkVisual));
  sdf::ElementPtr visualElem =  this->modelTemplateSDF->root
      ->GetElement("model")->GetElement("link")->GetElement("visual");
  visualElem->GetElement("material")->GetElement("script")
      ->GetElement("name")->Set("Gazebo/GreyTransparent");

  sdf::ElementPtr geomElem =  visualElem->GetElement("geometry");
  geomElem->ClearElements();
  ((geomElem->AddElement("box"))->AddElement("size"))->Set(_size);

  visVisual->Load(visualElem);

  linkVisual->SetPose(_pose);
  if (_pose == math::Pose::Zero)
  {
    linkVisual->SetPosition(math::Vector3(_pose.pos.x, _pose.pos.y,
    _pose.pos.z + _size.z/2));
  }

  this->CreatePart(visVisual);

  this->mouseVisual = linkVisual;

  return linkName;
}

/////////////////////////////////////////////////
std::string ModelCreator::AddSphere(double _radius,
    const math::Pose &_pose)
{
  if (!this->modelVisual)
    this->Reset();

  std::ostringstream linkNameStream;
  linkNameStream << "unit_sphere_" << this->sphereCounter++;
  std::string linkName = linkNameStream.str();

  rendering::VisualPtr linkVisual(new rendering::Visual(
      linkName, this->modelVisual));
  linkVisual->Load();

  std::ostringstream visualName;
  visualName << linkName << "_visual";
  rendering::VisualPtr visVisual(new rendering::Visual(visualName.str(),
        linkVisual));
  sdf::ElementPtr visualElem =  this->modelTemplateSDF->root
      ->GetElement("model")->GetElement("link")->GetElement("visual");
  visualElem->GetElement("material")->GetElement("script")
      ->GetElement("name")->Set("Gazebo/GreyTransparent");

  sdf::ElementPtr geomElem =  visualElem->GetElement("geometry");
  geomElem->ClearElements();
  ((geomElem->AddElement("sphere"))->GetElement("radius"))->Set(_radius);

  visVisual->Load(visualElem);

  linkVisual->SetPose(_pose);
  if (_pose == math::Pose::Zero)
  {
    linkVisual->SetPosition(math::Vector3(_pose.pos.x, _pose.pos.y,
    _pose.pos.z + _radius));
  }

  this->CreatePart(visVisual);
  this->mouseVisual = linkVisual;

  return linkName;
}

/////////////////////////////////////////////////
std::string ModelCreator::AddCylinder(double _radius, double _length,
    const math::Pose &_pose)
{
  if (!this->modelVisual)
    this->Reset();

  std::ostringstream linkNameStream;
  linkNameStream << "unit_cylinder_" << this->cylinderCounter++;
  std::string linkName = linkNameStream.str();

  rendering::VisualPtr linkVisual(new rendering::Visual(
      linkName, this->modelVisual));
  linkVisual->Load();

  std::ostringstream visualName;
  visualName << linkName << "_visual";
  rendering::VisualPtr visVisual(new rendering::Visual(visualName.str(),
        linkVisual));
  sdf::ElementPtr visualElem =  this->modelTemplateSDF->root
      ->GetElement("model")->GetElement("link")->GetElement("visual");
  visualElem->GetElement("material")->GetElement("script")
      ->GetElement("name")->Set("Gazebo/GreyTransparent");

  sdf::ElementPtr geomElem =  visualElem->GetElement("geometry");
  geomElem->ClearElements();
  sdf::ElementPtr cylinderElem = geomElem->AddElement("cylinder");
  (cylinderElem->GetElement("radius"))->Set(_radius);
  (cylinderElem->GetElement("length"))->Set(_length);

  visVisual->Load(visualElem);

  linkVisual->SetPose(_pose);
  if (_pose == math::Pose::Zero)
  {
    linkVisual->SetPosition(math::Vector3(_pose.pos.x, _pose.pos.y,
    _pose.pos.z + _length/2));
  }

  this->CreatePart(visVisual);
  this->mouseVisual = linkVisual;

  return linkName;
}

/////////////////////////////////////////////////
std::string ModelCreator::AddCustom(const std::string &_path,
    const math::Vector3 &_scale, const math::Pose &_pose)
{
  if (!this->modelVisual)
    this->Reset();

  std::string path = _path;

  std::ostringstream linkNameStream;
  linkNameStream << "custom_" << this->customCounter++;
  std::string linkName = linkNameStream.str();

  rendering::VisualPtr linkVisual(new rendering::Visual(this->modelName + "::" +
        linkName, this->modelVisual));
  linkVisual->Load();

  std::ostringstream visualName;
  visualName << linkName << "_visual";
  rendering::VisualPtr visVisual(new rendering::Visual(visualName.str(),
        linkVisual));
  sdf::ElementPtr visualElem =  this->modelTemplateSDF->root
      ->GetElement("model")->GetElement("link")->GetElement("visual");
  visualElem->GetElement("material")->GetElement("script")
      ->GetElement("name")->Set("Gazebo/GreyTransparent");

  sdf::ElementPtr geomElem =  visualElem->GetElement("geometry");
  geomElem->ClearElements();
  sdf::ElementPtr meshElem = geomElem->AddElement("mesh");
  meshElem->GetElement("scale")->Set(_scale);
  meshElem->GetElement("uri")->Set(path);
  visVisual->Load(visualElem);

  linkVisual->SetPose(_pose);
  if (_pose == math::Pose::Zero)
  {
    linkVisual->SetPosition(math::Vector3(_pose.pos.x, _pose.pos.y,
    _pose.pos.z + _scale.z/2));
  }

  this->CreatePart(visVisual);
  this->mouseVisual = linkVisual;

  return linkName;
}

/////////////////////////////////////////////////
void ModelCreator::CreatePart(const rendering::VisualPtr &_visual)
{
  PartData *part = new PartData;
  part->name = _visual->GetName();
  part->visuals.push_back(_visual);

  part->gravity = true;
  part->selfCollide = false;
  part->kinematic = false;

  part->inertial = new physics::Inertial;
  part->sensorData = new SensorData;

  this->allParts[part->name] = part;
}

/////////////////////////////////////////////////
void ModelCreator::RemovePart(const std::string &_partName)
{
  if (!this->modelVisual)
  {
    this->Reset();
    return;
  }

  if (this->allParts.find(_partName) == this->allParts.end())
    return;

  PartData *part = this->allParts[_partName];
  if (!part)
    return;

  for (unsigned int i = 0; i < part->visuals.size(); ++i)
  {
    rendering::VisualPtr vis = part->visuals[i];
    rendering::VisualPtr visParent = vis->GetParent();
    rendering::ScenePtr scene = vis->GetScene();
    scene->RemoveVisual(vis);
    if (visParent)
      scene->RemoveVisual(visParent);
  }

  delete part->inertial;
  delete part->sensorData;

  this->allParts.erase(_partName);
}

/////////////////////////////////////////////////
void ModelCreator::Reset()
{
  if (!gui::get_active_camera() ||
      !gui::get_active_camera()->GetScene())
    return;

  this->jointMaker->Reset();
  this->selectedVis.reset();

  std::stringstream ss;
  ss << "defaultModel_" << this->modelCounter++;
  this->modelName = ss.str();

  rendering::ScenePtr scene = gui::get_active_camera()->GetScene();

  this->isStatic = false;
  this->autoDisable = true;

  while (this->allParts.size() > 0)
    this->RemovePart(this->allParts.begin()->first);
  this->allParts.clear();

  if (this->modelVisual)
    scene->RemoveVisual(this->modelVisual);

  this->modelVisual.reset(new rendering::Visual(this->modelName,
      scene->GetWorldVisual()));

  this->modelVisual->Load();
  this->modelPose = math::Pose::Zero;
  this->modelVisual->SetPose(this->modelPose);
  scene->AddVisual(this->modelVisual);
}

/////////////////////////////////////////////////
void ModelCreator::SetModelName(const std::string &_modelName)
{
  this->modelName = _modelName;
}

/////////////////////////////////////////////////
std::string ModelCreator::GetModelName() const
{
  return this->modelName;
}

/////////////////////////////////////////////////
void ModelCreator::SetStatic(bool _static)
{
  this->isStatic = _static;
}

/////////////////////////////////////////////////
void ModelCreator::SetAutoDisable(bool _auto)
{
  this->autoDisable = _auto;
}

/////////////////////////////////////////////////
void ModelCreator::SaveToSDF(const std::string &_savePath)
{
  std::ofstream savefile;
  boost::filesystem::path path;
  path = boost::filesystem::operator/(_savePath, this->modelName + ".sdf");
  savefile.open(path.string().c_str());
  if (savefile.is_open())
  {
    savefile << this->modelSDF->ToString();
    savefile.close();
  }
  else
  {
    gzerr << "Unable to open file for writing: '" << path.string().c_str()
        << "'. Possibly a permission issue." << std::endl;
  }
}

/////////////////////////////////////////////////
void ModelCreator::FinishModel()
{
  event::Events::setSelectedEntity("", "normal");
  this->Reset();
  this->CreateTheEntity();
}

/////////////////////////////////////////////////
void ModelCreator::CreateTheEntity()
{
  msgs::Factory msg;
  msg.set_sdf(this->modelSDF->ToString());
  this->makerPub->Publish(msg);
}

/////////////////////////////////////////////////
std::string ModelCreator::GetTemplateSDFString()
{
  std::ostringstream newModelStr;
  newModelStr << "<sdf version ='" << SDF_VERSION << "'>"
    << "<model name='template_model'>"
    << "<pose>0 0 0.0 0 0 0</pose>"
    << "<link name ='link'>"
    <<   "<visual name ='visual'>"
    <<     "<pose>0 0 0.0 0 0 0</pose>"
    <<     "<geometry>"
    <<       "<box>"
    <<         "<size>1.0 1.0 1.0</size>"
    <<       "</box>"
    <<     "</geometry>"
    <<     "<material>"
    <<       "<script>"
    <<         "<uri>file://media/materials/scripts/gazebo.material</uri>"
    <<         "<name>Gazebo/Grey</name>"
    <<       "</script>"
    <<     "</material>"
    <<   "</visual>"
    << "</link>"
    << "<static>true</static>"
    << "</model>"
    << "</sdf>";

  return newModelStr.str();
}

/////////////////////////////////////////////////
void ModelCreator::AddPart(PartType _type)
{
  this->Stop();

  this->addPartType = _type;
  if (_type != PART_NONE)
  {
    switch (_type)
    {
      case PART_BOX:
      {
        this->AddBox();
        break;
      }
      case PART_SPHERE:
      {
        this->AddSphere();
        break;
      }
      case PART_CYLINDER:
      {
        this->AddCylinder();
        break;
      }
      default:
      {
        gzwarn << "Unknown part type '" << _type << "'. " <<
            "Part not added" << std::endl;
        break;
      }
    }
  }
}

/////////////////////////////////////////////////
void ModelCreator::Stop()
{
  if (this->addPartType != PART_NONE && this->mouseVisual)
  {
    for (unsigned int i = 0; i < this->mouseVisual->GetChildCount(); ++i)
        this->RemovePart(this->mouseVisual->GetChild(0)->GetName());
    this->mouseVisual.reset();
  }
  if (this->jointMaker)
    this->jointMaker->Stop();
}

/////////////////////////////////////////////////
void ModelCreator::OnDelete(const std::string &_part)
{
  if (_part == this->modelName)
  {
    this->Reset();
    return;
  }

  if (this->jointMaker)
    this->jointMaker->RemoveJointsByPart(_part);

  this->RemovePart(_part);
}

/////////////////////////////////////////////////
bool ModelCreator::OnKeyPress(const common::KeyEvent &_event)
{
  if (_event.key == Qt::Key_Escape)
  {
    this->Stop();
  }
  else if (_event.key == Qt::Key_Delete)
  {
    if (this->selectedVis)
    {
      this->OnDelete(this->selectedVis->GetName());
      this->selectedVis.reset();
    }
  }
  return false;
}

/////////////////////////////////////////////////
bool ModelCreator::OnMousePress(const common::MouseEvent &_event)
{
  rendering::UserCameraPtr userCamera = gui::get_active_camera();
  if (!userCamera)
    return false;

  rendering::VisualPtr vis = userCamera->GetVisual(_event.pos);
  if (vis)
  {
    if (this->allParts.find(vis->GetName()) == this->allParts.end())
    {
      // Prevent interaction with other models, send event only to
      // OrbitViewController
      userCamera->HandleMouseEvent(_event);
      return true;
    }
  }
  return false;
}

/////////////////////////////////////////////////
bool ModelCreator::OnMouseRelease(const common::MouseEvent &_event)
{
  if (_event.button != common::MouseEvent::LEFT)
    return false;

  if (this->mouseVisual)
  {
    emit PartAdded();
    this->mouseVisual.reset();
    this->AddPart(PART_NONE);
    return true;
  }

  rendering::UserCameraPtr userCamera = gui::get_active_camera();
  if (!userCamera)
    return false;
<<<<<<< HEAD
  }
  else if (vis && this->allParts.find(vis->GetName()) != this->allParts.end())
  {
//    // In mouse normal mode, let users select a part if the parent model
//    // is currently selected.
//    if (this->selectedVis)
//      this->selectedVis->SetHighlighted(false);
//    else
//      event::Events::setSelectedEntity("", "normal");

//    this->selectedVis = vis;
//    this->selectedVis->SetHighlighted(true);


//    return true;
  }
  else if (vis && this->allParts.find(vis->GetName()) == this->allParts.end())
=======

  rendering::VisualPtr vis = userCamera->GetVisual(_event.pos);
  if (vis)
>>>>>>> 6c6269ed
  {
    if (this->allParts.find(vis->GetName()) == this->allParts.end())
    {
      // Prevent interaction with other models, send event only to
      // OrbitViewController
      userCamera->HandleMouseEvent(_event);
      return true;
    }
  }
  return false;
}

/////////////////////////////////////////////////
bool ModelCreator::OnMouseMove(const common::MouseEvent &_event)
{
  if (!this->mouseVisual)
    return false;

  if (!gui::get_active_camera())
    return false;

  math::Pose pose = this->mouseVisual->GetWorldPose();
  pose.pos = ModelManipulator::GetMousePositionOnPlane(
      gui::get_active_camera(), _event);

  if (!_event.shift)
  {
    pose.pos = ModelManipulator::SnapPoint(pose.pos);
  }
  pose.pos.z = this->mouseVisual->GetWorldPose().pos.z;

  this->mouseVisual->SetWorldPose(pose);

  return true;
}

/////////////////////////////////////////////////
bool ModelCreator::OnMouseDoubleClick(const common::MouseEvent &_event)
{
  rendering::VisualPtr vis = gui::get_active_camera()->GetVisual(_event.pos);
  if (vis)
  {
    if (this->allParts.find(vis->GetName()) != this->allParts.end())
    {
      // TODO part inspector code goes here
      return true;
    }
  }
  return false;
}

/////////////////////////////////////////////////
JointMaker *ModelCreator::GetJointMaker() const
{
  return this->jointMaker;
}

/////////////////////////////////////////////////
void ModelCreator::GenerateSDF()
{
  sdf::ElementPtr modelElem;
  sdf::ElementPtr linkElem;
  sdf::ElementPtr visualElem;
  sdf::ElementPtr collisionElem;

  this->modelSDF.reset(new sdf::SDF);
  this->modelSDF->SetFromString(this->GetTemplateSDFString());

  modelElem = this->modelSDF->root->GetElement("model");

  linkElem = modelElem->GetElement("link");
  sdf::ElementPtr templateLinkElem = linkElem->Clone();
  sdf::ElementPtr templateVisualElem = templateLinkElem->GetElement(
      "visual")->Clone();
  sdf::ElementPtr templateCollisionElem = templateLinkElem->GetElement(
      "collision")->Clone();
  modelElem->ClearElements();
  std::stringstream visualNameStream;
  std::stringstream collisionNameStream;

  modelElem->GetAttribute("name")->Set(this->modelName);

  boost::unordered_map<std::string, PartData *>::iterator partsIt;

  // set center of all parts to be origin
  math::Vector3 mid;
  for (partsIt = this->allParts.begin(); partsIt != this->allParts.end();
      ++partsIt)
  {
    PartData *part = partsIt->second;
    rendering::VisualPtr visual = part->visuals[0];
    mid += visual->GetParent()->GetWorldPose().pos;
  }
  mid /= this->allParts.size();
  this->origin.pos = mid;
  modelElem->GetElement("pose")->Set(this->origin);

  // loop through all parts and generate sdf
  for (partsIt = this->allParts.begin(); partsIt != this->allParts.end();
      ++partsIt)
  {
    visualNameStream.str("");
    collisionNameStream.str("");

    PartData *part = partsIt->second;
    rendering::VisualPtr visual = part->visuals[0];
    sdf::ElementPtr newLinkElem = templateLinkElem->Clone();
    visualElem = newLinkElem->GetElement("visual");
    collisionElem = newLinkElem->GetElement("collision");
    newLinkElem->GetAttribute("name")->Set(visual->GetParent()->GetName());
    newLinkElem->GetElement("pose")->Set(visual->GetParent()->GetWorldPose()
        - this->origin);
    newLinkElem->GetElement("gravity")->Set(part->gravity);
    newLinkElem->GetElement("self_collide")->Set(part->selfCollide);
    newLinkElem->GetElement("kinematic")->Set(part->kinematic);
    sdf::ElementPtr inertialElem = newLinkElem->GetElement("inertial");
    inertialElem->GetElement("mass")->Set(part->inertial->GetMass());
    inertialElem->GetElement("pose")->Set(part->inertial->GetPose());
    sdf::ElementPtr inertiaElem = inertialElem->GetElement("inertia");
    inertiaElem->GetElement("ixx")->Set(part->inertial->GetIXX());
    inertiaElem->GetElement("iyy")->Set(part->inertial->GetIYY());
    inertiaElem->GetElement("izz")->Set(part->inertial->GetIZZ());
    inertiaElem->GetElement("ixy")->Set(part->inertial->GetIXY());
    inertiaElem->GetElement("ixz")->Set(part->inertial->GetIXZ());
    inertiaElem->GetElement("iyz")->Set(part->inertial->GetIYZ());

    modelElem->InsertElement(newLinkElem);

    visualElem->GetAttribute("name")->Set(visual->GetParent()->GetName()
        + "_visual");
    collisionElem->GetAttribute("name")->Set(visual->GetParent()->GetName()
        + "_collision");
    visualElem->GetElement("pose")->Set(visual->GetPose());
    collisionElem->GetElement("pose")->Set(visual->GetPose());

    sdf::ElementPtr geomElem =  visualElem->GetElement("geometry");
    geomElem->ClearElements();

    math::Vector3 scale = visual->GetParent()->GetScale();
    if (visual->GetParent()->GetName().find("unit_box") != std::string::npos)
    {
      sdf::ElementPtr boxElem = geomElem->AddElement("box");
      (boxElem->GetElement("size"))->Set(scale);
    }
    else if (visual->GetParent()->GetName().find("unit_cylinder")
       != std::string::npos)
    {
      sdf::ElementPtr cylinderElem = geomElem->AddElement("cylinder");
      (cylinderElem->GetElement("radius"))->Set(scale.x/2.0);
      (cylinderElem->GetElement("length"))->Set(scale.z);
    }
    else if (visual->GetParent()->GetName().find("unit_sphere")
        != std::string::npos)
    {
      sdf::ElementPtr sphereElem = geomElem->AddElement("sphere");
      (sphereElem->GetElement("radius"))->Set(scale.x/2.0);
    }
    else if (visual->GetParent()->GetName().find("custom")
        != std::string::npos)
    {
      sdf::ElementPtr customElem = geomElem->AddElement("mesh");
      (customElem->GetElement("scale"))->Set(scale);
      (customElem->GetElement("uri"))->Set(visual->GetMeshName());
    }
    sdf::ElementPtr geomElemClone = geomElem->Clone();
    geomElem =  collisionElem->GetElement("geometry");
    geomElem->ClearElements();
    geomElem->InsertElement(geomElemClone->GetFirstElement());
  }

  // Add joint sdf elements
  this->jointMaker->GenerateSDF();
  sdf::ElementPtr jointsElem = this->jointMaker->GetSDF();

  sdf::ElementPtr jointElem;
  if (jointsElem->HasElement("joint"))
    jointElem = jointsElem->GetElement("joint");
  while (jointElem)
  {
    modelElem->InsertElement(jointElem->Clone());
    jointElem = jointElem->GetNextElement("joint");
  }

  // Model settings
  modelElem->GetElement("static")->Set(this->isStatic);
  modelElem->GetElement("allow_auto_disable")->Set(this->autoDisable);
}<|MERGE_RESOLUTION|>--- conflicted
+++ resolved
@@ -568,6 +568,9 @@
 /////////////////////////////////////////////////
 bool ModelCreator::OnMousePress(const common::MouseEvent &_event)
 {
+  if (this->mouseVisual)
+    return false;
+
   rendering::UserCameraPtr userCamera = gui::get_active_camera();
   if (!userCamera)
     return false;
@@ -603,29 +606,9 @@
   rendering::UserCameraPtr userCamera = gui::get_active_camera();
   if (!userCamera)
     return false;
-<<<<<<< HEAD
-  }
-  else if (vis && this->allParts.find(vis->GetName()) != this->allParts.end())
-  {
-//    // In mouse normal mode, let users select a part if the parent model
-//    // is currently selected.
-//    if (this->selectedVis)
-//      this->selectedVis->SetHighlighted(false);
-//    else
-//      event::Events::setSelectedEntity("", "normal");
-
-//    this->selectedVis = vis;
-//    this->selectedVis->SetHighlighted(true);
-
-
-//    return true;
-  }
-  else if (vis && this->allParts.find(vis->GetName()) == this->allParts.end())
-=======
 
   rendering::VisualPtr vis = userCamera->GetVisual(_event.pos);
   if (vis)
->>>>>>> 6c6269ed
   {
     if (this->allParts.find(vis->GetName()) == this->allParts.end())
     {
