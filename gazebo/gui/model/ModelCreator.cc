--- conflicted
+++ resolved
@@ -1,9 +1,5 @@
 /*
-<<<<<<< HEAD
- * Copyright 2015 Open Source Robotics Foundation
-=======
  * Copyright (C) 2014-2015 Open Source Robotics Foundation
->>>>>>> 25b08de1
  *
  * Licensed under the Apache License, Version 2.0 (the "License");
  * you may not use this file except in compliance with the License.
@@ -45,14 +41,7 @@
 #include "gazebo/gui/SaveDialog.hh"
 
 #include "gazebo/gui/model/ModelData.hh"
-<<<<<<< HEAD
-#include "gazebo/gui/model/PartGeneralConfig.hh"
-#include "gazebo/gui/model/PartVisualConfig.hh"
-#include "gazebo/gui/model/PartCollisionConfig.hh"
-#include "gazebo/gui/model/PartInspector.hh"
-=======
 #include "gazebo/gui/model/LinkInspector.hh"
->>>>>>> 25b08de1
 #include "gazebo/gui/model/JointMaker.hh"
 #include "gazebo/gui/model/ModelEditorEvents.hh"
 #include "gazebo/gui/model/ModelCreator.hh"
@@ -674,7 +663,6 @@
 
 /////////////////////////////////////////////////
 PartData *ModelCreator::CreatePart(const rendering::VisualPtr &_visual)
-<<<<<<< HEAD
 {
   PartData *part = new PartData();
   part->partVisual = _visual->GetParent();
@@ -898,38 +886,8 @@
 
   rendering::ScenePtr scene = part->partVisual->GetScene();
   scene->AddVisual(part->partVisual);
-=======
-{
-  PartData *part = new PartData();
-  part->partVisual = _visual->GetParent();
-  part->scale = part->partVisual->GetScale();
-  part->AddVisual(_visual);
-
-  // create collision with identical geometry
-  rendering::VisualPtr collisionVis =
-      _visual->Clone(part->partVisual->GetName() + "_collision",
-      part->partVisual);
-
-  // orange
-  collisionVis->SetAmbient(common::Color(1.0, 0.5, 0.05));
-  collisionVis->SetDiffuse(common::Color(1.0, 0.5, 0.05));
-  collisionVis->SetSpecular(common::Color(0.5, 0.5, 0.5));
-  collisionVis->SetTransparency(
-      math::clamp(ModelData::GetEditTransparency() * 2.0, 0.0, 0.8));
-  // fix for transparency alpha compositing
-  Ogre::MovableObject *colObj = collisionVis->GetSceneNode()->
-      getAttachedObject(0);
-  colObj->setRenderQueueGroup(colObj->getRenderQueueGroup()+1);
-  part->AddCollision(collisionVis);
-
-  std::string partName = part->partVisual->GetName();
-  part->SetName(partName);
-  part->SetPose(part->partVisual->GetWorldPose());
-  this->allParts[partName] = part;
->>>>>>> 25b08de1
 
   this->ModelChanged();
-  return part;
 }
 
 /////////////////////////////////////////////////
@@ -951,7 +909,6 @@
   rendering::ScenePtr scene = part->partVisual->GetScene();
   std::map<rendering::VisualPtr, msgs::Visual>::iterator it;
   for (it = part->visuals.begin(); it != part->visuals.end(); ++it)
-<<<<<<< HEAD
   {
     rendering::VisualPtr vis = it->first;
     scene->RemoveVisual(vis);
@@ -962,26 +919,10 @@
       ++colIt)
   {
     rendering::VisualPtr vis = colIt->first;
-=======
-  {
-    rendering::VisualPtr vis = it->first;
->>>>>>> 25b08de1
     scene->RemoveVisual(vis);
   }
 
   scene->RemoveVisual(part->partVisual);
-<<<<<<< HEAD
-=======
-  std::map<rendering::VisualPtr, msgs::Collision>::iterator colIt;
-  for (colIt = part->collisions.begin(); colIt != part->collisions.end();
-      ++colIt)
-  {
-    rendering::VisualPtr vis = colIt->first;
-    scene->RemoveVisual(vis);
-  }
-
-  scene->RemoveVisual(part->partVisual);
->>>>>>> 25b08de1
 
   part->partVisual.reset();
   delete part->inspector;
@@ -1442,10 +1383,7 @@
   PartData *part = this->allParts[_name];
   part->SetPose(part->partVisual->GetWorldPose());
   part->UpdateConfig();
-<<<<<<< HEAD
-=======
   part->inspector->move(QCursor::pos());
->>>>>>> 25b08de1
   part->inspector->show();
 }
 
@@ -1475,11 +1413,7 @@
   }
 
   // For now, only copy the last selected model
-<<<<<<< HEAD
-  boost::unordered_map<std::string, PartData *>::iterator it =
-=======
   std::map<std::string, PartData *>::iterator it =
->>>>>>> 25b08de1
       this->allParts.find(this->copiedPartNames.back());
   if (it != this->allParts.end())
   {
@@ -1562,10 +1496,6 @@
   modelElem = this->modelSDF->root->GetElement("model");
 
   linkElem = modelElem->GetElement("link");
-<<<<<<< HEAD
-=======
-  sdf::ElementPtr templateLinkElem = linkElem->Clone();
->>>>>>> 25b08de1
   modelElem->ClearElements();
   std::stringstream visualNameStream;
   std::stringstream collisionNameStream;
@@ -1573,11 +1503,7 @@
   modelElem->GetAttribute("name")->Set(this->folderName);
 
   // set center of all parts to be origin
-<<<<<<< HEAD
-  boost::unordered_map<std::string, PartData *>::iterator partsIt;
-=======
   std::map<std::string, PartData *>::iterator partsIt;
->>>>>>> 25b08de1
   math::Vector3 mid;
   for (partsIt = this->allParts.begin(); partsIt != this->allParts.end();
        ++partsIt)
