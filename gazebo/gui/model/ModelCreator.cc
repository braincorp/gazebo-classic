/*
 * Copyright 2014 Open Source Robotics Foundation
 *
 * Licensed under the Apache License, Version 2.0 (the "License");
 * you may not use this file except in compliance with the License.
 * You may obtain a copy of the License at
 *
 *     http://www.apache.org/licenses/LICENSE-2.0
 *
 * Unless required by applicable law or agreed to in writing, software
 * distributed under the License is distributed on an "AS IS" BASIS,
 * WITHOUT WARRANTIES OR CONDITIONS OF ANY KIND, either express or implied.
 * See the License for the specific language governing permissions and
 * limitations under the License.
 *
 */

#include <boost/filesystem.hpp>
#include <sstream>
#include <string>

#include "gazebo/common/KeyEvent.hh"
#include "gazebo/common/Exception.hh"

#include "gazebo/rendering/UserCamera.hh"
#include "gazebo/rendering/Visual.hh"
#include "gazebo/rendering/Scene.hh"

#include "gazebo/math/Quaternion.hh"

#include "gazebo/transport/Publisher.hh"
#include "gazebo/transport/Node.hh"

#include "gazebo/physics/Inertial.hh"

#include "gazebo/gui/Actions.hh"
#include "gazebo/gui/KeyEventHandler.hh"
#include "gazebo/gui/MouseEventHandler.hh"
#include "gazebo/gui/GuiEvents.hh"
#include "gazebo/gui/GuiIface.hh"
#include "gazebo/gui/ModelManipulator.hh"
#include "gazebo/gui/ModelSnap.hh"
#include "gazebo/gui/ModelAlign.hh"

#include "gazebo/gui/model/ModelData.hh"
#include "gazebo/gui/model/PartGeneralConfig.hh"
#include "gazebo/gui/model/PartVisualConfig.hh"
#include "gazebo/gui/model/PartCollisionConfig.hh"
#include "gazebo/gui/model/PartInspector.hh"
#include "gazebo/gui/model/JointMaker.hh"
#include "gazebo/gui/model/ModelCreator.hh"

using namespace gazebo;
using namespace gui;

/////////////////////////////////////////////////
ModelCreator::ModelCreator()
{
  this->active = false;
  this->modelName = "";

  this->modelTemplateSDF.reset(new sdf::SDF);
  this->modelTemplateSDF->SetFromString(ModelData::GetTemplateSDFString());

<<<<<<< HEAD
  this->partCounter = 0;
  this->customCounter = 0;
=======
  this->manipMode = "";
  this->boxCounter = 0;
  this->cylinderCounter = 0;
  this->sphereCounter = 0;
>>>>>>> c9f3f2cd
  this->modelCounter = 0;

  this->editTransparency = 0.4;

  this->node = transport::NodePtr(new transport::Node());
  this->node->Init();
  this->makerPub = this->node->Advertise<msgs::Factory>("~/factory");
  this->requestPub = this->node->Advertise<msgs::Request>("~/request");

  this->jointMaker = new JointMaker();

  connect(g_editModelAct, SIGNAL(toggled(bool)), this, SLOT(OnEdit(bool)));
  this->inspectAct = new QAction(tr("Open Part Inspector"), this);
  connect(this->inspectAct, SIGNAL(triggered()), this,
      SLOT(OnOpenInspector()));

  connect(g_deleteAct, SIGNAL(DeleteSignal(const std::string &)), this,
          SLOT(OnDelete(const std::string &)));

  this->connections.push_back(
      gui::Events::ConnectAlignMode(
        boost::bind(&ModelCreator::OnAlignMode, this, _1, _2, _3, _4)));

  this->connections.push_back(
      gui::Events::ConnectManipMode(
        boost::bind(&ModelCreator::OnManipMode, this, _1)));

  this->connections.push_back(
     event::Events::ConnectSetSelectedEntity(
       boost::bind(&ModelCreator::OnSetSelectedEntity, this, _1, _2)));

  g_copyAct->setEnabled(false);
  g_pasteAct->setEnabled(false);

  connect(g_copyAct, SIGNAL(triggered()), this, SLOT(OnCopy()));
  connect(g_pasteAct, SIGNAL(triggered()), this, SLOT(OnPaste()));

  this->Reset();
}

/////////////////////////////////////////////////
ModelCreator::~ModelCreator()
{
  this->Reset();
  this->node->Fini();
  this->node.reset();
  this->modelTemplateSDF.reset();
  this->requestPub.reset();
  this->makerPub.reset();
  this->connections.clear();

  delete jointMaker;
}

/////////////////////////////////////////////////
void ModelCreator::OnEdit(bool _checked)
{
  if (_checked)
  {
    this->active = true;
    KeyEventHandler::Instance()->AddPressFilter("model_creator",
        boost::bind(&ModelCreator::OnKeyPress, this, _1));

    MouseEventHandler::Instance()->AddPressFilter("model_creator",
        boost::bind(&ModelCreator::OnMousePress, this, _1));

    MouseEventHandler::Instance()->AddReleaseFilter("model_creator",
        boost::bind(&ModelCreator::OnMouseRelease, this, _1));

    MouseEventHandler::Instance()->AddMoveFilter("model_creator",
        boost::bind(&ModelCreator::OnMouseMove, this, _1));

    MouseEventHandler::Instance()->AddDoubleClickFilter("model_creator",
        boost::bind(&ModelCreator::OnMouseDoubleClick, this, _1));

    this->jointMaker->EnableEventHandlers();
  }
  else
  {
    this->active = false;
    KeyEventHandler::Instance()->RemovePressFilter("model_creator");
    MouseEventHandler::Instance()->RemovePressFilter("model_creator");
    MouseEventHandler::Instance()->RemoveReleaseFilter("model_creator");
    MouseEventHandler::Instance()->RemoveMoveFilter("model_creator");
    MouseEventHandler::Instance()->RemoveDoubleClickFilter("model_creator");
    this->jointMaker->DisableEventHandlers();
    this->jointMaker->Stop();

    this->DeselectAll();
  }
}

/////////////////////////////////////////////////
std::string ModelCreator::CreateModel()
{
  this->Reset();
  return this->modelName;
}

/////////////////////////////////////////////////
void ModelCreator::AddJoint(const std::string &_type)
{
  this->Stop();
  if (this->jointMaker)
    this->jointMaker->AddJoint(_type);
}

/////////////////////////////////////////////////
std::string ModelCreator::AddBox(const math::Vector3 &_size,
    const math::Pose &_pose)
{
  if (!this->modelVisual)
  {
    this->Reset();
  }

  std::ostringstream linkNameStream;
  linkNameStream << "part_" << this->partCounter++;
  std::string linkName = linkNameStream.str();

  rendering::VisualPtr linkVisual(new rendering::Visual(linkName,
      this->modelVisual));
  linkVisual->Load();

  std::ostringstream visualName;
  visualName << linkName << "_visual";
  rendering::VisualPtr visVisual(new rendering::Visual(visualName.str(),
      linkVisual));
  sdf::ElementPtr visualElem =  this->modelTemplateSDF->root
      ->GetElement("model")->GetElement("link")->GetElement("visual");


  sdf::ElementPtr geomElem =  visualElem->GetElement("geometry");
  geomElem->ClearElements();
  ((geomElem->AddElement("box"))->AddElement("size"))->Set(_size);

  visVisual->Load(visualElem);

  linkVisual->SetTransparency(this->editTransparency);
  linkVisual->SetPose(_pose);
  if (_pose == math::Pose::Zero)
  {
    linkVisual->SetPosition(math::Vector3(_pose.pos.x, _pose.pos.y,
    _pose.pos.z + _size.z/2));
  }

  this->CreatePart(visVisual);

  this->mouseVisual = linkVisual;

  return linkName;
}

/////////////////////////////////////////////////
std::string ModelCreator::AddSphere(double _radius,
    const math::Pose &_pose)
{
  if (!this->modelVisual)
    this->Reset();

  std::ostringstream linkNameStream;
  linkNameStream << "part_" << this->partCounter++;
  std::string linkName = linkNameStream.str();

  rendering::VisualPtr linkVisual(new rendering::Visual(
      linkName, this->modelVisual));
  linkVisual->Load();

  std::ostringstream visualName;
  visualName << linkName << "_visual";
  rendering::VisualPtr visVisual(new rendering::Visual(visualName.str(),
        linkVisual));
  sdf::ElementPtr visualElem =  this->modelTemplateSDF->root
      ->GetElement("model")->GetElement("link")->GetElement("visual");

  sdf::ElementPtr geomElem =  visualElem->GetElement("geometry");
  geomElem->ClearElements();
  ((geomElem->AddElement("sphere"))->GetElement("radius"))->Set(_radius);

  visVisual->Load(visualElem);

  linkVisual->SetTransparency(this->editTransparency);
  linkVisual->SetPose(_pose);
  if (_pose == math::Pose::Zero)
  {
    linkVisual->SetPosition(math::Vector3(_pose.pos.x, _pose.pos.y,
    _pose.pos.z + _radius));
  }

  this->CreatePart(visVisual);

  this->mouseVisual = linkVisual;

  return linkName;
}

/////////////////////////////////////////////////
std::string ModelCreator::AddCylinder(double _radius, double _length,
    const math::Pose &_pose)
{
  if (!this->modelVisual)
    this->Reset();

  std::ostringstream linkNameStream;
  linkNameStream << "part_" << this->partCounter++;
  std::string linkName = linkNameStream.str();

  rendering::VisualPtr linkVisual(new rendering::Visual(
      linkName, this->modelVisual));
  linkVisual->Load();

  std::ostringstream visualName;
  visualName << linkName << "_visual";
  rendering::VisualPtr visVisual(new rendering::Visual(visualName.str(),
        linkVisual));
  sdf::ElementPtr visualElem =  this->modelTemplateSDF->root
      ->GetElement("model")->GetElement("link")->GetElement("visual");

  sdf::ElementPtr geomElem =  visualElem->GetElement("geometry");
  geomElem->ClearElements();
  sdf::ElementPtr cylinderElem = geomElem->AddElement("cylinder");
  (cylinderElem->GetElement("radius"))->Set(_radius);
  (cylinderElem->GetElement("length"))->Set(_length);

  visVisual->Load(visualElem);

  linkVisual->SetTransparency(this->editTransparency);
  linkVisual->SetPose(_pose);
  if (_pose == math::Pose::Zero)
  {
    linkVisual->SetPosition(math::Vector3(_pose.pos.x, _pose.pos.y,
    _pose.pos.z + _length/2));
  }

  this->CreatePart(visVisual);

  this->mouseVisual = linkVisual;

  return linkName;
}

/////////////////////////////////////////////////
std::string ModelCreator::AddCustom(const std::string &_path,
    const math::Vector3 &_scale, const math::Pose &_pose)
{
  if (!this->modelVisual)
    this->Reset();

  std::string path = _path;

  std::ostringstream linkNameStream;
  linkNameStream << "custom_" << this->customCounter++;
  std::string linkName = linkNameStream.str();

  rendering::VisualPtr linkVisual(new rendering::Visual(this->modelName + "::" +
        linkName, this->modelVisual));
  linkVisual->Load();

  std::ostringstream visualName;
  visualName << linkName << "_visual";
  rendering::VisualPtr visVisual(new rendering::Visual(visualName.str(),
        linkVisual));
  sdf::ElementPtr visualElem =  this->modelTemplateSDF->root
      ->GetElement("model")->GetElement("link")->GetElement("visual");

  sdf::ElementPtr geomElem =  visualElem->GetElement("geometry");
  geomElem->ClearElements();
  sdf::ElementPtr meshElem = geomElem->AddElement("mesh");
  meshElem->GetElement("scale")->Set(_scale);
  meshElem->GetElement("uri")->Set(path);
  visVisual->Load(visualElem);

  linkVisual->SetTransparency(this->editTransparency);
  linkVisual->SetPose(_pose);
  if (_pose == math::Pose::Zero)
  {
    linkVisual->SetPosition(math::Vector3(_pose.pos.x, _pose.pos.y,
    _pose.pos.z + _scale.z/2));
  }

  this->CreatePart(visVisual);

  this->mouseVisual = linkVisual;

  return linkName;
}

/////////////////////////////////////////////////
PartData *ModelCreator::CreatePart(const rendering::VisualPtr &_visual)
{
  PartData *part = new PartData();
  part->partVisual = _visual->GetParent();

  part->partVisual = _visual->GetParent();
  part->AddVisual(_visual);

  // create collision with identical geometry
  rendering::VisualPtr collisoinVis =
      _visual->Clone(part->partVisual->GetName() + "_collision",
      part->partVisual);
  collisoinVis->SetMaterial("Gazebo/Orange");
  collisoinVis->SetTransparency(this->editTransparency);
  collisoinVis->SetVisible(false);
  part->AddCollision(collisoinVis);

  std::string partName = part->partVisual->GetName();
  part->SetName(partName);
  part->SetPose(part->partVisual->GetWorldPose());
  this->allParts[partName] = part;
  return part;
}

/////////////////////////////////////////////////
void ModelCreator::RemovePart(const std::string &_partName)
{
  if (!this->modelVisual)
  {
    this->Reset();
    return;
  }

  if (this->allParts.find(_partName) == this->allParts.end())
    return;

  PartData *part = this->allParts[_partName];
  if (!part)
    return;

  rendering::ScenePtr scene = part->partVisual->GetScene();
  std::map<rendering::VisualPtr, msgs::Visual>::iterator it;
  for (it = part->visuals.begin(); it != part->visuals.end(); ++it)
  {
    rendering::VisualPtr vis = it->first;
    scene->RemoveVisual(vis);
  }

  scene->RemoveVisual(part->partVisual);

  part->partVisual.reset();
  delete part->inspector;

  this->allParts.erase(_partName);
}

/////////////////////////////////////////////////
void ModelCreator::Reset()
{
  if (!gui::get_active_camera() ||
      !gui::get_active_camera()->GetScene())
    return;

  this->jointMaker->Reset();
  this->selectedVisuals.clear();
  g_copyAct->setEnabled(false);
  g_pasteAct->setEnabled(false);

  std::stringstream ss;
  ss << "defaultModel_" << this->modelCounter++;
  this->modelName = ss.str();

  rendering::ScenePtr scene = gui::get_active_camera()->GetScene();

  this->isStatic = false;
  this->autoDisable = true;

  while (this->allParts.size() > 0)
    this->RemovePart(this->allParts.begin()->first);
  this->allParts.clear();

  if (this->modelVisual)
    scene->RemoveVisual(this->modelVisual);

  this->modelVisual.reset(new rendering::Visual(this->modelName,
      scene->GetWorldVisual()));

  this->modelVisual->Load();
  this->modelPose = math::Pose::Zero;
  this->modelVisual->SetPose(this->modelPose);
  scene->AddVisual(this->modelVisual);
}

/////////////////////////////////////////////////
void ModelCreator::SetModelName(const std::string &_modelName)
{
  this->modelName = _modelName;
}

/////////////////////////////////////////////////
std::string ModelCreator::GetModelName() const
{
  return this->modelName;
}

/////////////////////////////////////////////////
void ModelCreator::SetStatic(bool _static)
{
  this->isStatic = _static;
}

/////////////////////////////////////////////////
void ModelCreator::SetAutoDisable(bool _auto)
{
  this->autoDisable = _auto;
}

/////////////////////////////////////////////////
void ModelCreator::SaveToSDF(const std::string &_savePath)
{
  std::ofstream savefile;
  boost::filesystem::path path;
  path = boost::filesystem::operator/(_savePath, this->modelName + ".sdf");
  savefile.open(path.string().c_str());
  if (savefile.is_open())
  {
    savefile << this->modelSDF->ToString();
    savefile.close();
  }
  else
  {
    gzerr << "Unable to open file for writing: '" << path.string().c_str()
        << "'. Possibly a permission issue." << std::endl;
  }
}

/////////////////////////////////////////////////
void ModelCreator::FinishModel()
{
  event::Events::setSelectedEntity("", "normal");
  this->Reset();
  this->CreateTheEntity();
}

/////////////////////////////////////////////////
void ModelCreator::CreateTheEntity()
{
  msgs::Factory msg;
  msg.set_sdf(this->modelSDF->ToString());
  this->makerPub->Publish(msg);
}

/////////////////////////////////////////////////
void ModelCreator::AddPart(PartType _type)
{
  this->Stop();

  this->addPartType = _type;
  if (_type != PART_NONE)
  {
    switch (_type)
    {
      case PART_BOX:
      {
        this->AddBox();
        break;
      }
      case PART_SPHERE:
      {
        this->AddSphere();
        break;
      }
      case PART_CYLINDER:
      {
        this->AddCylinder();
        break;
      }
      default:
      {
        gzwarn << "Unknown part type '" << _type << "'. " <<
            "Part not added" << std::endl;
        break;
      }
    }
  }
}

/////////////////////////////////////////////////
void ModelCreator::Stop()
{
  if (this->addPartType != PART_NONE && this->mouseVisual)
  {
    for (unsigned int i = 0; i < this->mouseVisual->GetChildCount(); ++i)
        this->RemovePart(this->mouseVisual->GetName());
    this->mouseVisual.reset();
  }
  if (this->jointMaker)
    this->jointMaker->Stop();
}

/////////////////////////////////////////////////
void ModelCreator::OnDelete(const std::string &_entity)
{
  // if it's a link
  if (this->allParts.find(_entity) != this->allParts.end())
  {
    if (this->jointMaker)
      this->jointMaker->RemoveJointsByPart(_entity);
    this->RemovePart(_entity);
    return;
  }

  // if it's a visual
  rendering::VisualPtr vis =
      gui::get_active_camera()->GetScene()->GetVisual(_entity);
  if (vis)
  {
    rendering::VisualPtr parentLink = vis->GetParent();
    if (this->allParts.find(parentLink->GetName()) != this->allParts.end())
    {
      // remove the parent link if it's the only child
      if (parentLink->GetChildCount() == 1)
      {
        if (this->jointMaker)
          this->jointMaker->RemoveJointsByPart(parentLink->GetName());
        this->RemovePart(parentLink->GetName());
        return;
      }
    }
  }
}

/////////////////////////////////////////////////
bool ModelCreator::OnKeyPress(const common::KeyEvent &_event)
{
  if (_event.key == Qt::Key_Escape)
  {
    this->Stop();
  }
  else if (_event.key == Qt::Key_Delete)
  {
    if (!this->selectedVisuals.empty())
    {
      for (std::vector<rendering::VisualPtr>::iterator it
          = this->selectedVisuals.begin(); it != this->selectedVisuals.end();)
      {
        (*it)->SetHighlighted(false);
        this->OnDelete((*it)->GetName());
        it = this->selectedVisuals.erase(it);
      }
    }
  }
  else if (_event.control)
  {
    if (_event.key == Qt::Key_C && _event.control)
    {
      g_copyAct->trigger();
      return true;
    }
    if (_event.key == Qt::Key_V && _event.control)
    {
      g_pasteAct->trigger();
      return true;
    }
  }
  return false;
}

/////////////////////////////////////////////////
bool ModelCreator::OnMousePress(const common::MouseEvent &_event)
{
  rendering::UserCameraPtr userCamera = gui::get_active_camera();
  if (!userCamera)
    return false;

  if (this->jointMaker->GetState() != JointMaker::JOINT_NONE)
  {
    userCamera->HandleMouseEvent(_event);
    return true;
  }

  rendering::VisualPtr vis = userCamera->GetVisual(_event.pos);
  if (vis)
  {
    if (!vis->IsPlane() && gui::get_entity_id(vis->GetRootVisual()->GetName()))
    {
      // Handle snap from GLWidget
      if (g_snapAct->isChecked())
        return false;

      // Prevent interaction with other models, send event only to
      // user camera
      userCamera->HandleMouseEvent(_event);
      return true;
    }
  }
  return false;
}

/////////////////////////////////////////////////
bool ModelCreator::OnMouseRelease(const common::MouseEvent &_event)
{
  rendering::UserCameraPtr userCamera = gui::get_active_camera();
  if (!userCamera)
    return false;

  if (this->mouseVisual)
  {
    // set the part data pose
    if (this->allParts.find(this->mouseVisual->GetName()) !=
        this->allParts.end())
    {
      PartData *part = this->allParts[this->mouseVisual->GetName()];
      part->SetPose(this->mouseVisual->GetWorldPose());
    }

    // reset and return
    emit PartAdded();
    this->mouseVisual.reset();
    this->AddPart(PART_NONE);
    return true;
  }

  rendering::VisualPtr vis = userCamera->GetVisual(_event.pos);
  if (vis)
  {
    rendering::VisualPtr partVis = vis->GetParent();
    // Is part
    if (this->allParts.find(partVis->GetName()) !=
        this->allParts.end())
    {
<<<<<<< HEAD
      // trigger part inspector on right click
      if (_event.button == common::MouseEvent::RIGHT)
      {
        this->inspectVis = vis->GetParent();
        QMenu menu;
        menu.addAction(this->inspectAct);
        menu.exec(QCursor::pos());
        return true;
      }
=======
      // Handle snap from GLWidget
      if (g_snapAct->isChecked())
        return false;
>>>>>>> c9f3f2cd

      // Not in multi-selection mode.
      if (!(QApplication::keyboardModifiers() & Qt::ControlModifier))
      {
        this->DeselectAll();

        // Highlight and selected clicked part
        partVis->SetHighlighted(true);
        this->selectedVisuals.push_back(partVis);
      }
      // Multi-selection mode
      else
      {
        std::vector<rendering::VisualPtr>::iterator it =
            std::find(this->selectedVisuals.begin(),
            this->selectedVisuals.end(), partVis);
        // Highlight and select clicked part if not already selected
        if (it == this->selectedVisuals.end())
        {
          partVis->SetHighlighted(true);
          this->selectedVisuals.push_back(partVis);
        }
        // Deselect if already selected
        else
        {
          partVis->SetHighlighted(false);
          this->selectedVisuals.erase(it);
        }
      }
      g_copyAct->setEnabled(!this->selectedVisuals.empty());
      g_alignAct->setEnabled(this->selectedVisuals.size() > 1);

      return true;
    }
    // Not part
    else
    {
      this->DeselectAll();

      g_alignAct->setEnabled(false);
      g_copyAct->setEnabled(!this->selectedVisuals.empty());

      if (!vis->IsPlane())
        return true;
    }
  }
  return false;
}

/////////////////////////////////////////////////
bool ModelCreator::OnMouseMove(const common::MouseEvent &_event)
{
  this->lastMouseEvent = _event;
  rendering::UserCameraPtr userCamera = gui::get_active_camera();
  if (!userCamera)
    return false;

  if (!this->mouseVisual)
  {
    return false;
  }

  math::Pose pose = this->mouseVisual->GetWorldPose();
  pose.pos = ModelManipulator::GetMousePositionOnPlane(
      userCamera, _event);

  if (!_event.shift)
  {
    pose.pos = ModelManipulator::SnapPoint(pose.pos);
  }
  pose.pos.z = this->mouseVisual->GetWorldPose().pos.z;

  this->mouseVisual->SetWorldPose(pose);

  return true;
}

/////////////////////////////////////////////////
bool ModelCreator::OnMouseDoubleClick(const common::MouseEvent &_event)
{
  // open the part inspector on double click
 rendering::VisualPtr vis = gui::get_active_camera()->GetVisual(_event.pos);
  if (!vis)
    return false;

  if (this->allParts.find(vis->GetParent()->GetName()) !=
      this->allParts.end())
  {
    this->OpenInspector(vis->GetParent()->GetName());
    return true;
  }

  return false;
}

/////////////////////////////////////////////////
void ModelCreator::OnOpenInspector()
{
  this->OpenInspector(this->inspectVis->GetName());
  this->inspectVis.reset();
}

/////////////////////////////////////////////////
void ModelCreator::OpenInspector(const std::string &_name)
{
  PartData *part = this->allParts[_name];
  part->SetPose(part->partVisual->GetWorldPose());
/*  PartGeneralConfig *generalConfig = part->inspector->GetGeneralConfig();
  generalConfig->SetPose(part->GetPose());*/

/*  PartVisualConfig *visualConfig = part->inspector->GetVisualConfig();
  for (unsigned int i = 0; i < part->visuals.size(); ++i)
  {
    if (i >= visualConfig->GetVisualCount())
      visualConfig->AddVisual();

  }

  PartCollisionConfig *collisionConfig = part->inspector->GetCollisionConfig();
  for (unsigned int i = 0; i < part->collisions.size(); ++i)
  {
    if (i >= collisionConfig->GetCollisionCount())
      collisionConfig->AddCollision();

  }*/

  part->inspector->show();
}

/////////////////////////////////////////////////
void ModelCreator::OnCopy()
{
  if (!g_editModelAct->isChecked())
    return;

  if (!this->selectedVisuals.empty())
  {
    this->copiedPartNames.clear();
    for (unsigned int i = 0; i < this->selectedVisuals.size(); ++i)
    {
      this->copiedPartNames.push_back(this->selectedVisuals[i]->GetName());
    }
    g_pasteAct->setEnabled(true);
  }
}

/////////////////////////////////////////////////
void ModelCreator::OnPaste()
{
  if (this->copiedPartNames.empty() || !g_editModelAct->isChecked())
  {
    return;
  }

  // For now, only copy the last selected model
  boost::unordered_map<std::string, PartData *>::iterator it =
    this->allParts.find(this->copiedPartNames.back());
  if (it != this->allParts.end())
  {
    PartData *copiedPart = it->second;
    if (!copiedPart)
      return;

    this->Stop();
    this->DeselectAll();

    std::string linkName = copiedPart->GetName() + "_clone";

    if (!this->modelVisual)
    {
      this->Reset();
    }

    rendering::VisualPtr linkVisual(new rendering::Visual(
        linkName, this->modelVisual));
    linkVisual->Load();

    std::ostringstream visualName;
    visualName << linkName << "_visual";
    rendering::VisualPtr visVisual;

    math::Pose clonePose;
    math::Vector3 cloneScale;

    if (copiedPart->visuals.empty())
    {
      visVisual = rendering::VisualPtr(new rendering::Visual(visualName.str(),
          linkVisual));
      sdf::ElementPtr visualElem =  this->modelTemplateSDF->root
          ->GetElement("model")->GetElement("link")->GetElement("visual");
      visVisual->Load(visualElem);
    }
    else
    {
      rendering::VisualPtr copiedVisual = copiedPart->visuals.rbegin()->first;
      visVisual = copiedVisual->Clone(visualName.str(), linkVisual);
      clonePose = copiedVisual->GetWorldPose();
      cloneScale = copiedVisual->GetParent()->GetScale();
      visVisual->SetScale(math::Vector3::One);
    }

    rendering::UserCameraPtr userCamera = gui::get_active_camera();
    if (userCamera)
    {
      math::Vector3 mousePosition =
        ModelManipulator::GetMousePositionOnPlane(userCamera,
                                                  this->lastMouseEvent);
      clonePose.pos.x = mousePosition.x;
      clonePose.pos.y = mousePosition.y;
    }

    linkVisual->SetScale(cloneScale);
    linkVisual->SetWorldPose(clonePose);
    linkVisual->SetTransparency(this->editTransparency);

    this->addPartType = PART_CUSTOM;
    this->CreatePart(visVisual);
    this->mouseVisual = linkVisual;
  }
}

/////////////////////////////////////////////////
JointMaker *ModelCreator::GetJointMaker() const
{
  return this->jointMaker;
}

/////////////////////////////////////////////////
void ModelCreator::GenerateSDF()
{
  sdf::ElementPtr modelElem;
  sdf::ElementPtr linkElem;

  this->modelSDF.reset(new sdf::SDF);
  this->modelSDF->SetFromString(ModelData::GetTemplateSDFString());

  modelElem = this->modelSDF->root->GetElement("model");

  linkElem = modelElem->GetElement("link");
  sdf::ElementPtr templateLinkElem = linkElem->Clone();
  modelElem->ClearElements();
  std::stringstream visualNameStream;
  std::stringstream collisionNameStream;

  modelElem->GetAttribute("name")->Set(this->modelName);

  boost::unordered_map<std::string, PartData *>::iterator partsIt;

  // set center of all parts to be origin
  math::Vector3 mid;
  for (partsIt = this->allParts.begin(); partsIt != this->allParts.end();
       ++partsIt)
  {
    PartData *part = partsIt->second;
    mid += part->GetPose().pos;
  }
  mid /= this->allParts.size();
  this->origin.pos = mid;
  modelElem->GetElement("pose")->Set(this->origin);

  // loop through all parts and generate sdf
  for (partsIt = this->allParts.begin(); partsIt != this->allParts.end();
       ++partsIt)
  {
    visualNameStream.str("");
    collisionNameStream.str("");

    PartData *part = partsIt->second;
    sdf::ElementPtr newLinkElem = part->partSDF->Clone();
    newLinkElem->GetElement("pose")->Set(part->partVisual->GetWorldPose()
        - this->origin);

    modelElem->InsertElement(newLinkElem);

    std::map<rendering::VisualPtr, msgs::Visual>::iterator it;
    for (it = part->visuals.begin(); it != part->visuals.end(); ++it)
    {
<<<<<<< HEAD
      rendering::VisualPtr visual = it->first;
      sdf::ElementPtr visualElem = visual->GetSDF()->Clone();
=======
      sdf::ElementPtr visualElem = templateVisualElem->Clone();
      sdf::ElementPtr collisionElem = templateCollisionElem->Clone();

      rendering::VisualPtr visual = part->visuals[i];

      visualElem->GetAttribute("name")->Set(visual->GetName());
      collisionElem->GetAttribute("name")->Set(
          visual->GetParent()->GetName() + "_collision");
      visualElem->GetElement("pose")->Set(visual->GetPose());
      collisionElem->GetElement("pose")->Set(visual->GetPose());

      sdf::ElementPtr geomElem =  visualElem->GetElement("geometry");
      geomElem->ClearElements();

    math::Vector3 scale = visual->GetParent()->GetScale();
      if (visual->GetParent()->GetName().find("unit_box") != std::string::npos)
      {
        sdf::ElementPtr boxElem = geomElem->AddElement("box");
        (boxElem->GetElement("size"))->Set(scale);
      }
      else if (visual->GetParent()->GetName().find("unit_cylinder")
         != std::string::npos)
      {
        sdf::ElementPtr cylinderElem = geomElem->AddElement("cylinder");
        (cylinderElem->GetElement("radius"))->Set(scale.x/2.0);
        (cylinderElem->GetElement("length"))->Set(scale.z);
      }
      else if (visual->GetParent()->GetName().find("unit_sphere")
          != std::string::npos)
      {
        sdf::ElementPtr sphereElem = geomElem->AddElement("sphere");
        (sphereElem->GetElement("radius"))->Set(scale.x/2.0);
      }
      else if (visual->GetParent()->GetName().find("custom")
          != std::string::npos)
      {
        sdf::ElementPtr customElem = geomElem->AddElement("mesh");
        (customElem->GetElement("scale"))->Set(scale);
        (customElem->GetElement("uri"))->Set(visual->GetMeshName());
      }
      sdf::ElementPtr geomElemClone = geomElem->Clone();
      geomElem =  collisionElem->GetElement("geometry");
      geomElem->ClearElements();
      geomElem->InsertElement(geomElemClone->GetFirstElement());

>>>>>>> c9f3f2cd
      newLinkElem->InsertElement(visualElem);
    }

    std::map<rendering::VisualPtr, msgs::Collision>::iterator colIt;
    for (colIt = part->collisions.begin(); colIt != part->collisions.end();
        ++colIt)
    {
      sdf::ElementPtr collisionElem = msgs::CollisionToSDF(colIt->second);
      newLinkElem->InsertElement(collisionElem);
    }
  }

  // Add joint sdf elements
  this->jointMaker->GenerateSDF();
  sdf::ElementPtr jointsElem = this->jointMaker->GetSDF();

  sdf::ElementPtr jointElem;
  if (jointsElem->HasElement("joint"))
    jointElem = jointsElem->GetElement("joint");
  while (jointElem)
  {
    modelElem->InsertElement(jointElem->Clone());
    jointElem = jointElem->GetNextElement("joint");
  }

  // Model settings
  modelElem->GetElement("static")->Set(this->isStatic);
  modelElem->GetElement("allow_auto_disable")->Set(this->autoDisable);
}

/////////////////////////////////////////////////
void ModelCreator::OnAlignMode(const std::string &_axis,
    const std::string &_config, const std::string &_target, bool _preview)
{
  ModelAlign::Instance()->AlignVisuals(this->selectedVisuals, _axis, _config,
      _target, !_preview);
}

/////////////////////////////////////////////////
void ModelCreator::DeselectAll()
{
  if (!this->selectedVisuals.empty())
  {
    for (unsigned int i = 0; i < this->selectedVisuals.size(); ++i)
    {
      this->selectedVisuals[i]->SetHighlighted(false);
    }
    this->selectedVisuals.clear();
  }
}

/////////////////////////////////////////////////
void ModelCreator::OnManipMode(const std::string &_mode)
{
  if (!this->active)
    return;

  this->manipMode = _mode;

  if (!this->selectedVisuals.empty())
  {
    ModelManipulator::Instance()->SetAttachedVisual(
        this->selectedVisuals.back());
  }

  ModelManipulator::Instance()->SetManipulationMode(_mode);
  ModelSnap::Instance()->Reset();

  // deselect 0 to n-1 models.
  if (this->selectedVisuals.size() > 1)
  {
    for (std::vector<rendering::VisualPtr>::iterator it
        = this->selectedVisuals.begin(); it != --this->selectedVisuals.end();)
    {
       (*it)->SetHighlighted(false);
       it = this->selectedVisuals.erase(it);
    }
  }
}

/////////////////////////////////////////////////
void ModelCreator::OnSetSelectedEntity(const std::string &/*_name*/,
    const std::string &/*_mode*/)
{
  this->DeselectAll();
}<|MERGE_RESOLUTION|>--- conflicted
+++ resolved
@@ -62,15 +62,9 @@
   this->modelTemplateSDF.reset(new sdf::SDF);
   this->modelTemplateSDF->SetFromString(ModelData::GetTemplateSDFString());
 
-<<<<<<< HEAD
+  this->manipMode = "";
   this->partCounter = 0;
   this->customCounter = 0;
-=======
-  this->manipMode = "";
-  this->boxCounter = 0;
-  this->cylinderCounter = 0;
-  this->sphereCounter = 0;
->>>>>>> c9f3f2cd
   this->modelCounter = 0;
 
   this->editTransparency = 0.4;
@@ -690,7 +684,10 @@
     if (this->allParts.find(partVis->GetName()) !=
         this->allParts.end())
     {
-<<<<<<< HEAD
+      // Handle snap from GLWidget
+      if (g_snapAct->isChecked())
+        return false;
+
       // trigger part inspector on right click
       if (_event.button == common::MouseEvent::RIGHT)
       {
@@ -700,11 +697,6 @@
         menu.exec(QCursor::pos());
         return true;
       }
-=======
-      // Handle snap from GLWidget
-      if (g_snapAct->isChecked())
-        return false;
->>>>>>> c9f3f2cd
 
       // Not in multi-selection mode.
       if (!(QApplication::keyboardModifiers() & Qt::ControlModifier))
@@ -982,56 +974,8 @@
     std::map<rendering::VisualPtr, msgs::Visual>::iterator it;
     for (it = part->visuals.begin(); it != part->visuals.end(); ++it)
     {
-<<<<<<< HEAD
       rendering::VisualPtr visual = it->first;
       sdf::ElementPtr visualElem = visual->GetSDF()->Clone();
-=======
-      sdf::ElementPtr visualElem = templateVisualElem->Clone();
-      sdf::ElementPtr collisionElem = templateCollisionElem->Clone();
-
-      rendering::VisualPtr visual = part->visuals[i];
-
-      visualElem->GetAttribute("name")->Set(visual->GetName());
-      collisionElem->GetAttribute("name")->Set(
-          visual->GetParent()->GetName() + "_collision");
-      visualElem->GetElement("pose")->Set(visual->GetPose());
-      collisionElem->GetElement("pose")->Set(visual->GetPose());
-
-      sdf::ElementPtr geomElem =  visualElem->GetElement("geometry");
-      geomElem->ClearElements();
-
-    math::Vector3 scale = visual->GetParent()->GetScale();
-      if (visual->GetParent()->GetName().find("unit_box") != std::string::npos)
-      {
-        sdf::ElementPtr boxElem = geomElem->AddElement("box");
-        (boxElem->GetElement("size"))->Set(scale);
-      }
-      else if (visual->GetParent()->GetName().find("unit_cylinder")
-         != std::string::npos)
-      {
-        sdf::ElementPtr cylinderElem = geomElem->AddElement("cylinder");
-        (cylinderElem->GetElement("radius"))->Set(scale.x/2.0);
-        (cylinderElem->GetElement("length"))->Set(scale.z);
-      }
-      else if (visual->GetParent()->GetName().find("unit_sphere")
-          != std::string::npos)
-      {
-        sdf::ElementPtr sphereElem = geomElem->AddElement("sphere");
-        (sphereElem->GetElement("radius"))->Set(scale.x/2.0);
-      }
-      else if (visual->GetParent()->GetName().find("custom")
-          != std::string::npos)
-      {
-        sdf::ElementPtr customElem = geomElem->AddElement("mesh");
-        (customElem->GetElement("scale"))->Set(scale);
-        (customElem->GetElement("uri"))->Set(visual->GetMeshName());
-      }
-      sdf::ElementPtr geomElemClone = geomElem->Clone();
-      geomElem =  collisionElem->GetElement("geometry");
-      geomElem->ClearElements();
-      geomElem->InsertElement(geomElemClone->GetFirstElement());
-
->>>>>>> c9f3f2cd
       newLinkElem->InsertElement(visualElem);
     }
 
