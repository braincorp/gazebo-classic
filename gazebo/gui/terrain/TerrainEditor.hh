--- conflicted
+++ resolved
@@ -29,11 +29,7 @@
 
     /// \class TerrainEditor TerrainEditor.hh gui/gui.hh
     /// \brief Interface to the terrain editor.
-<<<<<<< HEAD
-    class GAZEBO_VISIBLE TerrainEditor : public Editor
-=======
     class GZ_GUI_VISIBLE TerrainEditor : public Editor
->>>>>>> af966057
     {
       Q_OBJECT
 
