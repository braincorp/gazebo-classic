--- conflicted
+++ resolved
@@ -447,38 +447,12 @@
       /// \return The number of child widgets.
       public: unsigned int ConfigChildWidgetCount() const;
 
-<<<<<<< HEAD
-      /// \brief Color used for the background of level 0 widgets.
-      public: static const QString level0BgColor;
-
-      /// \brief Color used for the background of level 1 widgets.
-      public: static const QString level1BgColor;
-
-      /// \brief Color used for the background of level 2 widgets.
-      public: static const QString level2BgColor;
-
-      /// \brief Color used for the background of level 3 widgets.
-      public: static const QString level3BgColor;
-
-      /// \brief Color used for the widget areas of of level 0 widgets.
-      public: static const QString level0WidgetColor;
-
-      /// \brief Color used for the widget areas of of level 1 widgets.
-      public: static const QString level1WidgetColor;
-
-      /// \brief Color used for the widget areas of of level 2 widgets.
-      public: static const QString level2WidgetColor;
-
-      /// \brief Color used for the widget areas of of level 3 widgets.
-      public: static const QString level3WidgetColor;
-=======
       /// \brief List of colors used for the background of widgets according to
       /// their level.
       public: static const std::vector<QString> bgColors;
 
       /// \brief List of colors used for widget areas according to their level.
       public: static const std::vector<QString> widgetColors;
->>>>>>> e3fee921
 
       /// \brief Red color used for "red" or "x" fields.
       public: static const QString redColor;
@@ -730,7 +704,7 @@
 
       /// \brief Signal that an enum config widget's enum value has changed.
       /// \param[in] _name Scoped name of widget.
-      /// \param[in] _value New enum value string.
+      /// \param[in] _name New enum value string.
       Q_SIGNALS: void EnumValueChanged(const QString &_name,
           const QString &_value);
 
