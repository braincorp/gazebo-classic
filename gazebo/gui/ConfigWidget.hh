--- conflicted
+++ resolved
@@ -446,8 +446,6 @@
       /// \return The number of child widgets.
       public: unsigned int ConfigChildWidgetCount() const;
 
-<<<<<<< HEAD
-=======
       /// \brief Color used for the background of level 0 widgets.
       public: static const QString level0BgColor;
 
@@ -481,7 +479,6 @@
       /// \brief Blue color used for "blue" or "z" fields.
       public: static const QString blueColor;
 
->>>>>>> 3d2d91fb
       /// \brief Parse the input message and either create widgets for
       /// configuring fields of the message, or update the widgets with values
       /// from the message.
