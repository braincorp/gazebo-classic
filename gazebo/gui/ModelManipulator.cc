/*
 * Copyright (C) 2012-2015 Open Source Robotics Foundation
 *
 * Licensed under the Apache License, Version 2.0 (the "License");
 * you may not use this file except in compliance with the License.
 * You may obtain a copy of the License at
 *
 *     http://www.apache.org/licenses/LICENSE-2.0
 *
 * Unless required by applicable law or agreed to in writing, software
 * distributed under the License is distributed on an "AS IS" BASIS,
 * WITHOUT WARRANTIES OR CONDITIONS OF ANY KIND, either express or implied.
 * See the License for the specific language governing permissions and
 * limitations under the License.
 *
*/

#include "gazebo/transport/transport.hh"

#include "gazebo/rendering/RenderEvents.hh"
#include "gazebo/rendering/RenderingIface.hh"
#include "gazebo/rendering/Visual.hh"
#include "gazebo/rendering/RenderEngine.hh"
#include "gazebo/rendering/Scene.hh"
#include "gazebo/rendering/UserCamera.hh"
#include "gazebo/rendering/SelectionObj.hh"

#include "gazebo/gui/qt.h"
#include "gazebo/gui/GuiEvents.hh"
#include "gazebo/gui/MouseEventHandler.hh"
#include "gazebo/gui/GuiIface.hh"

#include "gazebo/gui/ModelManipulatorPrivate.hh"
#include "gazebo/gui/ModelManipulator.hh"

using namespace gazebo;
using namespace gui;

/////////////////////////////////////////////////
ModelManipulator::ModelManipulator()
  : dataPtr(new ModelManipulatorPrivate)
{
  this->dataPtr->initialized = false;
  this->dataPtr->selectionObj.reset();
  this->dataPtr->mouseMoveVis.reset();

  this->dataPtr->manipMode = "";
  this->dataPtr->globalManip = false;
}

/////////////////////////////////////////////////
ModelManipulator::~ModelManipulator()
{
  this->dataPtr->modelPub.reset();
  this->dataPtr->selectionObj.reset();
  delete this->dataPtr;
  this->dataPtr = NULL;
}

/////////////////////////////////////////////////
void ModelManipulator::Init()
{
  if (this->dataPtr->initialized)
    return;

  rendering::UserCameraPtr cam = gui::get_active_camera();
  if (!cam)
    return;

  if (!cam->GetScene())
    return;

  this->dataPtr->userCamera = cam;
  this->dataPtr->scene =  cam->GetScene();

  this->dataPtr->node = transport::NodePtr(new transport::Node());
  this->dataPtr->node->Init();
  this->dataPtr->modelPub =
      this->dataPtr->node->Advertise<msgs::Model>("~/model/modify");
  this->dataPtr->lightPub =
      this->dataPtr->node->Advertise<msgs::Light>("~/light");

  this->dataPtr->selectionObj.reset(new rendering::SelectionObj("__GL_MANIP__",
      this->dataPtr->scene->GetWorldVisual()));
  this->dataPtr->selectionObj->Load();

  this->dataPtr->initialized = true;
}

/////////////////////////////////////////////////
void ModelManipulator::Detach()
{
  this->dataPtr->selectionObj->SetMode(
      rendering::SelectionObj::SELECTION_NONE);
  this->dataPtr->selectionObj->Detach();
}

/////////////////////////////////////////////////
void ModelManipulator::RotateEntity(rendering::VisualPtr &_vis,
    const math::Vector3 &_axis, bool _local)
{
  math::Vector3 normal;

  if (_local)
  {
    if (_axis.x > 0)
      normal = this->dataPtr->mouseMoveVisStartPose.rot.GetXAxis();
    else if (_axis.y > 0)
      normal = this->dataPtr->mouseMoveVisStartPose.rot.GetYAxis();
    else if (_axis.z > 0)
      normal = this->dataPtr->mouseMoveVisStartPose.rot.GetZAxis();
  }
  else
    normal = _axis;

  double offset = this->dataPtr->mouseMoveVisStartPose.pos.Dot(normal);

  math::Vector3 pressPoint;
  this->dataPtr->userCamera->GetWorldPointOnPlane(
      this->dataPtr->mouseEvent.pressPos.x,
      this->dataPtr->mouseEvent.pressPos.y,
      math::Plane(normal, offset), pressPoint);

  math::Vector3 newPoint;
  this->dataPtr->userCamera->GetWorldPointOnPlane(
      this->dataPtr->mouseEvent.pos.x,
      this->dataPtr->mouseEvent.pos.y,
      math::Plane(normal, offset), newPoint);

  math::Vector3 v1 = pressPoint - this->dataPtr->mouseMoveVisStartPose.pos;
  math::Vector3 v2 = newPoint - this->dataPtr->mouseMoveVisStartPose.pos;
  v1 = v1.Normalize();
  v2 = v2.Normalize();
  double signTest = v1.Cross(v2).Dot(normal);
  double angle = atan2((v1.Cross(v2)).GetLength(), v1.Dot(v2));

  if (signTest < 0 )
    angle *= -1;

  if (this->dataPtr->mouseEvent.control)
    angle = rint(angle / (M_PI * 0.25)) * (M_PI * 0.25);

  math::Quaternion rot(_axis, angle);

  if (_local)
    rot = this->dataPtr->mouseMoveVisStartPose.rot * rot;
  else
    rot = rot * this->dataPtr->mouseMoveVisStartPose.rot;

  _vis->SetWorldRotation(rot);
}

/////////////////////////////////////////////////
math::Vector3 ModelManipulator::GetMousePositionOnPlane(
    rendering::CameraPtr _camera,
    const common::MouseEvent &_event)
{
  math::Vector3 origin1, dir1, p1;

  // Cast ray from the camera into the world
  _camera->GetCameraToViewportRay(_event.pos.x, _event.pos.y,
      origin1, dir1);

  // Compute the distance from the camera to plane of translation
  math::Plane plane(math::Vector3(0, 0, 1), 0);
  double dist1 = plane.Distance(origin1, dir1);

  p1 = origin1 + dir1 * dist1;

  return p1;
}
/////////////////////////////////////////////////
math::Vector3 ModelManipulator::SnapPoint(const math::Vector3 &_point,
    double _interval, double _sensitivity)
{
  if (_interval < 0)
  {
    gzerr << "Interval distance must be greater than or equal to 0"
        << std::endl;
    return math::Vector3::Zero;
  }

  if (_sensitivity < 0 || _sensitivity > 1.0)
  {
    gzerr << "Sensitivity must be between 0 and 1" << std::endl;
    return math::Vector3::Zero;
  }

  math::Vector3 point = _point;
  double snap = _interval * _sensitivity;

  double remainder = fmod(point.x, _interval);
  int sign = remainder >= 0 ? 1 : -1;
  if (fabs(remainder) < snap)
      point.x -= remainder;
  else if (fabs(remainder) > (_interval - snap))
      point.x = point.x - remainder + _interval * sign;

  remainder = fmod(point.y, _interval);
  sign = remainder >= 0 ? 1 : -1;
  if (fabs(remainder) < snap)
      point.y -= remainder;
  else if (fabs(remainder) > (_interval - snap))
      point.y = point.y - remainder + _interval * sign;

  remainder = fmod(point.z, _interval);
  sign = remainder >= 0 ? 1 : -1;
  if (fabs(remainder) < snap)
      point.z -= remainder;
  else if (fabs(remainder) > (_interval - snap))
      point.z = point.z - remainder + _interval * sign;

  return point;
}

/////////////////////////////////////////////////
math::Vector3 ModelManipulator::GetMouseMoveDistance(
    rendering::CameraPtr _camera,
    const math::Vector2i &_start, const math::Vector2i &_end,
    const math::Pose &_pose, const math::Vector3 &_axis, bool _local)
{
  math::Pose pose = _pose;

  math::Vector3 origin1, dir1, p1;
  math::Vector3 origin2, dir2, p2;

  // Cast two rays from the camera into the world
  _camera->GetCameraToViewportRay(_end.x,
      _end.y, origin1, dir1);
  _camera->GetCameraToViewportRay(_start.x,
      _start.y, origin2, dir2);

  math::Vector3 planeNorm(0, 0, 0);
  math::Vector3 projNorm(0, 0, 0);

  math::Vector3 planeNormOther(0, 0, 0);

  if (_axis.x > 0 && _axis.y > 0)
  {
    planeNorm.z = 1;
    projNorm.z = 1;
  }
  else if (_axis.z > 0)
  {
    planeNorm.y = 1;
    projNorm.x = 1;
    planeNormOther.x = 1;
  }
  else if (_axis.x > 0)
  {
    planeNorm.z = 1;
    projNorm.y = 1;
    planeNormOther.y = 1;
  }
  else if (_axis.y > 0)
  {
    planeNorm.z = 1;
    projNorm.x = 1;
    planeNormOther.x = 1;
  }

  if (_local)
  {
    planeNorm = pose.rot.RotateVector(planeNorm);
    projNorm = pose.rot.RotateVector(projNorm);
  }

  // Fine tune ray casting: cast a second ray and compare the two rays' angle
  // to plane. Use the one that is less parallel to plane for better results.
  double angle = dir1.Dot(planeNorm);
  if (_local)
    planeNormOther = pose.rot.RotateVector(planeNormOther);
  double angleOther = dir1.Dot(planeNormOther);
  if (fabs(angleOther) > fabs(angle))
  {
    projNorm = planeNorm;
    planeNorm = planeNormOther;
  }

  // Compute the distance from the camera to plane
  double d = pose.pos.Dot(planeNorm);
  math::Plane plane(planeNorm, d);
  double dist1 = plane.Distance(origin1, dir1);
  double dist2 = plane.Distance(origin2, dir2);

  // Compute two points on the plane. The first point is the current
  // mouse position, the second is the previous mouse position
  p1 = origin1 + dir1 * dist1;
  p2 = origin2 + dir2 * dist2;

  if (_local)
    p1 = p1 - (p1-p2).Dot(projNorm) * projNorm;

  math::Vector3 distance = p1 - p2;

  if (!_local)
    distance *= _axis;

  return distance;
}

/////////////////////////////////////////////////
math::Vector3 ModelManipulator::GetMouseMoveDistance(const math::Pose &_pose,
    const math::Vector3 &_axis, bool _local) const
{
  return GetMouseMoveDistance(this->dataPtr->userCamera,
      this->dataPtr->mouseStart, math::Vector2i(this->dataPtr->mouseEvent.pos.x,
      this->dataPtr->mouseEvent.pos.y), _pose, _axis, _local);
}

/////////////////////////////////////////////////
void ModelManipulator::ScaleEntity(rendering::VisualPtr &_vis,
    const math::Vector3 &_axis, bool _local)
{
  math::Box bbox = this->dataPtr->mouseVisualBbox;
  math::Pose pose = _vis->GetWorldPose();
  math::Vector3 distance =  this->GetMouseMoveDistance(pose, _axis, _local);

  math::Vector3 bboxSize = bbox.GetSize();
  math::Vector3 scale = (bboxSize + pose.rot.RotateVectorReverse(distance))
      / bboxSize;

  // a bit hacky to check for unit sphere and cylinder simple shapes in order
  // to restrict the scaling dimensions.
  // also extended scaling to work in model editor mode by checking geometry
  // type of first visual child.
  if (_vis == _vis->GetRootVisual())
  {
    if (this->dataPtr->keyEvent.key == Qt::Key_Shift ||
        _vis->GetName().find("unit_sphere") != std::string::npos)
    {
      scale = this->UpdateScale(_axis, scale, "sphere");
    }
    else if (_vis->GetName().find("unit_cylinder") != std::string::npos)
    {
      scale = this->UpdateScale(_axis, scale, "cylinder");
    }
    else if (_vis->GetName().find("unit_box") != std::string::npos ||
        (_vis != _vis->GetRootVisual() && _vis->GetChildCount() > 0))
    {
      // keep new scale as it is
    }
    else
    {
      // TODO scaling for complex models are not yet functional.
      // Limit scaling to simple shapes for now.
      gzwarn << " Scaling is currently limited to simple shapes." << std::endl;
      return;
    }

    math::Vector3 newScale = this->dataPtr->mouseVisualScale * scale.GetAbs();

    if (this->dataPtr->mouseEvent.control)
    {
      newScale = SnapPoint(newScale);
      // prevent setting zero scale
      newScale.x = std::max(1e-4, newScale.x);
      newScale.y = std::max(1e-4, newScale.y);
      newScale.z = std::max(1e-4, newScale.z);
    }
    _vis->SetScale(newScale);
<<<<<<< HEAD
=======
    Events::scaleEntity(_vis->GetName(), newScale);
>>>>>>> f4b43dee
  }
  else
  {
    // model editor mode -> apply scaling to individual visuals
    if (this->dataPtr->mouseChildVisualScale.size() != _vis->GetChildCount())
    {
      gzerr << "Incorrect number of child visuals to be scaled. " <<
          "This should not happen" << std::endl;
      return;
    }

    for (unsigned int i = 0; i < _vis->GetChildCount(); ++i)
    {
      rendering::VisualPtr childVis = _vis->GetChild(i);
      std::string geomType = childVis->GetGeometryType();
      if (childVis != this->dataPtr->selectionObj &&
          geomType != "" && geomType != "mesh")
      {
        math::Vector3 geomScale = this->UpdateScale(_axis, scale,
            childVis->GetGeometryType());
        math::Vector3 newScale = this->dataPtr->mouseChildVisualScale[i]
            * geomScale.GetAbs();

        if (this->dataPtr->mouseEvent.control)
        {
          newScale = SnapPoint(newScale);
          // prevent setting zero scale
          newScale.x = std::max(1e-4, newScale.x);
          newScale.y = std::max(1e-4, newScale.y);
          newScale.z = std::max(1e-4, newScale.z);
        }
        childVis->SetScale(newScale);
<<<<<<< HEAD
=======
        Events::scaleEntity(childVis->GetName(), newScale);
>>>>>>> f4b43dee
      }
    }
  }
}

/////////////////////////////////////////////////
math::Vector3 ModelManipulator::UpdateScale(const math::Vector3 &_axis,
    const math::Vector3 &_scale, const std::string &_geom)
{
  math::Vector3 scale = _scale;
  if (_geom == "sphere")
  {
    if (_axis.x > 0)
    {
      scale.y = scale.x;
      scale.z = scale.x;
    }
    else if (_axis.y > 0)
    {
      scale.x = scale.y;
      scale.z = scale.y;
    }
    else if (_axis.z > 0)
    {
      scale.x = scale.z;
      scale.y = scale.z;
    }
  }
  else if (_geom == "cylinder")
  {
    if (_axis.x > 0)
    {
      scale.y = scale.x;
    }
    else if (_axis.y > 0)
    {
      scale.x = scale.y;
    }
  }

  return scale;
}

/////////////////////////////////////////////////
void ModelManipulator::TranslateEntity(rendering::VisualPtr &_vis,
    const math::Vector3 &_axis, bool _local)
{
  math::Pose pose = _vis->GetWorldPose();
  math::Vector3 distance =  this->GetMouseMoveDistance(pose, _axis, _local);

  pose.pos = this->dataPtr->mouseMoveVisStartPose.pos + distance;

  if (this->dataPtr->mouseEvent.control)
  {
    pose.pos = SnapPoint(pose.pos);
  }

  if (!(_axis.z > 0) && !_local)
    pose.pos.z = _vis->GetWorldPose().pos.z;

  _vis->SetWorldPose(pose);
}

/////////////////////////////////////////////////
void ModelManipulator::PublishVisualPose(rendering::VisualPtr _vis)
{
  if (_vis)
  {
    // Check to see if the visual is a model.
    if (gui::get_entity_id(_vis->GetName()))
    {
      msgs::Model msg;
      msg.set_id(gui::get_entity_id(_vis->GetName()));
      msg.set_name(_vis->GetName());

      msgs::Set(msg.mutable_pose(), _vis->GetWorldPose());
      this->dataPtr->modelPub->Publish(msg);
    }
    // Otherwise, check to see if the visual is a light
    else if (this->dataPtr->scene->GetLight(_vis->GetName()))
    {
      msgs::Light msg;
      msg.set_name(_vis->GetName());
      msgs::Set(msg.mutable_pose(), _vis->GetWorldPose());
      this->dataPtr->lightPub->Publish(msg);
    }
  }
}

/////////////////////////////////////////////////
void ModelManipulator::PublishVisualScale(rendering::VisualPtr _vis)
{
  if (_vis)
  {
    // Check to see if the visual is a model.
    if (gui::get_entity_id(_vis->GetName()))
    {
      msgs::Model msg;
      msg.set_id(gui::get_entity_id(_vis->GetName()));
      msg.set_name(_vis->GetName());

      msgs::Set(msg.mutable_scale(), _vis->GetScale());
      this->dataPtr->modelPub->Publish(msg);
      _vis->SetScale(this->dataPtr->mouseVisualScale);
    }
  }
}

/////////////////////////////////////////////////
void ModelManipulator::OnMousePressEvent(const common::MouseEvent &_event)
{
  this->dataPtr->mouseEvent = _event;
  this->dataPtr->mouseStart = _event.pressPos;
  this->SetMouseMoveVisual(rendering::VisualPtr());

  rendering::VisualPtr vis;
  rendering::VisualPtr mouseVis
      = this->dataPtr->userCamera->GetVisual(this->dataPtr->mouseEvent.pos);
  // set the new mouse vis only if there are no modifier keys pressed and the
  // entity was different from the previously selected one.
  if (!this->dataPtr->keyEvent.key && (this->dataPtr->selectionObj->GetMode() ==
       rendering::SelectionObj::SELECTION_NONE
      || (mouseVis && mouseVis != this->dataPtr->selectionObj->GetParent())))
  {
    vis = mouseVis;
  }
  else
  {
    vis = this->dataPtr->selectionObj->GetParent();
  }

  if (vis && !vis->IsPlane() &&
      this->dataPtr->mouseEvent.button == common::MouseEvent::LEFT)
  {
    rendering::VisualPtr rootVis = vis->GetRootVisual();
    if (gui::get_entity_id(rootVis->GetName()))
    {
      // select model
      vis = rootVis;
    }
    else if (vis->GetParent() != rootVis)
    {
      // select link
      vis = vis->GetParent();
    }

    this->dataPtr->mouseMoveVisStartPose = vis->GetWorldPose();

    this->SetMouseMoveVisual(vis);

    event::Events::setSelectedEntity(
        this->dataPtr->mouseMoveVis->GetName(), "move");
    QApplication::setOverrideCursor(Qt::ClosedHandCursor);

    if (this->dataPtr->mouseMoveVis && !this->dataPtr->mouseMoveVis->IsPlane())
    {
      this->dataPtr->selectionObj->Attach(this->dataPtr->mouseMoveVis);
      this->dataPtr->selectionObj->SetMode(this->dataPtr->manipMode);
    }
    else
    {
      this->dataPtr->selectionObj->SetMode(
          rendering::SelectionObj::SELECTION_NONE);
      this->dataPtr->selectionObj->Detach();
    }
  }
  else
    this->dataPtr->userCamera->HandleMouseEvent(this->dataPtr->mouseEvent);
}

/////////////////////////////////////////////////
void ModelManipulator::OnMouseMoveEvent(const common::MouseEvent &_event)
{
  this->dataPtr->mouseEvent = _event;
  if (this->dataPtr->mouseEvent.dragging)
  {
    if (this->dataPtr->mouseMoveVis &&
        this->dataPtr->mouseEvent.button == common::MouseEvent::LEFT)
    {
      math::Vector3 axis = math::Vector3::Zero;
      if (this->dataPtr->keyEvent.key == Qt::Key_X)
        axis.x = 1;
      else if (this->dataPtr->keyEvent.key == Qt::Key_Y)
        axis.y = 1;
      else if (this->dataPtr->keyEvent.key == Qt::Key_Z)
        axis.z = 1;

      if (this->dataPtr->selectionObj->GetMode() ==
          rendering::SelectionObj::TRANS)
      {
        if (axis != math::Vector3::Zero)
        {
          this->TranslateEntity(this->dataPtr->mouseMoveVis, axis, false);
        }
        else if (this->dataPtr->selectionObj->GetState()
            == rendering::SelectionObj::TRANS_X)
        {
          this->TranslateEntity(this->dataPtr->mouseMoveVis,
              math::Vector3::UnitX, !this->dataPtr->globalManip);
        }
        else if (this->dataPtr->selectionObj->GetState()
            == rendering::SelectionObj::TRANS_Y)
        {
          this->TranslateEntity(this->dataPtr->mouseMoveVis,
              math::Vector3::UnitY, !this->dataPtr->globalManip);
        }
        else if (this->dataPtr->selectionObj->GetState()
            == rendering::SelectionObj::TRANS_Z)
        {
          this->TranslateEntity(this->dataPtr->mouseMoveVis,
            math::Vector3::UnitZ, !this->dataPtr->globalManip);
        }
        else
        {
          this->TranslateEntity(
              this->dataPtr->mouseMoveVis, math::Vector3(1, 1, 0));
        }
      }
      else if (this->dataPtr->selectionObj->GetMode()
          == rendering::SelectionObj::ROT)
      {
        if (axis != math::Vector3::Zero)
        {
          this->RotateEntity(this->dataPtr->mouseMoveVis, axis, false);
        }
        else if (this->dataPtr->selectionObj->GetState()
            == rendering::SelectionObj::ROT_X
            || this->dataPtr->keyEvent.key == Qt::Key_X)
        {
          this->RotateEntity(this->dataPtr->mouseMoveVis, math::Vector3::UnitX,
              !this->dataPtr->globalManip);
        }
        else if (this->dataPtr->selectionObj->GetState()
            == rendering::SelectionObj::ROT_Y
            || this->dataPtr->keyEvent.key == Qt::Key_Y)
        {
          this->RotateEntity(this->dataPtr->mouseMoveVis, math::Vector3::UnitY,
              !this->dataPtr->globalManip);
        }
        else if (this->dataPtr->selectionObj->GetState()
            == rendering::SelectionObj::ROT_Z
            || this->dataPtr->keyEvent.key == Qt::Key_Z)
        {
          this->RotateEntity(this->dataPtr->mouseMoveVis, math::Vector3::UnitZ,
              !this->dataPtr->globalManip);
        }
      }
      else if (this->dataPtr->selectionObj->GetMode()
          == rendering::SelectionObj::SCALE)
      {
        if (axis != math::Vector3::Zero)
        {
          this->ScaleEntity(this->dataPtr->mouseMoveVis, axis, false);
        }
        else if (this->dataPtr->selectionObj->GetState()
            == rendering::SelectionObj::SCALE_X
            || this->dataPtr->keyEvent.key == Qt::Key_X)
        {
          this->ScaleEntity(this->dataPtr->mouseMoveVis,
              math::Vector3::UnitX, true);
        }
        else if (this->dataPtr->selectionObj->GetState()
            == rendering::SelectionObj::SCALE_Y
            || this->dataPtr->keyEvent.key == Qt::Key_Y)
        {
          this->ScaleEntity(this->dataPtr->mouseMoveVis,
              math::Vector3::UnitY, true);
        }
        else if (this->dataPtr->selectionObj->GetState()
            == rendering::SelectionObj::SCALE_Z
            || this->dataPtr->keyEvent.key == Qt::Key_Z)
        {
          this->ScaleEntity(this->dataPtr->mouseMoveVis,
              math::Vector3::UnitZ, true);
        }
      }
    }
    else
      this->dataPtr->userCamera->HandleMouseEvent(this->dataPtr->mouseEvent);
  }
  else
  {
    std::string manipState;
    this->dataPtr->userCamera->GetVisual(this->dataPtr->mouseEvent.pos,
        manipState);
    this->dataPtr->selectionObj->SetState(manipState);

    if (!manipState.empty())
      QApplication::setOverrideCursor(Qt::OpenHandCursor);
    else
    {
      rendering::VisualPtr vis = this->dataPtr->userCamera->GetVisual(
          this->dataPtr->mouseEvent.pos);

      if (vis && !vis->IsPlane())
        QApplication::setOverrideCursor(Qt::OpenHandCursor);
      else
        QApplication::setOverrideCursor(Qt::ArrowCursor);
      this->dataPtr->userCamera->HandleMouseEvent(this->dataPtr->mouseEvent);
    }
  }
}

//////////////////////////////////////////////////
void ModelManipulator::OnMouseReleaseEvent(const common::MouseEvent &_event)
{
  this->dataPtr->mouseEvent = _event;
  if (this->dataPtr->mouseEvent.dragging)
  {
    // If we were dragging a visual around, then publish its new pose to the
    // server
    if (this->dataPtr->mouseMoveVis)
    {
      if (this->dataPtr->manipMode == "scale")
      {
        this->dataPtr->selectionObj->UpdateSize();
        this->PublishVisualScale(this->dataPtr->mouseMoveVis);
      }
      else
        this->PublishVisualPose(this->dataPtr->mouseMoveVis);
      this->SetMouseMoveVisual(rendering::VisualPtr());
      QApplication::setOverrideCursor(Qt::OpenHandCursor);
    }
    event::Events::setSelectedEntity("", "normal");
  }
  else
  {
    if (this->dataPtr->mouseEvent.button == common::MouseEvent::LEFT)
    {
      rendering::VisualPtr vis =
        this->dataPtr->userCamera->GetVisual(this->dataPtr->mouseEvent.pos);
      if (vis && vis->IsPlane())
      {
        this->dataPtr->selectionObj->SetMode(
            rendering::SelectionObj::SELECTION_NONE);
        this->dataPtr->selectionObj->Detach();
      }
    }
  }
  this->dataPtr->userCamera->HandleMouseEvent(this->dataPtr->mouseEvent);
}

//////////////////////////////////////////////////
void ModelManipulator::SetManipulationMode(const std::string &_mode)
{
  this->dataPtr->manipMode = _mode;
  if (this->dataPtr->selectionObj->GetMode() !=
      rendering::SelectionObj::SELECTION_NONE ||  this->dataPtr->mouseMoveVis)
  {
    this->dataPtr->selectionObj->SetMode(this->dataPtr->manipMode);
    if (this->dataPtr->manipMode != "translate"
        && this->dataPtr->manipMode != "rotate"
        && this->dataPtr->manipMode != "scale")
      this->SetMouseMoveVisual(rendering::VisualPtr());
  }
}

/////////////////////////////////////////////////
void ModelManipulator::SetAttachedVisual(rendering::VisualPtr _vis)
{
  rendering::VisualPtr vis = _vis;

  if (gui::get_entity_id(vis->GetRootVisual()->GetName()))
    vis = vis->GetRootVisual();

  this->dataPtr->mouseMoveVisStartPose = vis->GetWorldPose();

  this->SetMouseMoveVisual(vis);

  if (this->dataPtr->mouseMoveVis && !this->dataPtr->mouseMoveVis->IsPlane())
    this->dataPtr->selectionObj->Attach(this->dataPtr->mouseMoveVis);
}

/////////////////////////////////////////////////
void ModelManipulator::SetMouseMoveVisual(rendering::VisualPtr _vis)
{
  this->dataPtr->mouseMoveVis = _vis;
  if (_vis)
  {
    this->dataPtr->mouseVisualScale = _vis->GetScale();
    this->dataPtr->mouseChildVisualScale.clear();
    // keep track of all child visual scale for scaling to work in
    // model editor mode.
    for (unsigned int i = 0; i < _vis->GetChildCount(); ++i)
    {
      rendering::VisualPtr childVis = _vis->GetChild(i);
      this->dataPtr->mouseChildVisualScale.push_back(childVis->GetScale());
    }
    this->dataPtr->mouseVisualBbox = _vis->GetBoundingBox();
  }
  else
    this->dataPtr->mouseVisualScale = math::Vector3::One;
}

//////////////////////////////////////////////////
void ModelManipulator::OnKeyPressEvent(const common::KeyEvent &_event)
{
  this->dataPtr->keyEvent = _event;
  // reset mouseMoveVisStartPose if in manipulation mode.
  if (this->dataPtr->manipMode == "translate"
      || this->dataPtr->manipMode == "rotate"
      || this->dataPtr->manipMode == "scale")
  {
    if (_event.key == Qt::Key_X || _event.key == Qt::Key_Y
        || _event.key == Qt::Key_Z)
    {
      this->dataPtr->mouseStart = this->dataPtr->mouseEvent.pos;
      if (this->dataPtr->mouseMoveVis)
      {
        this->dataPtr->mouseMoveVisStartPose =
            this->dataPtr->mouseMoveVis->GetWorldPose();
      }
    }
    else  if (this->dataPtr->keyEvent.key == Qt::Key_Shift)
    {
      this->dataPtr->globalManip = true;
      this->dataPtr->selectionObj->SetGlobal(this->dataPtr->globalManip);
    }
  }
}

//////////////////////////////////////////////////
void ModelManipulator::OnKeyReleaseEvent(const common::KeyEvent &_event)
{
  this->dataPtr->keyEvent = _event;
  // reset mouseMoveVisStartPose if in manipulation mode.
  if (this->dataPtr->manipMode == "translate"
      || this->dataPtr->manipMode == "rotate"
      || this->dataPtr->manipMode == "scale")
  {
    if (_event.key == Qt::Key_X || _event.key == Qt::Key_Y
        || _event.key == Qt::Key_Z)
    {
      this->dataPtr->mouseStart = this->dataPtr->mouseEvent.pos;
      if (this->dataPtr->mouseMoveVis)
      {
        this->dataPtr->mouseMoveVisStartPose =
            this->dataPtr->mouseMoveVis->GetWorldPose();
      }
    }
    else  if (this->dataPtr->keyEvent.key == Qt::Key_Shift)
    {
      this->dataPtr->globalManip = false;
      this->dataPtr->selectionObj->SetGlobal(this->dataPtr->globalManip);
    }
  }
  this->dataPtr->keyEvent.key = 0;
}

// Function migrated here from GLWidget.cc and commented out since it doesn't
// seem like it's currently used. Kept here for future references
/////////////////////////////////////////////////
/*void GLWidget::SmartMoveVisual(rendering::VisualPtr _vis)
{
  if (!this->dataPtr->mouseEvent.dragging)
    return;

  // Get the point on the plane which correspoinds to the mouse
  math::Vector3 pp;

  // Rotate the visual using the middle mouse button
  if (this->dataPtr->mouseEvent.buttons == common::MouseEvent::MIDDLE)
  {
    math::Vector3 rpy = this->dataPtr->mouseMoveVisStartPose.rot.GetAsEuler();
    math::Vector2i delta = this->dataPtr->mouseEvent.pos -
        this->dataPtr->mouseEvent.pressPos;
    double yaw = (delta.x * 0.01) + rpy.z;
    if (!this->dataPtr->mouseEvent.shift)
    {
      double snap = rint(yaw / (M_PI * .25)) * (M_PI * 0.25);

      if (fabs(yaw - snap) < GZ_DTOR(10))
        yaw = snap;
    }

    _vis->SetWorldRotation(math::Quaternion(rpy.x, rpy.y, yaw));
  }
  else if (this->dataPtr->mouseEvent.buttons == common::MouseEvent::RIGHT)
  {
    math::Vector3 rpy = this->dataPtr->mouseMoveVisStartPose.rot.GetAsEuler();
    math::Vector2i delta = this->dataPtr->mouseEvent.pos -
        this->dataPtr->mouseEvent.pressPos;
    double pitch = (delta.y * 0.01) + rpy.y;
    if (!this->dataPtr->mouseEvent.shift)
    {
      double snap = rint(pitch / (M_PI * .25)) * (M_PI * 0.25);

      if (fabs(pitch - snap) < GZ_DTOR(10))
        pitch = snap;
    }

    _vis->SetWorldRotation(math::Quaternion(rpy.x, pitch, rpy.z));
  }
  else if (this->dataPtr->mouseEvent.buttons & common::MouseEvent::LEFT &&
           this->dataPtr->mouseEvent.buttons & common::MouseEvent::RIGHT)
  {
    math::Vector3 rpy = this->dataPtr->mouseMoveVisStartPose.rot.GetAsEuler();
    math::Vector2i delta = this->dataPtr->mouseEvent.pos -
        this->dataPtr->mouseEvent.pressPos;
    double roll = (delta.x * 0.01) + rpy.x;
    if (!this->dataPtr->mouseEvent.shift)
    {
      double snap = rint(roll / (M_PI * .25)) * (M_PI * 0.25);

      if (fabs(roll - snap) < GZ_DTOR(10))
        roll = snap;
    }

    _vis->SetWorldRotation(math::Quaternion(roll, rpy.y, rpy.z));
  }
  else
  {
    this->TranslateEntity(_vis);
  }
}*/<|MERGE_RESOLUTION|>--- conflicted
+++ resolved
@@ -359,10 +359,7 @@
       newScale.z = std::max(1e-4, newScale.z);
     }
     _vis->SetScale(newScale);
-<<<<<<< HEAD
-=======
     Events::scaleEntity(_vis->GetName(), newScale);
->>>>>>> f4b43dee
   }
   else
   {
@@ -395,10 +392,7 @@
           newScale.z = std::max(1e-4, newScale.z);
         }
         childVis->SetScale(newScale);
-<<<<<<< HEAD
-=======
         Events::scaleEntity(childVis->GetName(), newScale);
->>>>>>> f4b43dee
       }
     }
   }
