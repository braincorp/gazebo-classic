--- conflicted
+++ resolved
@@ -320,25 +320,6 @@
   math::Vector3 scale = (bboxSize + pose.rot.RotateVectorReverse(distance))
       / bboxSize;
 
-<<<<<<< HEAD
-  // a bit hacky to check for unit sphere and cylinder simple shapes in order
-  // to restrict the scaling dimensions.
-  // also extended scaling to work in model editor mode by checking geometry
-  // type of first visual child.
-  if (_vis == _vis->GetRootVisual())
-  {
-    if (this->dataPtr->keyEvent.key == Qt::Key_Shift ||
-        _vis->GetName().find("unit_sphere") != std::string::npos)
-    {
-      scale = this->UpdateScale(_axis, scale, "sphere");
-    }
-    else if (_vis->GetName().find("unit_cylinder") != std::string::npos)
-    {
-      scale = this->UpdateScale(_axis, scale, "cylinder");
-    }
-    else if (_vis->GetName().find("unit_box") != std::string::npos ||
-        (_vis != _vis->GetRootVisual() && _vis->GetChildCount() > 0))
-=======
   // extended scaling to work in model editor mode by checking geometry
   // type of first visual child.
   std::string geomType;
@@ -393,7 +374,6 @@
       scale = this->UpdateScale(_axis, scale, "cylinder");
     }
     else if (geomType == "box")
->>>>>>> 138f5fbb
     {
       // keep new scale as it is
     }
@@ -431,11 +411,7 @@
     for (unsigned int i = 0; i < _vis->GetChildCount(); ++i)
     {
       rendering::VisualPtr childVis = _vis->GetChild(i);
-<<<<<<< HEAD
-      std::string geomType = childVis->GetGeometryType();
-=======
       geomType = childVis->GetGeometryType();
->>>>>>> 138f5fbb
       if (childVis != this->dataPtr->selectionObj &&
           geomType != "" && geomType != "mesh")
       {
