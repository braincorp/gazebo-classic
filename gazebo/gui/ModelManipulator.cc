/*
 * Copyright (C) 2012-2015 Open Source Robotics Foundation
 *
 * Licensed under the Apache License, Version 2.0 (the "License");
 * you may not use this file except in compliance with the License.
 * You may obtain a copy of the License at
 *
 *     http://www.apache.org/licenses/LICENSE-2.0
 *
 * Unless required by applicable law or agreed to in writing, software
 * distributed under the License is distributed on an "AS IS" BASIS,
 * WITHOUT WARRANTIES OR CONDITIONS OF ANY KIND, either express or implied.
 * See the License for the specific language governing permissions and
 * limitations under the License.
 *
*/

#ifdef _WIN32
  // Ensure that Winsock2.h is included before Windows.h, which can get
  // pulled in by anybody (e.g., Boost).
  #include <Winsock2.h>
#endif

#include "gazebo/transport/transport.hh"

#include "gazebo/rendering/RenderEvents.hh"
#include "gazebo/rendering/RenderingIface.hh"
#include "gazebo/rendering/Visual.hh"
#include "gazebo/rendering/RenderEngine.hh"
#include "gazebo/rendering/Scene.hh"
#include "gazebo/rendering/UserCamera.hh"
#include "gazebo/rendering/SelectionObj.hh"

#include "gazebo/gui/qt.h"
#include "gazebo/gui/GuiEvents.hh"
#include "gazebo/gui/MouseEventHandler.hh"
#include "gazebo/gui/GuiIface.hh"

#include "gazebo/gui/ModelManipulatorPrivate.hh"
#include "gazebo/gui/ModelManipulator.hh"

using namespace gazebo;
using namespace gui;

/////////////////////////////////////////////////
ModelManipulator::ModelManipulator()
  : dataPtr(new ModelManipulatorPrivate)
{
  this->dataPtr->manipMode = "";
  this->dataPtr->globalManip = false;
  this->dataPtr->initialized = false;
}

/////////////////////////////////////////////////
ModelManipulator::~ModelManipulator()
{
  this->Clear();
  delete this->dataPtr;
  this->dataPtr = NULL;
}

/////////////////////////////////////////////////
void ModelManipulator::Clear()
{
  this->dataPtr->modelPub.reset();
  this->dataPtr->lightPub.reset();
  this->dataPtr->selectionObj.reset();
  this->dataPtr->userCamera.reset();
  this->dataPtr->scene.reset();
  this->dataPtr->node.reset();
  this->dataPtr->mouseMoveVis.reset();
  this->dataPtr->mouseChildVisualScale.clear();
  this->dataPtr->manipMode = "";
  this->dataPtr->globalManip = false;
  this->dataPtr->initialized = false;
}

/////////////////////////////////////////////////
void ModelManipulator::Init()
{
  if (this->dataPtr->initialized)
    return;

  rendering::UserCameraPtr cam = gui::get_active_camera();
  if (!cam)
    return;

  if (!cam->GetScene())
    return;

  this->dataPtr->userCamera = cam;
  this->dataPtr->scene =  cam->GetScene();

  this->dataPtr->node = transport::NodePtr(new transport::Node());
  this->dataPtr->node->Init();
  this->dataPtr->modelPub =
      this->dataPtr->node->Advertise<msgs::Model>("~/model/modify");
  this->dataPtr->lightPub =
      this->dataPtr->node->Advertise<msgs::Light>("~/light");

  this->dataPtr->selectionObj.reset(new rendering::SelectionObj("__GL_MANIP__",
      this->dataPtr->scene->GetWorldVisual()));
  this->dataPtr->selectionObj->Load();

  this->dataPtr->initialized = true;
}

/////////////////////////////////////////////////
void ModelManipulator::Detach()
{
  this->dataPtr->selectionObj->SetMode(
      rendering::SelectionObj::SELECTION_NONE);
  this->dataPtr->selectionObj->Detach();
}

/////////////////////////////////////////////////
void ModelManipulator::RotateEntity(rendering::VisualPtr &_vis,
    const math::Vector3 &_axis, bool _local)
{
  math::Vector3 normal;

  if (_local)
  {
    if (_axis.x > 0)
      normal = this->dataPtr->mouseMoveVisStartPose.rot.GetXAxis();
    else if (_axis.y > 0)
      normal = this->dataPtr->mouseMoveVisStartPose.rot.GetYAxis();
    else if (_axis.z > 0)
      normal = this->dataPtr->mouseMoveVisStartPose.rot.GetZAxis();
  }
  else
    normal = _axis;

  double offset = this->dataPtr->mouseMoveVisStartPose.pos.Dot(normal);

  math::Vector3 pressPoint;
  this->dataPtr->userCamera->GetWorldPointOnPlane(
      this->dataPtr->mouseEvent.PressPos().X(),
      this->dataPtr->mouseEvent.PressPos().Y(),
      math::Plane(normal, offset), pressPoint);

  math::Vector3 newPoint;
  this->dataPtr->userCamera->GetWorldPointOnPlane(
      this->dataPtr->mouseEvent.Pos().X(),
      this->dataPtr->mouseEvent.Pos().Y(),
      math::Plane(normal, offset), newPoint);

  math::Vector3 v1 = pressPoint - this->dataPtr->mouseMoveVisStartPose.pos;
  math::Vector3 v2 = newPoint - this->dataPtr->mouseMoveVisStartPose.pos;
  v1 = v1.Normalize();
  v2 = v2.Normalize();
  double signTest = v1.Cross(v2).Dot(normal);
  double angle = atan2((v1.Cross(v2)).GetLength(), v1.Dot(v2));

  if (signTest < 0 )
    angle *= -1;

  // Using Qt control modifier instead of Gazebo's for now.
  // See GLWidget::keyPressEvent
  if (QApplication::keyboardModifiers() & Qt::ControlModifier)
    angle = rint(angle / (M_PI * 0.25)) * (M_PI * 0.25);

  math::Quaternion rot(_axis, angle);

  if (_local)
    rot = this->dataPtr->mouseMoveVisStartPose.rot * rot;
  else
    rot = rot * this->dataPtr->mouseMoveVisStartPose.rot;

  _vis->SetWorldRotation(rot);
}

/////////////////////////////////////////////////
math::Vector3 ModelManipulator::GetMousePositionOnPlane(
    rendering::CameraPtr _camera,
    const common::MouseEvent &_event)
{
  math::Vector3 origin1, dir1, p1;

  // Cast ray from the camera into the world
  _camera->GetCameraToViewportRay(_event.Pos().X(), _event.Pos().Y(),
      origin1, dir1);

  // Compute the distance from the camera to plane of translation
  math::Plane plane(math::Vector3(0, 0, 1), 0);
  double dist1 = plane.Distance(origin1, dir1);

  p1 = origin1 + dir1 * dist1;

  return p1;
}
/////////////////////////////////////////////////
math::Vector3 ModelManipulator::SnapPoint(const math::Vector3 &_point,
    double _interval, double _sensitivity)
{
  if (_interval < 0)
  {
    gzerr << "Interval distance must be greater than or equal to 0"
        << std::endl;
    return math::Vector3::Zero;
  }

  if (_sensitivity < 0 || _sensitivity > 1.0)
  {
    gzerr << "Sensitivity must be between 0 and 1" << std::endl;
    return math::Vector3::Zero;
  }

  math::Vector3 point = _point;
  double snap = _interval * _sensitivity;

  double remainder = fmod(point.x, _interval);
  int sign = remainder >= 0 ? 1 : -1;
  if (fabs(remainder) < snap)
      point.x -= remainder;
  else if (fabs(remainder) > (_interval - snap))
      point.x = point.x - remainder + _interval * sign;

  remainder = fmod(point.y, _interval);
  sign = remainder >= 0 ? 1 : -1;
  if (fabs(remainder) < snap)
      point.y -= remainder;
  else if (fabs(remainder) > (_interval - snap))
      point.y = point.y - remainder + _interval * sign;

  remainder = fmod(point.z, _interval);
  sign = remainder >= 0 ? 1 : -1;
  if (fabs(remainder) < snap)
      point.z -= remainder;
  else if (fabs(remainder) > (_interval - snap))
      point.z = point.z - remainder + _interval * sign;

  return point;
}

/////////////////////////////////////////////////
math::Vector3 ModelManipulator::GetMouseMoveDistance(
    rendering::CameraPtr _camera,
    const math::Vector2i &_start, const math::Vector2i &_end,
    const math::Pose &_pose, const math::Vector3 &_axis, bool _local)
{
  math::Pose pose = _pose;

  math::Vector3 origin1, dir1, p1;
  math::Vector3 origin2, dir2, p2;

  // Cast two rays from the camera into the world
  _camera->GetCameraToViewportRay(_end.x,
      _end.y, origin1, dir1);
  _camera->GetCameraToViewportRay(_start.x,
      _start.y, origin2, dir2);

  math::Vector3 planeNorm(0, 0, 0);
  math::Vector3 projNorm(0, 0, 0);

  math::Vector3 planeNormOther(0, 0, 0);

  if (_axis.x > 0 && _axis.y > 0)
  {
    planeNorm.z = 1;
    projNorm.z = 1;
  }
  else if (_axis.z > 0)
  {
    planeNorm.y = 1;
    projNorm.x = 1;
    planeNormOther.x = 1;
  }
  else if (_axis.x > 0)
  {
    planeNorm.z = 1;
    projNorm.y = 1;
    planeNormOther.y = 1;
  }
  else if (_axis.y > 0)
  {
    planeNorm.z = 1;
    projNorm.x = 1;
    planeNormOther.x = 1;
  }

  if (_local)
  {
    planeNorm = pose.rot.RotateVector(planeNorm);
    projNorm = pose.rot.RotateVector(projNorm);
  }

  // Fine tune ray casting: cast a second ray and compare the two rays' angle
  // to plane. Use the one that is less parallel to plane for better results.
  double angle = dir1.Dot(planeNorm);
  if (_local)
    planeNormOther = pose.rot.RotateVector(planeNormOther);
  double angleOther = dir1.Dot(planeNormOther);
  if (fabs(angleOther) > fabs(angle))
  {
    projNorm = planeNorm;
    planeNorm = planeNormOther;
  }

  // Compute the distance from the camera to plane
  double d = pose.pos.Dot(planeNorm);
  math::Plane plane(planeNorm, d);
  double dist1 = plane.Distance(origin1, dir1);
  double dist2 = plane.Distance(origin2, dir2);

  // Compute two points on the plane. The first point is the current
  // mouse position, the second is the previous mouse position
  p1 = origin1 + dir1 * dist1;
  p2 = origin2 + dir2 * dist2;

  if (_local)
    p1 = p1 - (p1-p2).Dot(projNorm) * projNorm;

  math::Vector3 distance = p1 - p2;

  if (!_local)
    distance *= _axis;

  return distance;
}

/////////////////////////////////////////////////
math::Vector3 ModelManipulator::GetMouseMoveDistance(const math::Pose &_pose,
    const math::Vector3 &_axis, bool _local) const
{
  return GetMouseMoveDistance(this->dataPtr->userCamera,
      this->dataPtr->mouseStart,
      math::Vector2i(this->dataPtr->mouseEvent.Pos().X(),
      this->dataPtr->mouseEvent.Pos().Y()), _pose, _axis, _local);
}

/////////////////////////////////////////////////
void ModelManipulator::ScaleEntity(rendering::VisualPtr &_vis,
    const math::Vector3 &_axis, bool _local)
{
  math::Box bbox = this->dataPtr->mouseVisualBbox;
  math::Pose pose = _vis->GetWorldPose();
  math::Vector3 distance =  this->GetMouseMoveDistance(pose, _axis, _local);

  math::Vector3 bboxSize = bbox.GetSize();
  math::Vector3 scale = (bboxSize + pose.rot.RotateVectorReverse(distance))
      / bboxSize;

  // extended scaling to work in model editor mode by checking geometry
  // type of first visual child.
  std::string geomType;
  if (_vis == _vis->GetRootVisual())
  {
    // link-level visuals
    for (unsigned int i = 0; i < _vis->GetChildCount(); ++i)
    {
      rendering::VisualPtr childVis = _vis->GetChild(i);

      if (childVis->GetPose().pos != math::Vector3::Zero)
      {
        gzwarn << "Scaling is currently limited to simple shapes with their "
            << "origin in the centroid." << std::endl;
        return;
      }
      // visual/collision level visuals
      for (unsigned int j = 0; j < childVis->GetChildCount(); ++j)
      {
        rendering::VisualPtr grandChildVis = childVis->GetChild(j);
        std::string thisGeomType = grandChildVis->GetGeometryType();

        if (grandChildVis->GetPose().pos != math::Vector3::Zero)
        {
          gzwarn << "Scaling is currently limited to simple shapes with their "
              << "origin in the centroid." << std::endl;
          return;
        }

        if (thisGeomType == "")
          continue;

        if (geomType == "")
        {
          geomType = thisGeomType;
        }
        else if (thisGeomType != geomType)
        {
          gzwarn << "Scaling is currently limited to models consisting of a " <<
              "single simple geometry type." << std::endl;
          return;
        }
      }
    }

    if (this->dataPtr->keyEvent.key == Qt::Key_Shift || geomType == "sphere")
    {
      scale = this->UpdateScale(_axis, scale, "sphere");
    }
    else if (geomType == "cylinder")
    {
      scale = this->UpdateScale(_axis, scale, "cylinder");
    }
    else if (geomType == "box")
    {
      // keep new scale as it is
    }
    else
    {
      // TODO scaling for complex models are not yet functional.
      // Limit scaling to simple shapes for now.
      gzwarn << " Scaling is currently limited to simple shapes." << std::endl;
      return;
    }

    math::Vector3 newScale = this->dataPtr->mouseVisualScale * scale.GetAbs();

    if (QApplication::keyboardModifiers() & Qt::ControlModifier)
    {
      newScale = SnapPoint(newScale);
      // prevent setting zero scale
      newScale.x = std::max(1e-4, newScale.x);
      newScale.y = std::max(1e-4, newScale.y);
      newScale.z = std::max(1e-4, newScale.z);
    }
    _vis->SetScale(newScale);
    Events::scaleEntity(_vis->GetName(), newScale);
  }
  else
  {
    // model editor mode -> apply scaling to individual visuals
    if (this->dataPtr->mouseChildVisualScale.size() != _vis->GetChildCount())
    {
      gzerr << "Incorrect number of child visuals to be scaled. " <<
          "This should not happen" << std::endl;
      return;
    }

    for (unsigned int i = 0; i < _vis->GetChildCount(); ++i)
    {
      rendering::VisualPtr childVis = _vis->GetChild(i);
      geomType = childVis->GetGeometryType();
      if (childVis != this->dataPtr->selectionObj &&
          geomType != "" && geomType != "mesh")
      {
        math::Vector3 geomScale = this->UpdateScale(_axis, scale,
            childVis->GetGeometryType());
        math::Vector3 newScale = this->dataPtr->mouseChildVisualScale[i]
            * geomScale.GetAbs();

        if (QApplication::keyboardModifiers() & Qt::ControlModifier)
        {
          newScale = SnapPoint(newScale);
          // prevent setting zero scale
          newScale.x = std::max(1e-4, newScale.x);
          newScale.y = std::max(1e-4, newScale.y);
          newScale.z = std::max(1e-4, newScale.z);
        }
        childVis->SetScale(newScale);
        Events::scaleEntity(childVis->GetName(), newScale);
      }
    }
  }
}

/////////////////////////////////////////////////
math::Vector3 ModelManipulator::UpdateScale(const math::Vector3 &_axis,
    const math::Vector3 &_scale, const std::string &_geom)
{
  math::Vector3 scale = _scale;
  if (_geom == "sphere")
  {
    if (_axis.x > 0)
    {
      scale.y = scale.x;
      scale.z = scale.x;
    }
    else if (_axis.y > 0)
    {
      scale.x = scale.y;
      scale.z = scale.y;
    }
    else if (_axis.z > 0)
    {
      scale.x = scale.z;
      scale.y = scale.z;
    }
  }
  else if (_geom == "cylinder")
  {
    if (_axis.x > 0)
    {
      scale.y = scale.x;
    }
    else if (_axis.y > 0)
    {
      scale.x = scale.y;
    }
  }

  return scale;
}

/////////////////////////////////////////////////
void ModelManipulator::TranslateEntity(rendering::VisualPtr &_vis,
    const math::Vector3 &_axis, bool _local)
{
  math::Pose pose = _vis->GetWorldPose();
  math::Vector3 distance =  this->GetMouseMoveDistance(pose, _axis, _local);

  pose.pos = this->dataPtr->mouseMoveVisStartPose.pos + distance;

  if (QApplication::keyboardModifiers() & Qt::ControlModifier)
  {
    pose.pos = SnapPoint(pose.pos);
  }

  if (!(_axis.z > 0) && !_local)
    pose.pos.z = _vis->GetWorldPose().pos.z;

  _vis->SetWorldPose(pose);
}

/////////////////////////////////////////////////
void ModelManipulator::PublishVisualPose(rendering::VisualPtr _vis)
{
  if (_vis)
  {
    // Check to see if the visual is a model.
    if (gui::get_entity_id(_vis->GetName()))
    {
      msgs::Model msg;
      msg.set_id(gui::get_entity_id(_vis->GetName()));
      msg.set_name(_vis->GetName());

      msgs::Set(msg.mutable_pose(), _vis->GetWorldPose().Ign());
      this->dataPtr->modelPub->Publish(msg);
    }
    // Otherwise, check to see if the visual is a light
    else if (this->dataPtr->scene->GetLight(_vis->GetName()))
    {
      msgs::Light msg;
      msg.set_name(_vis->GetName());
      msgs::Set(msg.mutable_pose(), _vis->GetWorldPose().Ign());
      this->dataPtr->lightPub->Publish(msg);
    }
  }
}

/////////////////////////////////////////////////
void ModelManipulator::PublishVisualScale(rendering::VisualPtr _vis)
{
  if (_vis)
  {
    // Check to see if the visual is a model.
    if (gui::get_entity_id(_vis->GetName()))
    {
      msgs::Model msg;
      msg.set_id(gui::get_entity_id(_vis->GetName()));
      msg.set_name(_vis->GetName());

      msgs::Set(msg.mutable_scale(), _vis->GetScale().Ign());
      this->dataPtr->modelPub->Publish(msg);
      _vis->SetScale(this->dataPtr->mouseVisualScale);
    }
  }
}

/////////////////////////////////////////////////
void ModelManipulator::OnMousePressEvent(const common::MouseEvent &_event)
{
  this->dataPtr->mouseEvent = _event;
  this->dataPtr->mouseStart = _event.PressPos();
  this->SetMouseMoveVisual(rendering::VisualPtr());

  rendering::VisualPtr vis;
  rendering::VisualPtr mouseVis
      = this->dataPtr->userCamera->GetVisual(this->dataPtr->mouseEvent.Pos());
  // set the new mouse vis only if there are no modifier keys pressed and the
  // entity was different from the previously selected one.
  if (!this->dataPtr->keyEvent.key && (this->dataPtr->selectionObj->GetMode() ==
       rendering::SelectionObj::SELECTION_NONE
      || (mouseVis && mouseVis != this->dataPtr->selectionObj->GetParent())))
  {
    vis = mouseVis;
  }
  else
  {
    vis = this->dataPtr->selectionObj->GetParent();
  }

  if (vis && !vis->IsPlane() &&
      this->dataPtr->mouseEvent.Button() == common::MouseEvent::LEFT)
  {
    // Root visual
    rendering::VisualPtr rootVis = vis->GetRootVisual();
<<<<<<< HEAD

    // Root visual's immediate child
    rendering::VisualPtr topLevelVis = vis->GetNthAncestor(2);

    // If the root visual's ID can be found, it is a model in the main window
=======
    // TODO gui::get_entity_id always return 0 in QTestFixture due to NULL
    // g_main_win
>>>>>>> 0b5a7eff
    if (gui::get_entity_id(rootVis->GetName()))
    {
      // select model
      vis = rootVis;
    }
    // If it is not a model and its parent is either a direct child or
    // grandchild of the world, this is a light, so just keep vis = vis
    else if (vis->GetParent() == rootVis ||
        vis->GetParent() == this->dataPtr->scene->GetWorldVisual())
    {
      // select light
    }
    // Otherwise, this is a visual in the model editor, so we want to get its
    // top level visual below the root.
    else
    {
      // select link / nested model
      vis = topLevelVis;
    }

    this->dataPtr->mouseMoveVisStartPose = vis->GetWorldPose();

    this->SetMouseMoveVisual(vis);

    event::Events::setSelectedEntity(
        this->dataPtr->mouseMoveVis->GetName(), "move");
    QApplication::setOverrideCursor(Qt::ClosedHandCursor);

    if (this->dataPtr->mouseMoveVis && !this->dataPtr->mouseMoveVis->IsPlane())
    {
      this->dataPtr->selectionObj->Attach(this->dataPtr->mouseMoveVis);
      this->dataPtr->selectionObj->SetMode(this->dataPtr->manipMode);
    }
    else
    {
      this->dataPtr->selectionObj->SetMode(
          rendering::SelectionObj::SELECTION_NONE);
      this->dataPtr->selectionObj->Detach();
    }
  }
  else
    this->dataPtr->userCamera->HandleMouseEvent(this->dataPtr->mouseEvent);
}

/////////////////////////////////////////////////
void ModelManipulator::OnMouseMoveEvent(const common::MouseEvent &_event)
{
  this->dataPtr->mouseEvent = _event;
  if (this->dataPtr->mouseEvent.Dragging())
  {
    if (this->dataPtr->mouseMoveVis &&
        this->dataPtr->mouseEvent.Button() == common::MouseEvent::LEFT)
    {
      math::Vector3 axis = math::Vector3::Zero;
      if (this->dataPtr->keyEvent.key == Qt::Key_X)
        axis.x = 1;
      else if (this->dataPtr->keyEvent.key == Qt::Key_Y)
        axis.y = 1;
      else if (this->dataPtr->keyEvent.key == Qt::Key_Z)
        axis.z = 1;

      if (this->dataPtr->selectionObj->GetMode() ==
          rendering::SelectionObj::TRANS)
      {
        if (axis != math::Vector3::Zero)
        {
          this->TranslateEntity(this->dataPtr->mouseMoveVis, axis, false);
        }
        else if (this->dataPtr->selectionObj->GetState()
            == rendering::SelectionObj::TRANS_X)
        {
          this->TranslateEntity(this->dataPtr->mouseMoveVis,
              math::Vector3::UnitX, !this->dataPtr->globalManip);
        }
        else if (this->dataPtr->selectionObj->GetState()
            == rendering::SelectionObj::TRANS_Y)
        {
          this->TranslateEntity(this->dataPtr->mouseMoveVis,
              math::Vector3::UnitY, !this->dataPtr->globalManip);
        }
        else if (this->dataPtr->selectionObj->GetState()
            == rendering::SelectionObj::TRANS_Z)
        {
          this->TranslateEntity(this->dataPtr->mouseMoveVis,
            math::Vector3::UnitZ, !this->dataPtr->globalManip);
        }
        else
        {
          this->TranslateEntity(
              this->dataPtr->mouseMoveVis, math::Vector3(1, 1, 0));
        }
      }
      else if (this->dataPtr->selectionObj->GetMode()
          == rendering::SelectionObj::ROT)
      {
        if (axis != math::Vector3::Zero)
        {
          this->RotateEntity(this->dataPtr->mouseMoveVis, axis, false);
        }
        else if (this->dataPtr->selectionObj->GetState()
            == rendering::SelectionObj::ROT_X
            || this->dataPtr->keyEvent.key == Qt::Key_X)
        {
          this->RotateEntity(this->dataPtr->mouseMoveVis, math::Vector3::UnitX,
              !this->dataPtr->globalManip);
        }
        else if (this->dataPtr->selectionObj->GetState()
            == rendering::SelectionObj::ROT_Y
            || this->dataPtr->keyEvent.key == Qt::Key_Y)
        {
          this->RotateEntity(this->dataPtr->mouseMoveVis, math::Vector3::UnitY,
              !this->dataPtr->globalManip);
        }
        else if (this->dataPtr->selectionObj->GetState()
            == rendering::SelectionObj::ROT_Z
            || this->dataPtr->keyEvent.key == Qt::Key_Z)
        {
          this->RotateEntity(this->dataPtr->mouseMoveVis, math::Vector3::UnitZ,
              !this->dataPtr->globalManip);
        }
      }
      else if (this->dataPtr->selectionObj->GetMode()
          == rendering::SelectionObj::SCALE)
      {
        if (axis != math::Vector3::Zero)
        {
          this->ScaleEntity(this->dataPtr->mouseMoveVis, axis, false);
        }
        else if (this->dataPtr->selectionObj->GetState()
            == rendering::SelectionObj::SCALE_X
            || this->dataPtr->keyEvent.key == Qt::Key_X)
        {
          this->ScaleEntity(this->dataPtr->mouseMoveVis,
              math::Vector3::UnitX, true);
        }
        else if (this->dataPtr->selectionObj->GetState()
            == rendering::SelectionObj::SCALE_Y
            || this->dataPtr->keyEvent.key == Qt::Key_Y)
        {
          this->ScaleEntity(this->dataPtr->mouseMoveVis,
              math::Vector3::UnitY, true);
        }
        else if (this->dataPtr->selectionObj->GetState()
            == rendering::SelectionObj::SCALE_Z
            || this->dataPtr->keyEvent.key == Qt::Key_Z)
        {
          this->ScaleEntity(this->dataPtr->mouseMoveVis,
              math::Vector3::UnitZ, true);
        }
      }
    }
    else
      this->dataPtr->userCamera->HandleMouseEvent(this->dataPtr->mouseEvent);
  }
  else
  {
    std::string manipState;
    this->dataPtr->userCamera->GetVisual(this->dataPtr->mouseEvent.Pos(),
        manipState);
    this->dataPtr->selectionObj->SetState(manipState);

    if (!manipState.empty())
      QApplication::setOverrideCursor(Qt::OpenHandCursor);
    else
    {
      rendering::VisualPtr vis = this->dataPtr->userCamera->GetVisual(
          this->dataPtr->mouseEvent.Pos());

      if (vis && !vis->IsPlane())
        QApplication::setOverrideCursor(Qt::OpenHandCursor);
      else
        QApplication::setOverrideCursor(Qt::ArrowCursor);
      this->dataPtr->userCamera->HandleMouseEvent(this->dataPtr->mouseEvent);
    }
  }
}

//////////////////////////////////////////////////
void ModelManipulator::OnMouseReleaseEvent(const common::MouseEvent &_event)
{
  this->dataPtr->mouseEvent = _event;
  if (this->dataPtr->mouseEvent.Dragging())
  {
    // If we were dragging a visual around, then publish its new pose to the
    // server
    if (this->dataPtr->mouseMoveVis)
    {
      if (this->dataPtr->manipMode == "scale")
      {
        this->dataPtr->selectionObj->UpdateSize();
        this->PublishVisualScale(this->dataPtr->mouseMoveVis);
      }
      else
        this->PublishVisualPose(this->dataPtr->mouseMoveVis);
      this->SetMouseMoveVisual(rendering::VisualPtr());
      QApplication::setOverrideCursor(Qt::OpenHandCursor);
    }
    event::Events::setSelectedEntity("", "normal");
  }
  else
  {
    if (this->dataPtr->mouseEvent.Button() == common::MouseEvent::LEFT)
    {
      rendering::VisualPtr vis =
        this->dataPtr->userCamera->GetVisual(this->dataPtr->mouseEvent.Pos());
      if (vis && vis->IsPlane())
      {
        this->dataPtr->selectionObj->SetMode(
            rendering::SelectionObj::SELECTION_NONE);
        this->dataPtr->selectionObj->Detach();
      }
    }
  }
  this->dataPtr->userCamera->HandleMouseEvent(this->dataPtr->mouseEvent);
}

//////////////////////////////////////////////////
void ModelManipulator::SetManipulationMode(const std::string &_mode)
{
  this->dataPtr->manipMode = _mode;
  if (this->dataPtr->selectionObj->GetMode() !=
      rendering::SelectionObj::SELECTION_NONE ||  this->dataPtr->mouseMoveVis)
  {
    this->dataPtr->selectionObj->SetMode(this->dataPtr->manipMode);
    if (this->dataPtr->manipMode != "translate"
        && this->dataPtr->manipMode != "rotate"
        && this->dataPtr->manipMode != "scale")
      this->SetMouseMoveVisual(rendering::VisualPtr());
  }
}

/////////////////////////////////////////////////
void ModelManipulator::SetAttachedVisual(rendering::VisualPtr _vis)
{
  rendering::VisualPtr vis = _vis;

  if (gui::get_entity_id(vis->GetRootVisual()->GetName()))
    vis = vis->GetRootVisual();

  this->dataPtr->mouseMoveVisStartPose = vis->GetWorldPose();

  this->SetMouseMoveVisual(vis);

  if (this->dataPtr->mouseMoveVis && !this->dataPtr->mouseMoveVis->IsPlane())
    this->dataPtr->selectionObj->Attach(this->dataPtr->mouseMoveVis);
}

/////////////////////////////////////////////////
void ModelManipulator::SetMouseMoveVisual(rendering::VisualPtr _vis)
{
  this->dataPtr->mouseMoveVis = _vis;
  if (_vis)
  {
    this->dataPtr->mouseVisualScale = _vis->GetScale();
    this->dataPtr->mouseChildVisualScale.clear();
    // keep track of all child visual scale for scaling to work in
    // model editor mode.
    for (unsigned int i = 0; i < _vis->GetChildCount(); ++i)
    {
      rendering::VisualPtr childVis = _vis->GetChild(i);
      this->dataPtr->mouseChildVisualScale.push_back(childVis->GetScale());
    }
    this->dataPtr->mouseVisualBbox = _vis->GetBoundingBox();
  }
  else
    this->dataPtr->mouseVisualScale = math::Vector3::One;
}

//////////////////////////////////////////////////
void ModelManipulator::OnKeyPressEvent(const common::KeyEvent &_event)
{
  this->dataPtr->keyEvent = _event;
  // reset mouseMoveVisStartPose if in manipulation mode.
  if (this->dataPtr->manipMode == "translate"
      || this->dataPtr->manipMode == "rotate"
      || this->dataPtr->manipMode == "scale")
  {
    if (_event.key == Qt::Key_X || _event.key == Qt::Key_Y
        || _event.key == Qt::Key_Z)
    {
      this->dataPtr->mouseStart = this->dataPtr->mouseEvent.Pos();
      if (this->dataPtr->mouseMoveVis)
      {
        this->dataPtr->mouseMoveVisStartPose =
            this->dataPtr->mouseMoveVis->GetWorldPose();
      }
    }
    else  if (this->dataPtr->keyEvent.key == Qt::Key_Shift)
    {
      this->dataPtr->globalManip = true;
      this->dataPtr->selectionObj->SetGlobal(this->dataPtr->globalManip);
    }
  }
}

//////////////////////////////////////////////////
void ModelManipulator::OnKeyReleaseEvent(const common::KeyEvent &_event)
{
  this->dataPtr->keyEvent = _event;
  // reset mouseMoveVisStartPose if in manipulation mode.
  if (this->dataPtr->manipMode == "translate"
      || this->dataPtr->manipMode == "rotate"
      || this->dataPtr->manipMode == "scale")
  {
    if (_event.key == Qt::Key_X || _event.key == Qt::Key_Y
        || _event.key == Qt::Key_Z)
    {
      this->dataPtr->mouseStart = this->dataPtr->mouseEvent.Pos();
      if (this->dataPtr->mouseMoveVis)
      {
        this->dataPtr->mouseMoveVisStartPose =
            this->dataPtr->mouseMoveVis->GetWorldPose();
      }
    }
    else  if (this->dataPtr->keyEvent.key == Qt::Key_Shift)
    {
      this->dataPtr->globalManip = false;
      this->dataPtr->selectionObj->SetGlobal(this->dataPtr->globalManip);
    }
  }
  this->dataPtr->keyEvent.key = 0;
}

// Function migrated here from GLWidget.cc and commented out since it doesn't
// seem like it's currently used. Kept here for future references
/////////////////////////////////////////////////
/*void GLWidget::SmartMoveVisual(rendering::VisualPtr _vis)
{
  if (!this->dataPtr->mouseEvent.dragging)
    return;

  // Get the point on the plane which correspoinds to the mouse
  math::Vector3 pp;

  // Rotate the visual using the middle mouse button
  if (this->dataPtr->mouseEvent.buttons == common::MouseEvent::MIDDLE)
  {
    math::Vector3 rpy = this->dataPtr->mouseMoveVisStartPose.rot.GetAsEuler();
    math::Vector2i delta = this->dataPtr->mouseEvent.pos -
        this->dataPtr->mouseEvent.pressPos;
    double yaw = (delta.x * 0.01) + rpy.z;
    if (!this->dataPtr->mouseEvent.shift)
    {
      double snap = rint(yaw / (M_PI * .25)) * (M_PI * 0.25);

      if (fabs(yaw - snap) < GZ_DTOR(10))
        yaw = snap;
    }

    _vis->SetWorldRotation(math::Quaternion(rpy.x, rpy.y, yaw));
  }
  else if (this->dataPtr->mouseEvent.buttons == common::MouseEvent::RIGHT)
  {
    math::Vector3 rpy = this->dataPtr->mouseMoveVisStartPose.rot.GetAsEuler();
    math::Vector2i delta = this->dataPtr->mouseEvent.pos -
        this->dataPtr->mouseEvent.pressPos;
    double pitch = (delta.y * 0.01) + rpy.y;
    if (!this->dataPtr->mouseEvent.shift)
    {
      double snap = rint(pitch / (M_PI * .25)) * (M_PI * 0.25);

      if (fabs(pitch - snap) < GZ_DTOR(10))
        pitch = snap;
    }

    _vis->SetWorldRotation(math::Quaternion(rpy.x, pitch, rpy.z));
  }
  else if (this->dataPtr->mouseEvent.buttons & common::MouseEvent::LEFT &&
           this->dataPtr->mouseEvent.buttons & common::MouseEvent::RIGHT)
  {
    math::Vector3 rpy = this->dataPtr->mouseMoveVisStartPose.rot.GetAsEuler();
    math::Vector2i delta = this->dataPtr->mouseEvent.pos -
        this->dataPtr->mouseEvent.pressPos;
    double roll = (delta.x * 0.01) + rpy.x;
    if (!this->dataPtr->mouseEvent.shift)
    {
      double snap = rint(roll / (M_PI * .25)) * (M_PI * 0.25);

      if (fabs(roll - snap) < GZ_DTOR(10))
        roll = snap;
    }

    _vis->SetWorldRotation(math::Quaternion(roll, rpy.y, rpy.z));
  }
  else
  {
    this->TranslateEntity(_vis);
  }
}*/<|MERGE_RESOLUTION|>--- conflicted
+++ resolved
@@ -587,16 +587,13 @@
   {
     // Root visual
     rendering::VisualPtr rootVis = vis->GetRootVisual();
-<<<<<<< HEAD
 
     // Root visual's immediate child
     rendering::VisualPtr topLevelVis = vis->GetNthAncestor(2);
 
     // If the root visual's ID can be found, it is a model in the main window
-=======
     // TODO gui::get_entity_id always return 0 in QTestFixture due to NULL
     // g_main_win
->>>>>>> 0b5a7eff
     if (gui::get_entity_id(rootVis->GetName()))
     {
       // select model
