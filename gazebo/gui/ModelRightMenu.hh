--- conflicted
+++ resolved
@@ -72,13 +72,11 @@
       /// \brief QT callback when follow has been selected.
       private slots: void OnFollow();
 
-<<<<<<< HEAD
+      /// \brief QT callback when edit has been selected.
+      private slots: void OnEdit();
+
       /// \brief QT callback when apply force has been selected.
       private slots: void OnApplyWrench();
-=======
-      /// \brief QT callback when edit has been selected.
-      private slots: void OnEdit();
->>>>>>> 5d022ff7
 
       /// \brief QT callback when delete has been selected.
       /// \param[in] _name Name of the model to delete.
@@ -113,7 +111,9 @@
       /// \brief Action for attaching the camera to a model.
       private: QAction *followAct;
 
-<<<<<<< HEAD
+      /// \brief Action for opening model on Model Editor.
+      private: QAction *editAct;
+
       /// \brief Action for applying force and torque to a model.
       private: QAction *applyWrenchAct;
 
@@ -122,10 +122,6 @@
 
       /// \brief TODO
       private: EntityTypes entityType;
-=======
-      /// \brief Action for opening model on Model Editor.
-      private: QAction *editAct;
->>>>>>> 5d022ff7
 
       /// \brief Action for snapping an object to another object below the
       /// first.
