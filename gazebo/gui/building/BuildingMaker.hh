--- conflicted
+++ resolved
@@ -274,11 +274,8 @@
       /// \return True if the user chose to save, false if the user cancelled.
       private: bool OnSaveAs(const std::string &_saveName);
 
-<<<<<<< HEAD
-=======
       /// \brief Callback for when the name is changed through the Palette.
       /// \param[in] _modelName The newly entered building name.
->>>>>>> 5193d092
       private: void OnNameChanged(const std::string &_modelName);
 
       /// \brief Callback for newing the model.
@@ -354,12 +351,6 @@
       /// \brief Default directory to save models: ~/building_editor_models
       private: std::string defaultPath;
 
-      /// \brief Indicate whether all the changes to the model have been saved.
-      private: bool savedChanges;
-
-      /// \brief Default directory to save models: ~/building_editor_models
-      private: std::string defaultPath;
-
       /// \brief Path to where the model is saved.
       private: std::string saveLocation;
 
@@ -383,7 +374,6 @@
 
       /// \brief A dialog for setting building model name and save location.
       private: FinishBuildingDialog *saveDialog;
-<<<<<<< HEAD
 
       /// \brief Visual that is currently hovered over by the mouse
       private: rendering::VisualPtr hoverVis;
@@ -393,8 +383,6 @@
 
       /// \brief TODO
       private: QString selectedTexture;
-=======
->>>>>>> 5193d092
     };
     /// \}
   }
