--- conflicted
+++ resolved
@@ -284,33 +284,31 @@
       /// \brief Callback received when exiting the editor mode.
       private: void OnExit();
 
-<<<<<<< HEAD
-      /// \brief TODO
-      private: void StopMaterialModes();
-
-      /// \brief TODO
-      private: void OnColorSelected(QColor _color);
-
-      /// \brief TODO
-      private: void OnTextureSelected(QString _texture);
-
-      /// \brief TODO
-      private: bool On3dMouseMove(const common::MouseEvent &_event);
-
-      /// \brief TODO
-      private: bool On3dMousePress(const common::MouseEvent &_event);
-
-      /// \brief TODO
-      private: bool On3dMouseRelease(const common::MouseEvent &_event);
-
-      /// \brief TODO
-      private: bool On3dKeyPress(const common::KeyEvent &_event);
-=======
       /// \brief Callback received when a level on a building model is to
       /// be changed.
       /// \param[in] _level The level that is currently being edited.
       private: void OnChangeLevel(int _level);
->>>>>>> 119c5149
+
+      /// \brief TODO
+      private: void StopMaterialModes();
+
+      /// \brief TODO
+      private: void OnColorSelected(QColor _color);
+
+      /// \brief TODO
+      private: void OnTextureSelected(QString _texture);
+
+      /// \brief TODO
+      private: bool On3dMouseMove(const common::MouseEvent &_event);
+
+      /// \brief TODO
+      private: bool On3dMousePress(const common::MouseEvent &_event);
+
+      /// \brief TODO
+      private: bool On3dMouseRelease(const common::MouseEvent &_event);
+
+      /// \brief TODO
+      private: bool On3dKeyPress(const common::KeyEvent &_event);
 
       /// \brief Conversion scale used by the Convert helper functions.
       public: static double conversionScale;
@@ -382,7 +380,6 @@
       /// \brief A dialog for setting building model name and save location.
       private: FinishBuildingDialog *saveDialog;
 
-<<<<<<< HEAD
       /// \brief Visual that is currently hovered over by the mouse
       private: rendering::VisualPtr hoverVis;
 
@@ -391,14 +388,9 @@
 
       /// \brief TODO
       private: QString selectedTexture;
-=======
-      /// \brief A dialog that prompts to confirm model completion and uploading
-      /// to the server
-      private: FinishBuildingDialog *finishDialog;
 
       /// \brief The current level that is being edited.
       private: int currentLevel;
->>>>>>> 119c5149
     };
     /// \}
   }
