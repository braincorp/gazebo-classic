/*
 * Copyright (C) 2012-2014 Open Source Robotics Foundation
 *
 * Licensed under the Apache License, Version 2.0 (the "License");
 * you may not use this file except in compliance with the License.
 * You may obtain a copy of the License at
 *
 *     http://www.apache.org/licenses/LICENSE-2.0
 *
 * Unless required by applicable law or agreed to in writing, software
 * distributed under the License is distributed on an "AS IS" BASIS,
 * WITHOUT WARRANTIES OR CONDITIONS OF ANY KIND, either express or implied.
 * See the License for the specific language governing permissions and
 * limitations under the License.
 *
 */

#include <sstream>
#include <set>
#include <boost/filesystem.hpp>

#include "gazebo/common/Exception.hh"

#include "gazebo/rendering/ogre_gazebo.h"
#include "gazebo/rendering/UserCamera.hh"
#include "gazebo/rendering/Visual.hh"
#include "gazebo/rendering/Scene.hh"

#include "gazebo/math/Quaternion.hh"

#include "gazebo/transport/Publisher.hh"
#include "gazebo/transport/Node.hh"

#include "gazebo/gui/GuiIface.hh"
#include "gazebo/gui/EntityMaker.hh"
#include "gazebo/gui/KeyEventHandler.hh"
#include "gazebo/gui/MouseEventHandler.hh"

#include "gazebo/common/SystemPaths.hh"
#ifdef HAVE_GTS
  #include "gazebo/common/Mesh.hh"
  #include "gazebo/common/MeshManager.hh"
  #include "gazebo/common/MeshCSG.hh"
#endif

#include "gazebo/gazebo_config.h"
#include "gazebo/gui/building/FinishBuildingDialog.hh"
#include "gazebo/gui/building/BuildingEditorEvents.hh"
#include "gazebo/gui/building/BuildingModelManip.hh"
#include "gazebo/gui/building/EditorItem.hh"
#include "gazebo/gui/building/BuildingMaker.hh"

using namespace gazebo;
using namespace gui;

double BuildingMaker::conversionScale;

/////////////////////////////////////////////////
<<<<<<< HEAD
BuildingMaker::BuildingMaker() : EntityMaker()
=======
// Helper function to generate a valid folder name from a human-readable model
// name.
std::string GetFolderNameFromModelName(const std::string &_modelName)
{
  // Auto-generate folder name based on model name
  std::string foldername = _modelName;

  std::vector<std::pair<std::string, std::string> > replacePairs;
  replacePairs.push_back(std::pair<std::string, std::string>(" ", "_"));

  for (unsigned int i = 0; i < replacePairs.size(); i++)
  {
    std::string forbiddenChar = replacePairs[i].first;
    std::string replaceChar = replacePairs[i].second;
    size_t index = foldername.find(forbiddenChar);
    while (index != std::string::npos)
    {
      foldername.replace(index, forbiddenChar.size(), replaceChar);
      index = foldername.find(forbiddenChar);
    }
  }

  return foldername;
}

/////////////////////////////////////////////////
  BuildingMaker::BuildingMaker() : EntityMaker()
>>>>>>> 4900f71d
{
  this->buildingDefaultName = "Untitled";
  this->modelName = this->buildingDefaultName;

  this->conversionScale = 0.01;

  // Counters are only used for giving visuals unique names.
  // FIXME they cannot be reset else gazebo complains about creating,
  // deleting duplicate visuals
  this->wallCounter = 0;
  this->windowCounter = 0;
  this->doorCounter = 0;
  this->stairsCounter = 0;
  this->floorCounter = 0;

  this->modelTemplateSDF.reset(new sdf::SDF);
  this->modelTemplateSDF->SetFromString(this->GetTemplateSDFString());

  this->connections.push_back(
    gui::editor::Events::ConnectSaveBuildingEditor(
      boost::bind(&BuildingMaker::OnSave, this, _1)));
  this->connections.push_back(
    gui::editor::Events::ConnectSaveAsBuildingEditor(
      boost::bind(&BuildingMaker::OnSaveAs, this, _1)));
  this->connections.push_back(
    gui::editor::Events::ConnectNewBuildingEditor(
      boost::bind(&BuildingMaker::OnNew, this)));
  this->connections.push_back(
    gui::editor::Events::ConnectExitBuildingEditor(
      boost::bind(&BuildingMaker::OnExit, this)));
  this->connections.push_back(
    gui::editor::Events::ConnectBuildingNameChanged(
      boost::bind(&BuildingMaker::OnNameChanged, this, _1)));

  this->connections.push_back(
      gui::editor::Events::ConnectColorSelected(
      boost::bind(&BuildingMaker::OnColorSelected, this, _1)));

  this->connections.push_back(
      gui::editor::Events::ConnectTextureSelected(
      boost::bind(&BuildingMaker::OnTextureSelected, this, _1)));

  this->connections.push_back(
      gui::editor::Events::ConnectToggleEditMode(
      boost::bind(&BuildingMaker::OnEdit, this, _1)));

  this->saveDialog =
      new FinishBuildingDialog(FinishBuildingDialog::MODEL_SAVE, 0);
}

/////////////////////////////////////////////////
BuildingMaker::~BuildingMaker()
{
//  this->camera.reset();
  if (this->saveDialog)
    delete this->saveDialog;
}

/////////////////////////////////////////////////
void BuildingMaker::OnEdit(bool _checked)
{
  if (_checked)
  {
    MouseEventHandler::Instance()->AddPressFilter("building_maker",
        boost::bind(&BuildingMaker::On3dMousePress, this, _1));
    MouseEventHandler::Instance()->AddReleaseFilter("building_maker",
        boost::bind(&BuildingMaker::On3dMouseRelease, this, _1));
    MouseEventHandler::Instance()->AddMoveFilter("building_maker",
        boost::bind(&BuildingMaker::On3dMouseMove, this, _1));
    KeyEventHandler::Instance()->AddPressFilter("building_maker",
        boost::bind(&BuildingMaker::On3dKeyPress, this, _1));
  }
  else
  {
    MouseEventHandler::Instance()->RemovePressFilter("building_maker");
    MouseEventHandler::Instance()->RemoveReleaseFilter("building_maker");
    MouseEventHandler::Instance()->RemoveMoveFilter("building_maker");
    KeyEventHandler::Instance()->RemovePressFilter("building_maker");
  }
}

/////////////////////////////////////////////////
void BuildingMaker::ConnectItem(const std::string &_partName,
    const EditorItem *_item)
{
  BuildingModelManip *manip = this->allItems[_partName];

  // item changes -> manip changes
  QObject::connect(_item, SIGNAL(SizeChanged(double, double, double)),
      manip, SLOT(OnSizeChanged(double, double, double)));
  QObject::connect(_item, SIGNAL(PoseChanged(double, double, double,
      double, double, double)), manip, SLOT(OnPoseChanged(double, double,
      double, double, double, double)));
  QObject::connect(_item, SIGNAL(PoseOriginTransformed(double, double, double,
      double, double, double)), manip, SLOT(OnPoseOriginTransformed(double,
      double, double, double, double, double)));
  QObject::connect(_item, SIGNAL(PositionChanged(double, double, double)),
      manip, SLOT(OnPositionChanged(double, double, double)));
  QObject::connect(_item, SIGNAL(RotationChanged(double, double, double)),
      manip, SLOT(OnRotationChanged(double, double, double)));
  QObject::connect(_item, SIGNAL(ColorChanged(QColor)),
      manip, SLOT(OnColorChanged(QColor)));
  QObject::connect(_item, SIGNAL(TextureChanged(QString)),
      manip, SLOT(OnTextureChanged(QString)));
  QObject::connect(_item, SIGNAL(TransparencyChanged(float)),
      manip, SLOT(OnTransparencyChanged(float)));

  QObject::connect(_item, SIGNAL(WidthChanged(double)),
      manip, SLOT(OnWidthChanged(double)));
  QObject::connect(_item, SIGNAL(HeightChanged(double)),
      manip, SLOT(OnHeightChanged(double)));
  QObject::connect(_item, SIGNAL(DepthChanged(double)),
      manip, SLOT(OnDepthChanged(double)));
  QObject::connect(_item, SIGNAL(PosXChanged(double)),
      manip, SLOT(OnPosXChanged(double)));
  QObject::connect(_item, SIGNAL(PosYChanged(double)),
      manip, SLOT(OnPosYChanged(double)));
  QObject::connect(_item, SIGNAL(PosZChanged(double)),
      manip, SLOT(OnPosZChanged(double)));
  QObject::connect(_item, SIGNAL(YawChanged(double)),
      manip, SLOT(OnYawChanged(double)));
  QObject::connect(_item, SIGNAL(ItemDeleted()), manip, SLOT(OnDeleted()));

  // manip changes -> item changes
  QObject::connect(manip, SIGNAL(ColorChanged(QColor)),
      _item, SLOT(OnColorChanged(QColor)));
  QObject::connect(manip, SIGNAL(TextureChanged(QString)),
      _item, SLOT(OnTextureChanged(QString)));
}

/////////////////////////////////////////////////
void BuildingMaker::AttachManip(const std::string &_child,
    const std::string &_parent)
{
  BuildingModelManip *child = this->allItems[_child];
  BuildingModelManip *parent = this->allItems[_parent];
  parent->AttachManip(child);
}

/////////////////////////////////////////////////
void BuildingMaker::DetachManip(const std::string &_child,
    const std::string &_parent)
{
  BuildingModelManip *child = this->allItems[_child];
  BuildingModelManip *parent = this->allItems[_parent];
  parent->DetachManip(child);
}

/////////////////////////////////////////////////
std::string BuildingMaker::CreateModel()
{
  this->Reset();
  return this->modelName;
}

/////////////////////////////////////////////////
std::string BuildingMaker::AddPart(const std::string &_type,
    const QVector3D &_size, const QVector3D &_pos, double _angle)
{
  if (_type == "wall")
    return this->AddWall(_size, _pos, _angle);
  else if (_type == "window")
    return this->AddWindow(_size, _pos, _angle);
  else if (_type == "door")
    return this->AddDoor(_size, _pos, _angle);
  else if (_type == "stairs")
    return this->AddStairs(_size, _pos, _angle, 10);
  return "";
}

/////////////////////////////////////////////////
std::string BuildingMaker::AddWall(const QVector3D &_size,
    const QVector3D &_pos, double _angle)
{
  if (!this->modelVisual)
  {
    this->Reset();
  }

  std::ostringstream linkNameStream;
  linkNameStream << "Wall_" << wallCounter++;
  std::string linkName = linkNameStream.str();

  rendering::VisualPtr linkVisual(new rendering::Visual(this->modelName + "::" +
        linkName, this->modelVisual));
  linkVisual->Load();

  std::ostringstream visualName;
  visualName << this->modelName << "::" << linkName << "::Visual";
  rendering::VisualPtr visVisual(new rendering::Visual(visualName.str(),
        linkVisual));
  sdf::ElementPtr visualElem =  this->modelTemplateSDF->root
      ->GetElement("model")->GetElement("link")->GetElement("visual");
  visualElem->GetElement("material")->ClearElements();
  visualElem->GetElement("material")->AddElement("ambient")
      ->Set(gazebo::common::Color(1, 1, 1));
  visualElem->AddElement("cast_shadows")->Set(false);
  visVisual->Load(visualElem);
  math::Vector3 scaledSize = BuildingMaker::ConvertSize(_size);
  BuildingModelManip *wallManip = new BuildingModelManip();
  wallManip->SetMaker(this);
  wallManip->SetName(linkName);
  wallManip->SetVisual(visVisual);
  visVisual->SetScale(scaledSize);
  visVisual->SetPosition(math::Vector3(0, 0, scaledSize.z/2.0));
  wallManip->SetPose(_pos.x(), _pos.y(), _pos.z(), 0, 0, _angle);
  this->allItems[linkName] = wallManip;

<<<<<<< HEAD
  linkVisual->SetVisibilityFlags(GZ_VISIBILITY_GUI |
      GZ_VISIBILITY_SELECTABLE);
=======
  linkVisual->SetVisibilityFlags(GZ_VISIBILITY_GUI);
  this->savedChanges = false;
>>>>>>> 4900f71d
  return linkName;
}

/////////////////////////////////////////////////
std::string BuildingMaker::AddWindow(const QVector3D &_size,
    const QVector3D &_pos, double _angle)
{
  if (!this->modelVisual)
  {
    this->Reset();
  }

  std::ostringstream linkNameStream;
  linkNameStream << "Window_" << this->windowCounter++;
  std::string linkName = linkNameStream.str();

  rendering::VisualPtr linkVisual(new rendering::Visual(this->modelName + "::" +
        linkName, this->modelVisual));
  linkVisual->Load();

  std::ostringstream visualName;
  visualName << this->modelName << "::" << linkName << "::Visual";
  rendering::VisualPtr visVisual(new rendering::Visual(visualName.str(),
        linkVisual));

  sdf::ElementPtr visualElem =  this->modelTemplateSDF->root
      ->GetElement("model")->GetElement("link")->GetElement("visual");
  visualElem->GetElement("material")->GetElement("script")->GetElement("name")
      ->Set("Gazebo/WindowFrame");
  visualElem->AddElement("cast_shadows")->Set(false);
  visVisual->Load(visualElem);

  BuildingModelManip *windowManip = new BuildingModelManip();
  windowManip->SetMaker(this);
  windowManip->SetName(linkName);
  windowManip->SetVisual(visVisual);
  math::Vector3 scaledSize = BuildingMaker::ConvertSize(_size);
  visVisual->SetScale(scaledSize);
  visVisual->SetPosition(math::Vector3(0, 0, scaledSize.z/2.0));
  windowManip->SetPose(_pos.x(), _pos.y(), _pos.z(), 0, 0, _angle);
  this->allItems[linkName] = windowManip;

  linkVisual->SetVisibilityFlags(GZ_VISIBILITY_GUI);
  return linkName;
}

/////////////////////////////////////////////////
std::string BuildingMaker::AddDoor(const QVector3D &_size,
    const QVector3D &_pos, double _angle)
{
  if (!this->modelVisual)
  {
    this->Reset();
  }

  /// TODO a copy of AddWindow function. FIXME later
  std::ostringstream linkNameStream;
  linkNameStream << "Door_" << this->doorCounter++;
  std::string linkName = linkNameStream.str();

  rendering::VisualPtr linkVisual(new rendering::Visual(this->modelName + "::" +
        linkName, this->modelVisual));
  linkVisual->Load();

  std::ostringstream visualName;
  visualName << this->modelName << "::" << linkName << "::Visual";
  rendering::VisualPtr visVisual(new rendering::Visual(visualName.str(),
        linkVisual));

  sdf::ElementPtr visualElem =  this->modelTemplateSDF->root
      ->GetElement("model")->GetElement("link")->GetElement("visual");
  visualElem->GetElement("material")->GetElement("script")->GetElement("name")
      ->Set("Gazebo/WindowFrame");
  visualElem->AddElement("cast_shadows")->Set(false);
  visVisual->Load(visualElem);

  BuildingModelManip *doorManip = new BuildingModelManip();
  doorManip->SetMaker(this);
  doorManip->SetName(linkName);
  doorManip->SetVisual(visVisual);
  math::Vector3 scaledSize = BuildingMaker::ConvertSize(_size);
  visVisual->SetScale(scaledSize);
  visVisual->SetPosition(math::Vector3(0, 0, scaledSize.z/2.0));
  doorManip->SetPose(_pos.x(), _pos.y(), _pos.z(), 0, 0, _angle);
  this->allItems[linkName] = doorManip;

  linkVisual->SetVisibilityFlags(GZ_VISIBILITY_GUI);
  this->savedChanges = false;
  return linkName;
}

/////////////////////////////////////////////////
std::string BuildingMaker::AddStairs(const QVector3D &_size,
    const QVector3D &_pos, double _angle, int _steps)
{
  if (!this->modelVisual)
  {
    this->Reset();
  }

  std::ostringstream linkNameStream;
  linkNameStream << "Stairs_" << this->stairsCounter++;
  std::string linkName = linkNameStream.str();

  rendering::VisualPtr linkVisual(new rendering::Visual(this->modelName + "::" +
        linkName, this->modelVisual));
  linkVisual->Load();

  std::ostringstream visualName;
  visualName << this->modelName << "::" << linkName << "::Visual";
  rendering::VisualPtr visVisual(new rendering::Visual(visualName.str(),
        linkVisual));

  sdf::ElementPtr visualElem =  this->modelTemplateSDF->root
      ->GetElement("model")->GetElement("link")->GetElement("visual");
  visVisual->Load(visualElem);
  visVisual->DetachObjects();

  BuildingModelManip *stairsManip = new BuildingModelManip();
  stairsManip->SetMaker(this);
  stairsManip->SetName(linkName);
  stairsManip->SetVisual(visVisual);
  math::Vector3 scaledSize = BuildingMaker::ConvertSize(_size);
  visVisual->SetScale(scaledSize);
  double dSteps = static_cast<double>(_steps);
  visVisual->SetPosition(math::Vector3(0, 0, scaledSize.z/2.0));
  stairsManip->SetPose(_pos.x(), _pos.y(), _pos.z(), 0, 0, _angle);
  this->allItems[linkName] = stairsManip;

  std::stringstream visualStepName;
  visualStepName << visualName.str() << "step" << 0;
  rendering::VisualPtr baseStepVisual(new rendering::Visual(
      visualStepName.str(), visVisual));
  visualElem->GetElement("material")->ClearElements();
  visualElem->GetElement("material")->AddElement("ambient")
      ->Set(gazebo::common::Color(1, 1, 1));
  visualElem->AddElement("cast_shadows")->Set(false);
  baseStepVisual->Load(visualElem);

  double rise = 1.0 / dSteps;
  double run = 1.0 / dSteps;
  baseStepVisual->SetScale(math::Vector3(1, run, rise));

  math::Vector3 baseOffset(0, 0.5 - run/2.0,
      -0.5 + rise/2.0);
  baseStepVisual->SetPosition(baseOffset);

  for (int i = 1; i < _steps; ++i)
  {
    visualStepName.str("");
    visualStepName << visualName.str() << "step" << i;
    rendering::VisualPtr stepVisual = baseStepVisual->Clone(
        visualStepName.str(), visVisual);
    stepVisual->SetPosition(math::Vector3(0, baseOffset.y-(run*i),
        baseOffset.z + rise*i));
    stepVisual->SetRotation(baseStepVisual->GetRotation());
  }

<<<<<<< HEAD
  linkVisual->SetVisibilityFlags(GZ_VISIBILITY_GUI |
      GZ_VISIBILITY_SELECTABLE);
=======
  linkVisual->SetVisibilityFlags(GZ_VISIBILITY_GUI);
  this->savedChanges = false;
>>>>>>> 4900f71d
  return linkName;
}

/////////////////////////////////////////////////
std::string BuildingMaker::AddFloor(const QVector3D &_size,
    const QVector3D &_pos, double _angle)
{
  if (!this->modelVisual)
  {
    this->Reset();
  }

  /// TODO a copy of AddWindow function. FIXME later
  std::ostringstream linkNameStream;
  linkNameStream << "Floor_" << this->floorCounter++;
  std::string linkName = linkNameStream.str();

  rendering::VisualPtr linkVisual(new rendering::Visual(this->modelName + "::" +
        linkName, this->modelVisual));
  linkVisual->Load();

  std::ostringstream visualName;
  visualName << this->modelName << "::" << linkName << "::Visual";
  rendering::VisualPtr visVisual(new rendering::Visual(visualName.str(),
        linkVisual));

  sdf::ElementPtr visualElem =  this->modelTemplateSDF->root
      ->GetElement("model")->GetElement("link")->GetElement("visual");
  visualElem->GetElement("material")->ClearElements();
  visualElem->GetElement("material")->AddElement("ambient")
      ->Set(gazebo::common::Color(1, 1, 1));
  visualElem->AddElement("cast_shadows")->Set(false);
  visVisual->Load(visualElem);

  BuildingModelManip *floorManip = new BuildingModelManip();
  floorManip->SetMaker(this);
  floorManip->SetName(linkName);
  floorManip->SetVisual(visVisual);
  math::Vector3 scaledSize = BuildingMaker::ConvertSize(_size);
  visVisual->SetScale(scaledSize);
  visVisual->SetPosition(math::Vector3(0, 0, scaledSize.z/2.0));
  floorManip->SetPose(_pos.x(), _pos.y(), _pos.z(), 0, 0, _angle);
  this->allItems[linkName] = floorManip;

  linkVisual->SetVisibilityFlags(GZ_VISIBILITY_GUI |
      GZ_VISIBILITY_SELECTABLE);
  return linkName;
}

/////////////////////////////////////////////////
void BuildingMaker::RemovePart(const std::string &_partName)
{
  BuildingModelManip *manip = this->allItems[_partName];
  if (!manip)
  {
    gzerr << _partName << " does not exist\n";
    return;
  }
  rendering::VisualPtr vis = manip->GetVisual();
  rendering::VisualPtr visParent = vis->GetParent();
  rendering::ScenePtr scene = vis->GetScene();
  scene->RemoveVisual(vis);
  if (visParent)
    scene->RemoveVisual(visParent);
  this->allItems.erase(_partName);
  delete manip;
  this->savedChanges = false;
}

/////////////////////////////////////////////////
void BuildingMaker::RemoveWall(const std::string &_wallName)
{
  this->RemovePart(_wallName);
}


/////////////////////////////////////////////////
void BuildingMaker::Start(const rendering::UserCameraPtr _camera)
{
  this->camera = _camera;
}

/////////////////////////////////////////////////
void BuildingMaker::Stop()
{
//  rendering::ScenePtr scene = gui::get_active_camera()->GetScene();
//  scene->RemoveVisual(this->modelVisual);
//  this->modelVisual.reset();
//  this->visuals.clear();
//  this->modelSDF.reset();
//  this->modelVisual->SetVisible(false);
}

/////////////////////////////////////////////////
void BuildingMaker::Reset()
{
  if (!gui::get_active_camera() ||
      !gui::get_active_camera()->GetScene())
    return;

  rendering::ScenePtr scene = gui::get_active_camera()->GetScene();

  if (this->modelVisual)
    scene->RemoveVisual(this->modelVisual);

  this->saved = false;
  this->savedChanges = false;
  this->modelName = this->buildingDefaultName;
  this->defaultPath = (QDir::homePath() + "/building_editor_models")
                        .toStdString();
  this->saveLocation = defaultPath + "/" +
                        GetFolderNameFromModelName(this->modelName);

  this->modelVisual.reset(new rendering::Visual(this->modelName,
      scene->GetWorldVisual()));

  this->modelVisual->Load();
  this->modelPose = math::Pose::Zero;
  this->modelVisual->SetPose(this->modelPose);
  this->modelVisual->SetVisibilityFlags(GZ_VISIBILITY_GUI |
      GZ_VISIBILITY_SELECTABLE);
  scene->AddVisual(this->modelVisual);

  std::map<std::string, BuildingModelManip *>::iterator it;
  for (it = this->allItems.begin(); it != this->allItems.end(); ++it)
    delete (*it).second;
  this->allItems.clear();
}

/////////////////////////////////////////////////
bool BuildingMaker::IsActive() const
{
  return true;
}

/////////////////////////////////////////////////
void BuildingMaker::SetModelName(const std::string &_modelName)
{
  this->modelName = _modelName;
  this->saveDialog->SetModelName(_modelName);
}

/////////////////////////////////////////////////
void BuildingMaker::SaveToSDF(const std::string &_savePath)
{
  this->saveLocation = _savePath;
  std::ofstream savefile;
  boost::filesystem::path path;
  path = path / this->saveLocation / "model.sdf";
  gzdbg << "Saving file to " << path.string() << std::endl;

  savefile.open(path.string().c_str());
  if (!savefile.is_open())
  {
    gzerr << "Couldn't open file for writing: " << path.string() << std::endl;
    return;
  }
  savefile << this->modelSDF->ToString();
  savefile.close();
}

/////////////////////////////////////////////////
void BuildingMaker::FinishModel()
{
  this->CreateTheEntity();
  this->Stop();
}

/////////////////////////////////////////////////
void BuildingMaker::GenerateSDF()
{
  // This function generates an SDF file for the final building model (which
  // will eventually be uploaded to the server). It loops through all the model
  // manip objects (allItems), grabs pose and size data of each model manip, and
  // creates a link element consisting of a visual and a collision element with
  // the same geometry. If the model manip has attached objects, e.g. a wall
  // with windows/doors and a floor with stairs, it creates holes in the
  // surface of the parent by using a rectangular surface subdivision algorithm.
  // TODO Refactor code

  sdf::ElementPtr modelElem;
  sdf::ElementPtr linkElem;
  sdf::ElementPtr visualElem;
  sdf::ElementPtr collisionElem;

  this->modelSDF.reset(new sdf::SDF);
  this->modelSDF->SetFromString(this->GetTemplateSDFString());

  modelElem = this->modelSDF->root->GetElement("model");

  linkElem = modelElem->GetElement("link");
  sdf::ElementPtr templateLinkElem = linkElem->Clone();
  sdf::ElementPtr templateVisualElem = templateLinkElem->GetElement(
      "visual")->Clone();
  sdf::ElementPtr templateCollisionElem = templateLinkElem->GetElement(
      "collision")->Clone();
  modelElem->ClearElements();
  std::stringstream visualNameStream;
  std::stringstream collisionNameStream;

  modelElem->GetAttribute("name")->Set(
    GetFolderNameFromModelName(this->modelName));

  std::map<std::string, BuildingModelManip *>::iterator itemsIt;

  // loop through all model manips
  for (itemsIt = this->allItems.begin(); itemsIt != this->allItems.end();
      ++itemsIt)
  {
    visualNameStream.str("");
    collisionNameStream.str("");

    std::string name = itemsIt->first;
    BuildingModelManip *buildingModelManip = itemsIt->second;
    rendering::VisualPtr visual = buildingModelManip->GetVisual();
    sdf::ElementPtr newLinkElem = templateLinkElem->Clone();
    visualElem = newLinkElem->GetElement("visual");
    collisionElem = newLinkElem->GetElement("collision");
    newLinkElem->GetAttribute("name")->Set(buildingModelManip->GetName());
    newLinkElem->GetElement("pose")->Set(visual->GetParent()->GetWorldPose());

    // Only stairs have children
    if (visual->GetChildCount() == 0)
    {
      // Window / Door not attached to walls
      if (name.find("Window") != std::string::npos
          || name.find("Door") != std::string::npos)
      {
        if (buildingModelManip->IsAttached())
          continue;
        visualElem->GetAttribute("name")->Set(buildingModelManip->GetName()
            + "_Visual");
        collisionElem->GetAttribute("name")->Set(buildingModelManip->GetName()
            + "_Collision");
        visualElem->GetElement("pose")->Set(visual->GetPose());
        collisionElem->GetElement("pose")->Set(visual->GetPose());
        visualElem->GetElement("geometry")->GetElement("box")->
            GetElement("size")->Set(visual->GetScale());
        collisionElem->GetElement("geometry")->GetElement("box")->
            GetElement("size")->Set(visual->GetScale());
      }
      // Wall
      else if (name.find("Wall") != std::string::npos)
      {
        // check if walls have attached children, i.e. windows or doors
        if (buildingModelManip->GetAttachedManipCount() != 0 )
        {
          std::vector<QRectF> holes;
          rendering::VisualPtr wallVis = visual;
          math::Pose wallPose = wallVis->GetParent()->GetWorldPose();
          math::Vector3 wallSize = wallVis->GetScale();
          for (unsigned int i = 0; i <
              buildingModelManip->GetAttachedManipCount(); ++i)
          {
            BuildingModelManip *attachedObj =
                buildingModelManip->GetAttachedManip(i);
            std::string objName = attachedObj->GetName();
            if (objName.find("Window") != std::string::npos
                || objName.find("Door") != std::string::npos)
            {
              rendering::VisualPtr attachedVis = attachedObj->GetVisual();
              math::Pose offset = attachedVis->GetParent()->GetWorldPose()
                  - wallPose;
              math::Vector3 size = attachedVis->GetScale();

              offset.pos.z += attachedVis->GetPosition().z
                  - wallVis->GetPosition().z;

              math::Vector3 newOffset = offset.pos - (-wallSize/2.0)
                  - size/2.0;
              QRectF hole(newOffset.x, newOffset.z, size.x, size.z);
              holes.push_back(hole);
            }
          }
          std::vector<QRectF> subdivisions;
          QRectF surface(0, 0, wallVis->GetScale().x, wallVis->GetScale().z);

          // subdivide the wall into mutiple compositing rectangles in order
          // to create holes for the attached children
          this->SubdivideRectSurface(surface, holes, subdivisions);

          newLinkElem->ClearElements();
          newLinkElem->GetAttribute("name")->Set(buildingModelManip->GetName());
          newLinkElem->GetElement("pose")->Set(
              visual->GetParent()->GetWorldPose());
          // create a link element of box geom for each subdivision
          for (unsigned int i = 0; i< subdivisions.size(); ++i)
          {
            visualNameStream.str("");
            collisionNameStream.str("");
            visualElem = templateVisualElem->Clone();
            collisionElem = templateCollisionElem->Clone();
            visualNameStream << buildingModelManip->GetName() << "_Visual_"
                << i;
            visualElem->GetAttribute("name")->Set(visualNameStream.str());
            collisionNameStream << buildingModelManip->GetName()
                << "_Collision_" << i;
            collisionElem->GetAttribute("name")->Set(collisionNameStream.str());

            math::Vector3 newSubPos =
                math::Vector3(-wallSize.x/2.0, 0, -wallSize.z/2.0)
                + math::Vector3(subdivisions[i].x(), 0, subdivisions[i].y())
                + math::Vector3(subdivisions[i].width()/2, 0,
                    subdivisions[i].height()/2);
            newSubPos.z += wallSize.z/2;
            math::Pose newPose(newSubPos, math::Quaternion(0, 0, 0));
            visualElem->GetElement("pose")->Set(newPose);
            collisionElem->GetElement("pose")->Set(newPose);
            math::Vector3 blockSize(subdivisions[i].width(),
                wallVis->GetScale().y, subdivisions[i].height());
            visualElem->GetElement("geometry")->GetElement("box")->
                GetElement("size")->Set(blockSize);
            collisionElem->GetElement("geometry")->GetElement("box")->
                GetElement("size")->Set(blockSize);
            visualElem->GetElement("material")->GetElement("ambient")->
                Set(buildingModelManip->GetColor());
            visualElem->GetElement("material")->GetElement("script")
                ->GetElement("name")->Set(buildingModelManip->GetTexture());
            newLinkElem->InsertElement(visualElem);
            newLinkElem->InsertElement(collisionElem);
          }
        }
        // Wall without windows or doors
        else
        {
          visualElem->GetAttribute("name")->Set(buildingModelManip->GetName()
              + "_Visual");
          collisionElem->GetAttribute("name")->Set(buildingModelManip->GetName()
              + "_Collision");
          visualElem->GetElement("pose")->Set(visual->GetPose());
          collisionElem->GetElement("pose")->Set(visual->GetPose());
          visualElem->GetElement("geometry")->GetElement("box")->
              GetElement("size")->Set(visual->GetScale());
          collisionElem->GetElement("geometry")->GetElement("box")->
              GetElement("size")->Set(visual->GetScale());
          visualElem->GetElement("material")->GetElement("ambient")->
              Set(buildingModelManip->GetColor());
          visualElem->GetElement("material")->GetElement("script")
              ->GetElement("name")->Set(buildingModelManip->GetTexture());
        }
      }
      // Floor
      else if (name.find("Floor") != std::string::npos)
      {
        // check if floors have attached children, i.e. stairs
        if (buildingModelManip->GetAttachedManipCount() != 0 )
        {
          std::vector<QRectF> holes;
          rendering::VisualPtr floorVis = visual;
          math::Pose floorPose = floorVis->GetWorldPose();
          math::Vector3 floorSize = floorVis->GetScale();
          for (unsigned int i = 0; i <
              buildingModelManip->GetAttachedManipCount(); ++i)
          {
            BuildingModelManip *attachedObj =
                buildingModelManip->GetAttachedManip(i);
            std::string objName = attachedObj->GetName();
            if (objName.find("Stairs") != std::string::npos)
            {
              rendering::VisualPtr attachedVis = attachedObj->GetVisual();
              math::Pose offset = attachedVis->GetParent()->GetWorldPose()
                  - floorPose;
              math::Vector3 size = attachedVis->GetScale();

              QRectF rect(0, 0, size.x, size.y);
              QPolygonF polygon(rect);
              QTransform transform;
              transform.rotate(GZ_RTOD(offset.rot.GetAsEuler().z));
              QRectF bound = transform.map(polygon).boundingRect();
              math::Vector3 newOffset = offset.pos - (-floorSize/2.0)
                  - math::Vector3(bound.width(), bound.height(), size.z)/2.0;
              QRectF hole(newOffset.x, newOffset.y, bound.width(),
                  bound.height());
              holes.push_back(hole);
            }
          }
          std::vector<QRectF> subdivisions;
          QRectF surface(0, 0, floorVis->GetScale().x, floorVis->GetScale().y);

          // subdivide the floor into mutiple compositing rectangles to make an
          // opening for the stairs
          this->SubdivideRectSurface(surface, holes, subdivisions);

          newLinkElem->ClearElements();
          newLinkElem->GetAttribute("name")->Set(buildingModelManip->GetName());
          newLinkElem->GetElement("pose")->Set(
              visual->GetParent()->GetWorldPose());
          // create a link element of box geom for each subdivision
          for (unsigned int i = 0; i< subdivisions.size(); ++i)
          {
            visualNameStream.str("");
            collisionNameStream.str("");
            visualElem = templateVisualElem->Clone();
            collisionElem = templateCollisionElem->Clone();
            visualNameStream << buildingModelManip->GetName() << "_Visual_"
                << i;
            visualElem->GetAttribute("name")->Set(visualNameStream.str());
            collisionNameStream << buildingModelManip->GetName()
                << "_Collision_" << i;
            collisionElem->GetAttribute("name")->Set(collisionNameStream.str());

            math::Vector3 newSubPos =
                math::Vector3(-floorSize.x/2.0, -floorSize.y/2.0, 0)
                + math::Vector3(subdivisions[i].x(), subdivisions[i].y(), 0)
                + math::Vector3(subdivisions[i].width()/2,
                subdivisions[i].height()/2, 0);
            newSubPos.z += floorVis->GetPosition().z;
            math::Pose newPose(newSubPos, visual->GetParent()->GetRotation());
            visualElem->GetElement("pose")->Set(newPose);
            collisionElem->GetElement("pose")->Set(newPose);
            math::Vector3 blockSize(subdivisions[i].width(),
                subdivisions[i].height(), floorVis->GetScale().z);
            visualElem->GetElement("geometry")->GetElement("box")->
                GetElement("size")->Set(blockSize);
            collisionElem->GetElement("geometry")->GetElement("box")->
                GetElement("size")->Set(blockSize);
            visualElem->GetElement("material")->GetElement("ambient")->
                Set(buildingModelManip->GetColor());
            visualElem->GetElement("material")->GetElement("script")
                ->GetElement("name")->Set(buildingModelManip->GetTexture());
            newLinkElem->InsertElement(visualElem);
            newLinkElem->InsertElement(collisionElem);
          }
        }
        // Floor without stairs
        else
        {
          visualElem->GetAttribute("name")->Set(buildingModelManip->GetName()
              + "_Visual");
          collisionElem->GetAttribute("name")->Set(buildingModelManip->GetName()
              + "_Collision");
          visualElem->GetElement("pose")->Set(visual->GetPose());
          collisionElem->GetElement("pose")->Set(visual->GetPose());
          visualElem->GetElement("geometry")->GetElement("box")->
              GetElement("size")->Set(visual->GetScale());
          collisionElem->GetElement("geometry")->GetElement("box")->
              GetElement("size")->Set(visual->GetScale());
          visualElem->GetElement("material")->GetElement("ambient")->
              Set(buildingModelManip->GetColor());
          visualElem->GetElement("material")->GetElement("script")
              ->GetElement("name")->Set(buildingModelManip->GetTexture());
        }
      }
    }
    // Stairs
    else
    {
      // TODO: This handles the special case for stairs, where
      // there are nested visuals which SDF doesn't support.
      // Should somehow generalize/combine the code above and below
      newLinkElem->ClearElements();
      for (unsigned int i = 0; i< visual->GetChildCount(); ++i)
      {
        visualNameStream.str("");
        collisionNameStream.str("");
        visualElem = templateVisualElem->Clone();
        collisionElem = templateCollisionElem->Clone();
        visualNameStream << buildingModelManip->GetName() << "_Visual_" << i;
        visualElem->GetAttribute("name")->Set(visualNameStream.str());
        collisionNameStream << buildingModelManip->GetName()
            << "_Collision_" << i;
        collisionElem->GetAttribute("name")->Set(collisionNameStream.str());
        rendering::VisualPtr childVisual = visual->GetChild(i);
        math::Pose newPose(childVisual->GetWorldPose().pos,
            visual->GetParent()->GetRotation());
        visualElem->GetElement("pose")->Set(newPose);
        collisionElem->GetElement("pose")->Set(newPose);
        visualElem->GetElement("geometry")->GetElement("box")->
            GetElement("size")->Set(visual->GetScale()*childVisual->GetScale());
        collisionElem->GetElement("geometry")->GetElement("box")->
            GetElement("size")->Set(visual->GetScale()*childVisual->GetScale());
        visualElem->GetElement("material")->GetElement("ambient")->
              Set(buildingModelManip->GetColor());
        visualElem->GetElement("material")->GetElement("script")
            ->GetElement("name")->Set(buildingModelManip->GetTexture());
        newLinkElem->InsertElement(visualElem);
        newLinkElem->InsertElement(collisionElem);
      }
    }
    modelElem->InsertElement(newLinkElem);
  }
  (modelElem->AddElement("static"))->Set("true");
  // qDebug() << this->modelSDF->ToString().c_str();
}

/////////////////////////////////////////////////
void BuildingMaker::GenerateSDFWithCSG()
{
#ifdef HAVE_GTS
  // This function generates an SDF file for the final building model in a
  // similar manner to the GenerateSDF function. However instead of using a
  // surface subdivision algorithm for making openings for attached objects,
  // it uses boolean operations to find the difference between one mesh and
  // the other.
  // TODO The function is not yet integrated as custom shapes are not yet
  // supported in Gazebo.
  sdf::ElementPtr modelElem;
  sdf::ElementPtr linkElem;
  sdf::ElementPtr visualElem;
  sdf::ElementPtr collisionElem;

  this->modelSDF.reset(new sdf::SDF);
  this->modelSDF->SetFromString(this->GetTemplateSDFString());

  modelElem = this->modelSDF->root->GetElement("model");
  linkElem = modelElem->GetElement("link");

  sdf::ElementPtr templateLinkElem = linkElem->Clone();
  sdf::ElementPtr templateVisualElem = templateLinkElem->GetElement(
      "visual")->Clone();
  sdf::ElementPtr templateCollisionElem = templateLinkElem->GetElement(
      "collision")->Clone();
  modelElem->ClearElements();
  std::stringstream visualNameStream;
  std::stringstream collisionNameStream;

  modelElem->GetAttribute("name")->Set(this->modelName);

  std::map<std::string, BuildingModelManip *>::iterator itemsIt;
  for (itemsIt = this->allItems.begin(); itemsIt != this->allItems.end();
      ++itemsIt)
  {
    visualNameStream.str("");
    collisionNameStream.str("");

    std::string name = itemsIt->first;
    BuildingModelManip *buildingModelManip = itemsIt->second;
    rendering::VisualPtr visual = buildingModelManip->GetVisual();
    sdf::ElementPtr newLinkElem = templateLinkElem->Clone();
    visualElem = newLinkElem->GetElement("visual");
    collisionElem = newLinkElem->GetElement("collision");
    newLinkElem->GetAttribute("name")->Set(buildingModelManip->GetName());
    newLinkElem->GetElement("pose")->Set(visual->GetParent()->GetWorldPose());

    // create a hole to represent a window/door in the wall
    if (name.find("Window") != std::string::npos
        || name.find("Door") != std::string::npos)
    {
      if (buildingModelManip->IsAttached())
        continue;
    }
    else if (name.find("Wall") != std::string::npos
        && buildingModelManip->GetAttachedManipCount() != 0)
    {
      rendering::VisualPtr wallVis = visual;
      math::Pose wallPose = wallVis->GetWorldPose();
      const common::Mesh *wallMesh = common::MeshManager::Instance()
          ->GetMesh(wallVis->GetMeshName());
      // clone wall mesh to to be used in boolean operation
      common::Mesh *m1 = new common::Mesh();
      for (unsigned int k = 0; k < wallMesh->GetSubMeshCount(); ++k)
      {
        common::SubMesh *m1SubMesh = new common::SubMesh();
        m1->AddSubMesh(m1SubMesh);
        const common::SubMesh *subMesh = wallMesh->GetSubMesh(k);
        if (subMesh->GetVertexCount() <= 2)
          continue;
        for (unsigned int j = 0; j < subMesh->GetVertexCount(); ++j)
        {
          m1SubMesh->AddVertex(subMesh->GetVertex(j));
        }
        for (unsigned int j = 0; j < subMesh->GetIndexCount(); ++j)
        {
          m1SubMesh->AddIndex(subMesh->GetIndex(j));
        }
      }
      m1->SetScale(math::Vector3(wallVis->GetScale()));

      std::string booleanMeshName = buildingModelManip->GetName() + "_Boolean";
      common::Mesh *booleanMesh = NULL;
      for (unsigned int i = 0; i < buildingModelManip->GetAttachedManipCount();
          ++i)
      {
        if (booleanMesh)
        {
          delete m1;
          m1 = booleanMesh;
        }

        BuildingModelManip *attachedObj =
            buildingModelManip->GetAttachedManip(i);
        std::string objName = attachedObj->GetName();
        if (objName.find("Window") != std::string::npos
            || objName.find("Door") != std::string::npos)
        {
          rendering::VisualPtr attachedVis = attachedObj->GetVisual();
          math::Pose offset = attachedVis->GetWorldPose() - wallPose;
          const common::Mesh *attachedMesh = common::MeshManager::Instance()->
              GetMesh(attachedVis->GetMeshName());
          // clone attached object mesh
          common::Mesh *m2 = new common::Mesh();
          for (unsigned int k = 0; k < attachedMesh->GetSubMeshCount(); ++k)
          {
            common::SubMesh *m2SubMesh = new common::SubMesh();
            m2->AddSubMesh(m2SubMesh);
            const common::SubMesh *subMesh = attachedMesh->GetSubMesh(k);
            if (subMesh->GetVertexCount() <= 2)
              continue;
            for (unsigned int j = 0; j < subMesh->GetVertexCount(); ++j)
            {
              m2SubMesh->AddVertex(subMesh->GetVertex(j));
            }
            for (unsigned int j = 0; j < subMesh->GetIndexCount(); ++j)
            {
              m2SubMesh->AddIndex(subMesh->GetIndex(j));
            }
          }
          m2->SetScale(math::Vector3(attachedVis->GetScale()));
          // create csg but don't add to mesh manager just yet
          common::MeshCSG csg;
          booleanMesh = csg.CreateBoolean(m1, m2, common::MeshCSG::DIFFERENCE,
              offset);
        }
      }
      // add to mesh manager after all boolean operations are done
      booleanMesh->SetName(booleanMeshName);
      common::MeshManager::Instance()->AddMesh(booleanMesh);

      // finally create the sdf elements
      visualElem->GetAttribute("name")->Set(buildingModelManip->GetName()
          + "_Visual");
      collisionElem->GetAttribute("name")->Set(buildingModelManip->GetName()
          + "_Collision");
      sdf::ElementPtr visGeomElem = visualElem->GetElement("geometry");
      visGeomElem->ClearElements();
      sdf::ElementPtr meshElem = visGeomElem->AddElement("mesh");
      // TODO create the folder
      std::string uri = "model://" + this->modelName + "/meshes/"
          + booleanMeshName;
      meshElem->GetElement("uri")->Set(uri);
      visualElem->GetElement("pose")->Set(visual->GetPose());
      collisionElem->GetElement("geometry")->GetElement("box")->
          GetElement("size")->Set(visual->GetScale());
      collisionElem->GetElement("pose")->Set(visual->GetPose());
    }
    else if (name.find("Stairs") != std::string::npos
        && visual->GetChildCount() > 0)
    {
      newLinkElem->ClearElements();
      for (unsigned int i = 0; i< visual->GetChildCount(); ++i)
      {
        visualNameStream.str("");
        collisionNameStream.str("");
        visualElem = templateVisualElem->Clone();
        collisionElem = templateCollisionElem->Clone();
        visualNameStream << buildingModelManip->GetName() << "_Visual_" << i;
        visualElem->GetAttribute("name")->Set(visualNameStream.str());
        collisionNameStream << buildingModelManip->GetName() << "_Collision_"
            << i;
        collisionElem->GetAttribute("name")->Set(collisionNameStream.str());
        rendering::VisualPtr childVisual = visual->GetChild(i);
        math::Pose newPose(childVisual->GetWorldPose().pos,
            visual->GetRotation());
        visualElem->GetElement("pose")->Set(newPose);
        collisionElem->GetElement("pose")->Set(newPose);
        visualElem->GetElement("geometry")->GetElement("box")->
            GetElement("size")->Set(visual->GetScale()*childVisual->GetScale());
        collisionElem->GetElement("geometry")->GetElement("box")->
            GetElement("size")->Set(visual->GetScale()*childVisual->GetScale());

        newLinkElem->InsertElement(visualElem);
        newLinkElem->InsertElement(collisionElem);
      }
    }
    modelElem->InsertElement(newLinkElem);
  }
  (modelElem->AddElement("static"))->Set("true");
#endif
}

/////////////////////////////////////////////////
void BuildingMaker::CreateTheEntity()
{
  this->GenerateSDF();
  msgs::Factory msg;
  msg.set_sdf(this->modelSDF->ToString());
  this->makerPub->Publish(msg);
}

/////////////////////////////////////////////////
math::Vector3 BuildingMaker::ConvertSize(double _width, double _length,
    double _height)
{
  return math::Vector3(conversionScale*_width, conversionScale*_length,
      conversionScale*_height);
}

/////////////////////////////////////////////////
math::Pose BuildingMaker::ConvertPose(double _x, double _y, double _z,
    double _roll, double _pitch, double _yaw)
{
  return math::Pose(conversionScale*_x, conversionScale*_y, conversionScale*_z,
      GZ_DTOR(_roll), GZ_DTOR(_pitch), GZ_DTOR(_yaw));
}

/////////////////////////////////////////////////
math::Vector3 BuildingMaker::ConvertSize(const QVector3D &_size)
{
  QVector3D scaledSize = conversionScale*_size;
  return math::Vector3(scaledSize.x(), scaledSize.y(), scaledSize.z());
}

/////////////////////////////////////////////////
math::Pose BuildingMaker::ConvertPose(const QVector3D &_pos,
    const QVector3D &_rot)
{
  QVector3D scaledPos = conversionScale*_pos;
  return math::Pose(scaledPos.x(), scaledPos.y(), scaledPos.z(),
      GZ_DTOR(_rot.x()), GZ_DTOR(_rot.y()), GZ_DTOR(_rot.z()));
}

/////////////////////////////////////////////////
double BuildingMaker::Convert(double _value)
{
  return conversionScale*_value;
}

/////////////////////////////////////////////////
double BuildingMaker::ConvertAngle(double _angle)
{
  return GZ_DTOR(_angle);
}

std::string BuildingMaker::GetTemplateConfigString()
{
  std::ostringstream newModelStr;
  newModelStr << "<?xml version=\"1.0\"?>"
  << "<model>"
  <<   "<name>building_template_model</name>"
  <<   "<version>1.0</version>"
  <<   "<sdf version=\"1.5\">model.sdf</sdf>"
  <<   "<author>"
  <<     "<name>author_name</name>"
  <<     "<email>author_email</email>"
  <<   "</author>"
  <<   "<description>Made with the Gazebo Building Editor</description>"
  << "</model>";
  return newModelStr.str();
}

/////////////////////////////////////////////////
std::string BuildingMaker::GetTemplateSDFString()
{
  std::ostringstream newModelStr;
  newModelStr << "<sdf version ='" << SDF_VERSION << "'>"
    << "<model name='building_template_model'>"
    << "<pose>0 0 0.0 0 0 0</pose>"
    << "<link name ='link'>"
    <<   "<collision name ='collision'>"
    <<     "<geometry>"
    <<       "<box>"
    <<         "<size>1.0 1.0 1.0</size>"
    <<       "</box>"
    <<     "</geometry>"
    <<   "</collision>"
    <<   "<visual name ='visual'>"
    <<     "<pose>0 0 0.0 0 0 0</pose>"
    <<     "<geometry>"
    <<       "<box>"
    <<         "<size>1.0 1.0 1.0</size>"
    <<       "</box>"
    <<     "</geometry>"
    <<     "<material>"
    <<       "<script>"
    <<         "<uri>file://media/materials/scripts/gazebo.material</uri>"
    <<         "<name>Gazebo/Grey</name>"
    <<       "</script>"
    <<     "</material>"
    <<   "</visual>"
    << "</link>"
    << "<static>true</static>"
    << "</model>"
    << "</sdf>";

  return newModelStr.str();
}

/////////////////////////////////////////////////
bool BuildingMaker::PointCompareY(const QPointF &_a, const QPointF &_b)
{
  return _a.y() < _b.y();
}

/////////////////////////////////////////////////
bool BuildingMaker::RectCompareX(const QRectF &_a, const QRectF &_b)
{
  return _a.x() < _b.x();
}

/////////////////////////////////////////////////
bool BuildingMaker::RectCompareY(const QRectF &_a, const QRectF &_b)
{
  return _a.y() < _b.y();
}

/////////////////////////////////////////////////
void BuildingMaker::SubdivideRectSurface(const QRectF &_surface,
    const std::vector<QRectF> &_holes, std::vector<QRectF> &_subdivisions)
{
  // use multiset for ordered elements
  std::multiset<QRectF, bool (*)(const QRectF &, const QRectF &)>
      filledX(BuildingMaker::RectCompareX);
  std::multiset<QRectF, bool (*)(const QRectF &, const QRectF &)>
      filledY(BuildingMaker::RectCompareY);
  for (unsigned int i = 0; i < _holes.size(); ++i)
  {
    filledX.insert(_holes[i]);
    filledY.insert(_holes[i]);
  }

  std::multiset<QPointF, bool (*)(const QPointF &, const QPointF &)>
      startings(BuildingMaker::PointCompareY);

  QPointF start(_surface.x(), _surface.y());
  startings.insert(start);

  std::multiset<QPointF>::iterator startIt;

  // Surface subdivision algorithm:
  // subdivisions are called blocks here
  // 1. Insert a few starting points found by walking along top and left borders
  // 2. Walk along y from a starting point and stop on first obstacle with
  //    same x, this gives block height
  // 3. Find the next obstacle in x dir, this gives block width
  // 4. Remove starting point from the list
  // 5. Find next starting points by walking along the block's
  //    bottom and right edges
  // 6. Insert new starting points and the new block
  // 7. Repeat 2~6 until there are no more starting points.

  double eps = 0.001;
  QPointF borderStart;
  std::multiset<QRectF>::iterator borderIt = filledX.begin();
  for (borderIt; borderIt != filledX.end(); ++borderIt)
  {
    if (fabs((*borderIt).y() - _surface.y()) < eps
        && ((*borderIt).x() + (*borderIt).width())
        < (_surface.x() + _surface.width()))
    {
      borderStart.setX((*borderIt).x() + (*borderIt).width());
      borderStart.setY(0);
      startings.insert(borderStart);
    }
    if (fabs((*borderIt).x() - _surface.x()) < eps
        && ((*borderIt).y() + (*borderIt).height())
        < (_surface.y() + _surface.height()))
    {
      borderStart.setX(0);
      borderStart.setY((*borderIt).y() + (*borderIt).height());
      startings.insert(borderStart);
    }
  }

  while (!startings.empty())
  {
    startIt = startings.begin();

    // walk along y
    double maxY = _surface.y() + _surface.height();
    std::multiset<QRectF>::iterator it = filledY.begin();
    for (it; it != filledY.end(); ++it)
    {
      if (((*startIt).x() >= (*it).x())
          && ((*startIt).x() < ((*it).x() + (*it).width())))
      {
        if (((*it).y() < maxY) && ((*it).y() > (*startIt).y()))
        {
          maxY = (*it).y();
        }
      }
    }

    // find next obstacle in x dir
    double maxX = _surface.x() + _surface.width();
    it = filledX.begin();
    for (it; it != filledX.end(); ++it)
    {
      if ((maxY > (*it).y()) )
      {
        if (((*it).x() < maxX) && ((*it).x() > (*startIt).x()))
        {
          maxX = (*it).x();
        }
      }
    }
//    std::cout << " next xy " << maxX << " " << maxY << std::endl;

    QRectF block((*startIt).x(), (*startIt).y(),
        maxX - (*startIt).x(), maxY - (*startIt).y());

    // remove current starting point
    startings.erase(startIt);

    // find new starting points
    // walk along bottom and right edges
    // first start with bottom edge
    QPointF tmpStart(block.x(), block.y() + block.height());
    bool walkedEdge = false;
    std::multiset<QRectF>::iterator edgeIt = filledX.begin();

    if (tmpStart.y() >= _surface.y() + _surface.height())
      edgeIt = filledX.end();
    for (edgeIt; edgeIt != filledX.end(); ++edgeIt)
    {
      if (fabs((*edgeIt).y() - (block.y() + block.height())) > eps)
        continue;

      if (fabs((*edgeIt).x() - tmpStart.x()) < eps)
        walkedEdge = false;

      if ((*edgeIt).x() > tmpStart.x())
      {
         startings.insert(tmpStart);
      }
      if (((*edgeIt).x() + (*edgeIt).width()) < (block.x() + block.width()))
      {
        if (((*edgeIt).x() + (*edgeIt).width()) > block.x())
        {
          tmpStart.setX((*edgeIt).x() + (*edgeIt).width());
          walkedEdge = true;
        }
      }
      else
      {
        break;
      }
    }
    if (walkedEdge && (tmpStart.x() < (block.x() + block.width())))
    {
      if ((tmpStart.x() < (_surface.x() + _surface.width()))
          && (tmpStart.y() < (_surface.y() + _surface.height())))
      {
        startings.insert(tmpStart);
      }
    }

    // then look at the right edge
    tmpStart.setX(block.x() + block.width());
    tmpStart.setY(block.y());
    edgeIt = filledY.begin();
    walkedEdge = false;

    if (tmpStart.x() >= (_surface.x() + _surface.width()))
      edgeIt = filledY.end();

    for (edgeIt; edgeIt != filledY.end(); ++edgeIt)
    {
      if (fabs((*edgeIt).x() - (block.x() + block.width())) > eps)
        continue;

      if (fabs((*edgeIt).y() - tmpStart.y()) < eps)
        walkedEdge = false;

      if ((*edgeIt).y() > tmpStart.y())
      {
        startings.insert(tmpStart);
        walkedEdge = false;
      }
      if ( ((*edgeIt).y() + (*edgeIt).height()) < (block.y() + block.height()))
      {
        if (((*edgeIt).y() + (*edgeIt).height()) > block.y())
        {
          tmpStart.setY((*edgeIt).y() + (*edgeIt).height());
          walkedEdge = true;
        }
      }
      else
      {
        break;
      }
    }
    if (walkedEdge && (tmpStart.y() <= (block.y() + block.height())) )
    {
      if ((tmpStart.x() < (_surface.x() + _surface.width()))
          && (tmpStart.y() < (_surface.y() + _surface.height())))
      {
        startings.insert(tmpStart);
      }
     }

    filledX.insert(block);
    filledY.insert(block);
    _subdivisions.push_back(block);
  }
}

/////////////////////////////////////////////////
void BuildingMaker::OnNew()
{
  if (this->allItems.empty())
  {
    gui::editor::Events::newBuildingModel();
    return;
  }
  QString msg;
  QMessageBox msgBox(QMessageBox::Warning, QString("New"), msg);
  QPushButton *cancelButton = msgBox.addButton("Cancel", QMessageBox::YesRole);
  QPushButton *saveButton = msgBox.addButton("Save", QMessageBox::YesRole);

  if (this->savedChanges)
  {
    msg.append("Are you sure you want to close this model and open a new "
               "canvas?\n\n");
    msgBox.addButton("New Canvas", QMessageBox::ApplyRole);
    saveButton->hide();
  }
  else
  {
    msg.append("You have unsaved changes. Do you want to save this model "
               "and open a new canvas?\n\n");
    msgBox.addButton("Don't Save", QMessageBox::ApplyRole);
  }

  msg.append("Once you open a new canvas, your current model will no longer "
             "be editable.");
  msgBox.setText(msg);

  msgBox.exec();

  if (msgBox.clickedButton() != cancelButton)
  {
    if (!this->savedChanges && msgBox.clickedButton() == saveButton)
    {
      if (!this->OnSave(this->modelName))
      {
        return;
      }
    }

    gui::editor::Events::newBuildingModel();

    this->saved = false;
    this->savedChanges = false;
  }
}

void BuildingMaker::SaveModelFiles()
{
  this->SetModelName(this->modelName);
  this->GenerateSDF();
  this->SaveToSDF(this->saveLocation);
}

/////////////////////////////////////////////////
bool BuildingMaker::OnSave(const std::string &_saveName)
{
  if (_saveName != "")
    this->SetModelName(_saveName);

  if (this->saved)
  {
    this->SaveModelFiles();
    this->savedChanges = true;
    gui::editor::Events::saveBuildingModel(this->modelName, this->saveLocation);
    return true;
  }
  return this->OnSaveAs(_saveName);
}

/////////////////////////////////////////////////
bool BuildingMaker::OnSaveAs(const std::string &_saveName)
{
  this->saveDialog->SetModelName(_saveName);

  if (this->saveLocation.length() > 0)
  {
    this->saveDialog->SetSaveLocation(this->saveLocation);
  }
  if (this->saveDialog->exec() == QDialog::Accepted)
  {
    if (this->saveDialog->GetModelName().size() == 0)
    {
      QMessageBox msgBox(QMessageBox::Warning, QString("Empty Name"),
                       QString("Please give your model a non-empty name."));

      msgBox.exec();
      return this->OnSaveAs(_saveName);
    }
    if (this->saveDialog->GetSaveLocation().size() == 0)
    {
      QMessageBox msgBox(QMessageBox::Warning, QString("Empty Location"),
             QString("Please give a path to where your model will be saved."));

      msgBox.exec();
      return this->OnSaveAs(_saveName);
    }

    this->modelName = this->saveDialog->GetModelName();
    this->saveLocation = this->saveDialog->GetSaveLocation();
    this->authorName = this->saveDialog->GetAuthorName();
    this->authorEmail = this->saveDialog->GetAuthorEmail();
    this->description = this->saveDialog->GetDescription();
    this->version = this->saveDialog->GetVersion();

    // Create an xml config file
    TiXmlDocument xmlDoc;
    xmlDoc.Parse(this->GetTemplateConfigString().c_str());

    TiXmlElement *modelXML = xmlDoc.FirstChildElement("model");
    if (!modelXML)
    {
      gzerr << "No model name in default config file\n";
      return false;
    }
    TiXmlElement *modelNameXML = modelXML->FirstChildElement("name");
    modelNameXML->FirstChild()->SetValue(this->modelName);

    TiXmlElement *versionXML = modelXML->FirstChildElement("version");
    if (!versionXML)
    {
      gzerr << "Couldn't find model version" << std::endl;
      versionXML->FirstChild()->SetValue("1.0");
    }
    else
    {
      versionXML->FirstChild()->SetValue(this->version);
    }

    TiXmlElement *descriptionXML = modelXML->FirstChildElement("description");
    if (!descriptionXML)
    {
      gzerr << "Couldn't find model description" << std::endl;
      descriptionXML->FirstChild()->SetValue("");
    }
    else
    {
      descriptionXML->FirstChild()->SetValue(this->description);
    }

    // TODO: Multiple authors
    TiXmlElement *authorXML = modelXML->FirstChildElement("author");
    if (!authorXML)
    {
      gzerr << "Couldn't find model author" << std::endl;
    }
    else
    {
      TiXmlElement *authorChild = authorXML->FirstChildElement("name");
      if (!authorChild)
      {
        gzerr << "Couldn't find author name" << std::endl;
        authorChild->FirstChild()->SetValue("");
      }
      else
      {
        authorChild->FirstChild()->SetValue(this->authorName);
      }
      authorChild = authorXML->FirstChildElement("email");
      if (!authorChild)
      {
        gzerr << "Couldn't find author email" << std::endl;
        authorChild->FirstChild()->SetValue("");
      }
      else
      {
        authorChild->FirstChild()->SetValue(this->authorEmail);
      }
    }

    boost::filesystem::path path;
    path = path / this->saveLocation;
    if (!boost::filesystem::exists(path))
    {
      if (!boost::filesystem::create_directories(path))
      {
        gzerr << "Couldn't create folder for model files." << std::endl;
        return false;
      }
      gzmsg << "Created folder " << path << " for model files." << std::endl;
    }

    boost::filesystem::path modelConfigPath = path / "model.config";

    boost::filesystem::path sdfPath = path / "model.sdf";

    // Before writing
    if (boost::filesystem::exists(sdfPath) ||
          boost::filesystem::exists(modelConfigPath))
    {
      std::string msg = "A model named " + this->modelName +
                        " already exists in folder " + path.string() + ".\n\n"
                        "Do you wish to overwrite the existing model files?\n";

      QMessageBox msgBox(QMessageBox::Warning, QString("Files Exist"),
                         QString(msg.c_str()));

      QPushButton *saveButton = msgBox.addButton("Save",
                                                 QMessageBox::ApplyRole);
      msgBox.addButton(QMessageBox::Cancel);
      msgBox.exec();
      if (msgBox.clickedButton() != saveButton)
      {
        return this->OnSaveAs(this->modelName);
      }
    }

    const char* modelConfigString = modelConfigPath.string().c_str();
    gzdbg << "Saving file to " << modelConfigString << std::endl;

    xmlDoc.SaveFile(modelConfigString);

    this->SaveModelFiles();

    // Check if this this->saveLocation is in the model path
    // TODO: Add the directory ABOVE saveLocation to SystemPaths

    std::string parentDirectory = boost::filesystem::path(this->saveLocation)
                                    .parent_path().string();

    std::list<std::string> modelPaths =
                gazebo::common::SystemPaths::Instance()->GetModelPaths();
    std::list<std::string>::iterator iter;
    for (iter = modelPaths.begin();
         iter != modelPaths.end(); ++iter)
    {
      if (iter->compare(parentDirectory) == 0)
      {
        break;
      }
    }
    if (iter == modelPaths.end())
    {
      // Add it to GAZEBO_MODEL_PATHS and notify InsertModelWidget
      gazebo::common::SystemPaths::Instance()->
        AddModelPathsUpdate(parentDirectory);
    }

    this->saved = true;
    this->savedChanges = true;

    gui::editor::Events::saveBuildingModel(this->modelName, this->saveLocation);
    return true;
  }
  return false;
}

/////////////////////////////////////////////////
void BuildingMaker::OnNameChanged(const std::string &_name)
{
  this->SetModelName(_name);
  // Set new saveLocation
  boost::filesystem::path oldPath(this->saveLocation);
  boost::filesystem::path newPath = oldPath.parent_path() /
    GetFolderNameFromModelName(_name);
  this->saveLocation = newPath.string();

  this->savedChanges = false;
  this->saved = false;
}

/////////////////////////////////////////////////
void BuildingMaker::OnExit()
{
  if (this->allItems.empty())
  {
    gui::editor::Events::finishBuildingModel();
    return;
  }

  if (this->savedChanges)
  {
    QString msg("Once you exit the Building Editor, "
      "your building will no longer be editable.\n\n"
      "Are you ready to exit?\n\n");
    QMessageBox msgBox(QMessageBox::NoIcon, QString("Exit"), msg);

    msgBox.addButton("Exit", QMessageBox::ApplyRole);
    QPushButton *cancelButton = msgBox.addButton(QMessageBox::Cancel);
    msgBox.exec();
    if (msgBox.clickedButton() == cancelButton)
    {
      return;
    }
  }
  else
  {
    QString msg("Save Changes before exiting?\n\n"
        "Note: Once you exit the Building Editor, "
        "your building will no longer be editable.\n\n");

    QMessageBox msgBox(QMessageBox::NoIcon, QString("Exit"), msg);
    QPushButton *cancelButton = msgBox.addButton("Cancel",
      QMessageBox::ApplyRole);
    QPushButton *saveButton = msgBox.addButton("Save and Exit",
      QMessageBox::ApplyRole);
    QPushButton *exitButton = msgBox.addButton("Don't Save, Exit",
      QMessageBox::ApplyRole);
    msgBox.exec();
    if (msgBox.clickedButton() == cancelButton)
      return;

    if (msgBox.clickedButton() == exitButton)
    {
      this->saved = false;
      this->savedChanges = false;
    }
    else if (msgBox.clickedButton() == saveButton)
    {
      if (!this->OnSave(this->modelName))
      {
        return;
      }
    }
  }
<<<<<<< HEAD
}

/////////////////////////////////////////////////
void BuildingMaker::OnColorSelected(QColor _color)
{
  this->selectedTexture = "";

  if (_color.isValid())
    this->selectedColor = _color;
}

/////////////////////////////////////////////////
void BuildingMaker::OnTextureSelected(QString _texture)
{
  this->selectedColor = QColor::Invalid;

  if (_texture != QString(""))
    this->selectedTexture = _texture;
}

/////////////////////////////////////////////////
bool BuildingMaker::On3dMouseMove(const common::MouseEvent &_event)
{
  rendering::UserCameraPtr userCamera = gui::get_active_camera();
  if (!userCamera)
    return false;

  if (this->selectedTexture == QString("") && !this->selectedColor.isValid())
  {
    QApplication::setOverrideCursor(QCursor(Qt::ArrowCursor));
    userCamera->HandleMouseEvent(_event);
    return true;
  }

  rendering::VisualPtr vis = userCamera->GetVisual(_event.pos);
  // Highlight visual on hover
  if (vis)
  {
    std::string visName = vis->GetParent()->GetName();
    // Stairs have nested visuals
    if (visName.find("Stair") != std::string::npos)
    {
      vis = vis->GetParent();
    }

    // Reset previous hoverVis
    if (this->hoverVis && this->hoverVis != vis)
    {
      std::string hoverName = this->hoverVis->GetParent()->GetName();
      hoverName = hoverName.substr(hoverName.find("::")+2);
      BuildingModelManip *manip = this->allItems[hoverName];
      this->hoverVis->SetAmbient(manip->GetColor());
      this->hoverVis->SetMaterial(manip->GetTexture());
      this->hoverVis->SetTransparency(0.4);
    }

    if (visName.find("Wall") != std::string::npos ||
        visName.find("Floor") != std::string::npos ||
        visName.find("Stair") != std::string::npos)
    {
      this->hoverVis = vis;
      if (this->selectedColor.isValid())
      {
        common::Color newColor(this->selectedColor.red(),
                               this->selectedColor.green(),
                               this->selectedColor.blue());
        this->hoverVis->SetAmbient(newColor);
      }
      else if (this->selectedTexture != "")
      {
        std::string material = "Gazebo/Grey";
        if (this->selectedTexture == ":/images/wood.png")
          material = "Gazebo/Wood";
        else if (this->selectedTexture == ":/images/ceiling_tiled.png")
          material = "Gazebo/CeilingTiled";
        else if (this->selectedTexture == ":/images/bricks.png")
          material = "Gazebo/Bricks";

        this->hoverVis->SetMaterial(material);
      }

      this->hoverVis->SetTransparency(0);
    }
    else
    {
      this->hoverVis.reset();
    }
  }
  else
  {
    this->hoverVis.reset();
  }
  return true;
}

/////////////////////////////////////////////////
bool BuildingMaker::On3dMousePress(const common::MouseEvent &_event)
{
  rendering::UserCameraPtr userCamera = gui::get_active_camera();
  if (!userCamera)
    return false;

  userCamera->HandleMouseEvent(_event);
  return true;
}

/////////////////////////////////////////////////
bool BuildingMaker::On3dMouseRelease(const common::MouseEvent &_event)
{
  if (_event.button != common::MouseEvent::LEFT)
  {
    this->StopMaterialModes();
    return true;
  }

  if (this->hoverVis)
  {
    std::string hoverName = this->hoverVis->GetParent()->GetName();
    hoverName = hoverName.substr(hoverName.find("::")+2);
    BuildingModelManip *manip = this->allItems[hoverName];

    if (this->selectedColor.isValid())
    {
      manip->SetColor(this->selectedColor);
    }
    else if (this->selectedTexture != "")
    {
      manip->SetTexture(this->selectedTexture);
    }
    this->hoverVis.reset();
  }
  else
  {
    rendering::UserCameraPtr userCamera = gui::get_active_camera();
    userCamera->HandleMouseEvent(_event);
    this->StopMaterialModes();
  }
  return true;
}

/////////////////////////////////////////////////
bool BuildingMaker::On3dKeyPress(const common::KeyEvent &_event)
{
  if (_event.key == Qt::Key_Escape)
  {
    this->StopMaterialModes();
  }
  return false;
}

/////////////////////////////////////////////////
void BuildingMaker::StopMaterialModes()
{
  if (this->hoverVis)
    this->hoverVis->SetTransparency(0.4);

  this->selectedTexture = QString("");
  this->selectedColor = QColor::Invalid;
  gui::editor::Events::colorSelected(this->selectedColor.convertTo(
      QColor::Invalid));
  gui::editor::Events::createBuildingEditorItem(std::string());
=======

  this->FinishModel();
  gui::editor::Events::newBuildingModel();
  gui::editor::Events::finishBuildingModel();
>>>>>>> 4900f71d
}<|MERGE_RESOLUTION|>--- conflicted
+++ resolved
@@ -56,9 +56,6 @@
 double BuildingMaker::conversionScale;
 
 /////////////////////////////////////////////////
-<<<<<<< HEAD
-BuildingMaker::BuildingMaker() : EntityMaker()
-=======
 // Helper function to generate a valid folder name from a human-readable model
 // name.
 std::string GetFolderNameFromModelName(const std::string &_modelName)
@@ -86,7 +83,6 @@
 
 /////////////////////////////////////////////////
   BuildingMaker::BuildingMaker() : EntityMaker()
->>>>>>> 4900f71d
 {
   this->buildingDefaultName = "Untitled";
   this->modelName = this->buildingDefaultName;
@@ -295,13 +291,9 @@
   wallManip->SetPose(_pos.x(), _pos.y(), _pos.z(), 0, 0, _angle);
   this->allItems[linkName] = wallManip;
 
-<<<<<<< HEAD
   linkVisual->SetVisibilityFlags(GZ_VISIBILITY_GUI |
       GZ_VISIBILITY_SELECTABLE);
-=======
-  linkVisual->SetVisibilityFlags(GZ_VISIBILITY_GUI);
   this->savedChanges = false;
->>>>>>> 4900f71d
   return linkName;
 }
 
@@ -460,13 +452,9 @@
     stepVisual->SetRotation(baseStepVisual->GetRotation());
   }
 
-<<<<<<< HEAD
   linkVisual->SetVisibilityFlags(GZ_VISIBILITY_GUI |
       GZ_VISIBILITY_SELECTABLE);
-=======
-  linkVisual->SetVisibilityFlags(GZ_VISIBILITY_GUI);
   this->savedChanges = false;
->>>>>>> 4900f71d
   return linkName;
 }
 
@@ -1771,7 +1759,10 @@
       }
     }
   }
-<<<<<<< HEAD
+
+  this->FinishModel();
+  gui::editor::Events::newBuildingModel();
+  gui::editor::Events::finishBuildingModel();
 }
 
 /////////////////////////////////////////////////
@@ -1933,10 +1924,4 @@
   gui::editor::Events::colorSelected(this->selectedColor.convertTo(
       QColor::Invalid));
   gui::editor::Events::createBuildingEditorItem(std::string());
-=======
-
-  this->FinishModel();
-  gui::editor::Events::newBuildingModel();
-  gui::editor::Events::finishBuildingModel();
->>>>>>> 4900f71d
 }