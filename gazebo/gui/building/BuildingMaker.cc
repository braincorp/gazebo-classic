--- conflicted
+++ resolved
@@ -21,7 +21,6 @@
 
 #include "gazebo/common/Exception.hh"
 
-#include "gazebo/rendering/ogre_gazebo.h"
 #include "gazebo/rendering/UserCamera.hh"
 #include "gazebo/rendering/Visual.hh"
 #include "gazebo/rendering/Scene.hh"
@@ -1940,13 +1939,7 @@
 void BuildingMaker::OnTextureSelected(QString _texture)
 {
   this->selectedColor = QColor::Invalid;
-<<<<<<< HEAD
-
-  if (_texture != QString(""))
-    this->selectedTexture = _texture;
-=======
   this->selectedTexture = _texture;
->>>>>>> 09096225
 }
 
 /////////////////////////////////////////////////
@@ -2018,10 +2011,7 @@
           material = "Gazebo/Bricks";
 
         this->hoverVis->SetMaterial(material);
-<<<<<<< HEAD
-=======
         this->hoverVis->SetAmbient((*it).second->GetColor());
->>>>>>> 09096225
       }
 
       this->hoverVis->SetTransparency(0);
