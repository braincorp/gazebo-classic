--- conflicted
+++ resolved
@@ -142,11 +142,8 @@
   heightThicknessLayout->addWidget(thicknessLabel, 1, 0);
   heightThicknessLayout->addWidget(thicknessSpinBox, 1, 1);
 
-<<<<<<< HEAD
-=======
   // TODO Color and texture code is repeated on all dialogs.
   // Make a generalized widget
->>>>>>> 9fd9549d
   QLabel *colorLabel = new QLabel(tr("Color: "));
   this->colorComboBox = new QComboBox;
   this->colorComboBox->setIconSize(QSize(15, 15));
@@ -168,8 +165,6 @@
   QHBoxLayout *colorLayout = new QHBoxLayout;
   colorLayout->addWidget(colorLabel);
   colorLayout->addWidget(colorComboBox);
-<<<<<<< HEAD
-=======
 
   QLabel *textureLabel = new QLabel(tr("Texture: "));
   this->textureComboBox = new QComboBox;
@@ -191,7 +186,6 @@
   QHBoxLayout *textureLayout = new QHBoxLayout;
   textureLayout->addWidget(textureLabel);
   textureLayout->addWidget(textureComboBox);
->>>>>>> 9fd9549d
 
   QHBoxLayout *buttonsLayout = new QHBoxLayout;
   QPushButton *cancelButton = new QPushButton(tr("&Cancel"));
@@ -212,10 +206,7 @@
   mainLayout->addWidget(lengthGroupBox);
   mainLayout->addLayout(heightThicknessLayout);
   mainLayout->addLayout(colorLayout);
-<<<<<<< HEAD
-=======
   mainLayout->addLayout(textureLayout);
->>>>>>> 9fd9549d
   mainLayout->addLayout(buttonsLayout);
 
   this->setLayout(mainLayout);
@@ -261,10 +252,6 @@
 
 /////////////////////////////////////////////////
 QColor WallInspectorDialog::GetColor() const
-<<<<<<< HEAD
-{
-  return this->colorList[this->colorComboBox->currentIndex()];
-=======
 {
   return this->colorList[this->colorComboBox->currentIndex()];
 }
@@ -280,7 +267,6 @@
     texture = this->textureList[this->textureComboBox->currentIndex()];
   }
   return texture;
->>>>>>> 9fd9549d
 }
 
 /////////////////////////////////////////////////
@@ -323,18 +309,6 @@
 
 /////////////////////////////////////////////////
 void WallInspectorDialog::SetColor(const QColor _color)
-<<<<<<< HEAD
-{
-  // Find index corresponding to color (only a few colors allowed so far)
-  for (unsigned int i = 0; i < this->colorList.size(); ++i)
-  {
-    if (this->colorList[i] == _color)
-    {
-      this->colorComboBox->setCurrentIndex(i);
-      break;
-    }
-  }
-=======
 {
   // Find index corresponding to color (only a few colors allowed so far)
   int index = 0;
@@ -363,7 +337,6 @@
     }
   }
   this->textureComboBox->setCurrentIndex(index);
->>>>>>> 9fd9549d
 }
 
 /////////////////////////////////////////////////
