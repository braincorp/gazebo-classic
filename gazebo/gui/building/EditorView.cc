--- conflicted
+++ resolved
@@ -279,27 +279,19 @@
       }
       else if (this->drawMode == STAIRS)
       {
-<<<<<<< HEAD
         StairsItem *stairsItem = dynamic_cast<StairsItem *>(
             this->currentMouseItem);
         stairsItem->Set3dTexture(QString(""));
         stairsItem->Set3dColor(Qt::white);
         this->stairsList.push_back(stairsItem);
-=======
-        this->stairsList.push_back(dynamic_cast<StairsItem *>(
-            this->currentMouseItem));
->>>>>>> 119c5149
         if ((this->currentLevel) < static_cast<int>(floorList.size()))
         {
-          EditorItem *item = dynamic_cast<EditorItem *>(this->currentMouseItem);
-          this->buildingMaker->AttachManip(this->itemToVisualMap[item],
+          this->buildingMaker->AttachManip(this->itemToVisualMap[stairsItem],
               this->itemToVisualMap[floorList[this->currentLevel]]);
         }
       }
-
-      // Select -> deselect to trigger change
-      this->currentMouseItem->setSelected(true);
-      this->currentMouseItem->setSelected(false);
+      dynamic_cast<EditorItem *>(this->currentMouseItem)->
+          SetHighlighted(false);
 
       this->drawMode = NONE;
       this->drawInProgress = false;
@@ -713,15 +705,9 @@
     this->snapGrabberCurrent = NULL;
 
     wallSegmentItem = dynamic_cast<WallSegmentItem*>(this->currentMouseItem);
-<<<<<<< HEAD
     wallSegmentItem->Set3dTexture(QString(""));
     wallSegmentItem->Set3dColor(Qt::white);
     wallSegmentItem->SetHighlighted(false);
-=======
-    // Select -> deselect to trigger change
-    wallSegmentItem->setSelected(true);
-    wallSegmentItem->setSelected(false);
->>>>>>> 119c5149
     wallSegmentList.push_back(wallSegmentItem);
     if (wallSegmentItem->GetLevel() > 0)
     {
@@ -1073,16 +1059,9 @@
     this->itemToVisualMap[wallSegmentItem] = wallSegmentName;
 
     floorItem->AttachWallSegment(wallSegmentItem);
-<<<<<<< HEAD
     wallSegmentItem->Set3dTexture(QString(""));
     wallSegmentItem->Set3dColor(Qt::white);
     wallSegmentItem->SetHighlighted(false);
-=======
-
-    // Select -> deselect to trigger change
-    wallSegmentItem->setSelected(true);
-    wallSegmentItem->setSelected(false);
->>>>>>> 119c5149
   }
 
   // Clone linked grabber relations
@@ -1126,13 +1105,9 @@
   this->itemToVisualMap[floorItem] = floorName;
   this->scene()->addItem(floorItem);
   this->floorList.push_back(floorItem);
-<<<<<<< HEAD
   floorItem->Set3dTexture(QString(""));
   floorItem->Set3dColor(Qt::white);
   floorItem->SetHighlighted(false);
-=======
-  floorItem->Set3dTransparency(0.4);
->>>>>>> 119c5149
 }
 
 /////////////////////////////////////////////////
@@ -1303,7 +1278,6 @@
   this->levels[this->currentLevel]->floorItem->Set3dColor(dialog->
       GetFloorColor());
   this->levels[this->currentLevel]->floorItem->FloorChanged();
-  this->levels[this->currentLevel]->floorItem->Set3dTransparency(0.4);
   gui::editor::Events::updateLevelWidget(this->currentLevel, newLevelName);
 }
 
