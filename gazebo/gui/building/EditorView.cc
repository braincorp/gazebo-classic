/*
 * Copyright (C) 2012-2014 Open Source Robotics Foundation
 *
 * Licensed under the Apache License, Version 2.0 (the "License");
 * you may not use this file except in compliance with the License.
 * You may obtain a copy of the License at
 *
 *     http://www.apache.org/licenses/LICENSE-2.0
 *
 * Unless required by applicable law or agreed to in writing, software
 * distributed under the License is distributed on an "AS IS" BASIS,
 * WITHOUT WARRANTIES OR CONDITIONS OF ANY KIND, either express or implied.
 * See the License for the specific language governing permissions and
 * limitations under the License.
 *
*/

#include "gazebo/math/Angle.hh"
#include "gazebo/gui/building/ImportImageDialog.hh"
#include "gazebo/gui/building/BuildingItem.hh"
#include "gazebo/gui/building/GridLines.hh"
#include "gazebo/gui/building/EditorItem.hh"
#include "gazebo/gui/building/RectItem.hh"
#include "gazebo/gui/building/WindowItem.hh"
#include "gazebo/gui/building/DoorItem.hh"
#include "gazebo/gui/building/StairsItem.hh"
#include "gazebo/gui/building/FloorItem.hh"
#include "gazebo/gui/building/GrabberHandle.hh"
#include "gazebo/gui/building/WallSegmentItem.hh"
#include "gazebo/gui/building/BuildingMaker.hh"
#include "gazebo/gui/building/LevelInspectorDialog.hh"
#include "gazebo/gui/building/BuildingEditorEvents.hh"
#include "gazebo/gui/building/EditorView.hh"

using namespace gazebo;
using namespace gui;

/////////////////////////////////////////////////
EditorView::EditorView(QWidget *_parent)
  : QGraphicsView(_parent), currentMouseItem(0)
{
  this->setObjectName("editorView");

  this->drawMode = NONE;
  this->drawInProgress = false;
  this->floorplanVisible = true;
  this->elementsVisible = true;

  this->connections.push_back(
      gui::editor::Events::ConnectCreateBuildingEditorItem(
      boost::bind(&EditorView::OnCreateEditorItem, this, _1)));

  this->connections.push_back(
      gui::editor::Events::ConnectColorSelected(
      boost::bind(&EditorView::OnColorSelected, this, _1)));

  this->connections.push_back(
      gui::editor::Events::ConnectTextureSelected(
      boost::bind(&EditorView::OnTextureSelected, this, _1)));

  this->connections.push_back(
      gui::editor::Events::ConnectColorSelected(
      boost::bind(&EditorView::OnColorSelected, this, _1)));

  this->connections.push_back(
      gui::editor::Events::ConnectNewBuildingModel(
      boost::bind(&EditorView::OnDiscardModel, this)));

  this->connections.push_back(
      gui::editor::Events::ConnectAddBuildingLevel(
      boost::bind(&EditorView::OnAddLevel, this)));

  this->connections.push_back(
      gui::editor::Events::ConnectDeleteBuildingLevel(
      boost::bind(&EditorView::OnDeleteLevel, this)));

  this->connections.push_back(
      gui::editor::Events::ConnectChangeBuildingLevel(
      boost::bind(&EditorView::OnChangeLevel, this, _1)));

  this->connections.push_back(
      gui::editor::Events::ConnectShowFloorplan(
      boost::bind(&EditorView::OnShowFloorplan, this)));

  this->connections.push_back(
      gui::editor::Events::ConnectShowElements(
      boost::bind(&EditorView::OnShowElements, this)));

  this->mousePressRotation = 0;

  this->buildingMaker = new BuildingMaker();
  this->currentLevel = 0;
  this->levelDefaultHeight = 250;

  Level *newLevel = new Level();
  newLevel->level = 0;
  newLevel->baseHeight = 0;
  newLevel->height = this->levelDefaultHeight;
  newLevel->name = "Level 1";
  this->levels.push_back(newLevel);

  this->levelInspector = new LevelInspectorDialog();
  this->levelInspector->setModal(false);
  connect(this->levelInspector, SIGNAL(Applied()), this, SLOT(OnLevelApply()));

  this->openLevelInspectorAct = new QAction(tr("&Open Level Inspector"), this);
  this->openLevelInspectorAct->setStatusTip(tr("Open Level Inspector"));
  connect(this->openLevelInspectorAct, SIGNAL(triggered()),
    this, SLOT(OnOpenLevelInspector()));

  this->addLevelAct = new QAction(tr("&Add Level"), this);
  this->addLevelAct->setStatusTip(tr("Add Level"));
  connect(this->addLevelAct, SIGNAL(triggered()),
    this, SLOT(OnAddLevel()));

  this->deleteLevelAct = new QAction(tr("&Delete Level"), this);
  this->deleteLevelAct->setStatusTip(tr("Delete Level"));
  connect(this->deleteLevelAct, SIGNAL(triggered()),
    this, SLOT(OnDeleteLevel()));

  this->setTransformationAnchor(QGraphicsView::AnchorUnderMouse);
//  this->setRenderHint(QPainter::SmoothPixmapTransform);
//  this->setRenderHint(QPainter::Antialiasing);
  this->gridLines = NULL;

  this->viewScale = 1.0;
  this->levelCounter = 0;

  this->mouseTooltip = new QGraphicsTextItem;
  this->mouseTooltip->setPlainText(
<<<<<<< HEAD
      "Oops! Color and texture can only be added in the 3D view.");
  this->mouseTooltip->setVisible(false);
=======
      "Oops! Color can only be added in the 3D view.");
>>>>>>> 6c779757
  this->mouseTooltip->setZValue(10);
}

/////////////////////////////////////////////////
EditorView::~EditorView()
{
  if (this->buildingMaker)
    delete this->buildingMaker;

  delete this->levelInspector;
}

/////////////////////////////////////////////////
void EditorView::scrollContentsBy(int _dx, int _dy)
{
  QGraphicsView::scrollContentsBy(_dx, _dy);

  if (this->gridLines && this->scene())
  {
    this->gridLines->setPos(this->mapToScene(QPoint(this->width()/2,
        this->height()/2)));
  }
}

/////////////////////////////////////////////////
void EditorView::resizeEvent(QResizeEvent *_event)
{
  if (this->scene())
  {
    if (!this->gridLines)
    {
      this->gridLines = new GridLines(_event->size().width(),
          _event->size().height());
      this->scene()->addItem(this->gridLines);
    }
    else
    {
      this->gridLines->SetSize(_event->size().width(),
          _event->size().height());
    }
    this->gridLines->setPos(this->mapToScene(
        QPoint(_event->size().width()/2, _event->size().height()/2)));
  }
}

/////////////////////////////////////////////////
void EditorView::contextMenuEvent(QContextMenuEvent *_event)
{
  if (this->drawMode == COLOR)
    return;

  if (this->drawInProgress)
  {
    this->CancelDrawMode();
    gui::editor::Events::createBuildingEditorItem(std::string());
    _event->accept();
    return;
  }

  QGraphicsItem *item = this->scene()->itemAt(this->mapToScene(_event->pos()));
  if (item && item != this->levels[this->currentLevel]->backgroundPixmap)
  {
    _event->ignore();
    QGraphicsView::contextMenuEvent(_event);
    return;
  }

  QMenu menu(this);
  menu.addAction(this->addLevelAct);
  menu.addAction(this->deleteLevelAct);
  menu.addAction(this->openLevelInspectorAct);
  menu.exec(_event->globalPos());
  _event->accept();
}

/////////////////////////////////////////////////
void EditorView::wheelEvent(QWheelEvent *_event)
{
  int numSteps = (_event->delta()/8) / 15;

  QMatrix mat = matrix();
  QPointF mousePosition = _event->pos();

  mat.translate((width()/2) - mousePosition.x(), (height() / 2) -
    mousePosition.y());

  double scaleFactor = 1.15;

  if (numSteps > 0)
  {
    mat.scale(numSteps*scaleFactor, numSteps*scaleFactor);
    this->viewScale *= numSteps*scaleFactor;
  }
  else
  {
    mat.scale(-1/(numSteps*scaleFactor), -1/(numSteps*scaleFactor));
    this->viewScale *= -1/(numSteps*scaleFactor);
  }
  mat.translate(mousePosition.x() - (this->width()/2),
      mousePosition.y() -(this->height()/2));
  this->setMatrix(mat);

  if (this->gridLines)
  {
    this->gridLines->setPos(this->mapToScene(
        QPoint(this->width()/2, this->height()/2)));
  }

  gui::editor::Events::changeBuildingEditorZoom(this->viewScale);
  _event->accept();
}

/////////////////////////////////////////////////
void EditorView::mousePressEvent(QMouseEvent *_event)
{
  if (!this->drawInProgress && this->drawMode != WALL && this->drawMode != COLOR
      && (_event->button() != Qt::RightButton))
  {
    QGraphicsItem *mouseItem =
        this->scene()->itemAt(this->mapToScene(_event->pos()));
    if (mouseItem && !mouseItem->isSelected())
    {
      EditorItem *editorItem = dynamic_cast<EditorItem*>(mouseItem);
      if (editorItem)
      {
        this->scene()->clearSelection();
        mouseItem->setSelected(true);
      }
    }
    QGraphicsView::mousePressEvent(_event);
  }
}

/////////////////////////////////////////////////
void EditorView::mouseReleaseEvent(QMouseEvent *_event)
{
  if (this->drawMode == WALL)
  {
    this->DrawWall(_event->pos());
  }
  else if (this->drawMode != NONE)
  {
    if (this->drawInProgress)
    {
      if (this->drawMode == WINDOW)
      {
        this->windowList.push_back(dynamic_cast<WindowItem *>(
            this->currentMouseItem));
      }
      else if (this->drawMode == DOOR)
      {
        this->doorList.push_back(dynamic_cast<DoorItem *>(
            this->currentMouseItem));
      }
      else if (this->drawMode == STAIRS)
      {
        StairsItem *stairsItem = dynamic_cast<StairsItem *>(
            this->currentMouseItem);
        stairsItem->Set3dTexture(QString(""));
        stairsItem->Set3dColor(Qt::white);
        this->stairsList.push_back(stairsItem);
        if ((this->currentLevel) < static_cast<int>(floorList.size()))
        {
          this->buildingMaker->AttachManip(this->itemToVisualMap[stairsItem],
              this->itemToVisualMap[floorList[this->currentLevel]]);
        }
      }
      dynamic_cast<EditorItem *>(this->currentMouseItem)->
          SetHighlighted(false);

      this->drawMode = NONE;
      this->drawInProgress = false;
      gui::editor::Events::createBuildingEditorItem(std::string());
    }
  }

  if (!this->drawInProgress)
    this->currentMouseItem = NULL;

  QGraphicsView::mouseReleaseEvent(_event);
}

/////////////////////////////////////////////////
void EditorView::mouseMoveEvent(QMouseEvent *_event)
{
  switch (this->drawMode)
  {
    case NONE:
      break;
    case WALL:
    {
      WallSegmentItem *wallSegmentItem = dynamic_cast<WallSegmentItem *>(
          this->currentMouseItem);
      if (this->drawInProgress && wallSegmentItem)
      {
        this->snapToGrabber = false;
        this->snapGrabberOther = NULL;
        this->snapGrabberCurrent = NULL;

        QPointF p1 = wallSegmentItem->line().p1();
        QPointF p2 = this->mapToScene(_event->pos());
        QPointF pf;
        pf = p2;

        if (!(QApplication::keyboardModifiers() & Qt::ShiftModifier))
        {
          double distanceToClose = 30;

          // Snap to other walls' points
          QList<QGraphicsItem *> itemsList = this->scene()->items(QRectF(
              QPointF(p2.x() - distanceToClose/2, p2.y() - distanceToClose/2),
              QPointF(p2.x() + distanceToClose/2, p2.y() + distanceToClose/2)));
          for (QList<QGraphicsItem *>::iterator it = itemsList.begin();
              it  != itemsList.end(); ++it)
          {
            WallSegmentItem *anotherWall = dynamic_cast<WallSegmentItem *>
                (*it);
            if (anotherWall && anotherWall != wallSegmentItem)
            {
              if (QVector2D(p2 - anotherWall->GetStartPoint()).length() <=
                  distanceToClose)
              {
                pf = anotherWall->GetStartPoint();
                this->snapGrabberOther = anotherWall->grabbers[0];
                this->snapGrabberCurrent = wallSegmentItem->grabbers[1];
                this->snapToGrabber = true;
                break;
              }
              else if (QVector2D(p2 - anotherWall->GetEndPoint()).length() <=
                  distanceToClose)
              {
                pf = anotherWall->GetEndPoint();
                this->snapGrabberOther = anotherWall->grabbers[1];
                this->snapGrabberCurrent = wallSegmentItem->grabbers[1];
                this->snapToGrabber = true;
                break;
              }
            }
          }

          if (!this->snapToGrabber)
          {
            // Snap to angular increments
            QLineF newLine(p1, p2);
            double angle = GZ_DTOR(QLineF(p1, p2).angle());
            double range = GZ_DTOR(SegmentItem::SnapAngle);
            int angleIncrement = angle / range;

            if ((angle - range*angleIncrement) > range*0.5)
              angleIncrement++;
            angle = -range*angleIncrement;

            // Snap to length increments
            double newLength = newLine.length();
            double lengthIncrement = SegmentItem::SnapLength /
                wallSegmentItem->GetScale();
            newLength  = round(newLength/lengthIncrement)*lengthIncrement-
                wallSegmentItem->GetThickness();

            pf.setX(p1.x() + qCos(angle)*newLength);
            pf.setY(p1.y() + qSin(angle)*newLength);
          }
        }
        wallSegmentItem->SetEndPoint(pf);
        wallSegmentItem->Update();
      }
      QApplication::setOverrideCursor(QCursor(Qt::CrossCursor));
      break;
    }
    case WINDOW:
      this->DrawWindow(_event->pos());
      break;
    case DOOR:
      this->DrawDoor(_event->pos());
      break;
    case STAIRS:
      this->DrawStairs(_event->pos());
      break;
    case COLOR:
<<<<<<< HEAD
    case TEXTURE:
=======
>>>>>>> 6c779757
    {
      if (!this->mouseTooltip->scene())
        this->scene()->addItem(this->mouseTooltip);

<<<<<<< HEAD
      this->mouseTooltip->setVisible(true);
=======
>>>>>>> 6c779757
      this->mouseTooltip->setPos(this->mapToScene(_event->pos()) +
          QPointF(15, 15));
      break;
    }
    default:
      break;
  }

  // auto attach windows and doors to walls
  QGraphicsItem *grabber = this->scene()->mouseGrabberItem();
  if (!grabber)
    grabber = this->currentMouseItem;
  RectItem *editorItem = dynamic_cast<RectItem *>(grabber);
  if (grabber && editorItem && (editorItem->GetType() == "Window"
      || editorItem->GetType() == "Door") )
  {
    if (grabber->parentItem())
    {
      WallSegmentItem *wallSegmentItem =
            dynamic_cast<WallSegmentItem *>(grabber->parentItem());
      if (wallSegmentItem)
      {
        QLineF segmentLine(wallSegmentItem->line());
        segmentLine.setP1(wallSegmentItem->mapToScene(segmentLine.p1()));
        segmentLine.setP2(wallSegmentItem->mapToScene(segmentLine.p2()));
        QPointF mousePoint = this->mapToScene(_event->pos());
        QPointF deltaLine = segmentLine.p2() - segmentLine.p1();
        QPointF deltaMouse = mousePoint - segmentLine.p1();
        double deltaLineMouse2 = deltaLine.x()*(-deltaMouse.y())
            - (-deltaMouse.x())*deltaLine.y();
        double deltaLine2 = (deltaLine.x()*deltaLine.x())
            + deltaLine.y()*deltaLine.y();
        double mouseDotLine = deltaMouse.x()*deltaLine.x()
              + deltaMouse.y()*deltaLine.y();
        double t = mouseDotLine / deltaLine2;
        double distance = fabs(deltaLineMouse2) / sqrt(deltaLine2);
        if (distance > 30 || t > 1.0 || t < 0.0)
        {
          editorItem->setParentItem(NULL);
          editorItem->SetPositionOnWall(0);
          editorItem->SetAngleOnWall(0);
          this->buildingMaker->DetachManip(this->itemToVisualMap[editorItem],
                this->itemToVisualMap[wallSegmentItem]);
          editorItem->SetRotation(editorItem->GetRotation()
            - this->mousePressRotation);
          editorItem->SetPosition(mousePoint);
        }
        else
        {
          QPointF closest(segmentLine.p1() + t*deltaLine);
          grabber->setPos(wallSegmentItem->mapFromScene(closest));
          grabber->setRotation(wallSegmentItem->rotation());

          QPointF absPositionOnWall = grabber->pos() -
              wallSegmentItem->line().p1();
          double positionLength = sqrt(absPositionOnWall.x()*
                                       absPositionOnWall.x() +
                                       absPositionOnWall.y()*
                                       absPositionOnWall.y());
          editorItem->SetPositionOnWall(positionLength /
              wallSegmentItem->line().length());
        }
        return;
      }
    }
    else
    {
      QList<QGraphicsItem *> overlaps = this->scene()->collidingItems(
          grabber, Qt::IntersectsItemBoundingRect);
      for (int i = 0; i < overlaps.size(); ++i)
      {
        WallSegmentItem *wallSegmentItem =
            dynamic_cast<WallSegmentItem *>(overlaps[i]);
        if (wallSegmentItem)
        {
          QPointF scenePos =  grabber->scenePos();
          if (wallSegmentItem->contains(wallSegmentItem->mapFromScene(
              scenePos)))
          {
            editorItem->setParentItem(wallSegmentItem);
            this->buildingMaker->AttachManip(
                this->itemToVisualMap[editorItem],
                this->itemToVisualMap[wallSegmentItem]);
            editorItem->SetPosition(wallSegmentItem->mapFromScene(scenePos));
            this->mousePressRotation = -wallSegmentItem->line().angle();
            editorItem->SetRotation(this->mousePressRotation);

            QPointF absPositionOnWall = editorItem->pos() -
                wallSegmentItem->line().p1();
            double positionLength = sqrt(absPositionOnWall.x()*
                                         absPositionOnWall.x() +
                                         absPositionOnWall.y()*
                                         absPositionOnWall.y());
            editorItem->SetPositionOnWall(positionLength /
                wallSegmentItem->line().length());
            return;
          }
        }
      }
    }
  }

  if (!drawInProgress)
  {
    QGraphicsView::mouseMoveEvent(_event);
  }
}

/////////////////////////////////////////////////
void EditorView::leaveEvent(QEvent */*_event*/)
{
  if (this->mouseTooltip &&
<<<<<<< HEAD
      this->scene()->items().contains(this->mouseTooltip) &&
      this->mouseTooltip->isVisible())
  {
    this->mouseTooltip->setVisible(false);
=======
      this->scene()->items().contains(this->mouseTooltip))
  {
    this->scene()->removeItem(this->mouseTooltip);
>>>>>>> 6c779757
  }
}

/////////////////////////////////////////////////
void EditorView::keyPressEvent(QKeyEvent *_event)
{
  if (_event->key() == Qt::Key_Delete || _event->key() == Qt::Key_Backspace)
  {
    QList<QGraphicsItem *> selectedItems = this->scene()->selectedItems();

    for (int i = 0; i < selectedItems.size(); ++i)
    {
      EditorItem *item = dynamic_cast<EditorItem *>(selectedItems[i]);
      if (item)
      {
        this->DeleteItem(item);
      }
    }
    this->drawMode = NONE;
    this->drawInProgress = false;
    this->currentMouseItem = NULL;
    this->releaseKeyboard();
    QApplication::setOverrideCursor(QCursor(Qt::ArrowCursor));
    gui::editor::Events::createBuildingEditorItem(std::string());
  }
  else if (_event->key() == Qt::Key_Escape)
  {
<<<<<<< HEAD
    if (this->mouseTooltip && this->mouseTooltip->isVisible())
      this->mouseTooltip->setVisible(false);
=======
    if (this->mouseTooltip &&
        this->scene()->items().contains(this->mouseTooltip))
      this->scene()->removeItem(this->mouseTooltip);
>>>>>>> 6c779757
    this->CancelDrawMode();
    gui::editor::Events::createBuildingEditorItem(std::string());
    this->releaseKeyboard();
  }
}

/////////////////////////////////////////////////
void EditorView::mouseDoubleClickEvent(QMouseEvent *_event)
{
  if (this->drawMode == WALL)
  {
    WallSegmentItem *wallSegmentItem = dynamic_cast<WallSegmentItem *>(
        this->currentMouseItem);
    this->itemToVisualMap.erase(wallSegmentItem);

    this->UnlinkGrabbers(wallSegmentItem->grabbers[0]);

    this->scene()->removeItem(this->currentMouseItem);
    delete this->currentMouseItem;

    this->snapToGrabber = false;
    this->snapGrabberOther = NULL;
    this->snapGrabberCurrent = NULL;
    this->currentMouseItem = NULL;
    this->drawMode = NONE;
    this->drawInProgress = false;
    this->releaseKeyboard();
    QApplication::setOverrideCursor(QCursor(Qt::ArrowCursor));
    gui::editor::Events::createBuildingEditorItem(std::string());
  }
  else if (this->drawMode == COLOR)
  {
    return;
  }
  else
  {
    if (!this->scene()->itemAt(this->mapToScene(_event->pos())))
      this->OnOpenLevelInspector();
  }

  if (!this->drawInProgress)
    QGraphicsView::mouseDoubleClickEvent(_event);
}

/////////////////////////////////////////////////
void EditorView::DeleteItem(EditorItem *_item)
{
  if (!_item)
    return;

  this->buildingMaker->DetachAllChildren(this->itemToVisualMap[_item]);

  if (_item->GetType() == "WallSegment")
  {
    WallSegmentItem *wallSegmentItem = dynamic_cast<WallSegmentItem *>(_item);
    this->UnlinkGrabbers(wallSegmentItem->grabbers[0]);
    this->UnlinkGrabbers(wallSegmentItem->grabbers[1]);

    this->wallSegmentList.erase(std::remove(this->wallSegmentList.begin(),
        this->wallSegmentList.end(), dynamic_cast<WallSegmentItem *>(_item)),
        this->wallSegmentList.end());
  }
  else if (_item->GetType() == "Window")
  {
    this->windowList.erase(std::remove(this->windowList.begin(),
        this->windowList.end(), dynamic_cast<WindowItem *>(_item)),
        this->windowList.end());
  }
  else if (_item->GetType() == "Door")
  {
    this->doorList.erase(std::remove(this->doorList.begin(),
        this->doorList.end(), dynamic_cast<DoorItem *>(_item)),
        this->doorList.end());
  }
  else if (_item->GetType() == "Stairs")
  {
    this->stairsList.erase(std::remove(this->stairsList.begin(),
        this->stairsList.end(), dynamic_cast<StairsItem *>(_item)),
        this->stairsList.end());
  }
  else if (_item->GetType() == "Floor")
  {
    this->floorList.erase(std::remove(this->floorList.begin(),
        this->floorList.end(), dynamic_cast<FloorItem *>(_item)),
        this->floorList.end());
  }

  this->itemToVisualMap.erase(_item);
  delete _item;
}

/////////////////////////////////////////////////
void EditorView::DrawWall(const QPoint &_pos)
{
  WallSegmentItem *wallSegmentItem = NULL;

  // First point on the chain
  if (!this->drawInProgress)
  {
    QPointF pointStart = mapToScene(_pos);
    QPointF pointEnd = pointStart + QPointF(1, 0);

    wallSegmentItem = new WallSegmentItem(pointStart, pointEnd,
        this->levelDefaultHeight);

    if (!(QApplication::keyboardModifiers() & Qt::ShiftModifier))
    {
      double distanceToClose = 30;

      // Snap to other walls' points
      QList<QGraphicsItem *> itemsList = this->scene()->items(QRectF(
          QPointF(pointStart.x() - distanceToClose/2,
                  pointStart.y() - distanceToClose/2),
          QPointF(pointStart.x() + distanceToClose/2,
                  pointStart.y() + distanceToClose/2)));
      for (QList<QGraphicsItem *>::iterator it = itemsList.begin();
          it  != itemsList.end(); ++it)
      {
        WallSegmentItem *anotherWall = dynamic_cast<WallSegmentItem *>(*it);
        if (anotherWall)
        {
          if (QVector2D(pointStart - anotherWall->GetStartPoint()).length()
              <= distanceToClose)
          {
            wallSegmentItem->SetStartPoint(anotherWall->GetStartPoint());
            this->LinkGrabbers(anotherWall->grabbers[0],
                wallSegmentItem->grabbers[0]);
            break;
          }
          else if (QVector2D(pointStart - anotherWall->GetEndPoint()).length()
              <= distanceToClose)
          {
            wallSegmentItem->SetStartPoint(anotherWall->GetEndPoint());
            this->LinkGrabbers(anotherWall->grabbers[1],
                wallSegmentItem->grabbers[0]);
            break;
          }
        }
      }
    }

    wallSegmentItem->SetLevel(this->currentLevel);
    wallSegmentItem->SetLevelBaseHeight(this->levels[this->currentLevel]->
        baseHeight);
    this->scene()->addItem(wallSegmentItem);
    this->currentMouseItem = wallSegmentItem;
    this->drawInProgress = true;
  }
  // Subsequent points get linked in the chain
  else
  {
    // Snap currently finishing segment to a grabber in scene
    if (this->snapToGrabber && this->snapGrabberOther &&
        this->snapGrabberCurrent)
    {
      this->LinkGrabbers(this->snapGrabberOther, this->snapGrabberCurrent);
    }

    // Reset and start a new segment
    this->snapToGrabber = false;
    this->snapGrabberOther = NULL;
    this->snapGrabberCurrent = NULL;

    wallSegmentItem = dynamic_cast<WallSegmentItem*>(this->currentMouseItem);
    wallSegmentItem->Set3dTexture(QString(""));
    wallSegmentItem->Set3dColor(Qt::white);
    wallSegmentItem->SetHighlighted(false);
    wallSegmentList.push_back(wallSegmentItem);
    if (wallSegmentItem->GetLevel() > 0)
    {
      floorList[wallSegmentItem->GetLevel()-1]->AttachWallSegment(
          wallSegmentItem);
    }

    // Start from previous segment's end
    QPointF newPointStart = wallSegmentItem->GetEndPoint();
    QPointF newPointEnd = newPointStart + QPointF(1, 0);
    GrabberHandle *grabberStart = wallSegmentItem->grabbers[1];

    wallSegmentItem = new WallSegmentItem(newPointStart,
        newPointEnd, this->levelDefaultHeight);
    wallSegmentItem->SetLevel(this->currentLevel);
    wallSegmentItem->SetLevelBaseHeight(this->levels[
       this->currentLevel]->baseHeight);
    this->scene()->addItem(wallSegmentItem);
    this->currentMouseItem = wallSegmentItem;

    this->LinkGrabbers(grabberStart, wallSegmentItem->grabbers[0]);
  }

  // 3D counterpart
  if (wallSegmentItem)
  {
    QVector3D segmentPosition = wallSegmentItem->GetScenePosition();
    segmentPosition.setZ(wallSegmentItem->GetLevelBaseHeight() +
        segmentPosition.z());
    QVector3D segmentSize = wallSegmentItem->GetSize();
    segmentSize.setZ(wallSegmentItem->GetHeight());
    std::string wallSegmentName = this->buildingMaker->AddWall(
        segmentSize, segmentPosition, wallSegmentItem->GetSceneRotation());
    this->buildingMaker->ConnectItem(wallSegmentName, wallSegmentItem);
    this->itemToVisualMap[wallSegmentItem] = wallSegmentName;
    wallSegmentItem->SetName(wallSegmentName);
  }
}

/////////////////////////////////////////////////
void EditorView::DrawWindow(const QPoint &_pos)
{
  WindowItem *windowItem = NULL;
  if (!drawInProgress)
  {
    windowItem = new WindowItem();
    windowItem->SetLevel(this->currentLevel);
    windowItem->SetLevelBaseHeight(
        this->levels[this->currentLevel]->baseHeight);
    this->scene()->addItem(windowItem);
    this->currentMouseItem = windowItem;

    QVector3D windowPosition = windowItem->GetScenePosition();
    windowPosition.setZ(windowItem->GetLevelBaseHeight() + windowPosition.z());
    std::string windowName = this->buildingMaker->AddWindow(
        windowItem->GetSize(), windowPosition, windowItem->GetSceneRotation());
    this->buildingMaker->ConnectItem(windowName, windowItem);
    this->itemToVisualMap[windowItem] = windowName;
    windowItem->SetName(windowName);
    this->drawInProgress = true;
  }
  windowItem = dynamic_cast<WindowItem*>(this->currentMouseItem);
  if (windowItem)
  {
    QPointF scenePos = this->mapToScene(_pos);
    windowItem->SetPosition(scenePos.x(), scenePos.y());
  }
}

/////////////////////////////////////////////////
void EditorView::DrawDoor(const QPoint &_pos)
{
  DoorItem *doorItem = NULL;
  if (!drawInProgress)
  {
    doorItem = new DoorItem();
    doorItem->SetLevel(this->currentLevel);
    doorItem->SetLevelBaseHeight(this->levels[this->currentLevel]->baseHeight);
    this->scene()->addItem(doorItem);
    this->currentMouseItem = doorItem;
    QVector3D doorPosition = doorItem->GetScenePosition();
    doorPosition.setZ(doorItem->GetLevelBaseHeight() + doorPosition.z());
    std::string doorName = this->buildingMaker->AddDoor(
        doorItem->GetSize(), doorPosition, doorItem->GetSceneRotation());
    this->buildingMaker->ConnectItem(doorName, doorItem);
    this->itemToVisualMap[doorItem] = doorName;
    doorItem->SetName(doorName);
    this->drawInProgress = true;
  }
  doorItem = dynamic_cast<DoorItem*>(currentMouseItem);
  if (doorItem)
  {
    QPointF scenePos = this->mapToScene(_pos);
    doorItem->SetPosition(scenePos.x(), scenePos.y());
  }
}

/////////////////////////////////////////////////
void EditorView::DrawStairs(const QPoint &_pos)
{
  StairsItem *stairsItem = NULL;
  if (!drawInProgress)
  {
    stairsItem = new StairsItem();
    stairsItem->SetLevel(this->currentLevel);
    stairsItem->SetLevelBaseHeight(
        this->levels[this->currentLevel]->baseHeight);
    this->scene()->addItem(stairsItem);
    this->currentMouseItem = stairsItem;

    QVector3D stairsPosition = stairsItem->GetScenePosition();
    stairsPosition.setZ(stairsItem->GetLevelBaseHeight() + stairsPosition.z());
    std::string stairsName = this->buildingMaker->AddStairs(
        stairsItem->GetSize(), stairsPosition, stairsItem->GetSceneRotation(),
        stairsItem->GetSteps());

    this->buildingMaker->ConnectItem(stairsName, stairsItem);
    this->itemToVisualMap[stairsItem] = stairsName;
    stairsItem->SetName(stairsName);
    this->drawInProgress = true;
  }
  stairsItem = dynamic_cast<StairsItem*>(this->currentMouseItem);
  if (stairsItem)
  {
    QPointF scenePos = this->mapToScene(_pos);
    stairsItem->SetPosition(scenePos.x(), scenePos.y());
  }
}

/////////////////////////////////////////////////
void EditorView::Create3DVisual(EditorItem *_item)
{
  if (_item->GetType() == "Stairs")
  {
    StairsItem *stairsItem = dynamic_cast<StairsItem *>(_item);
    QVector3D stairsPosition = stairsItem->GetScenePosition();
    stairsPosition.setZ(stairsItem->GetLevelBaseHeight() + stairsPosition.z());
    std::string stairsName = this->buildingMaker->AddStairs(
        stairsItem->GetSize(), stairsPosition, stairsItem->GetSceneRotation(),
        stairsItem->GetSteps());
    this->buildingMaker->ConnectItem(stairsName, stairsItem);
    this->itemToVisualMap[stairsItem] = stairsName;
    stairsItem->SetName(stairsName);
    if (stairsItem->GetLevel() < static_cast<int>(floorList.size()))
    {
      this->buildingMaker->AttachManip(stairsName,
          this->itemToVisualMap[floorList[stairsItem->GetLevel()]]);
    }
  }
  // TODO add implementation for other times
}

/////////////////////////////////////////////////
void EditorView::SetBackgroundImage(const std::string &_filename,
    double _resolution)
{
  QImage img(QString::fromStdString(_filename));
  int newHeight = (img.height() * 100) / _resolution;
  img = img.scaledToHeight(newHeight);

  if (!this->levels[this->currentLevel]->backgroundPixmap)
  {
    this->levels[this->currentLevel]->backgroundPixmap =
      new QGraphicsPixmapItem(QPixmap::fromImage(img));
    this->scene()->addItem(this->levels[this->currentLevel]->backgroundPixmap);
  }
  else
  {
    this->levels[this->currentLevel]->backgroundPixmap->setPixmap(
        QPixmap::fromImage(img));
  }

  this->levels[this->currentLevel]->backgroundPixmap->
      setX(img.width() * -0.5);
  this->levels[this->currentLevel]->backgroundPixmap->
      setY(img.height() * -0.5);
  this->setSceneRect(img.width() * -0.5, img.height() * -0.5,
                     img.width(), img.height());

  if (!this->floorplanVisible)
  {
    this->levels[this->currentLevel]->backgroundPixmap->setVisible(false);
    gui::editor::Events::triggerShowFloorplan();
  }
  gui::editor::Events::createBuildingEditorItem(std::string());
}

/////////////////////////////////////////////////
void EditorView::OnCreateEditorItem(const std::string &_type)
{
  this->CancelDrawMode();

  if (_type == "wall")
    this->drawMode = WALL;
  else if (_type == "window")
    this->drawMode = WINDOW;
  else if (_type == "door")
    this->drawMode = DOOR;
  else if (_type == "stairs")
    this->drawMode = STAIRS;
  else if (_type == "image")
  {
    this->drawMode = NONE;
    ImportImageDialog *importImage = new ImportImageDialog(this);
    importImage->show();
  }

  if (this->drawInProgress && this->currentMouseItem)
  {
    this->scene()->removeItem(this->currentMouseItem);
    this->currentMouseItem = NULL;
    this->drawInProgress = false;
  }

  this->scene()->clearSelection();

  if (this->drawMode == WALL)
    QApplication::setOverrideCursor(QCursor(Qt::CrossCursor));

  if (!this->elementsVisible)
    gui::editor::Events::triggerShowElements();

  // this->grabKeyboard();
}

/////////////////////////////////////////////////
void EditorView::OnColorSelected(QColor _color)
{
<<<<<<< HEAD
=======
  this->CancelDrawMode();
  this->scene()->clearSelection();

>>>>>>> 6c779757
  if (_color.isValid())
    this->drawMode = COLOR;
}

/////////////////////////////////////////////////
<<<<<<< HEAD
void EditorView::OnTextureSelected(QString _texture)
{
  if (_texture != QString(""))
    this->drawMode = TEXTURE;
}

/////////////////////////////////////////////////
=======
>>>>>>> 6c779757
void EditorView::OnDiscardModel()
{
  this->wallSegmentList.clear();
  this->windowList.clear();
  this->doorList.clear();
  this->stairsList.clear();
  this->floorList.clear();
  this->itemToVisualMap.clear();
  this->buildingMaker->Reset();

  for (unsigned int i = 0; i < this->levels.size(); ++i)
    delete this->levels[i];
  this->levels.clear();
  this->currentLevel = 0;

  Level *newLevel = new Level();
  newLevel->level = 0;
  newLevel->baseHeight = 0;
  newLevel->height = this->levelDefaultHeight;
  newLevel->name = "Level 1";
  this->levels.push_back(newLevel);
  this->levelCounter = 0;

  // clear the scene but add the grid back in
  this->scene()->clear();
  this->gridLines = new GridLines(this->scene()->sceneRect().width(),
      this->scene()->sceneRect().height());
  this->scene()->addItem(this->gridLines);

  this->currentMouseItem = NULL;
  this->drawInProgress = false;
  this->drawMode = NONE;
  gui::editor::Events::createBuildingEditorItem(std::string());
}

/////////////////////////////////////////////////
void EditorView::OnAddLevel()
{
  if (this->wallSegmentList.empty())
  {
    QMessageBox msgBox;
    msgBox.setText("Create new levels after adding walls.");
    msgBox.exec();
    return;
  }

  if (!this->elementsVisible)
    gui::editor::Events::triggerShowElements();

  if (this->levels[this->currentLevel]->backgroundPixmap)
    this->levels[this->currentLevel]->backgroundPixmap->setVisible(false);

  int newLevelNum = this->levels.size();
  std::stringstream levelNameStr;
  levelNameStr << "Level " << ++this->levelCounter + 1;
  std::string levelName = levelNameStr.str();
  this->currentLevel = newLevelNum;
  Level *newLevel = new Level();
  newLevel->name = levelName;
  newLevel->level = newLevelNum;
  newLevel->height = this->levelDefaultHeight;
  this->levels.push_back(newLevel);
  gui::editor::Events::updateLevelWidget(this->currentLevel, levelName);

  std::vector<WallSegmentItem *>::iterator wallIt =
      this->wallSegmentList.begin();
  double wallHeight = (*wallIt)->GetHeight() + (*wallIt)->GetLevelBaseHeight();
  double maxHeight = wallHeight;
  int wallLevel = 0;

  ++wallIt;
  for (wallIt; wallIt != this->wallSegmentList.end(); ++wallIt)
  {
    wallHeight = (*wallIt)->GetHeight() + (*wallIt)->GetLevelBaseHeight();
    if ( wallHeight > maxHeight)
    {
      maxHeight = wallHeight;
      wallLevel = (*wallIt)->GetLevel();
    }
  }
  newLevel->baseHeight = maxHeight;

  FloorItem *floorItem = new FloorItem();
  this->levels[this->currentLevel]->floorItem = floorItem;
  std::vector<WallSegmentItem *> newWalls;
  std::map<WallSegmentItem *, WallSegmentItem *> clonedWallMap;
  for (std::vector<WallSegmentItem *>::iterator it = wallSegmentList.begin();
      it  != this->wallSegmentList.end(); ++it)
  {
    if ((*it)->GetLevel() != wallLevel)
      continue;

    WallSegmentItem *wallSegmentItem = (*it)->Clone();
    clonedWallMap[(*it)] = wallSegmentItem;
    wallSegmentItem->SetLevel(newLevelNum);
    wallSegmentItem->SetLevelBaseHeight(this->levels[this->currentLevel]->
        baseHeight);
    this->scene()->addItem(wallSegmentItem);
    newWalls.push_back(wallSegmentItem);

    QVector3D segmentSize = wallSegmentItem->GetSize();
    segmentSize.setZ(wallSegmentItem->GetHeight());
    QVector3D segmentPosition = wallSegmentItem->GetScenePosition();
    segmentPosition.setZ(wallSegmentItem->GetLevelBaseHeight()
        + segmentPosition.z());
    std::string wallSegmentName = this->buildingMaker->AddWall(
        segmentSize, segmentPosition, wallSegmentItem->GetSceneRotation());
    this->buildingMaker->ConnectItem(wallSegmentName, wallSegmentItem);
    this->itemToVisualMap[wallSegmentItem] = wallSegmentName;

    floorItem->AttachWallSegment(wallSegmentItem);
    wallSegmentItem->Set3dTexture(QString(""));
    wallSegmentItem->Set3dColor(Qt::white);
    wallSegmentItem->SetHighlighted(false);
  }

  // Clone linked grabber relations
  typedef std::map<WallSegmentItem *, WallSegmentItem *>::iterator clonedIt;
  for (clonedIt iterator = clonedWallMap.begin(); iterator !=
      clonedWallMap.end(); ++iterator)
  {
    WallSegmentItem *oldWall = iterator->first;
    WallSegmentItem *newWall = iterator->second;

    // start / end
    for (int g = 0; g < 2; ++g)
    {
      for (unsigned int i = 0; i < oldWall->grabbers[g]->linkedGrabbers.size();
          ++i)
      {
        WallSegmentItem *parentItem = dynamic_cast<WallSegmentItem*>(
            oldWall->grabbers[g]->linkedGrabbers[i]->parentItem());
        int index = oldWall->grabbers[g]->linkedGrabbers[i]->GetIndex();

        newWall->grabbers[g]->linkedGrabbers.push_back(
            clonedWallMap[parentItem]->grabbers[index]);
      }
    }
  }

  this->wallSegmentList.insert(this->wallSegmentList.end(), newWalls.begin(),
      newWalls.end());

  floorItem->SetLevel(this->currentLevel);
  floorItem->SetLevelBaseHeight(this->levels[this->currentLevel]->baseHeight);
  std::string floorName = this->buildingMaker->AddFloor(
      floorItem->GetSize(), floorItem->GetScenePosition(), 0);
  for (std::vector<StairsItem *>::iterator it = this->stairsList.begin();
      it != this->stairsList.end(); ++it)
  {
    if ((*it)->GetLevel() == (newLevelNum - 1))
      buildingMaker->AttachManip(this->itemToVisualMap[(*it)], floorName);
  }
  this->buildingMaker->ConnectItem(floorName, floorItem);
  this->itemToVisualMap[floorItem] = floorName;
  this->scene()->addItem(floorItem);
  this->floorList.push_back(floorItem);
  floorItem->Set3dTexture(QString(""));
  floorItem->Set3dColor(Qt::white);
  floorItem->SetHighlighted(false);
}

/////////////////////////////////////////////////
void EditorView::OnDeleteLevel()
{
  this->DeleteLevel(this->currentLevel);
}

/////////////////////////////////////////////////
void EditorView::DeleteLevel(int _level)
{
  if (this->levels.size() == 1
      || _level >= static_cast<int>(this->levels.size()))
    return;

  // Delete current level and move to level below or above
  int newLevelIndex = _level - 1;
  if (newLevelIndex < 0)
    newLevelIndex = _level + 1;

  if (this->levels[_level]->backgroundPixmap)
  {
    this->scene()->removeItem(this->levels[_level]->backgroundPixmap);
    delete this->levels[_level]->backgroundPixmap;
    this->levels[_level]->backgroundPixmap = NULL;
  }

  this->OnChangeLevel(newLevelIndex);

  double deletedHeight = this->levels[_level]->height;
  std::vector<EditorItem *> toBeDeleted;
  for (std::vector<WindowItem *>::iterator it = this->windowList.begin();
      it != this->windowList.end(); ++it)
  {
    if ((*it)->GetLevel() == _level)
      toBeDeleted.push_back(*it);
    else if ((*it)->GetLevel() > _level)
    {
      (*it)->SetLevel((*it)->GetLevel()-1);
      (*it)->SetLevelBaseHeight((*it)->GetLevelBaseHeight() - deletedHeight);
      (*it)->WindowChanged();
    }
  }
  for (std::vector<DoorItem *>::iterator it = this->doorList.begin();
      it != this->doorList.end(); ++it)
  {
    if ((*it)->GetLevel() == _level)
      toBeDeleted.push_back(*it);
    else if ((*it)->GetLevel() > _level)
    {
      (*it)->SetLevel((*it)->GetLevel()-1);
      (*it)->SetLevelBaseHeight((*it)->GetLevelBaseHeight()-deletedHeight);
      (*it)->DoorChanged();
    }
  }
  for (std::vector<StairsItem *>::iterator it = this->stairsList.begin();
      it != this->stairsList.end(); ++it)
  {
    if ((*it)->GetLevel() == _level)
      toBeDeleted.push_back(*it);
    else if ((*it)->GetLevel() > _level)
    {
      (*it)->SetLevel((*it)->GetLevel()-1);
      (*it)->SetLevelBaseHeight((*it)->GetLevelBaseHeight()-deletedHeight);
      (*it)->StairsChanged();
    }
  }
  for (std::vector<FloorItem *>::iterator it = this->floorList.begin();
      it != this->floorList.end(); ++it)
  {
    if ((*it)->GetLevel() == _level)
      toBeDeleted.push_back(*it);
    else if ((*it)->GetLevel() > _level)
    {
      (*it)->SetLevel((*it)->GetLevel()-1);
      (*it)->SetLevelBaseHeight((*it)->GetLevelBaseHeight()-deletedHeight);
      (*it)->FloorChanged();
    }
  }
  for (std::vector<WallSegmentItem *>::iterator it =
      this->wallSegmentList.begin();
      it != this->wallSegmentList.end(); ++it)
  {
    if ((*it)->GetLevel() == _level)
      toBeDeleted.push_back(*it);
    else if ((*it)->GetLevel() > _level)
    {
      (*it)->SetLevel((*it)->GetLevel()-1);
      (*it)->SetLevelBaseHeight((*it)->GetLevelBaseHeight()-deletedHeight);
      (*it)->WallSegmentChanged();
    }
  }

  for (unsigned int i = 0; i < toBeDeleted.size(); ++i)
  {
    this->DeleteItem(toBeDeleted[i]);
  }

  int levelNum = 0;
  for (unsigned int i = 0; i < this->levels.size(); ++i)
  {
    if (this->levels[i]->level == _level)
    {
      delete this->levels[i];
      levelNum = i;
    }
    else if (this->levels[i]->level > _level)
    {
      this->levels[i]->level--;
      this->levels[i]->baseHeight -= deletedHeight;
    }
  }
  this->levels.erase(this->levels.begin() + levelNum);
  this->currentLevel = newLevelIndex;

  gui::editor::Events::updateLevelWidget(_level, "");
}

/////////////////////////////////////////////////
void EditorView::OnChangeLevel(int _level)
{
  if (_level < 0)
    return;

  if (this->levels[this->currentLevel]->backgroundPixmap)
    this->levels[this->currentLevel]->backgroundPixmap->setVisible(false);

  if (_level < static_cast<int>(this->levels.size()) &&
      this->levels[_level]->backgroundPixmap &&
      this->floorplanVisible)
  {
    this->levels[_level]->backgroundPixmap->setVisible(true);
  }

  this->currentLevel = _level;
  this->ShowCurrentLevelItems();
}

/////////////////////////////////////////////////
void EditorView::OnOpenLevelInspector()
{
  this->levelInspector->SetLevelName(this->levels[this->currentLevel]->name);
  FloorItem *floorItem = this->levels[this->currentLevel]->floorItem;
  if (floorItem)
  {
    this->levelInspector->floorWidget->show();
    this->levelInspector->SetFloorColor(floorItem->Get3dColor());
    this->levelInspector->SetFloorTexture(floorItem->Get3dTexture());
  }
  else
  {
    this->levelInspector->floorWidget->hide();
  }
  this->levelInspector->move(QCursor::pos());
  this->levelInspector->show();
}

/////////////////////////////////////////////////
void EditorView::OnLevelApply()
{
  LevelInspectorDialog *dialog =
      qobject_cast<LevelInspectorDialog *>(QObject::sender());

  std::string newLevelName = dialog->GetLevelName();
  this->levels[this->currentLevel]->name = newLevelName;
  FloorItem *floorItem = this->levels[this->currentLevel]->floorItem;
  if (floorItem)
  {
    floorItem->Set3dTexture(dialog->GetFloorTexture());
    floorItem->Set3dColor(dialog->GetFloorColor());
    floorItem->Set3dTransparency(0.4);
    floorItem->FloorChanged();
  }
  gui::editor::Events::updateLevelWidget(this->currentLevel, newLevelName);
}

/////////////////////////////////////////////////
void EditorView::CancelDrawMode()
{
  if (this->drawMode != NONE)
  {
    if (this->currentMouseItem)
    {
      EditorItem *item = dynamic_cast<EditorItem *>(this->currentMouseItem);
      this->itemToVisualMap.erase(item);

      WallSegmentItem *wallSegmentItem = dynamic_cast<WallSegmentItem *>(item);

      if (wallSegmentItem)
      {
        this->UnlinkGrabbers(wallSegmentItem->grabbers[0]);
      }
      this->scene()->removeItem(this->currentMouseItem);
      delete this->currentMouseItem;
    }
    this->snapToGrabber = false;
    this->snapGrabberOther = NULL;
    this->snapGrabberCurrent = NULL;
    this->drawMode = NONE;
    this->drawInProgress = false;
    this->currentMouseItem = NULL;
    QApplication::setOverrideCursor(QCursor(Qt::ArrowCursor));
  }
}

/////////////////////////////////////////////////
void EditorView::OnShowFloorplan()
{
  this->floorplanVisible = !this->floorplanVisible;

  if (this->levels[this->currentLevel]->backgroundPixmap)
    this->levels[this->currentLevel]->backgroundPixmap->setVisible(
        !this->levels[this->currentLevel]->backgroundPixmap->isVisible());
}

/////////////////////////////////////////////////
void EditorView::OnShowElements()
{
  this->elementsVisible = !this->elementsVisible;

  this->ShowCurrentLevelItems();
}

/////////////////////////////////////////////////
void EditorView::ShowCurrentLevelItems()
{
  for (std::vector<WallSegmentItem *>::iterator it =
      this->wallSegmentList.begin(); it != this->wallSegmentList.end(); ++it)
  {
    if ((*it)->GetLevel() != this->currentLevel)
      (*it)->setVisible(false);
    else
      (*it)->setVisible(this->elementsVisible);
  }
  for (std::vector<WindowItem *>::iterator it = this->windowList.begin();
      it != this->windowList.end(); ++it)
  {
    if ((*it)->GetLevel() != this->currentLevel)
      (*it)->setVisible(false);
    else
      (*it)->setVisible(this->elementsVisible);
  }
  for (std::vector<DoorItem *>::iterator it = this->doorList.begin();
      it != this->doorList.end(); ++it)
  {
    if ((*it)->GetLevel() != this->currentLevel)
      (*it)->setVisible(false);
    else
      (*it)->setVisible(this->elementsVisible);
  }
  for (std::vector<StairsItem *>::iterator it = this->stairsList.begin();
      it != this->stairsList.end(); ++it)
  {
    if ((*it)->GetLevel() != this->currentLevel && (*it)->GetLevel() !=
        (this->currentLevel - 1))
      (*it)->setVisible(false);
    else
      (*it)->setVisible(this->elementsVisible);
  }
  for (std::vector<FloorItem *>::iterator it = this->floorList.begin();
      it != this->floorList.end(); ++it)
  {
    if ((*it)->GetLevel() != this->currentLevel)
      (*it)->setVisible(false);
    else
      (*it)->setVisible(this->elementsVisible);
  }
}

/////////////////////////////////////////////////
void EditorView::LinkGrabbers(GrabberHandle *_grabber1,
    GrabberHandle *_grabber2)
{
  if (_grabber1 && _grabber2 && _grabber1 != _grabber2)
  {
    // if _grabber2 is not yet linked to _grabber1
    if (std::find(_grabber1->linkedGrabbers.begin(),
                  _grabber1->linkedGrabbers.end(), _grabber2) ==
                  _grabber1->linkedGrabbers.end())
    {
      // Add _grabber2 so it moves when _grabber1 is moved
      _grabber1->linkedGrabbers.push_back(_grabber2);
      // also link _grabber1 to all grabbers already linked to _grabber2
      for (unsigned int i2 = 0; i2 < _grabber2->linkedGrabbers.size(); ++i2)
      {
        this->LinkGrabbers(_grabber1, _grabber2->linkedGrabbers[i2]);
      }
    }
    // if _grabber1 is not yet linked to _grabber2
    if (std::find(_grabber2->linkedGrabbers.begin(),
                  _grabber2->linkedGrabbers.end(), _grabber1) ==
                  _grabber2->linkedGrabbers.end())
    {
      // Add _grabber1 so it moves when _grabber2 is moved
      _grabber2->linkedGrabbers.push_back(_grabber1);
      // also link _grabber2 to all grabbers already linked to _grabber1
      for (unsigned int i1 = 0; i1 < _grabber1->linkedGrabbers.size(); ++i1)
      {
        this->LinkGrabbers(_grabber2, _grabber1->linkedGrabbers[i1]);
      }
    }
  }
}

/////////////////////////////////////////////////
void EditorView::UnlinkGrabbers(GrabberHandle *_grabber1,
    GrabberHandle *_grabber2)
{
  // If only one grabber, erase it from all grabbers it is linked
  if (!_grabber2)
  {
    for (unsigned int i = 0; i < _grabber1->linkedGrabbers.size(); ++i)
    {
      _grabber1->linkedGrabbers[i]->linkedGrabbers.erase(
          std::remove(_grabber1->linkedGrabbers[i]->linkedGrabbers.begin(),
          _grabber1->linkedGrabbers[i]->linkedGrabbers.end(), _grabber1),
          _grabber1->linkedGrabbers[i]->linkedGrabbers.end());
    }
  }

  // TODO: add option to unlink grabbers besides when deleting one of them,
  // perhaps using a hot-key or at the wall inspector
}<|MERGE_RESOLUTION|>--- conflicted
+++ resolved
@@ -59,10 +59,6 @@
       boost::bind(&EditorView::OnTextureSelected, this, _1)));
 
   this->connections.push_back(
-      gui::editor::Events::ConnectColorSelected(
-      boost::bind(&EditorView::OnColorSelected, this, _1)));
-
-  this->connections.push_back(
       gui::editor::Events::ConnectNewBuildingModel(
       boost::bind(&EditorView::OnDiscardModel, this)));
 
@@ -128,12 +124,7 @@
 
   this->mouseTooltip = new QGraphicsTextItem;
   this->mouseTooltip->setPlainText(
-<<<<<<< HEAD
       "Oops! Color and texture can only be added in the 3D view.");
-  this->mouseTooltip->setVisible(false);
-=======
-      "Oops! Color can only be added in the 3D view.");
->>>>>>> 6c779757
   this->mouseTooltip->setZValue(10);
 }
 
@@ -182,7 +173,7 @@
 /////////////////////////////////////////////////
 void EditorView::contextMenuEvent(QContextMenuEvent *_event)
 {
-  if (this->drawMode == COLOR)
+  if (this->drawMode == COLOR || this->drawMode == TEXTURE)
     return;
 
   if (this->drawInProgress)
@@ -250,7 +241,7 @@
 void EditorView::mousePressEvent(QMouseEvent *_event)
 {
   if (!this->drawInProgress && this->drawMode != WALL && this->drawMode != COLOR
-      && (_event->button() != Qt::RightButton))
+      && this->drawMode != TEXTURE && (_event->button() != Qt::RightButton))
   {
     QGraphicsItem *mouseItem =
         this->scene()->itemAt(this->mapToScene(_event->pos()));
@@ -413,18 +404,11 @@
       this->DrawStairs(_event->pos());
       break;
     case COLOR:
-<<<<<<< HEAD
     case TEXTURE:
-=======
->>>>>>> 6c779757
     {
       if (!this->mouseTooltip->scene())
         this->scene()->addItem(this->mouseTooltip);
 
-<<<<<<< HEAD
-      this->mouseTooltip->setVisible(true);
-=======
->>>>>>> 6c779757
       this->mouseTooltip->setPos(this->mapToScene(_event->pos()) +
           QPointF(15, 15));
       break;
@@ -537,16 +521,9 @@
 void EditorView::leaveEvent(QEvent */*_event*/)
 {
   if (this->mouseTooltip &&
-<<<<<<< HEAD
-      this->scene()->items().contains(this->mouseTooltip) &&
-      this->mouseTooltip->isVisible())
-  {
-    this->mouseTooltip->setVisible(false);
-=======
       this->scene()->items().contains(this->mouseTooltip))
   {
     this->scene()->removeItem(this->mouseTooltip);
->>>>>>> 6c779757
   }
 }
 
@@ -574,14 +551,9 @@
   }
   else if (_event->key() == Qt::Key_Escape)
   {
-<<<<<<< HEAD
-    if (this->mouseTooltip && this->mouseTooltip->isVisible())
-      this->mouseTooltip->setVisible(false);
-=======
     if (this->mouseTooltip &&
         this->scene()->items().contains(this->mouseTooltip))
       this->scene()->removeItem(this->mouseTooltip);
->>>>>>> 6c779757
     this->CancelDrawMode();
     gui::editor::Events::createBuildingEditorItem(std::string());
     this->releaseKeyboard();
@@ -612,7 +584,7 @@
     QApplication::setOverrideCursor(QCursor(Qt::ArrowCursor));
     gui::editor::Events::createBuildingEditorItem(std::string());
   }
-  else if (this->drawMode == COLOR)
+  else if (this->drawMode == COLOR || this->drawMode == TEXTURE)
   {
     return;
   }
@@ -977,27 +949,24 @@
 /////////////////////////////////////////////////
 void EditorView::OnColorSelected(QColor _color)
 {
-<<<<<<< HEAD
-=======
   this->CancelDrawMode();
   this->scene()->clearSelection();
 
->>>>>>> 6c779757
   if (_color.isValid())
     this->drawMode = COLOR;
 }
 
 /////////////////////////////////////////////////
-<<<<<<< HEAD
 void EditorView::OnTextureSelected(QString _texture)
 {
+  this->CancelDrawMode();
+  this->scene()->clearSelection();
+
   if (_texture != QString(""))
     this->drawMode = TEXTURE;
 }
 
 /////////////////////////////////////////////////
-=======
->>>>>>> 6c779757
 void EditorView::OnDiscardModel()
 {
   this->wallSegmentList.clear();
