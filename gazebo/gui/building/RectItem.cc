--- conflicted
+++ resolved
@@ -32,11 +32,6 @@
 
   this->width = 100;
   this->height = 100;
-<<<<<<< HEAD
-  this->visual3dColor = QColor(255, 255, 255, 255);
-  this->visual3dTransparency = 0.0;
-=======
->>>>>>> aacefd52
 
   this->drawingOriginX = 0;
   this->drawingOriginY = 0;
@@ -124,32 +119,7 @@
 {
   if (_change == QGraphicsItem::ItemSelectedChange && this->scene())
   {
-<<<<<<< HEAD
-    if (_value.toBool())
-    {
-      this->setZValue(zValueSelected);
-      for (int i = 0; i < 8; ++i)
-      {
-        if (this->grabbers[i]->isEnabled())
-          this->grabbers[i]->installSceneEventFilter(this);
-      }
-      this->rotateHandle->installSceneEventFilter(this);
-      this->Set3dTransparency(0.0);
-    }
-    else
-    {
-      this->setZValue(zValueIdle);
-      for (int i = 0; i < 8; ++i)
-      {
-        if (this->grabbers[i]->isEnabled())
-          this->grabbers[i]->removeSceneEventFilter(this);
-      }
-      this->rotateHandle->removeSceneEventFilter(this);
-      this->Set3dTransparency(0.4);
-    }
-=======
     this->SetHighlighted(_value.toBool());
->>>>>>> aacefd52
   }
   else if (_change == QGraphicsItem::ItemScenePositionHasChanged
       && this->scene())
