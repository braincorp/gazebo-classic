--- conflicted
+++ resolved
@@ -47,13 +47,10 @@
   QLabel *modelLabel = new QLabel;
   modelLabel->setText(tr("Model Name: "));
   this->modelNameLineEdit = new QLineEdit;
-<<<<<<< HEAD
-=======
 
   QLabel *modelHeader = new QLabel;
   modelHeader->setText(tr("<b>Model</b>"));
 
->>>>>>> 9fd9549d
   QLabel *modelLocation = new QLabel;
   modelLocation->setText(tr("  Location:"));
   this->modelLocationLineEdit = new QLineEdit;
