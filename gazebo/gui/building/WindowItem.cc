/*
 * Copyright (C) 2012-2016 Open Source Robotics Foundation
 *
 * Licensed under the Apache License, Version 2.0 (the "License");
 * you may not use this file except in compliance with the License.
 * You may obtain a copy of the License at
 *
 *     http://www.apache.org/licenses/LICENSE-2.0
 *
 * Unless required by applicable law or agreed to in writing, software
 * distributed under the License is distributed on an "AS IS" BASIS,
 * WITHOUT WARRANTIES OR CONDITIONS OF ANY KIND, either express or implied.
 * See the License for the specific language governing permissions and
 * limitations under the License.
 *
*/

#include "gazebo/gui/Conversions.hh"
#include "gazebo/gui/building/BuildingMaker.hh"
#include "gazebo/gui/building/EditorView.hh"
#include "gazebo/gui/building/WindowDoorInspectorDialog.hh"
#include "gazebo/gui/building/WindowItem.hh"
#include "gazebo/gui/building/WindowItemPrivate.hh"

using namespace gazebo;
using namespace gui;

/////////////////////////////////////////////////
WindowItem::WindowItem() : RectItem(), dataPtr(new WindowItemPrivate())
{
  this->editorType = "Window";
  this->itemScale = BuildingMaker::conversionScale;

  this->level = 0;
  this->levelBaseHeight = 0;

  this->dataPtr->windowDepth = 17;
  this->dataPtr->windowHeight = 80;
  this->dataPtr->windowWidth = 80;
  this->dataPtr->windowSideBar = 10;
  this->dataPtr->windowPos = this->scenePos();
  this->dataPtr->windowElevation = 50;

  this->width = this->dataPtr->windowWidth;
  this->height = this->dataPtr->windowDepth;
  this->drawingWidth = this->width;
  this->drawingHeight = this->height;

  this->UpdateCornerPositions();
  this->UpdateMeasures();

  this->zValueIdle = 3;
  this->setZValue(this->zValueIdle);

  this->dataPtr->inspector = new WindowDoorInspectorDialog(
      WindowDoorInspectorDialog::WINDOW);
  this->dataPtr->inspector->setModal(false);
  connect(this->dataPtr->inspector, SIGNAL(Applied()), this, SLOT(OnApply()));

  this->openInspectorAct =
      new QAction(tr("&Open Window Inspector"), this);
  this->openInspectorAct->setStatusTip(tr("Open Window Inspector"));
  connect(this->openInspectorAct, SIGNAL(triggered()),
    this, SLOT(OnOpenInspector()));
  this->deleteItemAct = new QAction(tr("&Delete"), this);
  this->deleteItemAct->setStatusTip(tr("Delete"));
  connect(this->deleteItemAct, SIGNAL(triggered()),
    this, SLOT(OnDeleteItem()));

  this->SetResizeFlag(ITEM_WIDTH);
}

/////////////////////////////////////////////////
WindowItem::~WindowItem()
{
  delete this->dataPtr->inspector;
}

/////////////////////////////////////////////////
ignition::math::Vector3d WindowItem::Size() const
{
  return ignition::math::Vector3d(this->dataPtr->windowWidth,
                   this->dataPtr->windowDepth,
                   this->dataPtr->windowHeight);
}

/////////////////////////////////////////////////
ignition::math::Vector3d WindowItem::ScenePosition() const
{
  return ignition::math::Vector3d(this->scenePos().x(), this->scenePos().y(),
      this->dataPtr->windowElevation);
}

/////////////////////////////////////////////////
double WindowItem::SceneRotation() const
{
  return this->rotationAngle;
}

/////////////////////////////////////////////////
void WindowItem::paint(QPainter *_painter,
    const QStyleOptionGraphicsItem * /*_option*/, QWidget * /*_widget*/)
{
  QPointF topLeft(this->drawingOriginX - this->drawingWidth/2,
      this->drawingOriginY - this->drawingHeight/2);
  QPointF topRight(
      this->drawingOriginX + this->drawingWidth/2,
      this->drawingOriginY - this->drawingHeight/2);
  QPointF bottomLeft(
      this->drawingOriginX - this->drawingWidth/2,
      this->drawingOriginY + this->drawingHeight/2);
  QPointF bottomRight(
      this->drawingOriginX  + this->drawingWidth/2,
      this->drawingOriginY + this->drawingHeight/2);

  QPointF midLeft(this->drawingOriginX - this->drawingWidth/2,
      this->drawingOriginY);
  QPointF midRight(
      this->drawingOriginX + this->drawingWidth/2,
      this->drawingOriginY);

  _painter->save();

  if (this->isSelected())
    this->DrawBoundingBox(_painter);
  this->ShowHandles(this->isSelected());

  QPen windowPen;
  windowPen.setStyle(Qt::SolidLine);
  windowPen.setColor(Conversions::Convert(this->borderColor));
  _painter->setPen(windowPen);

  _painter->drawLine(topLeft, bottomLeft);
  _painter->drawLine(topRight, bottomRight);

  windowPen.setWidth(this->dataPtr->windowDepth/2.0);
  _painter->setPen(windowPen);
  _painter->drawLine(midLeft + QPointF(this->dataPtr->windowDepth/4, 0),
      midRight - QPointF(this->dataPtr->windowDepth/4, 0));

  double borderSize = 1.0;
  windowPen.setColor(Qt::white);
  windowPen.setWidth(this->dataPtr->windowDepth/2.0 - borderSize*2);
  _painter->setPen(windowPen);
  _painter->drawLine(midLeft + QPointF(this->dataPtr->windowDepth/4.0, 0),
      midRight - QPointF(this->dataPtr->windowDepth/4.0 - 0.5, 0) );

  this->dataPtr->windowWidth = this->drawingWidth;
  this->dataPtr->windowDepth = this->drawingHeight;
  this->dataPtr->windowPos = this->scenePos();
  _painter->restore();

  //  QGraphicsPolygonItem::paint(_painter, _option, _widget);
}

/////////////////////////////////////////////////
void WindowItem::mouseDoubleClickEvent(QGraphicsSceneMouseEvent *_event)
{
  this->OnOpenInspector();
  _event->setAccepted(true);
}

/////////////////////////////////////////////////
void WindowItem::OnApply()
{
  WindowDoorInspectorDialog *dialog =
     qobject_cast<WindowDoorInspectorDialog *>(QObject::sender());

  QPointF itemPos = this->dataPtr->windowPos * this->itemScale;
  itemPos.setY(-itemPos.y());
<<<<<<< HEAD
  this->SetSize(ignition::math::Vector2i(dialog->GetWidth() / this->itemScale,
      dialog->GetDepth() / this->itemScale));
  this->dataPtr->windowWidth = dialog->GetWidth() / this->itemScale;
  this->dataPtr->windowHeight = dialog->GetHeight() / this->itemScale;
  this->dataPtr->windowDepth = dialog->GetDepth() / this->itemScale;
  this->dataPtr->windowElevation =
      dialog->GetElevation() / this->itemScale;
  if ((fabs(dialog->GetPosition().x() - itemPos.x()) >= 0.01)
      || (fabs(dialog->GetPosition().y() - itemPos.y()) >= 0.01))
=======
  this->SetSize(QSize(dialog->Width() / this->itemScale,
      dialog->Depth() / this->itemScale));
  this->dataPtr->windowWidth = dialog->Width() / this->itemScale;
  this->dataPtr->windowHeight = dialog->Height() / this->itemScale;
  this->dataPtr->windowDepth = dialog->Depth() / this->itemScale;
  this->dataPtr->windowElevation = dialog->Elevation() / this->itemScale;
  if ((fabs(dialog->Position().X() - itemPos.x()) >= 0.01)
      || (fabs(dialog->Position().Y() - itemPos.y()) >= 0.01))
>>>>>>> f936e4da
  {
    itemPos = Conversions::Convert(dialog->Position()) / this->itemScale;
    itemPos.setY(-itemPos.y());
    this->dataPtr->windowPos = itemPos;
    this->setPos(this->dataPtr->windowPos);
    // this->dataPtr->setParentItem(NULL);
  }
  this->WindowChanged();
}

/////////////////////////////////////////////////
void WindowItem::WindowChanged()
{
  emit WidthChanged(this->dataPtr->windowWidth);
  emit DepthChanged(this->dataPtr->windowDepth);
  emit HeightChanged(this->dataPtr->windowHeight);
  emit PositionChanged(this->dataPtr->windowPos.x(),
      this->dataPtr->windowPos.y(),
      this->levelBaseHeight + this->dataPtr->windowElevation);
}

/*
/////////////////////////////////////////////////
void WindowItem::contextMenuEvent(QGraphicsSceneContextMenuEvent *_event)
{
  QMenu menu;
  menu.addAction(this->openInspectorAct);
  menu.exec(_event->screenPos());
  _event->accept();
}
*/

/////////////////////////////////////////////////
void WindowItem::OnOpenInspector()
{
  this->dataPtr->inspector->SetName(this->Name());
  this->dataPtr->inspector->SetWidth(
      this->dataPtr->windowWidth * this->itemScale);
  this->dataPtr->inspector->SetHeight(
      this->dataPtr->windowHeight * this->itemScale);
  this->dataPtr->inspector->SetElevation(
      this->dataPtr->windowElevation * this->itemScale);
  this->dataPtr->inspector->SetDepth(
      this->dataPtr->windowDepth * this->itemScale);

  QPointF itemPos = this->dataPtr->windowPos * this->itemScale;
  itemPos.setY(-itemPos.y());
  this->dataPtr->inspector->SetPosition(Conversions::Convert(itemPos));
  this->dataPtr->inspector->move(QCursor::pos());
  this->dataPtr->inspector->show();
}

/////////////////////////////////////////////////
void WindowItem::OnDeleteItem()
{
  dynamic_cast<EditorView *>(this->scene()->views()[0])->DeleteItem(this);
}<|MERGE_RESOLUTION|>--- conflicted
+++ resolved
@@ -168,18 +168,7 @@
 
   QPointF itemPos = this->dataPtr->windowPos * this->itemScale;
   itemPos.setY(-itemPos.y());
-<<<<<<< HEAD
-  this->SetSize(ignition::math::Vector2i(dialog->GetWidth() / this->itemScale,
-      dialog->GetDepth() / this->itemScale));
-  this->dataPtr->windowWidth = dialog->GetWidth() / this->itemScale;
-  this->dataPtr->windowHeight = dialog->GetHeight() / this->itemScale;
-  this->dataPtr->windowDepth = dialog->GetDepth() / this->itemScale;
-  this->dataPtr->windowElevation =
-      dialog->GetElevation() / this->itemScale;
-  if ((fabs(dialog->GetPosition().x() - itemPos.x()) >= 0.01)
-      || (fabs(dialog->GetPosition().y() - itemPos.y()) >= 0.01))
-=======
-  this->SetSize(QSize(dialog->Width() / this->itemScale,
+  this->SetSize(ignition::math::Vector2i(dialog->Width() / this->itemScale,
       dialog->Depth() / this->itemScale));
   this->dataPtr->windowWidth = dialog->Width() / this->itemScale;
   this->dataPtr->windowHeight = dialog->Height() / this->itemScale;
@@ -187,7 +176,6 @@
   this->dataPtr->windowElevation = dialog->Elevation() / this->itemScale;
   if ((fabs(dialog->Position().X() - itemPos.x()) >= 0.01)
       || (fabs(dialog->Position().Y() - itemPos.y()) >= 0.01))
->>>>>>> f936e4da
   {
     itemPos = Conversions::Convert(dialog->Position()) / this->itemScale;
     itemPos.setY(-itemPos.y());
