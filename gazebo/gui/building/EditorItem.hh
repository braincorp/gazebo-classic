/*
 * Copyright (C) 2012-2014 Open Source Robotics Foundation
 *
 * Licensed under the Apache License, Version 2.0 (the "License");
 * you may not use this file except in compliance with the License.
 * You may obtain a copy of the License at
 *
 *     http://www.apache.org/licenses/LICENSE-2.0
 *
 * Unless required by applicable law or agreed to in writing, software
 * distributed under the License is distributed on an "AS IS" BASIS,
 * WITHOUT WARRANTIES OR CONDITIONS OF ANY KIND, either express or implied.
 * See the License for the specific language governing permissions and
 * limitations under the License.
 *
*/

#ifndef _EDITOR_ITEM_HH_
#define _EDITOR_ITEM_HH_

#include <string>
#include "gazebo/gui/qt.h"
#include "gazebo/util/system.hh"

namespace gazebo
{
  namespace gui
  {
    /// \addtogroup gazebo_gui
    /// \{

    /// \class EditorItem EditorItem.hh
    /// \brief Base class of an item in the editor.
    class GAZEBO_VISIBLE EditorItem : public QObject
    {
      Q_OBJECT

      /// \brief Constructor
      public: EditorItem();

      /// \brief Destructor
      public: ~EditorItem();

      /// \brief Get the size of the item in pixels.
      /// \return Size in pixels.
      public: virtual QVector3D GetSize() const;

      /// \brief Get the scene position of editor item.
      /// \return Scene position in pixel coordinates.
      public: virtual QVector3D GetScenePosition() const;

      /// \brief Get the scene rotation of the editor item.
      /// \return Scene rotation in degrees.
      public: virtual double GetSceneRotation() const;

      /// \brief Get the type of the editor item.
      /// \return Type of the item.
      public: virtual std::string GetType() const;

      /// \brief Get the name of the editor item.
      /// \return Name of the item.
      public: virtual std::string GetName() const;

      /// \brief Get the level in which this building item is located.
      public: int GetLevel() const;

      /// \brief Get the base height of this level relative to the ground
      /// plane.
      public: double GetLevelBaseHeight() const;

      /// \brief Get the associated 3D visual's color.
      /// \return Color of the 3D visual.
      public: virtual QColor Get3dColor() const;

      /// \brief Get the associated 3D visual's texture.
      /// \return Texture of the 3D visual.
      public: virtual QString Get3dTexture() const;

      /// \brief Set the name of this editor item.
      /// \param[in] _name Name to set the editor item to.
      public: virtual void SetName(const std::string &_name);

      /// \brief Set the level of this building item.
      /// \param[in] _level Level number.
      public: void SetLevel(int _level);

      /// \brief Set the base height of this level relative to the ground
      /// plane.
      /// \param[in] _height Base height.
      public: void SetLevelBaseHeight(double _height);

      /// \brief Set the associated 3D visual's color.
      /// \param[in] _color Color.
      public: void Set3dColor(QColor _color);

      /// \brief Set the associated 3D visual's texture.
      /// \param[in] _texture Texture.
      public: void Set3dTexture(QString _texture);

      /// \brief Set the transparency of the associated 3D visual.
      /// \param[in] _transparency Transparency.
      public: void Set3dTransparency(float _transparency);

      /// \brief Set whether this item should be highlighted or not.
      /// \param[in] _highlighted True for highlighted.
      public: virtual void SetHighlighted(bool _highlighted);

      /// \brief Qt signal emitted when the editor item size has changed.
      /// \param[in] _width Width of item in pixels.
      /// \param[in] _depth Depth of item in pixels.
      /// \param[in] _height Height of item in pixels.
      Q_SIGNALS: void SizeChanged(double _width, double _depth,
          double _height);

      /// \brief Qt signal emitted when the editor item pose has changed.
      /// \param[in] _x X position of item in pixels.
      /// \param[in] _y Y position of item in pixels.
      /// \param[in] _z Z position of item in pixels.
      /// \param[in] _roll Roll rotation of item in degrees.
      /// \param[in] _pitch Pitch rotation of item in degrees.
      /// \param[in] _yaw Yaw rotation of item in degrees.
      Q_SIGNALS: void PoseChanged(double _x, double _y, double _z,
          double _roll, double _pitch, double _yaw);

      /// \brief Qt signal emitted when the editor item pose origin has changed.
      /// \param[in] _x X position of item in pixels.
      /// \param[in] _y Y position of item in pixels.
      /// \param[in] _z Z position of item in pixels.
      /// \param[in] _roll Roll rotation of item in degrees.
      /// \param[in] _pitch Pitch rotation of item in degrees.
      /// \param[in] _yaw Yaw rotation of item in degrees.
      Q_SIGNALS: void PoseOriginTransformed(double _x, double _y, double _z,
          double _roll, double _pitch, double _yaw);

      /// \brief Qt signal emitted when the editor item position has changed.
      /// \param[in] _x X position of item in pixels.
      /// \param[in] _y Y position of item in pixels.
      /// \param[in] _z Z position of item in pixels.
      Q_SIGNALS: void PositionChanged(double _x, double _y, double _z);

      /// \brief Qt signal emitted when the editor item rotation has changed.
      /// \param[in] _roll Roll rotation of item in degrees.
      /// \param[in] _pitch Pitch rotation of item in degrees.
      /// \param[in] _yaw Yaw rotation of item in degrees.
      Q_SIGNALS: void RotationChanged(double _roll, double _pitch, double _yaw);

      /// \brief Qt signal emitted when the editor item width has changed.
      /// \param[in] _width Width of item in pixels.
      Q_SIGNALS: void WidthChanged(double _width);

      /// \brief Qt signal emitted when the editor item depth has changed.
      /// \param[in] _depth Depth of item in pixels.
      Q_SIGNALS: void DepthChanged(double _depth);

      /// \brief Qt signal emitted when the editor item height has changed.
      /// \param[in] _height Height of item in pixels.
      Q_SIGNALS: void HeightChanged(double _height);

      /// \brief Qt signal emitted when the editor item's X position has
      /// changed.
      /// \param[in] _x X position of item in pixels.
      Q_SIGNALS: void PosXChanged(double _posX);

      /// \brief Qt signal emitted when the editor item's Y position has
      /// changed.
      /// \param[in] _y Y position of item in pixels.
      Q_SIGNALS: void PosYChanged(double _posY);

      /// \brief Qt signal emitted when the editor item's Z position has
      /// changed.
      /// \param[in] _z Z position of item in pixels.
      Q_SIGNALS: void PosZChanged(double _posZ);

      /// \brief Qt signal emitted when the editor item yaw rotation has
      /// changed.
      /// \param[in] _yaw Yaw rotation of item in degrees.
      Q_SIGNALS: void YawChanged(double _yaw);

      /// \brief Qt signal emitted when the editor item's level has changed.
      /// \param[in] _level Level.
      Q_SIGNALS: void LevelChanged(int _level);

      /// \brief Qt signal emitted when the editor item's 3D color has
      /// changed.
      /// \param[in] _color Color.
      Q_SIGNALS: void ColorChanged(QColor _color);

      /// \brief Qt signal emitted when the editor item's 3D texture has
      /// changed.
      /// \param[in] _texture Texture.
      Q_SIGNALS: void TextureChanged(QString _texture);

      /// \brief Qt signal emitted when the editor item's 3D transparency has
      /// changed.
      /// \param[in] _transparency Transparency.
      Q_SIGNALS: void TransparencyChanged(float _transparency);

      /// \brief Qt signal emitted when the editor item is being deleted.
      Q_SIGNALS: void ItemDeleted();

      /// \brief Qt callback when the color has been changed from the 3D view.
      /// \param[in] _color Color.
      private slots: void OnColorChanged(QColor _color);

<<<<<<< HEAD
      /// \brief TODO
=======
      /// \brief Qt callback when the texture has been changed from the 3D view.
      /// \param[in] _texture Texture.
>>>>>>> 09096225
      private slots: void OnTextureChanged(QString _texture);

      /// \brief Type of editor item.
      protected: std::string editorType;

      /// \brief Name of editor item.
      protected: std::string name;

      /// \brief Level that this item is on.
      protected: int level;

      /// \brief Vertical distance from the building's base to the base of
      /// the level this editor is in.
      protected: double levelBaseHeight;

      /// \brief Color of the associated 3D visual.
      protected: QColor visual3dColor;

      /// \brief Texture of the associated 3D visual.
      protected: QString visual3dTexture;

      /// \brief Transparency of the associated 3D visual.
      protected: float visual3dTransparency;

      /// \brief Flag to indicate whether this item is currently highlighted or
      /// not.
      protected: bool highlighted;

      /// \brief Scale for converting from pixel to metric units.
      protected: double scale;
    };
    /// \}
  }
}

#endif<|MERGE_RESOLUTION|>--- conflicted
+++ resolved
@@ -202,12 +202,8 @@
       /// \param[in] _color Color.
       private slots: void OnColorChanged(QColor _color);
 
-<<<<<<< HEAD
-      /// \brief TODO
-=======
       /// \brief Qt callback when the texture has been changed from the 3D view.
       /// \param[in] _texture Texture.
->>>>>>> 09096225
       private slots: void OnTextureChanged(QString _texture);
 
       /// \brief Type of editor item.
