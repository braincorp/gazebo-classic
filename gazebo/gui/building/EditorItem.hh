/*
 * Copyright (C) 2012-2014 Open Source Robotics Foundation
 *
 * Licensed under the Apache License, Version 2.0 (the "License");
 * you may not use this file except in compliance with the License.
 * You may obtain a copy of the License at
 *
 *     http://www.apache.org/licenses/LICENSE-2.0
 *
 * Unless required by applicable law or agreed to in writing, software
 * distributed under the License is distributed on an "AS IS" BASIS,
 * WITHOUT WARRANTIES OR CONDITIONS OF ANY KIND, either express or implied.
 * See the License for the specific language governing permissions and
 * limitations under the License.
 *
*/

#ifndef _EDITOR_ITEM_HH_
#define _EDITOR_ITEM_HH_

#include <string>
#include "gazebo/gui/qt.h"
#include "gazebo/util/system.hh"

namespace gazebo
{
  namespace gui
  {
    /// \addtogroup gazebo_gui
    /// \{

    /// \class EditorItem EditorItem.hh
    /// \brief Base class of an item in the editor.
    class GAZEBO_VISIBLE EditorItem : public QObject
    {
      Q_OBJECT

      /// \brief Constructor
      public: EditorItem();

      /// \brief Destructor
      public: ~EditorItem();

      /// \brief Get the size of the item in pixels.
      /// \return Size in pixels.
      public: virtual QVector3D GetSize() const;

      /// \brief Get the scene position of editor item.
      /// \return Scene position in pixel coordinates.
      public: virtual QVector3D GetScenePosition() const;

      /// \brief Get the scene rotation of the editor item.
      /// \return Scene rotation in degrees.
      public: virtual double GetSceneRotation() const;

      /// \brief Get the type of the editor item.
      /// \return Type of the item.
      public: virtual std::string GetType() const;

      /// \brief Get the name of the editor item.
      /// \return Name of the item.
      public: virtual std::string GetName() const;

      /// \brief Get the level in which this building item is located.
      public: int GetLevel() const;

      /// \brief Get the base height of this level relative to the ground
      /// plane.
      public: double GetLevelBaseHeight() const;

      /// \brief Get the associated 3D visual's color.
      /// \return Color of the 3D visual.
      public: virtual QColor Get3dColor() const;

      /// \brief Get the associated 3D visual's texture.
      /// \return Texture of the 3D visual.
      public: virtual QString Get3dTexture() const;

      /// \brief Set the name of this editor item.
      /// \param[in] _name Name to set the editor item to.
      public: virtual void SetName(const std::string &_name);

      /// \brief Set the level of this building item.
      /// \param[in] _level Level number.
      public: void SetLevel(int _level);

      /// \brief Set the base height of this level relative to the ground
      /// plane.
      /// \param[in] _height Base height.
      public: void SetLevelBaseHeight(double _height);

      /// \brief Set the associated 3D visual's color.
      /// \param[in] _color Color.
      public: void Set3dColor(QColor _color);

      /// \brief Set the associated 3D visual's texture.
      /// \param[in] _texture Texture.
      public: void Set3dTexture(QString _texture);

      /// \brief Set the transparency of the associated 3D visual.
      /// \param[in] _transparency Transparency.
      public: void Set3dTransparency(float _transparency);

      /// \brief Set whether this item should be highlighted or not.
      /// \param[in] _highlighted True for highlighted.
      public: virtual void SetHighlighted(bool _highlighted);

      /// \brief Qt signal emitted when the editor item size has changed.
      /// \param[in] _width Width of item in pixels.
      /// \param[in] _depth Depth of item in pixels.
      /// \param[in] _height Height of item in pixels.
      Q_SIGNALS: void SizeChanged(double _width, double _depth,
          double _height);

      /// \brief Qt signal emitted when the editor item pose has changed.
      /// \param[in] _x X position of item in pixels.
      /// \param[in] _y Y position of item in pixels.
      /// \param[in] _z Z position of item in pixels.
      /// \param[in] _roll Roll rotation of item in degrees.
      /// \param[in] _pitch Pitch rotation of item in degrees.
      /// \param[in] _yaw Yaw rotation of item in degrees.
      Q_SIGNALS: void PoseChanged(double _x, double _y, double _z,
          double _roll, double _pitch, double _yaw);

      /// \brief Qt signal emitted when the editor item pose origin has changed.
      /// \param[in] _x X position of item in pixels.
      /// \param[in] _y Y position of item in pixels.
      /// \param[in] _z Z position of item in pixels.
      /// \param[in] _roll Roll rotation of item in degrees.
      /// \param[in] _pitch Pitch rotation of item in degrees.
      /// \param[in] _yaw Yaw rotation of item in degrees.
      Q_SIGNALS: void PoseOriginTransformed(double _x, double _y, double _z,
          double _roll, double _pitch, double _yaw);

      /// \brief Qt signal emitted when the editor item position has changed.
      /// \param[in] _x X position of item in pixels.
      /// \param[in] _y Y position of item in pixels.
      /// \param[in] _z Z position of item in pixels.
      Q_SIGNALS: void PositionChanged(double _x, double _y, double _z);

      /// \brief Qt signal emitted when the editor item rotation has changed.
      /// \param[in] _roll Roll rotation of item in degrees.
      /// \param[in] _pitch Pitch rotation of item in degrees.
      /// \param[in] _yaw Yaw rotation of item in degrees.
      Q_SIGNALS: void RotationChanged(double _roll, double _pitch, double _yaw);

      /// \brief Qt signal emitted when the editor item width has changed.
      /// \param[in] _width Width of item in pixels.
      Q_SIGNALS: void WidthChanged(double _width);

      /// \brief Qt signal emitted when the editor item depth has changed.
      /// \param[in] _depth Depth of item in pixels.
      Q_SIGNALS: void DepthChanged(double _depth);

      /// \brief Qt signal emitted when the editor item height has changed.
      /// \param[in] _height Height of item in pixels.
      Q_SIGNALS: void HeightChanged(double _height);

      /// \brief Qt signal emitted when the editor item's X position has
      /// changed.
      /// \param[in] _x X position of item in pixels.
      Q_SIGNALS: void PosXChanged(double _posX);

      /// \brief Qt signal emitted when the editor item's Y position has
      /// changed.
      /// \param[in] _y Y position of item in pixels.
      Q_SIGNALS: void PosYChanged(double _posY);

      /// \brief Qt signal emitted when the editor item's Z position has
      /// changed.
      /// \param[in] _z Z position of item in pixels.
      Q_SIGNALS: void PosZChanged(double _posZ);

      /// \brief Qt signal emitted when the editor item yaw rotation has
      /// changed.
      /// \param[in] _yaw Yaw rotation of item in degrees.
      Q_SIGNALS: void YawChanged(double _yaw);

      /// \brief Qt signal emitted when the editor item's level has changed.
      /// \param[in] _level Level.
      Q_SIGNALS: void LevelChanged(int _level);

      /// \brief Qt signal emitted when the editor item's 3D color has
      /// changed.
      /// \param[in] _color Color.
      Q_SIGNALS: void ColorChanged(QColor _color);

      /// \brief Qt signal emitted when the editor item's 3D texture has
      /// changed.
      /// \param[in] _texture Texture.
      Q_SIGNALS: void TextureChanged(QString _texture);

      /// \brief Qt signal emitted when the editor item's 3D transparency has
      /// changed.
      /// \param[in] _transparency Transparency.
      Q_SIGNALS: void TransparencyChanged(float _transparency);

      /// \brief Qt signal emitted when the editor item is being deleted.
      Q_SIGNALS: void ItemDeleted();

<<<<<<< HEAD
      /// \brief TODO
      private slots: void OnColorChanged(QColor _color);

      /// \brief TODO
      private slots: void OnTextureChanged(QString _texture);

=======
      /// \brief Qt callback when the color has been changed from the 3D view.
      /// \param[in] _color Color.
      private slots: void OnColorChanged(QColor _color);

>>>>>>> 49dedbef
      /// \brief Type of editor item.
      protected: std::string editorType;

      /// \brief Name of editor item.
      protected: std::string name;

      /// \brief Level that this item is on.
      protected: int level;

      /// \brief Vertical distance from the building's base to the base of
      /// the level this editor is in.
      protected: double levelBaseHeight;

      /// \brief Color of the associated 3D visual.
      protected: QColor visual3dColor;

      /// \brief Texture of the associated 3D visual.
      protected: QString visual3dTexture;

      /// \brief Transparency of the associated 3D visual.
      protected: float visual3dTransparency;

      /// \brief Flag to indicate whether this item is currently highlighted or
      /// not.
      protected: bool highlighted;

      /// \brief Scale for converting from pixel to metric units.
      protected: double scale;
    };
    /// \}
  }
}

#endif<|MERGE_RESOLUTION|>--- conflicted
+++ resolved
@@ -198,19 +198,13 @@
       /// \brief Qt signal emitted when the editor item is being deleted.
       Q_SIGNALS: void ItemDeleted();
 
-<<<<<<< HEAD
-      /// \brief TODO
-      private slots: void OnColorChanged(QColor _color);
-
-      /// \brief TODO
-      private slots: void OnTextureChanged(QString _texture);
-
-=======
       /// \brief Qt callback when the color has been changed from the 3D view.
       /// \param[in] _color Color.
       private slots: void OnColorChanged(QColor _color);
 
->>>>>>> 49dedbef
+      /// \brief TODO
+      private slots: void OnTextureChanged(QString _texture);
+
       /// \brief Type of editor item.
       protected: std::string editorType;
 
