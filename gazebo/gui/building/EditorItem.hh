--- conflicted
+++ resolved
@@ -72,13 +72,10 @@
       /// \return Color of the 3D visual.
       public: virtual QColor Get3dColor() const;
 
-<<<<<<< HEAD
-=======
       /// \brief Get the associated 3D visual's texture.
       /// \return Texture of the 3D visual.
       public: virtual QString Get3dTexture() const;
 
->>>>>>> 4952d501
       /// \brief Set the name of this editor item.
       /// \param[in] _name Name to set the editor item to.
       public: virtual void SetName(const std::string &_name);
@@ -96,13 +93,10 @@
       /// \param[in] _color Color.
       public: void Set3dColor(QColor _color);
 
-<<<<<<< HEAD
-=======
       /// \brief Set the associated 3D visual's texture.
       /// \param[in] _texture Texture.
       public: void Set3dTexture(QString _texture);
 
->>>>>>> 4952d501
       /// \brief Set the transparency of the associated 3D visual.
       /// \param[in] _transparency Transparency.
       public: void Set3dTransparency(float _transparency);
@@ -191,14 +185,11 @@
       /// \param[in] _color Color.
       Q_SIGNALS: void ColorChanged(QColor _color);
 
-<<<<<<< HEAD
-=======
       /// \brief Qt signal emitted when the editor item's 3D texture has
       /// changed.
       /// \param[in] _texture Texture.
       Q_SIGNALS: void TextureChanged(QString _texture);
 
->>>>>>> 4952d501
       /// \brief Qt signal emitted when the editor item's 3D transparency has
       /// changed.
       /// \param[in] _transparency Transparency.
@@ -227,10 +218,6 @@
       /// \brief Color of the associated 3D visual.
       protected: QColor visual3dColor;
 
-<<<<<<< HEAD
-      /// \brief Transparency of the associated 3D visual.
-      protected: float visual3dTransparency;
-=======
       /// \brief Texture of the associated 3D visual.
       protected: QString visual3dTexture;
 
@@ -243,7 +230,6 @@
 
       /// \brief Scale for converting from pixel to metric units.
       protected: double scale;
->>>>>>> 4952d501
     };
     /// \}
   }
