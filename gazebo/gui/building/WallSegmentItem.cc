--- conflicted
+++ resolved
@@ -18,11 +18,8 @@
 #include <ignition/math/Angle.hh>
 #include <ignition/math/Vector2.hh>
 
-<<<<<<< HEAD
-=======
 #include "gazebo/common/Color.hh"
 
->>>>>>> f936e4da
 #include "gazebo/gui/Conversions.hh"
 #include "gazebo/gui/building/EditorView.hh"
 #include "gazebo/gui/building/MeasureItem.hh"
@@ -140,16 +137,9 @@
   this->dataPtr->inspector->SetStartPosition(Conversions::Convert(startPos));
   QPointF endPos = segmentEndPoint * this->itemScale;
   endPos.setY(-endPos.y());
-<<<<<<< HEAD
-  this->dataPtr->inspector->SetEndPosition(endPos);
-  this->dataPtr->inspector->SetColor(Conversions::Convert(this->visual3dColor));
-  this->dataPtr->inspector->SetTexture(
-      QString::fromStdString(this->visual3dTexture));
-=======
   this->dataPtr->inspector->SetEndPosition(Conversions::Convert(endPos));
-  this->dataPtr->inspector->SetColor(Conversions::Convert(this->visual3dColor));
-  this->dataPtr->inspector->SetTexture(this->visual3dTexture.toStdString());
->>>>>>> f936e4da
+  this->dataPtr->inspector->SetColor(this->visual3dColor);
+  this->dataPtr->inspector->SetTexture(this->visual3dTexture);
 }
 
 /////////////////////////////////////////////////
@@ -255,15 +245,9 @@
   double segmentLength = this->line().length() + this->dataPtr->wallThickness;
   this->dataPtr->wallThickness = dialog->Thickness() / this->itemScale;
   this->SetThickness(this->dataPtr->wallThickness);
-<<<<<<< HEAD
-  this->dataPtr->wallHeight = dialog->GetHeight() / this->itemScale;
-  this->SetTexture3d(dialog->GetTexture().toStdString());
-  this->SetColor3d(Conversions::Convert(dialog->GetColor()));
-=======
   this->dataPtr->wallHeight = dialog->Height() / this->itemScale;
-  this->Set3dTexture(QString::fromStdString(dialog->Texture()));
-  this->Set3dColor(Conversions::Convert(dialog->Color()));
->>>>>>> f936e4da
+  this->SetTexture3d(dialog->Texture());
+  this->SetColor3d(dialog->Color());
   this->WallSegmentChanged();
 
   double newLength = dialog->Length() / this->itemScale;
@@ -280,22 +264,11 @@
   }
   else
   {
-<<<<<<< HEAD
-    auto newStartPoint =
-        Conversions::Convert(dialog->GetStartPosition()) / this->itemScale;
+    auto newStartPoint = dialog->StartPosition() / this->itemScale;
     newStartPoint.Y(-newStartPoint.Y());
-    auto newEndPoint =
-        Conversions::Convert(dialog->GetEndPosition()) / this->itemScale;
+
+    auto newEndPoint = dialog->EndPosition() / this->itemScale;
     newEndPoint.Y(-newEndPoint.Y());
-=======
-    QPointF newStartPoint =
-        Conversions::Convert(dialog->StartPosition()) / this->itemScale;
-    newStartPoint.setY(-newStartPoint.y());
-
-    QPointF newEndPoint =
-        Conversions::Convert(dialog->EndPosition() / this->itemScale);
-    newEndPoint.setY(-newEndPoint.y());
->>>>>>> f936e4da
 
     this->SetStartPoint(newStartPoint);
     this->SetEndPoint(newEndPoint);
