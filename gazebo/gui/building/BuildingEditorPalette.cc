/*
 * Copyright (C) 2012-2014 Open Source Robotics Foundation
 *
 * Licensed under the Apache License, Version 2.0 (the "License");
 * you may not use this file except in compliance with the License.
 * You may obtain a copy of the License at
 *
 *     http://www.apache.org/licenses/LICENSE-2.0
 *
 * Unless required by applicable law or agreed to in writing, software
 * distributed under the License is distributed on an "AS IS" BASIS,
 * WITHOUT WARRANTIES OR CONDITIONS OF ANY KIND, either express or implied.
 * See the License for the specific language governing permissions and
 * limitations under the License.
 *
 * Brick-wall, Window and Door designed by Juan Pablo Bravo from the
 * thenounproject.com
 * Stairs designed by Brian Oppenlander from the thenounproject.com
*/

#include "gazebo/gui/building/BuildingEditorPalette.hh"
#include "gazebo/gui/building/BuildingEditorEvents.hh"
#include "gazebo/gui/building/ImportImageDialog.hh"

using namespace gazebo;
using namespace gui;

/////////////////////////////////////////////////
BuildingEditorPalette::BuildingEditorPalette(QWidget *_parent)
    : QWidget(_parent)
{
  this->setObjectName("buildingEditorPalette");

  this->buildingDefaultName = "Untitled";
  this->currentMode = std::string();

  QVBoxLayout *mainLayout = new QVBoxLayout;

  // Model name layout
  QHBoxLayout *modelNameLayout = new QHBoxLayout;
  QLabel *modelLabel = new QLabel(tr("Model Name: "));
  this->modelNameEdit = new QLineEdit();
  this->modelNameEdit->setText(tr(this->buildingDefaultName.c_str()));
  modelNameLayout->addWidget(modelLabel);
  modelNameLayout->addWidget(this->modelNameEdit);
  connect(this->modelNameEdit, SIGNAL(textChanged(QString)), this,
          SLOT(OnNameChanged(QString)));
<<<<<<< HEAD

  // Brushes (button group)
  brushes = new QButtonGroup();
=======
>>>>>>> 3a6d25d9

  QSize toolButtonSize(100, 100);
  QSize iconSize(65, 65);

  // Walls label
  QLabel *wallsLabel = new QLabel(tr(
       "<font size=4 color='white'>Create Walls</font>"));

  // Wall button
  QToolButton *wallButton = new QToolButton(this);
  wallButton->setFixedSize(toolButtonSize);
  wallButton->setCheckable(true);
  wallButton->setChecked(false);
  wallButton->setToolButtonStyle(Qt::ToolButtonTextUnderIcon);
  wallButton->setIcon(QPixmap(":/images/wall.svg"));
  wallButton->setText("Wall");
  wallButton->setIconSize(QSize(iconSize));
  wallButton->setToolTip("Hold Shift to override snapping");
  connect(wallButton, SIGNAL(clicked()), this, SLOT(OnDrawWall()));

  // Features label
  QLabel *featuresLabel = new QLabel(tr(
       "<font size=4 color='white'>Add Features</font>"));

  // Window button
  QToolButton *windowButton = new QToolButton(this);
  windowButton->setFixedSize(toolButtonSize);
  windowButton->setCheckable(true);
  windowButton->setChecked(false);
  windowButton->setToolButtonStyle(Qt::ToolButtonTextUnderIcon);
  windowButton->setIcon(QPixmap(":/images/window.svg"));
  windowButton->setText("Window");
  windowButton->setIconSize(QSize(iconSize));
  connect(windowButton, SIGNAL(clicked()), this, SLOT(OnAddWindow()));

  // Door button
  QToolButton *doorButton = new QToolButton(this);
  doorButton->setFixedSize(toolButtonSize);
  doorButton->setCheckable(true);
  doorButton->setChecked(false);
  doorButton->setToolButtonStyle(Qt::ToolButtonTextUnderIcon);
  doorButton->setIcon(QPixmap(":/images/door.svg"));
  doorButton->setText("Door");
  doorButton->setIconSize(QSize(iconSize));
  connect(doorButton, SIGNAL(clicked()), this, SLOT(OnAddDoor()));

  // Stairs button
  QToolButton *stairsButton = new QToolButton(this);
  stairsButton->setFixedSize(toolButtonSize);
  stairsButton->setCheckable(true);
  stairsButton->setChecked(false);
  stairsButton->setToolButtonStyle(Qt::ToolButtonTextUnderIcon);
  stairsButton->setIcon(QPixmap(":/images/stairs.svg"));
  stairsButton->setText("Stairs");
  stairsButton->setIconSize(QSize(iconSize));
  connect(stairsButton, SIGNAL(clicked()), this, SLOT(OnAddStair()));

  // Features layout
  QGridLayout *featuresLayout = new QGridLayout;
  featuresLayout->addWidget(windowButton, 0, 0);
  featuresLayout->addWidget(doorButton, 0, 1);
  featuresLayout->addWidget(stairsButton, 1, 0);

  // Colors
  QLabel *colorsLabel = new QLabel(tr(
      "<font size=4 color='white'>Add Color</font>"));

  QGridLayout *colorsLayout = new QGridLayout;
  this->colorList.push_back(QColor(255, 255, 255, 255));
  this->colorList.push_back(QColor(194, 169, 160, 255));
  this->colorList.push_back(QColor(235, 206, 157, 255));
  this->colorList.push_back(QColor(254, 121,   5, 255));
  this->colorList.push_back(QColor(255, 195,  78, 255));
  this->colorList.push_back(QColor(111, 203, 172, 255));
  for (unsigned int i = 0; i < this->colorList.size(); i++)
  {
    QToolButton *colorButton = new QToolButton(this);
    colorButton->setFixedSize(40, 40);
    colorButton->setCheckable(true);
    colorButton->setChecked(false);
    colorButton->setToolButtonStyle(Qt::ToolButtonIconOnly);
    QPixmap colorIcon(30, 30);
    colorIcon.fill(this->colorList.at(i));
    colorButton->setIcon(colorIcon);
    brushes->addButton(colorButton, i);
    colorsLayout->addWidget(colorButton, 0, i);
  }
  connect(brushes, SIGNAL(buttonClicked(int)), this, SLOT(OnColor(int)));

  QPushButton *customColor = new QPushButton("More");
  colorsLayout->addWidget(customColor, 1, 4, 1, 2);
  connect(customColor, SIGNAL(clicked()), this,
      SLOT(OnCustomColor()));

  // Textures label
  QLabel *texturesLabel = new QLabel(tr(
       "<font size=4 color='white'>Add Texture</font>"));

  // Textures
  QGridLayout *texturesLayout = new QGridLayout;
  QSize textureButtonSize(70, 70);
  QSize textureIconSize(40, 40);

  // wood
  this->textureList.push_back(":wood.jpg");
  QToolButton *textureButton = new QToolButton(this);
  textureButton->setFixedSize(textureButtonSize);
  textureButton->setCheckable(true);
  textureButton->setChecked(false);
  textureButton->setToolButtonStyle(Qt::ToolButtonTextUnderIcon);
  textureButton->setIcon(QPixmap(this->textureList.back()).scaled(
        QSize(30, 30), Qt::IgnoreAspectRatio));
  textureButton->setText("Wood");
  textureButton->setIconSize(QSize(textureIconSize));
  brushes->addButton(textureButton, brushes->buttons().size());
  texturesLayout->addWidget(textureButton, 0, 0);

  // tiles
  this->textureList.push_back(":tiles.jpg");
  textureButton = new QToolButton(this);
  textureButton->setFixedSize(textureButtonSize);
  textureButton->setCheckable(true);
  textureButton->setChecked(false);
  textureButton->setToolButtonStyle(Qt::ToolButtonTextUnderIcon);
  textureButton->setIcon(QPixmap(this->textureList.back()).scaled(
        QSize(30, 30), Qt::IgnoreAspectRatio));
  textureButton->setText("Tiles");
  textureButton->setIconSize(QSize(textureIconSize));
  brushes->addButton(textureButton, brushes->buttons().size());
  texturesLayout->addWidget(textureButton, 0, 1);

  // bricks
  this->textureList.push_back(":bricks.png");
  textureButton = new QToolButton(this);
  textureButton->setFixedSize(textureButtonSize);
  textureButton->setCheckable(true);
  textureButton->setChecked(false);
  textureButton->setToolButtonStyle(Qt::ToolButtonTextUnderIcon);
  textureButton->setIcon(QPixmap(this->textureList.back()).scaled(
        QSize(30, 30), Qt::IgnoreAspectRatio));
  textureButton->setText("Bricks");
  textureButton->setIconSize(QSize(textureIconSize));
  brushes->addButton(textureButton, brushes->buttons().size());
  texturesLayout->addWidget(textureButton, 0, 2);

  // Import button
  QPushButton *importImageButton = new QPushButton(tr("Import"),
      this);
  importImageButton->setCheckable(true);
  importImageButton->setChecked(false);
  importImageButton->setToolTip(tr(
      "Import an existing floor plan to use as a guide"));
  connect(importImageButton, SIGNAL(clicked()), this, SLOT(OnImportImage()));

  QHBoxLayout *buttonsLayout = new QHBoxLayout;
  buttonsLayout->addWidget(importImageButton);
  buttonsLayout->setAlignment(Qt::AlignHCenter);
  buttonsLayout->setContentsMargins(30, 11, 30, 11);

  // Main layout
  mainLayout->addLayout(modelNameLayout);
  mainLayout->addItem(new QSpacerItem(10, 20, QSizePolicy::Expanding,
                      QSizePolicy::Minimum));
  mainLayout->addWidget(wallsLabel);
  mainLayout->addWidget(wallButton);
  mainLayout->addWidget(featuresLabel);
  mainLayout->addLayout(featuresLayout);
  mainLayout->addWidget(colorsLabel);
  mainLayout->addLayout(colorsLayout);
  mainLayout->addWidget(texturesLabel);
  mainLayout->addLayout(texturesLayout);
  mainLayout->addItem(new QSpacerItem(10, 20, QSizePolicy::Expanding,
                      QSizePolicy::Minimum));
  mainLayout->addLayout(buttonsLayout);
  mainLayout->setAlignment(Qt::AlignTop | Qt::AlignHCenter);

  this->setLayout(mainLayout);

  // Connections
  this->connections.push_back(
      gui::editor::Events::ConnectSaveBuildingModel(
      boost::bind(&BuildingEditorPalette::OnSaveModel, this, _1, _2)));

  this->connections.push_back(
      gui::editor::Events::ConnectNewBuildingModel(
      boost::bind(&BuildingEditorPalette::OnNewModel, this)));

  this->connections.push_back(
      gui::editor::Events::ConnectCreateBuildingEditorItem(
      boost::bind(&BuildingEditorPalette::OnCreateEditorItem, this, _1)));

  // All buttons must be added after the color and texture buttons
  brushes->addButton(wallButton, brushes->buttons().size());
  brushes->addButton(windowButton, brushes->buttons().size());
  brushes->addButton(doorButton, brushes->buttons().size());
  brushes->addButton(stairsButton, brushes->buttons().size());
  brushes->addButton(importImageButton, brushes->buttons().size());
}

/////////////////////////////////////////////////
BuildingEditorPalette::~BuildingEditorPalette()
{
}

/////////////////////////////////////////////////
std::string BuildingEditorPalette::GetModelName() const
{
  return this->modelNameEdit->text().toStdString();
}

/////////////////////////////////////////////////
void BuildingEditorPalette::OnDrawWall()
{
  if (this->currentMode != "wall")
    gui::editor::Events::createBuildingEditorItem("wall");
  else
    gui::editor::Events::createBuildingEditorItem(std::string());
}

/////////////////////////////////////////////////
void BuildingEditorPalette::OnAddWindow()
{
  if (this->currentMode != "window")
    gui::editor::Events::createBuildingEditorItem("window");
  else
    gui::editor::Events::createBuildingEditorItem(std::string());
}

/////////////////////////////////////////////////
void BuildingEditorPalette::OnAddDoor()
{
  if (this->currentMode != "door")
    gui::editor::Events::createBuildingEditorItem("door");
  else
    gui::editor::Events::createBuildingEditorItem(std::string());
}

/////////////////////////////////////////////////
void BuildingEditorPalette::OnImportImage()
{
  if (this->currentMode != "image")
    gui::editor::Events::createBuildingEditorItem("image");
  else
    gui::editor::Events::createBuildingEditorItem(std::string());
}

/////////////////////////////////////////////////
void BuildingEditorPalette::OnAddStair()
{
  if (this->currentMode != "stairs")
    gui::editor::Events::createBuildingEditorItem("stairs");
  else
    gui::editor::Events::createBuildingEditorItem(std::string());
}

/////////////////////////////////////////////////
void BuildingEditorPalette::OnNewModel()
{
  this->modelNameEdit->setText(tr(this->buildingDefaultName.c_str()));
}

/////////////////////////////////////////////////
void BuildingEditorPalette::OnSaveModel(const std::string &_saveName,
    const std::string &/*_saveLocation*/)
{
  this->modelNameEdit->setText(tr(_saveName.c_str()));
}

/////////////////////////////////////////////////
void BuildingEditorPalette::OnNameChanged(const QString &_name)
{
  gui::editor::Events::buildingNameChanged(_name.toStdString());
}

/////////////////////////////////////////////////
void BuildingEditorPalette::OnCreateEditorItem(const std::string &_mode)
{
  gui::editor::Events::colorSelected(QColor::Invalid);
  gui::editor::Events::textureSelected(QString(""));

  if (_mode.empty() || this->currentMode == _mode)
  {
    this->brushes->setExclusive(false);
    if (this->brushes->checkedButton())
      this->brushes->checkedButton()->setChecked(false);
    this->brushes->setExclusive(true);

    this->currentMode = std::string();
  }
  else
  {
    this->currentMode = _mode;
  }
}

/////////////////////////////////////////////////
void BuildingEditorPalette::OnColor(int _buttonId)
{
  // A button which is not color
  if (_buttonId >= static_cast<int>(colorList.size()))
  {
    // Textures
    if (_buttonId < (int)colorList.size() + (int)textureList.size())
    {
      this->OnTexture(_buttonId - (int)colorList.size());
      return;
    }
    // Others
    else
    {
      return;
    }
  }

  std::ostringstream colorStr;
  colorStr << "color_" << _buttonId;
  QColor color = this->colorList[_buttonId];
  if (this->currentMode != colorStr.str())
  {
    gui::editor::Events::colorSelected(color);
    this->currentMode = colorStr.str();

    QPixmap colorCursor(30, 30);
    colorCursor.fill(color);
    QApplication::setOverrideCursor(QCursor(colorCursor));
  }
  else
  {
    gui::editor::Events::createBuildingEditorItem(std::string());
  }
}

/////////////////////////////////////////////////
void BuildingEditorPalette::OnCustomColor()
{
  // Cancel draw mode
  gui::editor::Events::createBuildingEditorItem(std::string());

  QColor color = QColorDialog::getColor(Qt::green, this);

  if (color.isValid())
  {
    std::ostringstream colorStr;
    colorStr << "color_custom";

    gui::editor::Events::colorSelected(color);
    this->currentMode = colorStr.str();

    QPixmap colorCursor(30, 30);
    colorCursor.fill(color);
    QApplication::setOverrideCursor(QCursor(colorCursor));
  }
}

/////////////////////////////////////////////////
void BuildingEditorPalette::OnTexture(int _textureId)
{
  std::ostringstream textureStr;
  textureStr << "texture_" << _textureId;
  QString texture = this->textureList[_textureId];
  if (this->currentMode != textureStr.str())
  {
    gui::editor::Events::textureSelected(texture);
    this->currentMode = textureStr.str();

    QPixmap textureCursor(this->textureList[_textureId]);
    textureCursor = textureCursor.scaled(QSize(30, 30));
    QApplication::setOverrideCursor(textureCursor);
  }
  else
  {
    gui::editor::Events::createBuildingEditorItem(std::string());
  }
}

/////////////////////////////////////////////////
void BuildingEditorPalette::mousePressEvent(QMouseEvent * /*_event*/)
{
  // Cancel draw mode
  gui::editor::Events::createBuildingEditorItem(std::string());
}<|MERGE_RESOLUTION|>--- conflicted
+++ resolved
@@ -45,12 +45,9 @@
   modelNameLayout->addWidget(this->modelNameEdit);
   connect(this->modelNameEdit, SIGNAL(textChanged(QString)), this,
           SLOT(OnNameChanged(QString)));
-<<<<<<< HEAD
 
   // Brushes (button group)
   brushes = new QButtonGroup();
-=======
->>>>>>> 3a6d25d9
 
   QSize toolButtonSize(100, 100);
   QSize iconSize(65, 65);
