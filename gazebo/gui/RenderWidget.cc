/*
 * Copyright (C) 2012-2015 Open Source Robotics Foundation
 *
 * Licensed under the Apache License, Version 2.0 (the "License");
 * you may not use this file except in compliance with the License.
 * You may obtain a copy of the License at
 *
 *     http://www.apache.org/licenses/LICENSE-2.0
 *
 * Unless required by applicable law or agreed to in writing, software
 * distributed under the License is distributed on an "AS IS" BASIS,
 * WITHOUT WARRANTIES OR CONDITIONS OF ANY KIND, either express or implied.
 * See the License for the specific language governing permissions and
 * limitations under the License.
 *
 */
#ifdef _WIN32
  // Ensure that Winsock2.h is included before Windows.h, which can get
  // pulled in by anybody (e.g., Boost).
  #include <Winsock2.h>
#endif

#include <iomanip>

#include "gazebo/rendering/UserCamera.hh"
#include "gazebo/rendering/RenderingIface.hh"
#include "gazebo/rendering/Scene.hh"

#include "gazebo/gui/GuiPlugin.hh"
#include "gazebo/gui/Actions.hh"
#include "gazebo/gui/GuiIface.hh"
#include "gazebo/gui/GLWidget.hh"
#include "gazebo/gui/GuiEvents.hh"
#include "gazebo/gui/TimePanel.hh"
#include "gazebo/gui/RenderWidget.hh"

using namespace gazebo;
using namespace gui;

/////////////////////////////////////////////////
RenderWidget::RenderWidget(QWidget *_parent)
  : QWidget(_parent)
{
  this->setObjectName("renderWidget");
<<<<<<< HEAD
  this->show();
=======
>>>>>>> 7c22a662

  QVBoxLayout *mainLayout = new QVBoxLayout;
  this->mainFrame = new QFrame;
  this->mainFrame->setFrameShape(QFrame::NoFrame);
  this->mainFrame->show();

  QVBoxLayout *frameLayout = new QVBoxLayout;

  this->toolFrame = new QFrame;
  this->toolFrame->setObjectName("toolFrame");
  this->toolFrame->setSizePolicy(QSizePolicy::Expanding, QSizePolicy::Minimum);

  this->toolbar = new QToolBar;
  QHBoxLayout *toolLayout = new QHBoxLayout;
  toolLayout->setContentsMargins(0, 0, 0, 0);

<<<<<<< HEAD
  QActionGroup *actionGroup = new QActionGroup(toolFrame);
=======
  QActionGroup *actionGroup = new QActionGroup(this->toolFrame);
>>>>>>> 7c22a662
  if (g_arrowAct)
  {
    actionGroup->addAction(g_arrowAct);
    this->toolbar->addAction(g_arrowAct);
  }
  if (g_translateAct)
  {
    actionGroup->addAction(g_translateAct);
    this->toolbar->addAction(g_translateAct);
  }
  if (g_rotateAct)
  {
    actionGroup->addAction(g_rotateAct);
    this->toolbar->addAction(g_rotateAct);
  }
  if (g_scaleAct)
  {
    actionGroup->addAction(g_scaleAct);
    this->toolbar->addAction(g_scaleAct);
  }

  this->toolbar->addSeparator();

  if (g_boxCreateAct)
    this->toolbar->addAction(g_boxCreateAct);
  if (g_sphereCreateAct)
    this->toolbar->addAction(g_sphereCreateAct);
  if (g_cylinderCreateAct)
    this->toolbar->addAction(g_cylinderCreateAct);
  this->toolbar->addSeparator();
  if (g_pointLghtCreateAct)
    this->toolbar->addAction(g_pointLghtCreateAct);
  if (g_spotLghtCreateAct)
    this->toolbar->addAction(g_spotLghtCreateAct);
  if (g_dirLghtCreateAct)
    this->toolbar->addAction(g_dirLghtCreateAct);
  this->toolbar->addSeparator();
  if (g_screenshotAct)
    this->toolbar->addAction(g_screenshotAct);

  this->toolbar->addSeparator();
  if (g_copyAct)
    this->toolbar->addAction(g_copyAct);
  if (g_pasteAct)
    this->toolbar->addAction(g_pasteAct);

  this->toolbar->addSeparator();

  if (g_alignAct)
  {
    QToolButton *alignButton = new QToolButton;
    alignButton->setToolButtonStyle(Qt::ToolButtonIconOnly);
    alignButton->setIcon(QIcon(":/images/align.png"));
    alignButton->setToolTip(
        tr("In Selection Mode, hold Ctrl and select 2 objects to align"));
    alignButton->setArrowType(Qt::NoArrow);
    QMenu *alignMenu = new QMenu(alignButton);
    alignMenu->addAction(g_alignAct);
    alignButton->setMenu(alignMenu);
    alignButton->setPopupMode(QToolButton::InstantPopup);
    g_alignButtonAct = this->toolbar->addWidget(alignButton);
    connect(alignButton, SIGNAL(pressed()), g_alignAct, SLOT(trigger()));
  }

  this->toolbar->addSeparator();

  if (g_snapAct)
  {
    actionGroup->addAction(g_snapAct);
    this->toolbar->addAction(g_snapAct);
  }

  toolLayout->addSpacing(10);
  toolLayout->addWidget(this->toolbar);
  this->toolFrame->setLayout(toolLayout);

  this->glWidget = new GLWidget(this->mainFrame);
<<<<<<< HEAD
  rendering::ScenePtr scene = rendering::create_scene(gui::get_world(), true);
=======
>>>>>>> 7c22a662

  this->msgOverlayLabel = new QLabel(this->glWidget);
  this->msgOverlayLabel->setStyleSheet(
      "QLabel { background-color : white; color : gray; }");
  this->msgOverlayLabel->setVisible(false);

  QHBoxLayout *bottomPanelLayout = new QHBoxLayout;

  this->timePanel = new TimePanel(this);

  this->bottomFrame = new QFrame;
  this->bottomFrame->setObjectName("renderBottomFrame");
  this->bottomFrame->setSizePolicy(QSizePolicy::Expanding,
      QSizePolicy::Minimum);

  bottomPanelLayout->addWidget(this->timePanel, 0);
  bottomPanelLayout->setSpacing(0);
  bottomPanelLayout->setContentsMargins(0, 0, 0, 0);
  this->bottomFrame->setLayout(bottomPanelLayout);

  QFrame *render3DFrame = new QFrame;
  render3DFrame->setObjectName("render3DFrame");
  QVBoxLayout *render3DLayout = new QVBoxLayout;
  render3DLayout->addWidget(this->toolFrame);
  render3DLayout->addWidget(this->glWidget);
  render3DLayout->setContentsMargins(0, 0, 0, 0);
  render3DLayout->setSpacing(0);
  render3DFrame->setLayout(render3DLayout);

  this->splitter = new QSplitter(this);
  this->splitter->addWidget(render3DFrame);
  QList<int> sizes;
  sizes.push_back(300);
  this->splitter->setSizes(sizes);
  this->splitter->setStretchFactor(0, 1);
  this->splitter->setOrientation(Qt::Vertical);

  frameLayout->addWidget(this->splitter);
  frameLayout->addWidget(this->bottomFrame);
  frameLayout->setContentsMargins(0, 0, 0, 0);
  frameLayout->setSpacing(0);

  this->mainFrame->setLayout(frameLayout);
  this->mainFrame->layout()->setContentsMargins(0, 0, 0, 0);

  mainLayout->addWidget(this->mainFrame);

  this->setLayout(mainLayout);
  this->layout()->setContentsMargins(0, 0, 0, 0);

  this->connections.push_back(
      gui::Events::ConnectFollow(
        boost::bind(&RenderWidget::OnFollow, this, _1)));

  // Load all GUI Plugins
  std::string filenames = getINIProperty<std::string>(
      "overlay_plugins.filenames", "");
  std::vector<std::string> pluginFilenames;

  // Split the colon separated libraries
  boost::split(pluginFilenames, filenames, boost::is_any_of(":"));

  // Load each plugin
  for (std::vector<std::string>::iterator iter = pluginFilenames.begin();
       iter != pluginFilenames.end(); ++iter)
  {
    // Make sure the string is not empty
    if (!(*iter).empty())
    {
      // Try to create the plugin
      gazebo::GUIPluginPtr plugin = gazebo::GUIPlugin::Create(*iter, *iter);

      if (!plugin)
      {
        gzerr << "Unable to create gui overlay plugin with filename["
          << *iter << "]\n";
      }
      else
      {
        gzlog << "Loaded GUI plugin[" << *iter << "]\n";

        // Set the plugin's parent and store the plugin
        plugin->setParent(this->glWidget);
        this->plugins.push_back(plugin);
      }
    }
  }
}

/////////////////////////////////////////////////
RenderWidget::~RenderWidget()
{
  delete this->glWidget;
  this->glWidget = NULL;

  delete this->toolbar;
  this->toolbar = NULL;

  // we created the scene here we are responsible for removing it.
  rendering::remove_scene(gui::get_world());
}

/////////////////////////////////////////////////
void RenderWidget::InsertWidget(unsigned int _index, QWidget *_widget)
{
  if (static_cast<int>(_index) <= this->splitter->count())
  {
    // set equal size for now. There should always be at least one widget
    // (render3DFrame) in the splitter.
<<<<<<< HEAD
    QList<int> sizes = this->splitter->sizes();
    GZ_ASSERT(sizes.size() > 0, "RenderWidget splitter has no child widget");

    sizes.insert(_index, sizes[0]);

    this->splitter->insertWidget(_index, _widget);
    this->splitter->setSizes(sizes);
=======
    int childCount = this->splitter->count();
    GZ_ASSERT(childCount > 0,
        "RenderWidget splitter has no child widget");

    QSize widgetSize = this->size();
    int newSize = widgetSize.height() / (this->splitter->count()+1);
    QList<int> newSizes;
    for (int i = 0; i < childCount+1; ++i)
      newSizes.append(newSize);

    this->splitter->insertWidget(_index, _widget);
    this->splitter->setSizes(newSizes);
>>>>>>> 7c22a662
    this->splitter->setStretchFactor(_index, 1);
  }
  else
    gzerr << "Unable to add widget, index out of range " << std::endl;
}

/////////////////////////////////////////////////
void RenderWidget::ShowTimePanel(bool _show)
{
  if (_show)
    this->bottomFrame->show();
  else
    this->bottomFrame->hide();
}

/////////////////////////////////////////////////
TimePanel *RenderWidget::GetTimePanel() const
{
  return this->timePanel;
}

/////////////////////////////////////////////////
void RenderWidget::RemoveScene(const std::string &_name)
{
  rendering::remove_scene(_name);
}

/////////////////////////////////////////////////
void RenderWidget::CreateScene(const std::string &_name)
{
  rendering::create_scene(_name, true);
}

/////////////////////////////////////////////////
void RenderWidget::DisplayOverlayMsg(const std::string &_msg, int _duration)
{
  std::string msg = this->baseOverlayMsg.empty() ? _msg
      : this->baseOverlayMsg + "\n" + _msg;
  this->msgOverlayLabel->setText(tr(msg.c_str()));
  if (msg.empty())
  {
    this->msgOverlayLabel->setVisible(false);
    return;
  }
  this->msgOverlayLabel->resize(
      this->msgOverlayLabel->fontMetrics().width(tr(msg.c_str())),
      this->msgOverlayLabel->fontMetrics().height());
  this->msgOverlayLabel->setVisible(true);

  if (_duration > 0)
    QTimer::singleShot(_duration, this, SLOT(OnClearOverlayMsg()));
}

/////////////////////////////////////////////////
void RenderWidget::SetOverlaysVisible(const bool _visible)
{
  for (auto const &plugin : this->plugins)
    plugin->setVisible(_visible);
}

/////////////////////////////////////////////////
std::string RenderWidget::GetOverlayMsg() const
{
  return this->msgOverlayLabel->text().toStdString();
}

/////////////////////////////////////////////////
void RenderWidget::ShowToolbar(const bool _show)
{
  if (this->toolbar)
  {
    if (_show)
    {
      this->toolFrame->show();
    }
    else
    {
      this->toolFrame->hide();
    }
  }
}

/////////////////////////////////////////////////
QToolBar *RenderWidget::GetToolbar() const
{
  return this->toolbar;
}

/////////////////////////////////////////////////
void RenderWidget::OnClearOverlayMsg()
{
  this->DisplayOverlayMsg("");
}

/////////////////////////////////////////////////
void RenderWidget::OnFollow(const std::string &_modelName)
{
  if (_modelName.empty())
  {
    g_translateAct->setEnabled(true);
    g_rotateAct->setEnabled(true);
  }
  else
  {
    g_translateAct->setEnabled(false);
    g_rotateAct->setEnabled(false);
  }
}

/////////////////////////////////////////////////
void RenderWidget::AddPlugin(GUIPluginPtr _plugin, sdf::ElementPtr _elem)
{
  // Set the plugin's parent and store the plugin
  _plugin->setParent(this->glWidget);
  this->plugins.push_back(_plugin);

  // Load the plugin.
  _plugin->Load(_elem);

  _plugin->show();
}<|MERGE_RESOLUTION|>--- conflicted
+++ resolved
@@ -42,10 +42,6 @@
   : QWidget(_parent)
 {
   this->setObjectName("renderWidget");
-<<<<<<< HEAD
-  this->show();
-=======
->>>>>>> 7c22a662
 
   QVBoxLayout *mainLayout = new QVBoxLayout;
   this->mainFrame = new QFrame;
@@ -62,11 +58,7 @@
   QHBoxLayout *toolLayout = new QHBoxLayout;
   toolLayout->setContentsMargins(0, 0, 0, 0);
 
-<<<<<<< HEAD
-  QActionGroup *actionGroup = new QActionGroup(toolFrame);
-=======
   QActionGroup *actionGroup = new QActionGroup(this->toolFrame);
->>>>>>> 7c22a662
   if (g_arrowAct)
   {
     actionGroup->addAction(g_arrowAct);
@@ -144,10 +136,6 @@
   this->toolFrame->setLayout(toolLayout);
 
   this->glWidget = new GLWidget(this->mainFrame);
-<<<<<<< HEAD
-  rendering::ScenePtr scene = rendering::create_scene(gui::get_world(), true);
-=======
->>>>>>> 7c22a662
 
   this->msgOverlayLabel = new QLabel(this->glWidget);
   this->msgOverlayLabel->setStyleSheet(
@@ -257,15 +245,6 @@
   {
     // set equal size for now. There should always be at least one widget
     // (render3DFrame) in the splitter.
-<<<<<<< HEAD
-    QList<int> sizes = this->splitter->sizes();
-    GZ_ASSERT(sizes.size() > 0, "RenderWidget splitter has no child widget");
-
-    sizes.insert(_index, sizes[0]);
-
-    this->splitter->insertWidget(_index, _widget);
-    this->splitter->setSizes(sizes);
-=======
     int childCount = this->splitter->count();
     GZ_ASSERT(childCount > 0,
         "RenderWidget splitter has no child widget");
@@ -278,7 +257,6 @@
 
     this->splitter->insertWidget(_index, _widget);
     this->splitter->setSizes(newSizes);
->>>>>>> 7c22a662
     this->splitter->setStretchFactor(_index, 1);
   }
   else
