/*
 * Copyright (C) 2012-2014 Open Source Robotics Foundation
 *
 * Licensed under the Apache License, Version 2.0 (the "License");
 * you may not use this file except in compliance with the License.
 * You may obtain a copy of the License at
 *
 *     http://www.apache.org/licenses/LICENSE-2.0
 *
 * Unless required by applicable law or agreed to in writing, software
 * distributed under the License is distributed on an "AS IS" BASIS,
 * WITHOUT WARRANTIES OR CONDITIONS OF ANY KIND, either express or implied.
 * See the License for the specific language governing permissions and
 * limitations under the License.
 *
 */
#include <iomanip>

#include "gazebo/rendering/UserCamera.hh"
#include "gazebo/rendering/RenderingIface.hh"
#include "gazebo/rendering/Scene.hh"

#include "gazebo/gui/Actions.hh"
#include "gazebo/gui/GuiIface.hh"
#include "gazebo/gui/GLWidget.hh"
#include "gazebo/gui/GuiEvents.hh"
#include "gazebo/gui/TimePanel.hh"
#include "gazebo/gui/RenderWidget.hh"
#include "gazebo/gui/building/BuildingEditorWidget.hh"

using namespace gazebo;
using namespace gui;

/////////////////////////////////////////////////
RenderWidget::RenderWidget(QWidget *_parent)
  : QWidget(_parent)
{
  this->setObjectName("renderWidget");
  this->show();

  this->clear = false;
  this->create = false;

  QVBoxLayout *mainLayout = new QVBoxLayout;
  this->mainFrame = new QFrame;
  this->mainFrame->setFrameShape(QFrame::NoFrame);
  this->mainFrame->show();

  QVBoxLayout *frameLayout = new QVBoxLayout;

  QFrame *toolFrame = new QFrame;
  toolFrame->setObjectName("toolFrame");
  toolFrame->setSizePolicy(QSizePolicy::Expanding, QSizePolicy::Minimum);

  QToolBar *toolbar = new QToolBar;
  QHBoxLayout *toolLayout = new QHBoxLayout;
  toolLayout->setContentsMargins(0, 0, 0, 0);

  QActionGroup *actionGroup = new QActionGroup(toolFrame);
  actionGroup->addAction(g_arrowAct);
  actionGroup->addAction(g_translateAct);
  actionGroup->addAction(g_rotateAct);
  actionGroup->addAction(g_scaleAct);

  toolbar->addAction(g_arrowAct);
  toolbar->addAction(g_translateAct);
  toolbar->addAction(g_rotateAct);
  toolbar->addAction(g_scaleAct);

  toolbar->addSeparator();
  toolbar->addAction(g_boxCreateAct);
  toolbar->addAction(g_sphereCreateAct);
  toolbar->addAction(g_cylinderCreateAct);
  toolbar->addSeparator();
  toolbar->addAction(g_pointLghtCreateAct);
  toolbar->addAction(g_spotLghtCreateAct);
  toolbar->addAction(g_dirLghtCreateAct);
  toolbar->addSeparator();
  toolbar->addAction(g_screenshotAct);

  toolLayout->addSpacing(10);
  toolLayout->addWidget(toolbar);
  toolFrame->setLayout(toolLayout);

  this->glWidget = new GLWidget(this->mainFrame);
  rendering::ScenePtr scene = rendering::create_scene(gui::get_world(), true);

  this->buildingEditorWidget = new BuildingEditorWidget(this);
  this->buildingEditorWidget->setSizePolicy(QSizePolicy::Expanding,
      QSizePolicy::Expanding);
  this->buildingEditorWidget->hide();

  this->msgOverlayLabel = new QLabel(this->glWidget);
  this->msgOverlayLabel->setStyleSheet(
      "QLabel { background-color : white; color : gray; }");
  this->msgOverlayLabel->setVisible(false);

  QHBoxLayout *bottomPanelLayout = new QHBoxLayout;

  TimePanel *timePanel = new TimePanel(this);

  this->bottomFrame = new QFrame;
  this->bottomFrame->setObjectName("renderBottomFrame");
  this->bottomFrame->setSizePolicy(QSizePolicy::Expanding,
      QSizePolicy::Minimum);

<<<<<<< HEAD
  QSpinBox *stepSpinBox = new QSpinBox;
  stepSpinBox->setRange(1, 9999);
  connect(stepSpinBox, SIGNAL(valueChanged(int)), this,
      SLOT(OnStepValueChanged(int)));

  QWidget *stepWidget = new QWidget;
  QLabel *stepLabel = new QLabel(tr("Steps:"));
  QVBoxLayout *stepLayout = new QVBoxLayout;
  stepLayout->addWidget(stepLabel);
  stepLayout->addWidget(stepSpinBox);
  stepWidget->setLayout(stepLayout);

  QLabel *stepToolBarLabel = new QLabel(tr("Steps:"));

  QMenu *stepMenu = new QMenu;
  this->stepButton = new QToolButton;
  this->stepButton->setMaximumSize(35, stepButton->height());
  QWidgetAction *stepAction = new QWidgetAction(stepMenu);
  stepAction->setDefaultWidget(stepWidget);
  stepMenu->addAction(stepAction);
  this->stepButton->setMenu(stepMenu);
  this->stepButton->setPopupMode(QToolButton::InstantPopup);
  this->stepButton->setToolButtonStyle(Qt::ToolButtonTextOnly);
  this->stepButton->setContentsMargins(0, 0, 0, 0);
  this->OnStepValueChanged(1);

  connect(stepSpinBox, SIGNAL(editingFinished()), stepMenu,
      SLOT(hide()));

  QFrame *playFrame = new QFrame;
  playFrame->setFrameShape(QFrame::NoFrame);
  playFrame->setSizePolicy(QSizePolicy::Fixed, QSizePolicy::Fixed);
  playFrame->setFixedHeight(25);
  QToolBar *playToolbar = new QToolBar;
  // playToolbar->addAction(g_playAct);
  // playToolbar->addAction(g_pauseAct);

  QLabel *emptyLabel = new QLabel(tr("  "));
  playToolbar->addWidget(emptyLabel);
  //playToolbar->addAction(g_stepAct);
  playToolbar->addWidget(stepToolBarLabel);
  playToolbar->addWidget(this->stepButton);

  QHBoxLayout *playControlLayout = new QHBoxLayout;
  playControlLayout->setContentsMargins(0, 0, 0, 0);
  playControlLayout->addWidget(playToolbar);
  playControlLayout->addItem(new QSpacerItem(15, -1, QSizePolicy::Expanding,
                             QSizePolicy::Minimum));
  playFrame->setLayout(playControlLayout);

  bottomPanelLayout->addItem(new QSpacerItem(-1, -1, QSizePolicy::Expanding,
                             QSizePolicy::Minimum));
  bottomPanelLayout->addWidget(playFrame, 0);
=======
>>>>>>> 4c28d9f9
  bottomPanelLayout->addWidget(timePanel, 0);
  bottomPanelLayout->setSpacing(0);
  bottomPanelLayout->setContentsMargins(0, 0, 0, 0);
  this->bottomFrame->setLayout(bottomPanelLayout);

  QFrame *render3DFrame = new QFrame;
  render3DFrame->setObjectName("render3DFrame");
  QVBoxLayout *render3DLayout = new QVBoxLayout;
  render3DLayout->addWidget(toolFrame);
  render3DLayout->addWidget(this->glWidget);
  render3DLayout->setContentsMargins(0, 0, 0, 0);
  render3DLayout->setSpacing(0);
  render3DFrame->setLayout(render3DLayout);

  QSplitter *splitter = new QSplitter(this);
  splitter->addWidget(this->buildingEditorWidget);
  splitter->addWidget(render3DFrame);
  QList<int> sizes;
  sizes.push_back(300);
  sizes.push_back(300);
  splitter->setSizes(sizes);
  splitter->setStretchFactor(0, 1);
  splitter->setStretchFactor(1, 1);
  splitter->setOrientation(Qt::Vertical);

  frameLayout->addWidget(splitter);
  frameLayout->addWidget(this->bottomFrame);
  frameLayout->setContentsMargins(0, 0, 0, 0);
  frameLayout->setSpacing(0);

  this->mainFrame->setLayout(frameLayout);
  this->mainFrame->layout()->setContentsMargins(0, 0, 0, 0);

  mainLayout->addWidget(this->mainFrame);

  this->setLayout(mainLayout);
  this->layout()->setContentsMargins(0, 0, 0, 0);

  this->timer = new QTimer(this);
  connect(this->timer, SIGNAL(timeout()), this, SLOT(update()));
  this->timer->start(44);

  this->connections.push_back(
      gui::Events::ConnectFollow(
        boost::bind(&RenderWidget::OnFollow, this, _1)));
}

/////////////////////////////////////////////////
RenderWidget::~RenderWidget()
{
  delete this->glWidget;
}

/////////////////////////////////////////////////
void RenderWidget::update()
{
  if (this->clear)
  {
    rendering::remove_scene(this->clearName);
    this->clear = false;
    return;
  }
  else if (this->create)
  {
    rendering::create_scene(this->createName, true);
    this->create = false;
    return;
  }

  rendering::UserCameraPtr cam = this->glWidget->GetCamera();

  if (!cam || !cam->GetInitialized())
  {
    event::Events::preRender();
    return;
  }

  // float fps = cam->GetAvgFPS();
  // int triangleCount = cam->GetTriangleCount();
  // math::Pose pose = cam->GetWorldPose();

  // std::ostringstream stream;

  // stream << std::fixed << std::setprecision(2) << pose.pos.x;
  // this->xPosEdit->setText(tr(stream.str().c_str()));
  // stream.str("");

  // stream << std::fixed << std::setprecision(2) << pose.pos.y;
  // this->yPosEdit->setText(tr(stream.str().c_str()));
  // stream.str("");

  // stream << std::fixed << std::setprecision(2) << pose.pos.z;
  // this->zPosEdit->setText(tr(stream.str().c_str()));
  // stream.str("");

  // stream << std::fixed << std::setprecision(2)
  //        << GZ_RTOD(pose.rot.GetAsEuler().x);
  // this->rollEdit->setText(tr(stream.str().c_str()));
  // stream.str("");

  // stream << std::fixed << std::setprecision(2)
  //        << GZ_RTOD(pose.rot.GetAsEuler().y);
  // this->pitchEdit->setText(tr(stream.str().c_str()));
  // stream.str("");

  // stream << std::fixed << std::setprecision(2)
  //        << GZ_RTOD(pose.rot.GetAsEuler().z);
  // this->yawEdit->setText(tr(stream.str().c_str()));
  // stream.str("");

  /*stream << std::fixed << std::setprecision(1) << fps;
  this->fpsEdit->setText(tr(stream.str().c_str()));
  stream.str("");

  stream << std::fixed << std::setprecision(2) << triangleCount;
  this->trianglesEdit->setText(tr(stream.str().c_str()));
  */

  this->glWidget->update();
}

/////////////////////////////////////////////////
void RenderWidget::ShowEditor(bool _show)
{
  if (_show)
  {
    this->buildingEditorWidget->show();
    this->baseOverlayMsg = "Building is View Only";
    this->OnClearOverlayMsg();
    this->bottomFrame->hide();
  }
  else
  {
    this->buildingEditorWidget->hide();
    this->baseOverlayMsg = "";
    this->OnClearOverlayMsg();
    this->bottomFrame->show();
  }
}

/////////////////////////////////////////////////
void RenderWidget::RemoveScene(const std::string &_name)
{
  this->clear = true;
  this->clearName = _name;
}

/////////////////////////////////////////////////
void RenderWidget::CreateScene(const std::string &_name)
{
  this->create = true;
  this->createName = _name;
}

/////////////////////////////////////////////////
void RenderWidget::DisplayOverlayMsg(const std::string &_msg, int _duration)
{
  std::string msg = this->baseOverlayMsg.empty() ? _msg
      : this->baseOverlayMsg + "\n" + _msg;
  this->msgOverlayLabel->setText(tr(msg.c_str()));
  if (msg.empty())
  {
    this->msgOverlayLabel->setVisible(false);
    return;
  }
  this->msgOverlayLabel->resize(
      this->msgOverlayLabel->fontMetrics().width(tr(msg.c_str())),
      this->msgOverlayLabel->fontMetrics().height());
  this->msgOverlayLabel->setVisible(true);

  if (_duration > 0)
    QTimer::singleShot(_duration, this, SLOT(OnClearOverlayMsg()));
}

/////////////////////////////////////////////////
std::string RenderWidget::GetOverlayMsg() const
{
  return this->msgOverlayLabel->text().toStdString();
}

/////////////////////////////////////////////////
void RenderWidget::OnClearOverlayMsg()
{
  this->DisplayOverlayMsg("");
}

/////////////////////////////////////////////////
void RenderWidget::OnFollow(const std::string &_modelName)
{
  if (_modelName.empty())
  {
    g_translateAct->setEnabled(true);
    g_rotateAct->setEnabled(true);
  }
  else
  {
    g_translateAct->setEnabled(false);
    g_rotateAct->setEnabled(false);
  }
}<|MERGE_RESOLUTION|>--- conflicted
+++ resolved
@@ -104,62 +104,6 @@
   this->bottomFrame->setSizePolicy(QSizePolicy::Expanding,
       QSizePolicy::Minimum);
 
-<<<<<<< HEAD
-  QSpinBox *stepSpinBox = new QSpinBox;
-  stepSpinBox->setRange(1, 9999);
-  connect(stepSpinBox, SIGNAL(valueChanged(int)), this,
-      SLOT(OnStepValueChanged(int)));
-
-  QWidget *stepWidget = new QWidget;
-  QLabel *stepLabel = new QLabel(tr("Steps:"));
-  QVBoxLayout *stepLayout = new QVBoxLayout;
-  stepLayout->addWidget(stepLabel);
-  stepLayout->addWidget(stepSpinBox);
-  stepWidget->setLayout(stepLayout);
-
-  QLabel *stepToolBarLabel = new QLabel(tr("Steps:"));
-
-  QMenu *stepMenu = new QMenu;
-  this->stepButton = new QToolButton;
-  this->stepButton->setMaximumSize(35, stepButton->height());
-  QWidgetAction *stepAction = new QWidgetAction(stepMenu);
-  stepAction->setDefaultWidget(stepWidget);
-  stepMenu->addAction(stepAction);
-  this->stepButton->setMenu(stepMenu);
-  this->stepButton->setPopupMode(QToolButton::InstantPopup);
-  this->stepButton->setToolButtonStyle(Qt::ToolButtonTextOnly);
-  this->stepButton->setContentsMargins(0, 0, 0, 0);
-  this->OnStepValueChanged(1);
-
-  connect(stepSpinBox, SIGNAL(editingFinished()), stepMenu,
-      SLOT(hide()));
-
-  QFrame *playFrame = new QFrame;
-  playFrame->setFrameShape(QFrame::NoFrame);
-  playFrame->setSizePolicy(QSizePolicy::Fixed, QSizePolicy::Fixed);
-  playFrame->setFixedHeight(25);
-  QToolBar *playToolbar = new QToolBar;
-  // playToolbar->addAction(g_playAct);
-  // playToolbar->addAction(g_pauseAct);
-
-  QLabel *emptyLabel = new QLabel(tr("  "));
-  playToolbar->addWidget(emptyLabel);
-  //playToolbar->addAction(g_stepAct);
-  playToolbar->addWidget(stepToolBarLabel);
-  playToolbar->addWidget(this->stepButton);
-
-  QHBoxLayout *playControlLayout = new QHBoxLayout;
-  playControlLayout->setContentsMargins(0, 0, 0, 0);
-  playControlLayout->addWidget(playToolbar);
-  playControlLayout->addItem(new QSpacerItem(15, -1, QSizePolicy::Expanding,
-                             QSizePolicy::Minimum));
-  playFrame->setLayout(playControlLayout);
-
-  bottomPanelLayout->addItem(new QSpacerItem(-1, -1, QSizePolicy::Expanding,
-                             QSizePolicy::Minimum));
-  bottomPanelLayout->addWidget(playFrame, 0);
-=======
->>>>>>> 4c28d9f9
   bottomPanelLayout->addWidget(timePanel, 0);
   bottomPanelLayout->setSpacing(0);
   bottomPanelLayout->setContentsMargins(0, 0, 0, 0);
