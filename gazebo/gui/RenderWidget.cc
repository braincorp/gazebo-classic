/*
 * Copyright (C) 2012-2014 Open Source Robotics Foundation
 *
 * Licensed under the Apache License, Version 2.0 (the "License");
 * you may not use this file except in compliance with the License.
 * You may obtain a copy of the License at
 *
 *     http://www.apache.org/licenses/LICENSE-2.0
 *
 * Unless required by applicable law or agreed to in writing, software
 * distributed under the License is distributed on an "AS IS" BASIS,
 * WITHOUT WARRANTIES OR CONDITIONS OF ANY KIND, either express or implied.
 * See the License for the specific language governing permissions and
 * limitations under the License.
 *
 */
#include <iomanip>

#include "gazebo/rendering/UserCamera.hh"
#include "gazebo/rendering/RenderingIface.hh"
#include "gazebo/rendering/Scene.hh"

#include "gazebo/gui/GuiPlugin.hh"
#include "gazebo/gui/Actions.hh"
#include "gazebo/gui/GuiIface.hh"
#include "gazebo/gui/GLWidget.hh"
#include "gazebo/gui/GuiEvents.hh"
#include "gazebo/gui/TimePanel.hh"
#include "gazebo/gui/RenderWidget.hh"
#include "gazebo/gui/building/BuildingEditorWidget.hh"

using namespace gazebo;
using namespace gui;

/////////////////////////////////////////////////
RenderWidget::RenderWidget(QWidget *_parent)
  : QWidget(_parent)
{
  this->setObjectName("renderWidget");
  this->show();

  this->clear = false;
  this->create = false;

  QVBoxLayout *mainLayout = new QVBoxLayout;
  this->mainFrame = new QFrame;
  this->mainFrame->setFrameShape(QFrame::NoFrame);
  this->mainFrame->show();

  QVBoxLayout *frameLayout = new QVBoxLayout;

  QFrame *toolFrame = new QFrame;
  toolFrame->setObjectName("toolFrame");
  toolFrame->setSizePolicy(QSizePolicy::Expanding, QSizePolicy::Minimum);

  this->toolbar = new QToolBar;
  QHBoxLayout *toolLayout = new QHBoxLayout;
  toolLayout->setContentsMargins(0, 0, 0, 0);

  QActionGroup *actionGroup = new QActionGroup(toolFrame);
  actionGroup->addAction(g_arrowAct);
  actionGroup->addAction(g_translateAct);
  actionGroup->addAction(g_rotateAct);
  actionGroup->addAction(g_scaleAct);
  actionGroup->addAction(g_snapAct);

  this->toolbar->addAction(g_arrowAct);
  this->toolbar->addAction(g_translateAct);
  this->toolbar->addAction(g_rotateAct);
  this->toolbar->addAction(g_scaleAct);

  this->toolbar->addSeparator();
  this->toolbar->addAction(g_boxCreateAct);
  this->toolbar->addAction(g_sphereCreateAct);
  this->toolbar->addAction(g_cylinderCreateAct);
  this->toolbar->addSeparator();
  this->toolbar->addAction(g_pointLghtCreateAct);
  this->toolbar->addAction(g_spotLghtCreateAct);
  this->toolbar->addAction(g_dirLghtCreateAct);
  this->toolbar->addSeparator();
  this->toolbar->addAction(g_screenshotAct);

  this->toolbar->addSeparator();
  this->toolbar->addAction(g_copyAct);
  this->toolbar->addAction(g_pasteAct);

  this->toolbar->addSeparator();

  QToolButton *alignButton = new QToolButton;
  alignButton->setToolButtonStyle(Qt::ToolButtonIconOnly);
  alignButton->setIcon(QIcon(":/images/align.png"));
  alignButton->setToolTip(
      tr("In Selection Mode, hold Ctrl and select 2 objects to align"));
  alignButton->setArrowType(Qt::NoArrow);
  QMenu *alignMenu = new QMenu(alignButton);
  alignMenu->addAction(g_alignAct);
  alignButton->setMenu(alignMenu);
  alignButton->setPopupMode(QToolButton::InstantPopup);
<<<<<<< HEAD
  this->toolbar->addWidget(alignButton);
=======
  g_alignButtonAct = this->toolbar->addWidget(alignButton);
>>>>>>> 9fd9549d
  connect(alignButton, SIGNAL(pressed()), g_alignAct, SLOT(trigger()));

  this->toolbar->addSeparator();
  this->toolbar->addAction(g_snapAct);

  toolLayout->addSpacing(10);
  toolLayout->addWidget(this->toolbar);
  toolFrame->setLayout(toolLayout);

  this->glWidget = new GLWidget(this->mainFrame);
  rendering::ScenePtr scene = rendering::create_scene(gui::get_world(), true);

  this->buildingEditorWidget = new BuildingEditorWidget(this);
  this->buildingEditorWidget->setSizePolicy(QSizePolicy::Expanding,
      QSizePolicy::Expanding);
  this->buildingEditorWidget->hide();

  this->msgOverlayLabel = new QLabel(this->glWidget);
  this->msgOverlayLabel->setStyleSheet(
      "QLabel { background-color : white; color : gray; }");
  this->msgOverlayLabel->setVisible(false);

  QHBoxLayout *bottomPanelLayout = new QHBoxLayout;

  TimePanel *timePanel = new TimePanel(this);

  this->bottomFrame = new QFrame;
  this->bottomFrame->setObjectName("renderBottomFrame");
  this->bottomFrame->setSizePolicy(QSizePolicy::Expanding,
      QSizePolicy::Minimum);

  bottomPanelLayout->addWidget(timePanel, 0);
  bottomPanelLayout->setSpacing(0);
  bottomPanelLayout->setContentsMargins(0, 0, 0, 0);
  this->bottomFrame->setLayout(bottomPanelLayout);

  QFrame *render3DFrame = new QFrame;
  render3DFrame->setObjectName("render3DFrame");
  QVBoxLayout *render3DLayout = new QVBoxLayout;
  render3DLayout->addWidget(toolFrame);
  render3DLayout->addWidget(this->glWidget);
  render3DLayout->setContentsMargins(0, 0, 0, 0);
  render3DLayout->setSpacing(0);
  render3DFrame->setLayout(render3DLayout);

  QSplitter *splitter = new QSplitter(this);
  splitter->addWidget(this->buildingEditorWidget);
  splitter->addWidget(render3DFrame);
  QList<int> sizes;
  sizes.push_back(300);
  sizes.push_back(300);
  splitter->setSizes(sizes);
  splitter->setStretchFactor(0, 1);
  splitter->setStretchFactor(1, 1);
  splitter->setOrientation(Qt::Vertical);

  frameLayout->addWidget(splitter);
  frameLayout->addWidget(this->bottomFrame);
  frameLayout->setContentsMargins(0, 0, 0, 0);
  frameLayout->setSpacing(0);

  this->mainFrame->setLayout(frameLayout);
  this->mainFrame->layout()->setContentsMargins(0, 0, 0, 0);

  mainLayout->addWidget(this->mainFrame);

  this->setLayout(mainLayout);
  this->layout()->setContentsMargins(0, 0, 0, 0);

  this->timer = new QTimer(this);
  connect(this->timer, SIGNAL(timeout()), this, SLOT(update()));
  float fps = 30.0;
  this->timer->start(1000.0 / fps);

  this->connections.push_back(
      gui::Events::ConnectFollow(
        boost::bind(&RenderWidget::OnFollow, this, _1)));

<<<<<<< HEAD

=======
>>>>>>> 9fd9549d
  // Load all GUI Plugins
  std::string filenames = getINIProperty<std::string>(
      "overlay_plugins.filenames", "");
  std::vector<std::string> pluginFilenames;

  // Split the colon separated libraries
  boost::split(pluginFilenames, filenames, boost::is_any_of(":"));

  // Load each plugin
  for (std::vector<std::string>::iterator iter = pluginFilenames.begin();
       iter != pluginFilenames.end(); ++iter)
  {
    // Make sure the string is not empty
    if (!(*iter).empty())
    {
      // Try to create the plugin
      gazebo::GUIPluginPtr plugin = gazebo::GUIPlugin::Create(*iter, *iter);

      if (!plugin)
      {
        gzerr << "Unable to create gui overlay plugin with filename["
          << *iter << "]\n";
      }
      else
      {
        gzlog << "Loaded GUI plugin[" << *iter << "]\n";

        // Set the plugin's parent and store the plugin
        plugin->setParent(this->glWidget);
        this->plugins.push_back(plugin);
      }
    }
  }
}

/////////////////////////////////////////////////
RenderWidget::~RenderWidget()
{
  delete this->glWidget;
  this->glWidget = NULL;

  delete this->toolbar;
  this->toolbar = NULL;
}

/////////////////////////////////////////////////
void RenderWidget::update()
{
  if (this->clear)
  {
    rendering::remove_scene(this->clearName);
    this->clear = false;
    return;
  }
  else if (this->create)
  {
    rendering::create_scene(this->createName, true);
    this->create = false;
    return;
  }

  rendering::UserCameraPtr cam = this->glWidget->GetCamera();

  if (!cam || !cam->GetInitialized())
  {
    event::Events::preRender();
    return;
  }

  // float fps = cam->GetAvgFPS();
  // int triangleCount = cam->GetTriangleCount();
  // math::Pose pose = cam->GetWorldPose();

  // std::ostringstream stream;

  // stream << std::fixed << std::setprecision(2) << pose.pos.x;
  // this->xPosEdit->setText(tr(stream.str().c_str()));
  // stream.str("");

  // stream << std::fixed << std::setprecision(2) << pose.pos.y;
  // this->yPosEdit->setText(tr(stream.str().c_str()));
  // stream.str("");

  // stream << std::fixed << std::setprecision(2) << pose.pos.z;
  // this->zPosEdit->setText(tr(stream.str().c_str()));
  // stream.str("");

  // stream << std::fixed << std::setprecision(2)
  //        << GZ_RTOD(pose.rot.GetAsEuler().x);
  // this->rollEdit->setText(tr(stream.str().c_str()));
  // stream.str("");

  // stream << std::fixed << std::setprecision(2)
  //        << GZ_RTOD(pose.rot.GetAsEuler().y);
  // this->pitchEdit->setText(tr(stream.str().c_str()));
  // stream.str("");

  // stream << std::fixed << std::setprecision(2)
  //        << GZ_RTOD(pose.rot.GetAsEuler().z);
  // this->yawEdit->setText(tr(stream.str().c_str()));
  // stream.str("");

  /*stream << std::fixed << std::setprecision(1) << fps;
  this->fpsEdit->setText(tr(stream.str().c_str()));
  stream.str("");

  stream << std::fixed << std::setprecision(2) << triangleCount;
  this->trianglesEdit->setText(tr(stream.str().c_str()));
  */

  this->glWidget->update();
}

/////////////////////////////////////////////////
void RenderWidget::ShowEditor(bool _show)
{
  if (_show)
  {
    this->buildingEditorWidget->show();
    this->baseOverlayMsg = "Building is view-only";
    this->OnClearOverlayMsg();
    this->bottomFrame->hide();
    this->ShowToolbar(false);
  }
  else
  {
    this->buildingEditorWidget->hide();
    this->baseOverlayMsg = "";
    this->OnClearOverlayMsg();
    this->bottomFrame->show();
    this->ShowToolbar(true);
  }
}

/////////////////////////////////////////////////
void RenderWidget::RemoveScene(const std::string &_name)
{
  this->clear = true;
  this->clearName = _name;
}

/////////////////////////////////////////////////
void RenderWidget::CreateScene(const std::string &_name)
{
  this->create = true;
  this->createName = _name;
}

/////////////////////////////////////////////////
void RenderWidget::DisplayOverlayMsg(const std::string &_msg, int _duration)
{
  std::string msg = this->baseOverlayMsg.empty() ? _msg
      : this->baseOverlayMsg + "\n" + _msg;
  this->msgOverlayLabel->setText(tr(msg.c_str()));
  if (msg.empty())
  {
    this->msgOverlayLabel->setVisible(false);
    return;
  }
  this->msgOverlayLabel->resize(
      this->msgOverlayLabel->fontMetrics().width(tr(msg.c_str())),
      this->msgOverlayLabel->fontMetrics().height());
  this->msgOverlayLabel->setVisible(true);

  if (_duration > 0)
    QTimer::singleShot(_duration, this, SLOT(OnClearOverlayMsg()));
}

/////////////////////////////////////////////////
std::string RenderWidget::GetOverlayMsg() const
{
  return this->msgOverlayLabel->text().toStdString();
}

/////////////////////////////////////////////////
void RenderWidget::ShowToolbar(const bool _show)
{
  if (this->toolbar)
  {
    if (_show)
    {
      this->toolbar->show();
    }
    else
    {
      this->toolbar->hide();
    }
  }
}

/////////////////////////////////////////////////
QToolBar *RenderWidget::GetToolbar() const
{
  return this->toolbar;
}

/////////////////////////////////////////////////
void RenderWidget::OnClearOverlayMsg()
{
  this->DisplayOverlayMsg("");
}

/////////////////////////////////////////////////
void RenderWidget::OnFollow(const std::string &_modelName)
{
  if (_modelName.empty())
  {
    g_translateAct->setEnabled(true);
    g_rotateAct->setEnabled(true);
  }
  else
  {
    g_translateAct->setEnabled(false);
    g_rotateAct->setEnabled(false);
  }
}

/////////////////////////////////////////////////
void RenderWidget::AddPlugin(GUIPluginPtr _plugin, sdf::ElementPtr _elem)
{
  // Set the plugin's parent and store the plugin
  _plugin->setParent(this->glWidget);
  this->plugins.push_back(_plugin);

  // Load the plugin.
  _plugin->Load(_elem);

  _plugin->show();
}<|MERGE_RESOLUTION|>--- conflicted
+++ resolved
@@ -96,11 +96,7 @@
   alignMenu->addAction(g_alignAct);
   alignButton->setMenu(alignMenu);
   alignButton->setPopupMode(QToolButton::InstantPopup);
-<<<<<<< HEAD
-  this->toolbar->addWidget(alignButton);
-=======
   g_alignButtonAct = this->toolbar->addWidget(alignButton);
->>>>>>> 9fd9549d
   connect(alignButton, SIGNAL(pressed()), g_alignAct, SLOT(trigger()));
 
   this->toolbar->addSeparator();
@@ -179,10 +175,6 @@
       gui::Events::ConnectFollow(
         boost::bind(&RenderWidget::OnFollow, this, _1)));
 
-<<<<<<< HEAD
-
-=======
->>>>>>> 9fd9549d
   // Load all GUI Plugins
   std::string filenames = getINIProperty<std::string>(
       "overlay_plugins.filenames", "");
