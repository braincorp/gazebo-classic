--- conflicted
+++ resolved
@@ -84,17 +84,6 @@
     txt = destPathLabel->text().toStdString();
     QVERIFY(txt.find("state.log") != std::string::npos);
 
-<<<<<<< HEAD
-    // Make sure the initial size is zero
-    txt = sizeLabel->text().toStdString();
-    QVERIFY(txt == "(0.00 B)");
-
-    // Make sure the initial time is zero
-    txt = timeLabel->text().toStdString();
-    QVERIFY(txt == "00:00:00.000");
-
-=======
->>>>>>> a47e30fc
     // Make sure the status label says "Recording"
     txt = statusLabel->text().toStdString();
     QVERIFY(txt == "Recording...");
@@ -103,24 +92,17 @@
     recordButton->toggle();
 
     // Wait for a log status return message
-<<<<<<< HEAD
     while (destPathLabel->text().toStdString().find(".log") !=
         std::string::npos)
-=======
-    while (destPathLabel->text().toStdString().empty())
->>>>>>> a47e30fc
     {
       QCoreApplication::processEvents();
       gazebo::common::Time::MSleep(100);
     }
 
-<<<<<<< HEAD
     // Make sure there's no log file (only path)
     txt = destPathLabel->text().toStdString();
     QVERIFY(txt.find(".log") == std::string::npos);
 
-=======
->>>>>>> a47e30fc
     // Make sure the initial size is zero
     txt = sizeLabel->text().toStdString();
     QVERIFY(txt == "(0.00 B)");
