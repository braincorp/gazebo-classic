/*
 * Copyright (C) 2012-2015 Open Source Robotics Foundation
 *
 * Licensed under the Apache License, Version 2.0 (the "License");
 * you may not use this file except in compliance with the License.
 * You may obtain a copy of the License at
 *
 *     http://www.apache.org/licenses/LICENSE-2.0
 *
 * Unless required by applicable law or agreed to in writing, software
 * distributed under the License is distributed on an "AS IS" BASIS,
 * WITHOUT WARRANTIES OR CONDITIONS OF ANY KIND, either express or implied.
 * See the License for the specific language governing permissions and
 * limitations under the License.
 *
*/
#ifndef _MAINWINDOW_HH_
#define _MAINWINDOW_HH_

#include <map>
#include <string>
#include <vector>
#include <list>

#include "gazebo/gazebo_config.h"
#include "gazebo/gui/qt.h"
#include "gazebo/common/Event.hh"
#include "gazebo/msgs/MessageTypes.hh"
#include "gazebo/transport/TransportTypes.hh"
#include "gazebo/util/system.hh"

namespace gazebo
{
  namespace gui
  {
    class RenderWidget;
    class ToolsWidget;
    class ModelListWidget;
    class Editor;
    class SpaceNav;
    class OculusWindow;

    class GAZEBO_VISIBLE MainWindow : public QMainWindow
    {
      Q_OBJECT

      public: MainWindow();
      public: virtual ~MainWindow();

      public: void Load();
      public: void Init();

      public: unsigned int GetEntityId(const std::string &_name);
      public: bool HasEntityName(const std::string &_name);

      /// \brief Add a widget to the left column stack of widgets.
      /// \param[in] _name Name of the widget
      /// \param[in] _widget Pointer to the widget to add.
      public: void AddToLeftColumn(const std::string &_name, QWidget *_widget);

      /// \brief Show a widget in the left column.
      /// \sa AddToLeftColumn
      /// \param[in] _name Name of the widge to show. The widget must have
      /// been added using AddToLeftColumn. The string "default" will show
      /// the main tab.
      public: void ShowLeftColumnWidget(const std::string &_name = "default");

      /// \brief Get a pointer to the render widget.
      /// \return A pointer to the render widget.
      public: RenderWidget *GetRenderWidget() const;

      /// \brief Play simulation.
      public slots: void Play();

      /// \brief Pause simulation.
      public slots: void Pause();

<<<<<<< HEAD
      /// \brief Add a menu to the main window menu bar.
      /// \param[in] _menu Menu to be added.
      public: void AddMenu(QMenu *_menu);
=======
      /// \brief Set whether the left pane is visible
      /// \param[in] _on True to show the left pane, false to hide.
      public: void SetLeftPaneVisibility(bool _on);

      /// \brief A signal to trigger loading of GUI plugins.
      signals: void AddPlugins();
>>>>>>> 95073c4d

      protected: void closeEvent(QCloseEvent *_event);

      private: void OnGUI(ConstGUIPtr &_msg);

      private slots: void ItemSelected(QTreeWidgetItem *, int);
      private slots: void New();
      private slots: void Open();
      private slots: void Import();
      private slots: void Save();
      private slots: void SaveAs();

      /// \brief Save GUI configuration to INI file.
      private slots: void SaveINI();

      /// \brief Clone a simulation.
      private slots: void Clone();

      private slots: void About();
      private slots: void Step();
      private slots: void Arrow();

      /// \brief Qt callback when the translate mode is triggered.
      private slots: void Translate();

      /// \brief Qt callback when the rotate mode is triggered.
      private slots: void Rotate();

      /// \brief Qt callback when the scale mode is triggered.
      private slots: void Scale();

      /// \brief Qt callback when the main align action is triggered. Currently
      /// just resets the child align actions.
      private slots: void Align();

      /// \brief Qt callback when the snap mode is triggered.
      private slots: void Snap();

      private slots: void CreateBox();
      private slots: void CreateSphere();
      private slots: void CreateCylinder();
      private slots: void CreateMesh();
      private slots: void CreatePointLight();
      private slots: void CreateSpotLight();
      private slots: void CreateDirectionalLight();

      /// \brief Qt callback when the screenshot action is triggered
      private slots: void CaptureScreenshot();

      private slots: void InsertModel();
      private slots: void ShowGrid();
      private slots: void ShowCollisions();
      private slots: void ShowJoints();
      private slots: void ShowContacts();
      private slots: void ShowCOM();
      private slots: void Reset();
      private slots: void FullScreen();
      private slots: void FPS();
      private slots: void Orbit();
      private slots: void ViewOculus();
      private slots: void OnResetModelOnly();
      private slots: void OnResetWorld();
      private slots: void SetTransparent();
      private slots: void SetWireframe();

      /// \brief Qt call back when the play action state changes
      private slots: void OnPlayActionChanged();

      /// \brief QT slot to open the data logger utility
      private slots: void DataLogger();

      /// \brief Callback when topic selection action.
      private slots: void SelectTopic();

      /// \brief Callback for diagnostics action.
      private slots: void Diagnostics();

      /// \brief Callback for adding plugins.
      private slots: void OnAddPlugins();

      /// \brief Qt call back when one of the editor actions is triggered.
      /// \param[in] _action Action in the group which was triggered.
      private slots: void OnEditorGroup(QAction *_action);

      /// \brief Toggle full screen display.
      /// \param[in] _value True to display in full screen mode.
      private: void OnFullScreen(bool _value);
      private: void OnMoveMode(bool _mode);

      /// \brief Create most of the actions.
      private: void CreateActions();

      /// \brief Create menus.
      private: void CreateMenus();

      /// \brief Create the toolbars.
      private: void CreateToolbars();

      /// \brief Create the main menu bar.
      private: void CreateMenuBar();

      /// \brief Create all the editors.
      private: void CreateEditors();

      /// \brief Show a custom menubar. If NULL is used, the default menubar
      /// is shown.
      /// \param[in] _bar The menubar to show. NULL will show the default
      /// menubar.
      public: void ShowMenuBar(QMenuBar *_bar = NULL);

      private: void OnModel(ConstModelPtr &_msg);

      /// \brief Light message callback.
      /// \param[in] _msg Pointer to the light message.
      private: void OnLight(ConstLightPtr &_msg);

      private: void OnResponse(ConstResponsePtr &_msg);
      private: void OnWorldModify(ConstWorldModifyPtr &_msg);
      private: void OnManipMode(const std::string &_mode);
      private: void OnSetSelectedEntity(const std::string &_name,
                                        const std::string &_mode);
      private: void OnStats(ConstWorldStatisticsPtr &_msg);

      /// \brief Handle event for changing the manual step size.
      /// \param[in] _value New input step size.
      private: void OnInputStepSizeChanged(int _value);

      /// \brief Handle follow model user event.
      /// \param[in] _modelName Name of the model that is being followed.
      private: void OnFollow(const std::string &_modelName);

      /// \brief Helper function that creates a greyed out icon for an
      /// action. This lets the action have a visible disabled state.
      /// \param[in] _pixmap The image to use as an greyed out icon.
      /// \param[in, out] _act Action that receives the icon.
      private: void CreateDisabledIcon(const std::string &_pixmap,
                   QAction *_act);

      private: QToolBar *playToolbar;

      private: RenderWidget *renderWidget;
      private: ToolsWidget *toolsWidget;
      private: ModelListWidget *modelListWidget;

      private: transport::NodePtr node;
      private: transport::PublisherPtr worldControlPub;
      private: transport::PublisherPtr serverControlPub;
      private: transport::PublisherPtr requestPub;
      private: transport::PublisherPtr scenePub;
      private: transport::SubscriberPtr responseSub;
      private: transport::SubscriberPtr guiSub;
      private: transport::SubscriberPtr newEntitySub, statsSub;
      private: transport::SubscriberPtr worldModSub;

      /// \brief Subscriber to the light topic.
      private: transport::SubscriberPtr lightSub;

      private: QDockWidget *toolsDock;

      private: std::vector<event::ConnectionPtr> connections;

      // A map that associates physics_id's with entity names
      private: std::map<std::string, unsigned int> entities;

      /// \brief Message used to field requests.
      private: msgs::Request *requestMsg;

      /// \brief The left-hand tab widget
      private: QTabWidget *tabWidget;

      /// \brief Mainwindow's menubar
      private: QMenuBar *menuBar;

      /// \brief The Edit menu.
      private: QMenu *editMenu;

      /// \brief A layout for the menu bar.
      private: QHBoxLayout *menuLayout;

      /// \brief Used to control size of each pane.
      private: QStackedWidget *leftColumn;

      /// \brief Map of names to widgets in the leftColumn QStackedWidget
      private: std::map<std::string, int> leftColumnStack;

      /// \brief The filename set via "Save As". This filename is used by
      /// the "Save" feature.
      private: std::string saveFilename;

      /// \brief User specified step size for manually stepping the world
      private: int inputStepSize;

      /// \brief List of all the editors.
      private: std::list<Editor*> editors;

      /// \brief List of all the align action groups.
      private: std::vector<QActionGroup *> alignActionGroups;

      /// \brief Space navigator interface.
      private: SpaceNav *spacenav;

#ifdef HAVE_OCULUS
      private: gui::OculusWindow *oculusWindow;
#endif

      /// \brief Buffer of plugin messages to process.
      private: std::vector<boost::shared_ptr<msgs::Plugin const> > pluginMsgs;

      /// \brief Mutext to protect plugin loading.
      private: boost::mutex pluginLoadMutex;

      /// \brief Splitter for the main window.
      private: QSplitter *splitter;
    };
  }
}
#endif<|MERGE_RESOLUTION|>--- conflicted
+++ resolved
@@ -75,18 +75,16 @@
       /// \brief Pause simulation.
       public slots: void Pause();
 
-<<<<<<< HEAD
       /// \brief Add a menu to the main window menu bar.
       /// \param[in] _menu Menu to be added.
       public: void AddMenu(QMenu *_menu);
-=======
+
       /// \brief Set whether the left pane is visible
       /// \param[in] _on True to show the left pane, false to hide.
       public: void SetLeftPaneVisibility(bool _on);
 
       /// \brief A signal to trigger loading of GUI plugins.
       signals: void AddPlugins();
->>>>>>> 95073c4d
 
       protected: void closeEvent(QCloseEvent *_event);
 
