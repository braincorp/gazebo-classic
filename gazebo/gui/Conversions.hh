--- conflicted
+++ resolved
@@ -18,10 +18,7 @@
 #define _GAZEBO_GUI_CONVERSIONS_HH_
 
 #include <ignition/math/Vector2.hh>
-<<<<<<< HEAD
 #include <ignition/math/Vector3.hh>
-=======
->>>>>>> f936e4da
 
 #include "gazebo/gui/qt.h"
 
@@ -63,7 +60,6 @@
       /// \param[in] _color QPointF to convert
       /// \return Ignition Vector2d.
       public: static ignition::math::Vector2d Convert(const QPointF &_pt);
-<<<<<<< HEAD
 
       /// \brief Return the equivalent qt vector 3d.
       /// \param[in] _vec Ignition vector 3d to convert.
@@ -74,8 +70,6 @@
       /// \param[in] _vec Qt vector 3d to convert.
       /// \return Ignition vector 3d value
       public: static ignition::math::Vector3d Convert(const QVector3D &_vec);
-=======
->>>>>>> f936e4da
     };
     /// \}
   }
