--- conflicted
+++ resolved
@@ -126,15 +126,6 @@
       /// \brief An overlay label on the 3D render widget
       private: QLabel *msgOverlayLabel;
 
-<<<<<<< HEAD
-      private: bool clear;
-      private: std::string clearName;
-
-      private: bool create;
-      private: std::string createName;
-
-=======
->>>>>>> fd53ade6
       /// \brief Base overlay message;
       private: std::string baseOverlayMsg;
 
