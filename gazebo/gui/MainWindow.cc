--- conflicted
+++ resolved
@@ -935,43 +935,6 @@
   g_dataLoggerAct->setShortcut(tr("Ctrl+D"));
   g_dataLoggerAct->setStatusTip(tr("Data Logging Utility"));
   connect(g_dataLoggerAct, SIGNAL(triggered()), this, SLOT(DataLogger()));
-<<<<<<< HEAD
-=======
-
-  g_buildingEditorSaveAct = new QAction(tr("&Save (As)"), this);
-  g_buildingEditorSaveAct->setStatusTip(tr("Save (As)"));
-  g_buildingEditorSaveAct->setShortcut(tr("Ctrl+S"));
-  g_buildingEditorSaveAct->setCheckable(false);
-  connect(g_buildingEditorSaveAct, SIGNAL(triggered()), this,
-          SLOT(BuildingEditorSave()));
-
-  g_buildingEditorDiscardAct = new QAction(tr("&Discard"), this);
-  g_buildingEditorDiscardAct->setStatusTip(tr("Discard"));
-  g_buildingEditorDiscardAct->setShortcut(tr("Ctrl+D"));
-  g_buildingEditorDiscardAct->setCheckable(false);
-  connect(g_buildingEditorDiscardAct, SIGNAL(triggered()), this,
-          SLOT(BuildingEditorDiscard()));
-
-  g_buildingEditorDoneAct = new QAction(tr("Don&e"), this);
-  g_buildingEditorDoneAct->setShortcut(tr("Ctrl+E"));
-  g_buildingEditorDoneAct->setStatusTip(tr("Done"));
-  g_buildingEditorDoneAct->setCheckable(false);
-  connect(g_buildingEditorDoneAct, SIGNAL(triggered()), this,
-          SLOT(BuildingEditorDone()));
-
-  g_buildingEditorExitAct = new QAction(tr("E&xit Building Editor"), this);
-  g_buildingEditorExitAct->setStatusTip(tr("Exit Building Editor"));
-  g_buildingEditorExitAct->setShortcut(tr("Ctrl+X"));
-  g_buildingEditorExitAct->setCheckable(false);
-  connect(g_buildingEditorExitAct, SIGNAL(triggered()), this,
-          SLOT(BuildingEditorExit()));
-
-  g_screenshotAct = new QAction(QIcon(":/images/screenshot.png"),
-      tr("Screenshot"), this);
-  g_screenshotAct->setStatusTip(tr("Take a screenshot"));
-  connect(g_screenshotAct, SIGNAL(triggered()), this,
-      SLOT(CaptureScreenshot()));
->>>>>>> dc76b010
 }
 
 /////////////////////////////////////////////////
