--- conflicted
+++ resolved
@@ -299,22 +299,14 @@
 
   this->setGeometry(winXPos, winYPos, winWidth, winHeight);
 
-<<<<<<< HEAD
-  if ( this->width() > winWidth )
-=======
   if (this->width() > winWidth)
->>>>>>> 432935ea
   {
     gzwarn << "Requested geometry.width of " << winWidth
            << " but the minimum width of the window is "
            << this->width() << "." << std::endl;
   }
 
-<<<<<<< HEAD
-  if ( this->height() > winHeight )
-=======
   if (this->height() > winHeight)
->>>>>>> 432935ea
   {
     gzwarn << "Requested geometry.height of " << winHeight
            << " but the minimum height of the window is "
