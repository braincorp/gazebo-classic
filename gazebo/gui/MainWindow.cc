/*
 * Copyright 2012 Open Source Robotics Foundation
 *
 * Licensed under the Apache License, Version 2.0 (the "License");
 * you may not use this file except in compliance with the License.
 * You may obtain a copy of the License at
 *
 *     http://www.apache.org/licenses/LICENSE-2.0
 *
 * Unless required by applicable law or agreed to in writing, software
 * distributed under the License is distributed on an "AS IS" BASIS,
 * WITHOUT WARRANTIES OR CONDITIONS OF ANY KIND, either express or implied.
 * See the License for the specific language governing permissions and
 * limitations under the License.
 *
 */
#include "gazebo_config.h"

#include "gazebo/gui/TopicSelector.hh"
#include "gazebo/gui/DataLogger.hh"
#include "gazebo/gui/viewers/ViewFactory.hh"
#include "gazebo/gui/viewers/TopicView.hh"
#include "gazebo/gui/viewers/ImageView.hh"

#include "gazebo/gazebo.hh"
#include "gazebo/common/Console.hh"
#include "gazebo/common/Exception.hh"
#include "gazebo/common/Events.hh"

#include "gazebo/transport/Node.hh"
#include "gazebo/transport/Transport.hh"

#include "gazebo/rendering/UserCamera.hh"
#include "gazebo/rendering/RenderEvents.hh"

#include "gazebo/gui/Actions.hh"
#include "gazebo/gui/Gui.hh"
#include "gazebo/gui/InsertModelWidget.hh"
#include "gazebo/gui/ModelListWidget.hh"
#include "gazebo/gui/RenderWidget.hh"
#include "gazebo/gui/ToolsWidget.hh"
#include "gazebo/gui/GLWidget.hh"
#include "gazebo/gui/MainWindow.hh"
#include "gazebo/gui/GuiEvents.hh"
#include "gazebo/gui/building/BuildingEditor.hh"
#include "gazebo/gui/terrain/TerrainEditor.hh"

#include "sdf/sdf.hh"

#ifdef HAVE_QWT
#include "gazebo/gui/Diagnostics.hh"
#endif


using namespace gazebo;
using namespace gui;

#define MINIMUM_TAB_WIDTH 250

extern bool g_fullscreen;

/////////////////////////////////////////////////
MainWindow::MainWindow()
  : renderWidget(0)
{
  this->menuLayout = NULL;
  this->menuBar = NULL;
  this->setObjectName("mainWindow");

<<<<<<< HEAD
  // Do these things first.
  {
    this->CreateActions();
  }

=======
  this->inputStepSize = 1;
>>>>>>> 26f596fe
  this->requestMsg = NULL;
  this->node = transport::NodePtr(new transport::Node());
  this->node->Init();
  gui::set_world(this->node->GetTopicNamespace());

  QWidget *mainWidget = new QWidget;
  QVBoxLayout *mainLayout = new QVBoxLayout;
  mainWidget->show();
  this->setCentralWidget(mainWidget);

  this->setDockOptions(QMainWindow::AnimatedDocks);

  this->leftColumn = new QStackedWidget(this);

  this->modelListWidget = new ModelListWidget(this);
  InsertModelWidget *insertModel = new InsertModelWidget(this);

  this->tabWidget = new QTabWidget();
  this->tabWidget->setObjectName("mainTab");
  this->tabWidget->addTab(this->modelListWidget, "World");
  this->tabWidget->addTab(insertModel, "Insert");
  this->tabWidget->setSizePolicy(QSizePolicy::Expanding,
                                 QSizePolicy::Expanding);
  this->tabWidget->setMinimumWidth(MINIMUM_TAB_WIDTH);
  this->AddToLeftColumn("default", this->tabWidget);

  this->CreateEditors();

  this->toolsWidget = new ToolsWidget();

  this->renderWidget = new RenderWidget(mainWidget);

  QHBoxLayout *centerLayout = new QHBoxLayout;

  QSplitter *splitter = new QSplitter(this);
  splitter->addWidget(this->leftColumn);
  splitter->addWidget(this->renderWidget);
  splitter->addWidget(this->toolsWidget);

  QList<int> sizes;
  sizes.push_back(MINIMUM_TAB_WIDTH);
  sizes.push_back(this->width() - MINIMUM_TAB_WIDTH);
  sizes.push_back(0);
  splitter->setSizes(sizes);

  splitter->setStretchFactor(0, 0);
  splitter->setStretchFactor(1, 2);
  splitter->setStretchFactor(2, 0);
  splitter->setCollapsible(2, false);
  splitter->setHandleWidth(10);

  centerLayout->addWidget(splitter);
  centerLayout->setContentsMargins(0, 0, 0, 0);
  centerLayout->setSpacing(0);

  mainLayout->setSpacing(0);
  mainLayout->addLayout(centerLayout, 1);
  mainLayout->addWidget(new QSizeGrip(mainWidget), 0,
                        Qt::AlignBottom | Qt::AlignRight);

  mainWidget->setLayout(mainLayout);

  this->setWindowIcon(QIcon(":/images/gazebo.svg"));

  std::string title = "Gazebo : ";
  title += gui::get_world();
  this->setWindowIconText(tr(title.c_str()));
  this->setWindowTitle(tr(title.c_str()));

  this->connections.push_back(
      gui::Events::ConnectFullScreen(
        boost::bind(&MainWindow::OnFullScreen, this, _1)));

  this->connections.push_back(
      gui::Events::ConnectMoveMode(
        boost::bind(&MainWindow::OnMoveMode, this, _1)));

  this->connections.push_back(
      gui::Events::ConnectManipMode(
        boost::bind(&MainWindow::OnManipMode, this, _1)));

  this->connections.push_back(
     event::Events::ConnectSetSelectedEntity(
       boost::bind(&MainWindow::OnSetSelectedEntity, this, _1, _2)));

<<<<<<< HEAD
=======
  this->connections.push_back(
      gui::editor::Events::ConnectFinishBuildingModel(
      boost::bind(&MainWindow::OnFinishBuilding, this)));

  this->connections.push_back(
      gui::Events::ConnectInputStepSize(
      boost::bind(&MainWindow::OnInputStepSizeChanged, this, _1)));

>>>>>>> 26f596fe
  gui::ViewFactory::RegisterAll();


  // Do these things last
  {
    (void) new QShortcut(Qt::CTRL + Qt::Key_Q, this, SLOT(close()));
    this->CreateMenus();
  }
}

/////////////////////////////////////////////////
MainWindow::~MainWindow()
{
}

/////////////////////////////////////////////////
void MainWindow::Load()
{
  this->guiSub = this->node->Subscribe("~/gui", &MainWindow::OnGUI, this, true);
}

/////////////////////////////////////////////////
void MainWindow::Init()
{
  this->renderWidget->show();

  // Set the initial size of the window to 0.75 the desktop size,
  // with a minimum value of 1024x768.
  QSize winSize = QApplication::desktop()->size() * 0.75;
  winSize.setWidth(std::max(1024, winSize.width()));
  winSize.setHeight(std::max(768, winSize.height()));

  this->resize(winSize);

  this->worldControlPub =
    this->node->Advertise<msgs::WorldControl>("~/world_control");
  this->serverControlPub =
    this->node->Advertise<msgs::ServerControl>("/gazebo/server/control");
  this->selectionPub =
    this->node->Advertise<msgs::Selection>("~/selection");
  this->scenePub =
    this->node->Advertise<msgs::Scene>("~/scene");

  this->newEntitySub = this->node->Subscribe("~/model/info",
      &MainWindow::OnModel, this, true);

  this->statsSub =
    this->node->Subscribe("~/world_stats", &MainWindow::OnStats, this);

  this->requestPub = this->node->Advertise<msgs::Request>("~/request");
  this->responseSub = this->node->Subscribe("~/response",
      &MainWindow::OnResponse, this);

  this->worldModSub = this->node->Subscribe("/gazebo/world/modify",
                                            &MainWindow::OnWorldModify, this);

  this->requestMsg = msgs::CreateRequest("entity_list");
  this->requestPub->Publish(*this->requestMsg);
}

/////////////////////////////////////////////////
void MainWindow::closeEvent(QCloseEvent * /*_event*/)
{
  gazebo::stop();
  this->renderWidget->hide();
  this->tabWidget->hide();
  this->toolsWidget->hide();

  this->connections.clear();

  delete this->renderWidget;
}

/////////////////////////////////////////////////
void MainWindow::New()
{
  msgs::ServerControl msg;
  msg.set_new_world(true);
  this->serverControlPub->Publish(msg);
}

/////////////////////////////////////////////////
void MainWindow::Diagnostics()
{
#ifdef HAVE_QWT
  gui::Diagnostics *diag = new gui::Diagnostics(this);
  diag->show();
#endif
}

/////////////////////////////////////////////////
void MainWindow::SelectTopic()
{
  TopicSelector *selector = new TopicSelector(this);
  selector->exec();
  std::string topic = selector->GetTopic();
  std::string msgType = selector->GetMsgType();
  delete selector;

  if (!topic.empty())
  {
    TopicView *view = ViewFactory::NewView(msgType, topic, this);
    if (view)
      view->show();
    else
      gzerr << "Unable to create viewer for message type[" << msgType << "]\n";
  }
}

/////////////////////////////////////////////////
void MainWindow::Open()
{
  std::string filename = QFileDialog::getOpenFileName(this,
      tr("Open World"), "",
      tr("SDF Files (*.xml *.sdf *.world)")).toStdString();

  if (!filename.empty())
  {
    msgs::ServerControl msg;
    msg.set_open_filename(filename);
    this->serverControlPub->Publish(msg);
  }
}

/////////////////////////////////////////////////
void MainWindow::Import()
{
  std::string filename = QFileDialog::getOpenFileName(this,
      tr("Import Collada Mesh"), "",
      tr("SDF Files (*.dae *.zip)")).toStdString();

  if (!filename.empty())
  {
    if (filename.find(".dae") != std::string::npos)
    {
      gui::Events::createEntity("mesh", filename);
    }
    else
      gzerr << "Unable to import mesh[" << filename << "]\n";
  }
}

/////////////////////////////////////////////////
void MainWindow::SaveAs()
{
  std::string filename = QFileDialog::getSaveFileName(this,
      tr("Save World"), QString(),
      tr("SDF Files (*.xml *.sdf *.world)")).toStdString();

  // Return if the user has canceled.
  if (filename.empty())
    return;

  g_saveAct->setEnabled(true);
  this->saveFilename = filename;
  this->Save();
}

/////////////////////////////////////////////////
void MainWindow::Save()
{
  // Get the latest world in SDF.
  boost::shared_ptr<msgs::Response> response =
    transport::request(get_world(), "world_sdf");

  msgs::GzString msg;
  std::string msgData;

  // Make sure the response is correct
  if (response->response() != "error" && response->type() == msg.GetTypeName())
  {
    // Parse the response message
    msg.ParseFromString(response->serialized_data());

    // Parse the string into sdf, so that we can insert user camera settings.
    sdf::SDF sdf_parsed;
    sdf_parsed.SetFromString(msg.data());
    // Check that sdf contains world
    if (sdf_parsed.root->HasElement("world"))
    {
      sdf::ElementPtr world = sdf_parsed.root->GetElement("world");
      sdf::ElementPtr guiElem = world->GetElement("gui");

      if (guiElem->HasAttribute("fullscreen"))
        guiElem->GetAttribute("fullscreen")->Set(g_fullscreen);

      sdf::ElementPtr cameraElem = guiElem->GetElement("camera");
      rendering::UserCameraPtr cam = gui::get_active_camera();

      cameraElem->GetElement("pose")->Set(cam->GetWorldPose());
      cameraElem->GetElement("view_controller")->Set(
          cam->GetViewControllerTypeString());
      // TODO: export track_visual properties as well.
      msgData = sdf_parsed.root->ToString("");
    }
    else
    {
      msgData = msg.data();
      gzerr << "Unable to parse world file to add user camera settings.\n";
    }

    // Open the file
    std::ofstream out(this->saveFilename.c_str(), std::ios::out);

    if (!out)
    {
      QMessageBox msgBox;
      std::string str = "Unable to open file: " + this->saveFilename + "\n";
      str += "Check file permissions.";
      msgBox.setText(str.c_str());
      msgBox.exec();
    }
    else
      out << msgData;

    out.close();
  }
  else
  {
    QMessageBox msgBox;
    msgBox.setText("Unable to save world.\n"
                   "Unable to retrieve SDF world description from server.");
    msgBox.exec();
  }
}

/////////////////////////////////////////////////
void MainWindow::About()
{
  std::string helpTxt;

  helpTxt = "<table>"
    "<tr><td style='padding-right:20px'>"
    "<img src=':images/gazebo_neg_60x71.png'/></td>"
    "<td>";
  helpTxt += GAZEBO_VERSION_HEADER;
  helpTxt += "</td></tr></table>";

  helpTxt += "<div style='margin-left: 10px'>"
  "<div>"
    "<table>"
      "<tr>"
        "<td style='padding-right: 10px;'>Tutorials:</td>"
        "<td><a href='http://gazebosim.org/wiki/tutorials' "
        "style='text-decoration: none; color: #f58113'>"
        "http://gazebosim.org/wiki/tutorials</a></td>"
      "</tr>"
      "<tr>"
        "<td style='padding-right: 10px;'>User Guide:</td>"
        "<td><a href='http://gazebosim.org/user_guide' "
        "style='text-decoration: none; color: #f58113'>"
        "http://gazebosim.org/user_guide</a></td>"
      "</tr>"
      "<tr>"
        "<td style='padding-right: 10px;'>API:</td>"
        "<td><a href='http://gazebosim.org/api' "
        "style='text-decoration: none; color: #f58113'>"
        "http://gazebosim.org/api</a></td>"
      "</tr>"
      "<tr>"
        "<td style='padding-right: 10px;'>SDF:</td>"
        "<td><a href='http://gazebosim.org/sdf' "
        "style='text-decoration: none; color: #f58113'>"
        "http://gazebosim.org/sdf</a></td>"
      "</tr>"
      "<tr>"
        "<td style='padding-right: 10px;'>Messages:</td>"
        "<td><a href='http://gazebosim.org/msgs' "
        "style='text-decoration: none; color: #f58113'>"
        "http://gazebosim.org/msgs</a></td>"
      "</tr>"
    "</table>"
  "</div>";

  QPixmap icon(":images/gazebo_neg_60x71.png");
  QMessageBox aboutBox(this);
  aboutBox.setWindowTitle("About Gazebo");
  aboutBox.setTextFormat(Qt::RichText);
  aboutBox.setText(QString::fromStdString(helpTxt));
  aboutBox.exec();
}

/////////////////////////////////////////////////
void MainWindow::Play()
{
  msgs::WorldControl msg;
  msg.set_pause(false);

  g_pauseAct->setVisible(true);
  g_playAct->setVisible(false);
  this->worldControlPub->Publish(msg);
}

/////////////////////////////////////////////////
void MainWindow::Pause()
{
  msgs::WorldControl msg;
  msg.set_pause(true);

  g_pauseAct->setVisible(false);
  g_playAct->setVisible(true);
  this->worldControlPub->Publish(msg);
}

/////////////////////////////////////////////////
void MainWindow::Step()
{
  msgs::WorldControl msg;
  msg.set_multi_step(this->inputStepSize);

  this->worldControlPub->Publish(msg);
}

/////////////////////////////////////////////////
void MainWindow::OnInputStepSizeChanged(int _value)
{
  this->inputStepSize = _value;
}

/////////////////////////////////////////////////
void MainWindow::NewModel()
{
  /*ModelBuilderWidget *modelBuilder = new ModelBuilderWidget();
  modelBuilder->Init();
  modelBuilder->show();
  modelBuilder->resize(800, 600);
  */
}

/////////////////////////////////////////////////
void MainWindow::OnResetModelOnly()
{
  msgs::WorldControl msg;
  msg.mutable_reset()->set_all(false);
  msg.mutable_reset()->set_time_only(false);
  msg.mutable_reset()->set_model_only(true);
  this->worldControlPub->Publish(msg);
}

/////////////////////////////////////////////////
void MainWindow::OnResetWorld()
{
  msgs::WorldControl msg;
  msg.mutable_reset()->set_all(true);
  this->worldControlPub->Publish(msg);
}

/////////////////////////////////////////////////
void MainWindow::Arrow()
{
  gui::Events::manipMode("select");
}

/////////////////////////////////////////////////
void MainWindow::Translate()
{
  gui::Events::manipMode("translate");
}

/////////////////////////////////////////////////
void MainWindow::Rotate()
{
  gui::Events::manipMode("rotate");
}

/////////////////////////////////////////////////
void MainWindow::CreateBox()
{
  g_arrowAct->setChecked(true);
  gui::Events::createEntity("box", "");
}

/////////////////////////////////////////////////
void MainWindow::CreateSphere()
{
  g_arrowAct->setChecked(true);
  gui::Events::createEntity("sphere", "");
}

/////////////////////////////////////////////////
void MainWindow::CreateCylinder()
{
  g_arrowAct->setChecked(true);
  gui::Events::createEntity("cylinder", "");
}

/////////////////////////////////////////////////
void MainWindow::CreateMesh()
{
  g_arrowAct->setChecked(true);
  gui::Events::createEntity("mesh", "mesh");
}

/////////////////////////////////////////////////
void MainWindow::CreatePointLight()
{
  g_arrowAct->setChecked(true);
  gui::Events::createEntity("pointlight", "");
}

/////////////////////////////////////////////////
void MainWindow::CreateSpotLight()
{
  g_arrowAct->setChecked(true);
  gui::Events::createEntity("spotlight", "");
}

/////////////////////////////////////////////////
void MainWindow::CreateDirectionalLight()
{
  g_arrowAct->setChecked(true);
  gui::Events::createEntity("directionallight", "");
}

/////////////////////////////////////////////////
void MainWindow::CaptureScreenshot()
{
  rendering::UserCameraPtr cam = gui::get_active_camera();
  cam->SetCaptureDataOnce();
  this->renderWidget->DisplayOverlayMsg(
      "Screenshot saved in: " + cam->GetScreenshotPath(), 2000);
}

/////////////////////////////////////////////////
void MainWindow::InsertModel()
{
}

/////////////////////////////////////////////////
void MainWindow::OnFullScreen(bool _value)
{
  if (_value)
  {
    this->showFullScreen();
    this->renderWidget->showFullScreen();
    this->leftColumn->hide();
    this->toolsWidget->hide();
    this->menuBar->hide();
  }
  else
  {
    this->showNormal();
    this->renderWidget->showNormal();
    this->leftColumn->show();
    this->toolsWidget->show();
    this->menuBar->show();
  }
}

/////////////////////////////////////////////////
void MainWindow::Reset()
{
  rendering::UserCameraPtr cam = gui::get_active_camera();

  math::Vector3 camPos(5, -5, 2);
  math::Vector3 lookAt(0, 0, 0);
  math::Vector3 delta = camPos - lookAt;

  double yaw = atan2(delta.x, delta.y);
  double pitch = atan2(delta.z, sqrt(delta.x*delta.x + delta.y*delta.y));
  cam->SetWorldPose(math::Pose(camPos, math::Vector3(0, pitch, yaw)));
}

/////////////////////////////////////////////////
void MainWindow::ShowCollisions()
{
  if (g_showCollisionsAct->isChecked())
    transport::requestNoReply(this->node->GetTopicNamespace(),
        "show_collision", "all");
  else
    transport::requestNoReply(this->node->GetTopicNamespace(),
        "hide_collision", "all");
}

/////////////////////////////////////////////////
void MainWindow::ShowGrid()
{
  msgs::Scene msg;
  msg.set_name("default");
  msg.set_grid(g_showGridAct->isChecked());
  this->scenePub->Publish(msg);
}

/////////////////////////////////////////////////
void MainWindow::ShowJoints()
{
  if (g_showJointsAct->isChecked())
    transport::requestNoReply(this->node->GetTopicNamespace(),
        "show_joints", "all");
  else
    transport::requestNoReply(this->node->GetTopicNamespace(),
        "hide_joints", "all");
}

/////////////////////////////////////////////////
void MainWindow::SetTransparent()
{
  if (g_transparentAct->isChecked())
    transport::requestNoReply(this->node->GetTopicNamespace(),
        "set_transparent", "all");
  else
    transport::requestNoReply(this->node->GetTopicNamespace(),
        "set_opaque", "all");
}

/////////////////////////////////////////////////
void MainWindow::SetWireframe()
{
  if (g_viewWireframeAct->isChecked())
    transport::requestNoReply(this->node->GetTopicNamespace(),
        "set_wireframe", "all");
  else
    transport::requestNoReply(this->node->GetTopicNamespace(),
        "set_solid", "all");
}

/////////////////////////////////////////////////
void MainWindow::ShowCOM()
{
  if (g_showCOMAct->isChecked())
    transport::requestNoReply(this->node->GetTopicNamespace(),
        "show_com", "all");
  else
    transport::requestNoReply(this->node->GetTopicNamespace(),
        "hide_com", "all");
}

/////////////////////////////////////////////////
void MainWindow::ShowContacts()
{
  if (g_showContactsAct->isChecked())
    transport::requestNoReply(this->node->GetTopicNamespace(),
        "show_contact", "all");
  else
    transport::requestNoReply(this->node->GetTopicNamespace(),
        "hide_contact", "all");
}

/////////////////////////////////////////////////
void MainWindow::FullScreen()
{
  g_fullscreen = !g_fullscreen;
  gui::Events::fullScreen(g_fullscreen);
}

/////////////////////////////////////////////////
void MainWindow::FPS()
{
  gui::Events::fps();
}

/////////////////////////////////////////////////
void MainWindow::Orbit()
{
  gui::Events::orbit();
}

/////////////////////////////////////////////////
void MainWindow::DataLogger()
{
  gui::DataLogger *dataLogger = new gui::DataLogger(this);
  dataLogger->show();
}

/////////////////////////////////////////////////
void MainWindow::CreateActions()
{
  /*g_newAct = new QAction(tr("&New World"), this);
  g_newAct->setShortcut(tr("Ctrl+N"));
  g_newAct->setStatusTip(tr("Create a new world"));
  connect(g_newAct, SIGNAL(triggered()), this, SLOT(New()));
  */

  g_topicVisAct = new QAction(tr("Topic Visualization"), this);
  g_topicVisAct->setShortcut(tr("Ctrl+T"));
  g_topicVisAct->setStatusTip(tr("Select a topic to visualize"));
  connect(g_topicVisAct, SIGNAL(triggered()), this, SLOT(SelectTopic()));

#ifdef HAVE_QWT
  /*g_diagnosticsAct = new QAction(tr("Diagnostic Plot"), this);
  g_diagnosticsAct->setShortcut(tr("Ctrl+U"));
  g_diagnosticsAct->setStatusTip(tr("Plot diagnostic information"));
  connect(g_diagnosticsAct, SIGNAL(triggered()), this, SLOT(Diagnostics()));
  */
#endif

  g_openAct = new QAction(tr("&Open World"), this);
  g_openAct->setShortcut(tr("Ctrl+O"));
  g_openAct->setStatusTip(tr("Open an world file"));
  connect(g_openAct, SIGNAL(triggered()), this, SLOT(Open()));

  /*g_importAct = new QAction(tr("&Import Mesh"), this);
  g_importAct->setShortcut(tr("Ctrl+I"));
  g_importAct->setStatusTip(tr("Import a Collada mesh"));
  connect(g_importAct, SIGNAL(triggered()), this, SLOT(Import()));
  */

  g_saveAct = new QAction(tr("&Save World"), this);
  g_saveAct->setShortcut(tr("Ctrl+S"));
  g_saveAct->setStatusTip(tr("Save world"));
  g_saveAct->setEnabled(false);
  connect(g_saveAct, SIGNAL(triggered()), this, SLOT(Save()));

  g_saveAsAct = new QAction(tr("Save World &As"), this);
  g_saveAsAct->setShortcut(tr("Ctrl+Shift+S"));
  g_saveAsAct->setStatusTip(tr("Save world to new file"));
  connect(g_saveAsAct, SIGNAL(triggered()), this, SLOT(SaveAs()));

  g_aboutAct = new QAction(tr("&About"), this);
  g_aboutAct->setStatusTip(tr("Show the about info"));
  connect(g_aboutAct, SIGNAL(triggered()), this, SLOT(About()));

  g_quitAct = new QAction(tr("&Quit"), this);
  g_quitAct->setStatusTip(tr("Quit"));
  connect(g_quitAct, SIGNAL(triggered()), this, SLOT(close()));

  g_newModelAct = new QAction(tr("New &Model"), this);
  g_newModelAct->setShortcut(tr("Ctrl+M"));
  g_newModelAct->setStatusTip(tr("Create a new model"));
  connect(g_newModelAct, SIGNAL(triggered()), this, SLOT(NewModel()));

  g_resetModelsAct = new QAction(tr("&Reset Model Poses"), this);
  g_resetModelsAct->setShortcut(tr("Ctrl+Shift+R"));
  g_resetModelsAct->setStatusTip(tr("Reset model poses"));
  connect(g_resetModelsAct, SIGNAL(triggered()), this,
    SLOT(OnResetModelOnly()));

  g_resetWorldAct = new QAction(tr("&Reset World"), this);
  g_resetWorldAct->setShortcut(tr("Ctrl+R"));
  g_resetWorldAct->setStatusTip(tr("Reset the world"));
  connect(g_resetWorldAct, SIGNAL(triggered()), this, SLOT(OnResetWorld()));

  QActionGroup *editorGroup = new QActionGroup(this);

  g_editBuildingAct = new QAction(tr("&Building Editor"), editorGroup);
  g_editBuildingAct->setShortcut(tr("Ctrl+B"));
  g_editBuildingAct->setStatusTip(tr("Enter Building Editor Mode"));
  g_editBuildingAct->setCheckable(true);
  g_editBuildingAct->setChecked(false);

  g_editTerrainAct = new QAction(tr("&Terrain Editor"), editorGroup);
  g_editTerrainAct->setShortcut(tr("Ctrl+E"));
  g_editTerrainAct->setStatusTip(tr("Enter Terrain Editor Mode"));
  g_editTerrainAct->setCheckable(true);
  g_editTerrainAct->setChecked(false);

  g_stepAct = new QAction(QIcon(":/images/end.png"), tr("Step"), this);
  g_stepAct->setStatusTip(tr("Step the world"));
  connect(g_stepAct, SIGNAL(triggered()), this, SLOT(Step()));
  QIcon icon = g_stepAct->icon();

  // step action's icon is already in gray scale so there is no change in
  // appearance when it is disabled. So create a custom semi-transparent
  // icon for the disabled state.
  QPixmap pixmap(":/images/end.png");
  QPainter p(&pixmap);
  p.setCompositionMode(QPainter::CompositionMode_DestinationIn);
  p.fillRect(pixmap.rect(), QColor(0, 0, 0, 100));
  icon.addPixmap(pixmap, QIcon::Disabled);
  g_stepAct->setIcon(icon);

  g_playAct = new QAction(QIcon(":/images/play.png"), tr("Play"), this);
  g_playAct->setStatusTip(tr("Run the world"));
  g_playAct->setVisible(false);
  connect(g_playAct, SIGNAL(triggered()), this, SLOT(Play()));
  connect(g_playAct, SIGNAL(changed()), this, SLOT(OnPlayActionChanged()));
  this->OnPlayActionChanged();

  g_pauseAct = new QAction(QIcon(":/images/pause.png"), tr("Pause"), this);
  g_pauseAct->setStatusTip(tr("Pause the world"));
  g_pauseAct->setVisible(true);
  connect(g_pauseAct, SIGNAL(triggered()), this, SLOT(Pause()));

  g_arrowAct = new QAction(QIcon(":/images/arrow.png"),
      tr("Selection Mode"), this);
  g_arrowAct->setStatusTip(tr("Move camera"));
  g_arrowAct->setCheckable(true);
  g_arrowAct->setChecked(true);
  connect(g_arrowAct, SIGNAL(triggered()), this, SLOT(Arrow()));

  g_translateAct = new QAction(QIcon(":/images/translate.png"),
      tr("Translation Mode"), this);
  g_translateAct->setStatusTip(tr("Translate an object"));
  g_translateAct->setCheckable(true);
  g_translateAct->setChecked(false);
  connect(g_translateAct, SIGNAL(triggered()), this, SLOT(Translate()));

  g_rotateAct = new QAction(QIcon(":/images/rotate.png"),
      tr("Rotation Mode"), this);
  g_rotateAct->setStatusTip(tr("Rotate an object"));
  g_rotateAct->setCheckable(true);
  g_rotateAct->setChecked(false);
  connect(g_rotateAct, SIGNAL(triggered()), this, SLOT(Rotate()));

  g_boxCreateAct = new QAction(QIcon(":/images/box.png"), tr("Box"), this);
  g_boxCreateAct->setStatusTip(tr("Create a box"));
  g_boxCreateAct->setCheckable(true);
  connect(g_boxCreateAct, SIGNAL(triggered()), this, SLOT(CreateBox()));

  g_sphereCreateAct = new QAction(QIcon(":/images/sphere.png"),
      tr("Sphere"), this);
  g_sphereCreateAct->setStatusTip(tr("Create a sphere"));
  g_sphereCreateAct->setCheckable(true);
  connect(g_sphereCreateAct, SIGNAL(triggered()), this,
      SLOT(CreateSphere()));

  g_cylinderCreateAct = new QAction(QIcon(":/images/cylinder.png"),
      tr("Cylinder"), this);
  g_cylinderCreateAct->setStatusTip(tr("Create a sphere"));
  g_cylinderCreateAct->setCheckable(true);
  connect(g_cylinderCreateAct, SIGNAL(triggered()), this,
      SLOT(CreateCylinder()));

  g_meshCreateAct = new QAction(QIcon(":/images/cylinder.png"),
      tr("Mesh"), this);
  g_meshCreateAct->setStatusTip(tr("Create a mesh"));
  g_meshCreateAct->setCheckable(true);
  connect(g_meshCreateAct, SIGNAL(triggered()), this,
      SLOT(CreateMesh()));


  g_pointLghtCreateAct = new QAction(QIcon(":/images/pointlight.png"),
      tr("Point Light"), this);
  g_pointLghtCreateAct->setStatusTip(tr("Create a point light"));
  g_pointLghtCreateAct->setCheckable(true);
  connect(g_pointLghtCreateAct, SIGNAL(triggered()), this,
      SLOT(CreatePointLight()));

  g_spotLghtCreateAct = new QAction(QIcon(":/images/spotlight.png"),
      tr("Spot Light"), this);
  g_spotLghtCreateAct->setStatusTip(tr("Create a spot light"));
  g_spotLghtCreateAct->setCheckable(true);
  connect(g_spotLghtCreateAct, SIGNAL(triggered()), this,
      SLOT(CreateSpotLight()));

  g_dirLghtCreateAct = new QAction(QIcon(":/images/directionallight.png"),
      tr("Directional Light"), this);
  g_dirLghtCreateAct->setStatusTip(tr("Create a directional light"));
  g_dirLghtCreateAct->setCheckable(true);
  connect(g_dirLghtCreateAct, SIGNAL(triggered()), this,
      SLOT(CreateDirectionalLight()));

  g_resetAct = new QAction(tr("Reset Camera"), this);
  g_resetAct->setStatusTip(tr("Move camera to pose"));
  connect(g_resetAct, SIGNAL(triggered()), this,
      SLOT(Reset()));

  g_showCollisionsAct = new QAction(tr("Collisions"), this);
  g_showCollisionsAct->setStatusTip(tr("Show Collisions"));
  g_showCollisionsAct->setCheckable(true);
  g_showCollisionsAct->setChecked(false);
  connect(g_showCollisionsAct, SIGNAL(triggered()), this,
          SLOT(ShowCollisions()));

  g_showGridAct = new QAction(tr("Grid"), this);
  g_showGridAct->setStatusTip(tr("Show Grid"));
  g_showGridAct->setCheckable(true);
  g_showGridAct->setChecked(true);
  connect(g_showGridAct, SIGNAL(triggered()), this,
          SLOT(ShowGrid()));

  g_transparentAct = new QAction(tr("Transparent"), this);
  g_transparentAct->setStatusTip(tr("Transparent"));
  g_transparentAct->setCheckable(true);
  g_transparentAct->setChecked(false);
  connect(g_transparentAct, SIGNAL(triggered()), this,
          SLOT(SetTransparent()));

  g_viewWireframeAct = new QAction(tr("Wireframe"), this);
  g_viewWireframeAct->setStatusTip(tr("Wireframe"));
  g_viewWireframeAct->setCheckable(true);
  g_viewWireframeAct->setChecked(false);
  connect(g_viewWireframeAct, SIGNAL(triggered()), this,
          SLOT(SetWireframe()));

  g_showCOMAct = new QAction(tr("Center of Mass"), this);
  g_showCOMAct->setStatusTip(tr("Show COM"));
  g_showCOMAct->setCheckable(true);
  g_showCOMAct->setChecked(false);
  connect(g_showCOMAct, SIGNAL(triggered()), this,
          SLOT(ShowCOM()));

  g_showContactsAct = new QAction(tr("Contacts"), this);
  g_showContactsAct->setStatusTip(tr("Show Contacts"));
  g_showContactsAct->setCheckable(true);
  g_showContactsAct->setChecked(false);
  connect(g_showContactsAct, SIGNAL(triggered()), this,
          SLOT(ShowContacts()));

  g_showJointsAct = new QAction(tr("Joints"), this);
  g_showJointsAct->setStatusTip(tr("Show Joints"));
  g_showJointsAct->setCheckable(true);
  g_showJointsAct->setChecked(false);
  connect(g_showJointsAct, SIGNAL(triggered()), this,
          SLOT(ShowJoints()));


  g_fullScreenAct = new QAction(tr("Full Screen"), this);
  g_fullScreenAct->setStatusTip(tr("Full Screen(F-11 to exit)"));
  connect(g_fullScreenAct, SIGNAL(triggered()), this,
      SLOT(FullScreen()));

  // g_fpsAct = new QAction(tr("FPS View Control"), this);
  // g_fpsAct->setStatusTip(tr("First Person Shooter View Style"));
  // connect(g_fpsAct, SIGNAL(triggered()), this, SLOT(FPS()));

  g_orbitAct = new QAction(tr("Orbit View Control"), this);
  g_orbitAct->setStatusTip(tr("Orbit View Style"));
  connect(g_orbitAct, SIGNAL(triggered()), this, SLOT(Orbit()));

  g_dataLoggerAct = new QAction(tr("&Log Data"), this);
  g_dataLoggerAct->setShortcut(tr("Ctrl+D"));
  g_dataLoggerAct->setStatusTip(tr("Data Logging Utility"));
  connect(g_dataLoggerAct, SIGNAL(triggered()), this, SLOT(DataLogger()));

  g_screenshotAct = new QAction(QIcon(":/images/screenshot.png"),
      tr("Screenshot"), this);
  g_screenshotAct->setStatusTip(tr("Take a screenshot"));
  connect(g_screenshotAct, SIGNAL(triggered()), this,
      SLOT(CaptureScreenshot()));
}

/////////////////////////////////////////////////
void MainWindow::ShowMenuBar(QMenuBar *_bar)
{
  if (!this->menuLayout)
    this->menuLayout = new QHBoxLayout;

  // Remove all widgets from the menubar
  QLayoutItem *child = NULL;
  while ((child = this->menuLayout->takeAt(0)) != 0)
  {
  }

  if (!_bar)
  {
    if (!this->menuBar)
      this->CreateMenuBar();
    this->menuLayout->addWidget(this->menuBar);
  }
  else
    this->menuLayout->addWidget(_bar);

  this->menuLayout->addStretch(5);
  this->menuLayout->setContentsMargins(0, 0, 0, 0);
}

/////////////////////////////////////////////////
void MainWindow::CreateMenuBar()
{
  if (this->menuBar)
  {
    delete menuBar;
  }

  this->menuBar = new QMenuBar;
  this->menuBar->setSizePolicy(QSizePolicy::Fixed, QSizePolicy::Fixed);

  QMenu *fileMenu = this->menuBar->addMenu(tr("&File"));
  // fileMenu->addAction(g_openAct);
  // fileMenu->addAction(g_importAct);
  // fileMenu->addAction(g_newAct);
  fileMenu->addAction(g_saveAct);
  fileMenu->addAction(g_saveAsAct);
  fileMenu->addSeparator();
  fileMenu->addAction(g_quitAct);

  QMenu *editMenu = this->menuBar->addMenu(tr("&Edit"));
  editMenu->addAction(g_resetModelsAct);
  editMenu->addAction(g_resetWorldAct);
  editMenu->addAction(g_editBuildingAct);
  editMenu->addAction(g_editTerrainAct);

  QMenu *viewMenu = this->menuBar->addMenu(tr("&View"));
  viewMenu->addAction(g_showGridAct);
  viewMenu->addSeparator();

  viewMenu->addAction(g_transparentAct);
  viewMenu->addAction(g_viewWireframeAct);
  viewMenu->addSeparator();
  viewMenu->addAction(g_showCollisionsAct);
  viewMenu->addAction(g_showJointsAct);
  viewMenu->addAction(g_showCOMAct);
  viewMenu->addAction(g_showContactsAct);
  viewMenu->addSeparator();

  viewMenu->addAction(g_resetAct);
  viewMenu->addAction(g_fullScreenAct);
  viewMenu->addSeparator();
  // viewMenu->addAction(g_fpsAct);
  viewMenu->addAction(g_orbitAct);

  QMenu *windowMenu = this->menuBar->addMenu(tr("&Window"));
  windowMenu->addAction(g_topicVisAct);
  windowMenu->addSeparator();
  windowMenu->addAction(g_dataLoggerAct);

#ifdef HAVE_QWT
  // windowMenu->addAction(g_diagnosticsAct);
#endif

  this->menuBar->addSeparator();

  QMenu *helpMenu = this->menuBar->addMenu(tr("&Help"));
  helpMenu->addAction(g_aboutAct);
}

/////////////////////////////////////////////////
void MainWindow::CreateMenus()
{
  this->ShowMenuBar();

  QFrame *frame = new QFrame;
  frame->setLayout(this->menuLayout);
  frame->setSizePolicy(QSizePolicy::Minimum, QSizePolicy::Fixed);

  this->setMenuWidget(frame);
}

/////////////////////////////////////////////////
void MainWindow::CreateToolbars()
{
  this->playToolbar = this->addToolBar(tr("Play"));
  this->playToolbar->addAction(g_playAct);
  this->playToolbar->addAction(g_pauseAct);
  this->playToolbar->addAction(g_stepAct);
}

/////////////////////////////////////////////////
void MainWindow::OnMoveMode(bool _mode)
{
  if (_mode)
  {
    g_boxCreateAct->setChecked(false);
    g_sphereCreateAct->setChecked(false);
    g_cylinderCreateAct->setChecked(false);
    g_meshCreateAct->setChecked(false);
    g_pointLghtCreateAct->setChecked(false);
    g_spotLghtCreateAct->setChecked(false);
    g_dirLghtCreateAct->setChecked(false);
  }
}

/////////////////////////////////////////////////
void MainWindow::OnGUI(ConstGUIPtr &_msg)
{
  if (_msg->has_fullscreen() && _msg->fullscreen())
  {
    this->FullScreen();
  }

  if (_msg->has_camera())
  {
    rendering::UserCameraPtr cam = gui::get_active_camera();

    if (_msg->camera().has_pose())
    {
      const msgs::Pose &msg_pose = _msg->camera().pose();

      math::Vector3 cam_pose_pos = math::Vector3(
        msg_pose.position().x(),
        msg_pose.position().y(),
        msg_pose.position().z());

      math::Quaternion cam_pose_rot = math::Quaternion(
        msg_pose.orientation().w(),
        msg_pose.orientation().x(),
        msg_pose.orientation().y(),
        msg_pose.orientation().z());

      math::Pose cam_pose(cam_pose_pos, cam_pose_rot);

      cam->SetWorldPose(cam_pose);
    }

    if (_msg->camera().has_view_controller())
    {
      cam->SetViewController(_msg->camera().view_controller());
    }

    if (_msg->camera().has_track())
    {
      std::string name = _msg->camera().track().name();

      double minDist = 0.0;
      double maxDist = 0.0;

      if (_msg->camera().track().has_min_dist())
        minDist = _msg->camera().track().min_dist();
      if (_msg->camera().track().has_max_dist())
        maxDist = _msg->camera().track().max_dist();

      cam->AttachToVisual(name, false, minDist, maxDist);
    }
  }
}

/////////////////////////////////////////////////
void MainWindow::OnModel(ConstModelPtr &_msg)
{
  this->entities[_msg->name()] = _msg->id();
  for (int i = 0; i < _msg->link_size(); i++)
  {
    this->entities[_msg->link(i).name()] = _msg->link(i).id();

    for (int j = 0; j < _msg->link(i).collision_size(); j++)
    {
      this->entities[_msg->link(i).collision(j).name()] =
        _msg->link(i).collision(j).id();
    }
  }

  gui::Events::modelUpdate(*_msg);
}

/////////////////////////////////////////////////
void MainWindow::OnResponse(ConstResponsePtr &_msg)
{
  if (!this->requestMsg || _msg->id() != this->requestMsg->id())
    return;

  msgs::Model_V modelVMsg;

  if (_msg->has_type() && _msg->type() == modelVMsg.GetTypeName())
  {
    modelVMsg.ParseFromString(_msg->serialized_data());

    for (int i = 0; i < modelVMsg.models_size(); i++)
    {
      this->entities[modelVMsg.models(i).name()] = modelVMsg.models(i).id();

      for (int j = 0; j < modelVMsg.models(i).link_size(); j++)
      {
        this->entities[modelVMsg.models(i).link(j).name()] =
          modelVMsg.models(i).link(j).id();

        for (int k = 0; k < modelVMsg.models(i).link(j).collision_size(); k++)
        {
          this->entities[modelVMsg.models(i).link(j).collision(k).name()] =
            modelVMsg.models(i).link(j).collision(k).id();
        }
      }
      gui::Events::modelUpdate(modelVMsg.models(i));
    }
  }

  delete this->requestMsg;
  this->requestMsg = NULL;
}

/////////////////////////////////////////////////
unsigned int MainWindow::GetEntityId(const std::string &_name)
{
  unsigned int result = 0;

  std::string name = _name;
  boost::replace_first(name, gui::get_world()+"::", "");

  std::map<std::string, unsigned int>::iterator iter;
  iter = this->entities.find(name);
  if (iter != this->entities.end())
    result = iter->second;

  return result;
}

/////////////////////////////////////////////////
bool MainWindow::HasEntityName(const std::string &_name)
{
  bool result = false;

  std::string name = _name;
  boost::replace_first(name, gui::get_world()+"::", "");

  std::map<std::string, unsigned int>::iterator iter;
  iter = this->entities.find(name);

  if (iter != this->entities.end())
    result = true;

  return result;
}

/////////////////////////////////////////////////
void MainWindow::OnWorldModify(ConstWorldModifyPtr &_msg)
{
  if (_msg->has_create() && _msg->create())
  {
    this->renderWidget->CreateScene(_msg->world_name());
    this->requestMsg = msgs::CreateRequest("entity_list");
    this->requestPub->Publish(*this->requestMsg);
  }
  else if (_msg->has_remove() && _msg->remove())
    this->renderWidget->RemoveScene(_msg->world_name());
}

/////////////////////////////////////////////////
void MainWindow::OnManipMode(const std::string &_mode)
{
  if (_mode == "select" || _mode == "make_entity")
    g_arrowAct->setChecked(true);
}

/////////////////////////////////////////////////
void MainWindow::OnSetSelectedEntity(const std::string &_name,
                                     const std::string &/*_mode*/)
{
  if (!_name.empty())
  {
    this->tabWidget->setCurrentIndex(0);
  }
}

/////////////////////////////////////////////////
void MainWindow::OnStats(ConstWorldStatisticsPtr &_msg)
{
  if (_msg->paused() && g_pauseAct->isVisible())
  {
    g_pauseAct->setVisible(false);
    g_playAct->setVisible(true);
  }
  else if (!_msg->paused() && !g_playAct->isVisible())
  {
    g_pauseAct->setVisible(true);
    g_playAct->setVisible(false);

  }
}

/////////////////////////////////////////////////
void MainWindow::OnPlayActionChanged()
{
  if (g_playAct->isVisible())
  {
    g_stepAct->setToolTip("Step the world");
    g_stepAct->setEnabled(true);
  }
  else
  {
    g_stepAct->setToolTip("Pause the world before stepping");
    g_stepAct->setEnabled(false);

  }
}

/////////////////////////////////////////////////
void MainWindow::ItemSelected(QTreeWidgetItem *_item, int)
{
  _item->setExpanded(!_item->isExpanded());
}

/////////////////////////////////////////////////
void MainWindow::AddToLeftColumn(const std::string &_name, QWidget *_widget)
{
  this->leftColumn->addWidget(_widget);
  this->leftColumnStack[_name] = this->leftColumn->count()-1;
}

/////////////////////////////////////////////////
void MainWindow::ShowLeftColumnWidget(const std::string &_name)
{
  std::map<std::string, int>::iterator iter = this->leftColumnStack.find(_name);

  if (iter != this->leftColumnStack.end())
    this->leftColumn->setCurrentIndex(iter->second);
  else
    gzerr << "Widget with name[" << _name << "] has not been added to the left"
      << " column stack.\n";
}

/////////////////////////////////////////////////
RenderWidget *MainWindow::GetRenderWidget() const
{
  return this->renderWidget;
}

/////////////////////////////////////////////////
void MainWindow::CreateEditors()
{
  // Create a Terrain Editor
  this->editors.push_back(new TerrainEditor(this));

  // Create a Building Editor
  this->editors.push_back(new BuildingEditor(this));
}<|MERGE_RESOLUTION|>--- conflicted
+++ resolved
@@ -67,15 +67,12 @@
   this->menuBar = NULL;
   this->setObjectName("mainWindow");
 
-<<<<<<< HEAD
   // Do these things first.
   {
     this->CreateActions();
   }
 
-=======
   this->inputStepSize = 1;
->>>>>>> 26f596fe
   this->requestMsg = NULL;
   this->node = transport::NodePtr(new transport::Node());
   this->node->Init();
@@ -161,19 +158,11 @@
      event::Events::ConnectSetSelectedEntity(
        boost::bind(&MainWindow::OnSetSelectedEntity, this, _1, _2)));
 
-<<<<<<< HEAD
-=======
-  this->connections.push_back(
-      gui::editor::Events::ConnectFinishBuildingModel(
-      boost::bind(&MainWindow::OnFinishBuilding, this)));
-
   this->connections.push_back(
       gui::Events::ConnectInputStepSize(
       boost::bind(&MainWindow::OnInputStepSizeChanged, this, _1)));
 
->>>>>>> 26f596fe
   gui::ViewFactory::RegisterAll();
-
 
   // Do these things last
   {
