--- conflicted
+++ resolved
@@ -1277,10 +1277,6 @@
   g_viewOculusAct->setEnabled(false);
 #endif
 
-<<<<<<< HEAD
-  g_dataLoggerAct = new QAction(QIcon(":images/log_record.png"),
-      tr("&Log Data"), this);
-=======
   g_cameraOrthoAct = new QAction(tr("Orthographic"), this);
   g_cameraOrthoAct->setStatusTip(tr("Orthographic Projection"));
   g_cameraOrthoAct->setCheckable(true);
@@ -1296,8 +1292,8 @@
   projectionActionGroup->addAction(g_cameraPerspectiveAct);
   projectionActionGroup->setExclusive(true);
 
-  g_dataLoggerAct = new QAction(tr("&Log Data"), this);
->>>>>>> 34f9b6c3
+  g_dataLoggerAct = new QAction(QIcon(":images/log_record.png"),
+      tr("&Log Data"), this);
   g_dataLoggerAct->setShortcut(tr("Ctrl+D"));
   g_dataLoggerAct->setStatusTip(tr("Data Logging Utility"));
   g_dataLoggerAct->setToolTip(tr("Log Data (Ctrl+D)"));
