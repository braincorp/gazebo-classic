--- conflicted
+++ resolved
@@ -713,8 +713,4 @@
 {
   color: white;
   font-size: 11px;
-<<<<<<< HEAD
-}
-=======
-}
->>>>>>> 20d3bd46
+}