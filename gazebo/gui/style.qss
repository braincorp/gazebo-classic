--- conflicted
+++ resolved
@@ -225,8 +225,6 @@
   height: 20px;
 }
 
-<<<<<<< HEAD
-=======
 QPushButton#plotExport
 {
   padding: 8px;
@@ -237,7 +235,6 @@
   border: 0px;
 }
 
->>>>>>> 8392a797
 QPushButton#expandButton
 {
   margin: 0px;
@@ -868,9 +865,6 @@
   font-size: 10px;
 }
 
-<<<<<<< HEAD
-QDialog#plotWindow
-=======
 /************************************************
  * Material Design Style Elements
  ***********************************************/
@@ -881,7 +875,6 @@
 
 QDialog#plotWindow,
 QDialog#plotExport
->>>>>>> 8392a797
 {
   background-color: #f2f2f2;
   font-family: Roboto;
@@ -904,8 +897,6 @@
   margin-top: 15px;
 }
 
-<<<<<<< HEAD
-=======
 QListView#plotExportListView
 {
   color: #d0d0d0;
@@ -916,7 +907,6 @@
   border-radius: 0px;
 }
 
->>>>>>> 8392a797
 QWidget#plotCanvas
 {
   min-height: 300px;
@@ -970,29 +960,23 @@
   background-color: #424242;
 }
 
-<<<<<<< HEAD
-=======
 QFrame#plotExportTitleFrame
 {
   padding: 10px;
   background-color: transparent;
 }
 
->>>>>>> 8392a797
 QFrame#plotCanvasTitleFrame > QLabel
 {
   margin-left: 4px;
 }
 
-<<<<<<< HEAD
-=======
 QFrame#plotExportTitleFrame > QLabel
 {
   font-size: 18px;
   color: #303030;
 }
 
->>>>>>> 8392a797
 QFrame#plotCanvasFrame
 {
   border-top-left-radius: 4px;
@@ -1028,8 +1012,6 @@
   background-color: #ffffff;
 }
 
-<<<<<<< HEAD
-=======
 /* --------------------------------------------- */
 /* QMenu */
 /* --------------------------------------------- */
@@ -1202,7 +1184,6 @@
   selection-color: transparent;
 }
 
->>>>>>> 8392a797
 QTabBar#plottingTabBar::tab
 {
   border-radius: 0px;
