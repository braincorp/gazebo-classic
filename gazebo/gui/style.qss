QToolButton
{
  border: 0;
  text-align: left;
  color: #d0d0d0;
}

QToolButton::disabled
{
  color: #303030;  
}

QLabel
{
  color: #d0d0d0;
}

QFrame
{
  background-color: transparent;
}

QDialog
{
  background-color: #303030;
}

QWidget#topicSelector,
QWidget#cameraSensor,
QWidget#diagnosticsPlot,
QWidget#dataLogger
{
  background-color: #303030;
}

QWidget#cameraSensor > QFrame
{
  background-color: #808080;
}

QWidget#cameraSensor > QLabel
{
  color: #d0d0d0;
  background-color: #303030;
}

QMessageBox
{
  color: #d0d0d0;
  background-color: #303030;
}

QMainWindow#mainWindow
{
  margin: 0px;
  padding: 0px;
  background-color: #303030;
  /*background-image: url(:/images/mainwindow_bg.png);*/
  /*background-repeat: repeat-xy;*/
}

QMenuBar
{
  background-color: #303030;
  border-bottom-left-radius: 0px;
  border-bottom-right-radius: 10px;
  border: 0px solid #404040;
}

QMenuBar::item
{
  color: #d0d0d0;
  background-color: #303030;
  margin-top: 2px;
  margin-bottom: 2px;
  margin-left: 4px;
  margin-right: 4px;

  padding-top: 2px;
  padding-left: 2px;
  padding-right: 2px;
  padding-bottom: 2px;
}

QMenuBar::item:selected
{
  color: #f58113;
}

QMenu
{
  color: #d0d0d0;
  background-color: #303030;
  border: 1px solid #424242;
}

QMenu::item:selected
{
  color: #f58113;
}

QMenu::item:disabled
{
  color: #5f5f5f;
}

QToolBar
{
  padding: 0px;
  margin: 0px;
  margin-left: 20px;
  border: 0px solid #404040;
  border-radius: 0px;
}

QToolButton
{
  padding: 2px;
  margin: 2px;
  width: 20px;

  border-radius: 8px;
  border: 0px solid #808080;
}

QToolButton:hover
{
  border: 1px outset #252525;
  background-color: #454545;
}

QToolButton:pressed
{
  border: 1px outset #252525;
  background-color: #454545;
}

QToolButton:checked
{
  border: 1px outset #252525;
  background-color: #454545;
}

QPushButton#expandButton
{
  margin: 0px;
  padding: 0px;
  border: 0px;
  background-color: transparent;
  selection-background-color: transparent;
  selection-color: transparent;
  width: 90px;
  text-align: left;

  background-image: url(:/images/right_arrow.png);
  background-repeat: no-repeat;
  background-position: center right;
}

QPushButton#expandButton:checked
{
  background-image: url(:/images/down_arrow.png);
}

QToolButton#dataLoggerRecordButton
{
  padding: 0px;
  margin-left: 10px;
  margin-top: 10px;
  margin-right: 0px;
  margin-bottom: 0px;

  width: 37px;
  height: 37px;

  background-color: #999999;
  border-radius: 19px;
  border: 0px;
}

QToolButton#dataLoggerRecordButton:hover
{
  background-color: #dddddd;
}

QToolButton#dataLoggerStopButton:hover
{
  background-color: #dddddd;
}

QListView
{
  color: #d0d0d0;
  background: #808080;
  alternate-background-color: #606060;

  selection-color: #f58113;
  selection-background-color: #808080;
  show-decoration-selected: 0;

  border: 1px solid #737373;
  border-radius: 4;
}

QListView::item
{
  color: #ffffff;
  border-radius: 4px;
}

QTreeView
{
  color: #d0d0d0;
  background: #808080;
  alternate-background-color: #606060;

  selection-color: #f58113;
  selection-background-color: transparent;
  border-radius: 4;
  show-decoration-selected: 0;
}

QTreeView::branch:selected,
QTreeView::branch:selected:active
QTreeView::branch:selected:!active
{
  color: #f58113;
}

QTreeView::item:!selected,
QTreeView::branch:!selected
{
  color: #d0d0d0;
}

QTreeView::item:selected,
QTreeView::item:hover
{
  color: #f58113;
}

QTreeView QHeaderView:section
{
  color: #d0d0d0;
  font-weight: bold;
  background: #404040;
  border: 0px;
}

QSpinBox
{
  color: #353535;
  background: #737373;
  border-radius: 4;
  margin-right: 20px;  
}

QSpinBox::up-button
{
  subcontrol-origin: margin;
  subcontrol-position: top right;

  border: 1px outset #727272;
  border-radius: 1px;
  background: #737373;
}

QSpinBox::up-button:pressed
{
  border: 2px inset #727272;
}

QSpinBox::down-button
{
  subcontrol-origin: margin;
  subcontrol-position: bottom right;

  border: 1px outset #727272;
  border-radius: 1px;
  background: #737373;
}

QSpinBox::down-button:pressed
{
  border: 2px inset #727272;
}

QDoubleSpinBox,
QLineEdit
{
  color: #353535;
  background: #737373;
  border-radius: 4;
}

QLineEdit:disabled
{
  color: #909090;
}

QDoubleSpinBox
{
  margin-right: 20px;
}

QDoubleSpinBox::up-button
{
  subcontrol-origin: margin;
  subcontrol-position: top right;

  border: 1px outset #727272;
  border-radius: 1px;
  background: #737373;
}

QDoubleSpinBox::up-button:pressed
{
  border: 2px inset #727272;
}


QDoubleSpinBox::down-button
{
  subcontrol-origin: margin;
  subcontrol-position: bottom right;

  border: 1px outset #727272;
  border-radius: 1px;
  background: #737373;
}

QDoubleSpinBox::down-button:pressed
{
  border: 2px inset #727272;
}

QPushButton
{
  /*
  border: 2px outset #727272;
  border-radius: 4px;
  background: #737373;
  */

  color: #d0d0d0;
  border: 2px solid #737373;
  border-radius: 0px;
  selection-color: transparent;
  padding: 2px;
  margin: 2px;
  background: #505050;
}

QPushButton:hover
{
  color: #f58113;
}

QPushButton:checked
{
  color: #f58113;
  border: 2px solid #f58113;
}

QPushButton:pressed
{
  border: 2px solid #f58113;
}

QPushButton:!enabled
{
  padding: 2px;
  margin: 2px;
  color: #909090;
  background: #707070;
  /* border: 2px solid #707070; */
  /* border-radius: 4px; */
}

QScrollBar:vertical
{
  border: 1px solid #808080;
  border-radius: 5px;
  background: #808080;
  width: 10px;
  margin: 22px 0 22px 0;
}

QScrollBar:horizontal
{
  border: 1px solid #808080;
  border-radius: 5px;
  background: #808080;
  height: 10px;
  margin: 0 22px 0 22px;
}

QScrollBar::handle:vertical
{
  background: #505050;
  min-height: 10px;
  border-radius: 4px;
}

QScrollBar::handle:horizontal
{
  background: #505050;
  min-width: 10px;
  border-radius: 4px;
}

QScrollBar::add-line:vertical
{
  width: 0px;
  height: 0px;
  background: transparent;
  subcontrol-position: bottom;
  subcontrol-origin: margin;
}

QScrollBar::add-line:horizontal
{
  width: 0px;
  height: 0px;
  background: transparent;
  subcontrol-position: right;
  subcontrol-origin: margin;
}

QScrollBar::sub-line:vertical
{
  width: 0px;
  height: 0px;
  background: transparent;
  subcontrol-position: top;
  subcontrol-origin: margin;
}

QScrollBar::sub-line:horizontal
{
  width: 0px;
  height: 0px;
  background: transparent;
  subcontrol-position: left;
  subcontrol-origin: margin;
}

QScrollBar::up-arrow:vertical, QScrollBar::down-arrow:vertical,
QScrollBar::left-arrow:horizontal, QScrollBar::right-arrow:horizontal
{
  width: 0px;
  height: 0px;
  background: #f58113;
}

QScrollBar::add-page:vertical, QScrollBar::sub-page:vertical,
QScrollBar::add-page:horizontal, QScrollBar::sub-page:horizontal
{
  background: none;
}

QTextEdit#tipsTextEdit
{
  border: 1px solid #808080;
  background-color: #808080;
}

QTabBar
{
  /*background-color: #808080;*/
}

QTabWidget#embeddedTab::pane
{
  border-top: 1px solid #101010;
  border-left: 1px solid #101010;
  border-bottom: 1px solid #101010;
  border-right: 1px solid #101010;
  top: -1px;

  border-top-left-radius: 0px;
  border-bottom-left-radius: 10px;
  border-top-right-radius: 10px;
  border-bottom-right-radius: 10px;

  background-color: #808080;
  padding: 2px;

  margin: 0px;
  color: #f0f0f0;
}

QTabBar::tab
{
  color: #d0d0d0;
  background-color: #808080;
  border-top: 1px solid  #101010;
  border-left: 1px solid  #101010;
  border-right: 1px solid  #101010;
  border-bottom: 1px solid  #101010;

  border-top-left-radius: 4px;
  border-top-right-radius: 4px;

  padding: 4px;
  min-width: 8ex;
}

QTabBar::tab:selected
{
  background-color: #808080;
  margin-left: -4px;
  margin-right: -4px;
  border-bottom-style: none;
}

QTabBar::tab:first:selected
{
  margin-left: 0;
}

QTabBar::tab:last:selected
{
  margin-right: 0;
}

QTabBar::tab::only-one
{
  margin-left: 0;
  margin-right: 0;
}

QTabBar::tab:!selected
{
  background-color: #707070;
  margin-top: 2px;
}

QTabWidget#mainTab::pane,
QTabWidget#buildingEditorTab::pane,
QTabWidget#terrainEditorTab::pane
{
  border-left: 1px solid #101010;
  border-bottom: 1px solid #101010;
  border-top: 1px solid #101010;

  border-top-left-radius: 0px;
  border-bottom-left-radius: 10px;
  border-top-right-radius: 10px;
  border-bottom-right-radius: 10px;
  top: -1px;

  background-color: #808080;
  padding: 2px;

  margin: 0px;
  color: #f0f0f0;
}

QTabWidget::tab
{
  border-top: 1px solid #101010;
  background-color: #808080;
}

QTabWidget::tab-bar
{
}

QWidget#modelList,
QWidget#jointControl,
QWidget#toolsWidget
{
  background: #808080;
  color: #d0d0d0;
}


QWidget#modelList > QFrame,
QWidget#insertModel > QFrame,
QWidget#jointControl > QFrame,
QWidget#toolsWidget > QFrame
{
  padding: 4px;
  background-color: #808080;
}

QWidget#renderWidget > QWidget
{
  padding: 0px;
  margin: 0px;
  border: 1px solid #101010;
  border-top-right-radius: 10px;
  border-bottom-right-radius: 10px;
  border-top-left-radius: 10px;
  border-bottom-left-radius: 10px;

  background-color: #808080;
  margin-right: 0px;
}

QWidget#buildingEditorWidget > QWidget,
QWidget#terrainEditorWidget > QWidget
{
  padding: 2px;
  background-color: #808080;
  border-top-left-radius: 10px;
  border-top-right-radius: 10px;
}

QWidget#toolFrame
{
  border-bottom: 1px solid #101010;
  background-color: #808080;
  border-top-left-radius: 10px;
  border-top-right-radius: 10px;
}

QWidget#renderBottomFrame
{
  border-top: 1px solid #101010;
  border-bottom-left-radius: 10px;
  border-bottom-right-radius: 10px;
  background-color: #808080;
  border-bottom-left-radius: 10px;
  border-bottom-right-radius: 10px;
}

QWidget#timePanel
{
  background-color: #808080;
  border-bottom-right-radius: 10px;
}

QWidget#timePanel > QFrame
{
  background-color: #808080;
  border-bottom-right-radius: 10px;
}

QScrollArea
{
  background-color: #808080;
  border-radius: 10px;
  padding: 2px;
}

QWidget#toolsWidget > QFrame,
QFrame#pidControl
{
  background-color: #808080;
  padding: 2px;
}

QListWidget#topicTextList::item
{
  border-bottom: 1px solid black;
  border-radius: 4px;
  color: #101010;
  background-color: #808080;
  margin: 4px;
}

QTextBrowser#dataLoggerRecordingsList
{
  color: #101010;
  font-size: 11px;
  background-color: #808080;
  border: 0px;
}

QComboBox
{
  border: 1px solid #101010;
  background-color: #808080;
  color: #d0d0d0;
  border-radius: 4px;

  selection-color: #f58113;
  selection-background-color: #808080;
  show-decoration-selected: 0;
}

QComboBox:on
{
  padding-top: -10px;
  padding-left: 4px;
}

QComboBox::drop-down
{
   subcontrol-origin: padding;
   subcontrol-position: top right;
   width: 15px;

   border-left-width: 0px;
   border-left-color: #000000;
   border-left-style: solid;
   border-top-right-radius: 3px;
   border-bottom-right-radius: 3px;
}

QComboBox::down-arrow
{
  image: url(:/images/down_arrow.png);
}

QFrame#blackBorderFrame
{
  border: 1px solid #000000;
  padding: 0px;
  margin: 0px;
}

QFrame#dataLoggerSettingFrame
{
  border-top: 1px solid #555555;
  margin: 0px;
  padding: 0px;
}

QwtTextLabel
{
  font-size: 10px;
}

QwtScaleWidget
{
  color: white;
  font-size: 11px;
<<<<<<< HEAD
}
=======
}
>>>>>>> 3bcd76b4
<|MERGE_RESOLUTION|>--- conflicted
+++ resolved
@@ -728,8 +728,15 @@
 {
   color: white;
   font-size: 11px;
-<<<<<<< HEAD
-}
-=======
-}
->>>>>>> 3bcd76b4
+}
+
+QwtTextLabel
+{
+  font-size: 10px;
+}
+
+QwtScaleWidget
+{
+  color: white;
+  font-size: 11px;
+}
