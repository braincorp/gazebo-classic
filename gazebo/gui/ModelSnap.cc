/*
 * Copyright (C) 2014-2015 Open Source Robotics Foundation
 *
 * Licensed under the Apache License, Version 2.0 (the "License");
 * you may not use this file except in compliance with the License.
 * You may obtain a copy of the License at
 *
 *     http://www.apache.org/licenses/LICENSE-2.0
 *
 * Unless required by applicable law or agreed to in writing, software
 * distributed under the License is distributed on an "AS IS" BASIS,
 * WITHOUT WARRANTIES OR CONDITIONS OF ANY KIND, either express or implied.
 * See the License for the specific language governing permissions and
 * limitations under the License.
 *
*/
#ifdef _WIN32
  // Ensure that Winsock2.h is included before Windows.h, which can get
  // pulled in by anybody (e.g., Boost).
  #include <Winsock2.h>
#endif

#include <boost/bind.hpp>

#include "gazebo/transport/transport.hh"

#include "gazebo/rendering/RenderTypes.hh"
#include "gazebo/rendering/RenderEvents.hh"
#include "gazebo/rendering/RenderingIface.hh"
#include "gazebo/rendering/DynamicLines.hh"
#include "gazebo/rendering/Visual.hh"
#include "gazebo/rendering/Scene.hh"
#include "gazebo/rendering/UserCamera.hh"
#include "gazebo/rendering/Conversions.hh"
#include "gazebo/rendering/RayQuery.hh"

#include "gazebo/gui/qt.h"
#include "gazebo/gui/MouseEventHandler.hh"
#include "gazebo/gui/GuiIface.hh"
#include "gazebo/gui/GuiEvents.hh"

#include "gazebo/gui/ModelSnapPrivate.hh"
#include "gazebo/gui/ModelSnap.hh"

using namespace gazebo;
using namespace gui;

/////////////////////////////////////////////////
ModelSnap::ModelSnap()
  : dataPtr(new ModelSnapPrivate)
{
  this->dataPtr->initialized = false;
  this->dataPtr->selectedTriangleDirty = false;
  this->dataPtr->hoverTriangleDirty = false;
  this->dataPtr->snapLines = NULL;
  this->dataPtr->updateMutex = NULL;
}

/////////////////////////////////////////////////
ModelSnap::~ModelSnap()
{
  this->Clear();
  delete this->dataPtr;
  this->dataPtr = NULL;
}

/////////////////////////////////////////////////
void ModelSnap::Clear()
{
  this->dataPtr->selectedTriangleDirty = false;
  this->dataPtr->hoverTriangleDirty = false;
  this->dataPtr->selectedTriangle.clear();
  this->dataPtr->hoverTriangle.clear();
  this->dataPtr->selectedVis.reset();
  this->dataPtr->hoverVis.reset();

  this->dataPtr->node.reset();
  this->dataPtr->modelPub.reset();
  this->dataPtr->userCmdPub.reset();

  if (this->dataPtr->updateMutex)
  {
    boost::recursive_mutex::scoped_lock lock(*this->dataPtr->updateMutex);
    delete this->dataPtr->snapLines;
    this->dataPtr->snapLines = NULL;
    this->dataPtr->snapVisual.reset();

    if (this->dataPtr->snapHighlight != NULL &&
        this->dataPtr->highlightVisual != NULL)
    {
      this->dataPtr->highlightVisual->
          DeleteDynamicLine(this->dataPtr->snapHighlight);
    }
    this->dataPtr->highlightVisual.reset();
  }

  if (this->dataPtr->renderConnection)
    event::Events::DisconnectRender(this->dataPtr->renderConnection);
  this->dataPtr->renderConnection.reset();

  delete this->dataPtr->updateMutex;
  this->dataPtr->updateMutex = NULL;

  this->dataPtr->scene.reset();
  this->dataPtr->userCamera.reset();
  this->dataPtr->rayQuery.reset();

  this->dataPtr->initialized = false;
}

/////////////////////////////////////////////////
void ModelSnap::Init()
{
  if (this->dataPtr->initialized)
    return;

  rendering::UserCameraPtr cam = gui::get_active_camera();
  if (!cam)
    return;

  if (!cam->GetScene())
    return;

  this->dataPtr->userCamera = cam;
  this->dataPtr->scene =  cam->GetScene();

  this->dataPtr->updateMutex = new boost::recursive_mutex();

  this->dataPtr->node = transport::NodePtr(new transport::Node());
  this->dataPtr->node->Init();
  this->dataPtr->modelPub =
      this->dataPtr->node->Advertise<msgs::Model>("~/model/modify");
  this->dataPtr->userCmdPub =
      this->dataPtr->node->Advertise<msgs::UserCmd>("~/user_cmd");

  this->dataPtr->userCmdPub =
      this->dataPtr->node->Advertise<msgs::UserCmd>("~/user_cmd");

  this->dataPtr->rayQuery.reset(
      new rendering::RayQuery(this->dataPtr->userCamera));

  this->dataPtr->initialized = true;
}

/////////////////////////////////////////////////
void ModelSnap::Reset()
{
  boost::recursive_mutex::scoped_lock lock(*this->dataPtr->updateMutex);
  this->dataPtr->selectedVis.reset();
  this->dataPtr->selectedTriangle.clear();

  this->dataPtr->hoverVis.reset();
  this->dataPtr->hoverTriangle.clear();

  this->dataPtr->hoverTriangleDirty = false;
  this->dataPtr->selectedTriangleDirty = false;

  if (this->dataPtr->snapVisual)
  {
    if (this->dataPtr->snapVisual->GetVisible())
      this->dataPtr->snapVisual->SetVisible(false);
    if (this->dataPtr->snapVisual->GetParent())
    {
      this->dataPtr->snapVisual->GetParent()->DetachVisual(
          this->dataPtr->snapVisual);
    }
  }

  if (this->dataPtr->highlightVisual)
  {
    this->dataPtr->highlightVisual->SetVisible(false);
    if (this->dataPtr->highlightVisual->GetParent())
    {
      this->dataPtr->highlightVisual->GetParent()->DetachVisual(
          this->dataPtr->highlightVisual);
    }
  }

  event::Events::DisconnectRender(this->dataPtr->renderConnection);
  this->dataPtr->renderConnection.reset();
}

/////////////////////////////////////////////////
void ModelSnap::OnMousePressEvent(const common::MouseEvent &_event)
{
  this->dataPtr->mouseEvent = _event;
  this->dataPtr->userCamera->HandleMouseEvent(this->dataPtr->mouseEvent);
}

/////////////////////////////////////////////////
void ModelSnap::OnMouseMoveEvent(const common::MouseEvent &_event)
{
  this->dataPtr->mouseEvent = _event;

  rendering::VisualPtr vis = this->dataPtr->userCamera->GetVisual(
      this->dataPtr->mouseEvent.Pos());
  if (vis && !vis->IsPlane())
  {
    // get the triangle being hovered so that it can be highlighted
    math::Vector3 intersect;
    std::vector<math::Vector3> hoverTriangle;
    this->dataPtr->rayQuery->SelectMeshTriangle(_event.Pos().X(),
        _event.Pos().Y(), vis->GetRootVisual(), intersect, hoverTriangle);

    if (!hoverTriangle.empty())
    {
      boost::recursive_mutex::scoped_lock lock(*this->dataPtr->updateMutex);
      this->dataPtr->hoverVis = vis;
      this->dataPtr->hoverTriangle = hoverTriangle;
      this->dataPtr->hoverTriangleDirty = true;

      if (!this->dataPtr->renderConnection)
      {
        this->dataPtr->renderConnection = event::Events::ConnectRender(
            boost::bind(&ModelSnap::Update, this));
      }
    }
  }
  else
  {
    boost::recursive_mutex::scoped_lock lock(*this->dataPtr->updateMutex);
    this->dataPtr->hoverVis.reset();
    this->dataPtr->hoverTriangle.clear();
    this->dataPtr->hoverTriangleDirty = true;
  }

  this->dataPtr->mouseEvent = _event;
  this->dataPtr->userCamera->HandleMouseEvent(this->dataPtr->mouseEvent);
}

//////////////////////////////////////////////////
void ModelSnap::OnMouseReleaseEvent(const common::MouseEvent &_event)
{
  this->dataPtr->mouseEvent = _event;

  rendering::VisualPtr vis = this->dataPtr->userCamera->GetVisual(
      this->dataPtr->mouseEvent.Pos());

  if (vis && !vis->IsPlane() &&
      this->dataPtr->mouseEvent.Button() == common::MouseEvent::LEFT)
  {
    // Parent model or parent link
    rendering::VisualPtr currentParent = vis->GetRootVisual();
    rendering::VisualPtr previousParent;
    rendering::VisualPtr topLevelVis = vis->GetNthAncestor(2);

    if (gui::get_entity_id(currentParent->GetName()))
    {
      if (this->dataPtr->selectedVis)
        previousParent = this->dataPtr->selectedVis->GetRootVisual();
    }
    else
    {
      currentParent = topLevelVis;
      if (this->dataPtr->selectedVis)
      {
        previousParent = this->dataPtr->selectedVis->GetNthAncestor(2);
      }
    }

    // Select first triangle on any mesh
    // Update triangle if the new triangle is on the same model/link
    if (!this->dataPtr->selectedVis || (currentParent  == previousParent))
    {
      math::Vector3 intersect;
      this->dataPtr->rayQuery->SelectMeshTriangle(_event.Pos().X(),
          _event.Pos().Y(), currentParent, intersect,
          this->dataPtr->selectedTriangle);

      if (!this->dataPtr->selectedTriangle.empty())
      {
        this->dataPtr->selectedVis = vis;
        this->dataPtr->selectedTriangleDirty = true;
      }
      if (!this->dataPtr->renderConnection)
      {
        this->dataPtr->renderConnection = event::Events::ConnectRender(
            boost::bind(&ModelSnap::Update, this));
      }
    }
    else
    {
      // select triangle on the target
      math::Vector3 intersect;
      std::vector<math::Vector3> vertices;
      this->dataPtr->rayQuery->SelectMeshTriangle(_event.Pos().X(),
          _event.Pos().Y(), currentParent, intersect, vertices);

      if (!vertices.empty())
      {
        this->Snap(this->dataPtr->selectedTriangle, vertices, previousParent);

        this->Reset();
        gui::Events::manipMode("select");
      }
    }
  }
  else
    this->dataPtr->userCamera->HandleMouseEvent(this->dataPtr->mouseEvent);
}

//////////////////////////////////////////////////
void ModelSnap::Snap(const std::vector<math::Vector3> &_triangleSrc,
    const std::vector<math::Vector3> &_triangleDest,
    rendering::VisualPtr _visualSrc)
{
  math::Vector3 translation;
  math::Quaternion rotation;

  this->GetSnapTransform(_triangleSrc, _triangleDest,
      _visualSrc->GetWorldPose(), translation, rotation);

  _visualSrc->SetWorldPose(
      math::Pose(_visualSrc->GetWorldPose().pos + translation,
      rotation * _visualSrc->GetWorldPose().rot));

  this->PublishVisualPose(_visualSrc);
}

//////////////////////////////////////////////////
void ModelSnap::GetSnapTransform(const std::vector<math::Vector3> &_triangleSrc,
    const std::vector<math::Vector3> &_triangleDest,
    const math::Pose &_poseSrc, math::Vector3 &_trans,
    math::Quaternion &_rot)
{
  // snap the centroid of one triangle to another
  math::Vector3 centroidSrc = (_triangleSrc[0] + _triangleSrc[1] +
      _triangleSrc[2]) / 3.0;

  math::Vector3 centroidDest =
      (_triangleDest[0] + _triangleDest[1] + _triangleDest[2]) / 3.0;

  math::Vector3 normalSrc = math::Vector3::GetNormal(
      _triangleSrc[0], _triangleSrc[1], _triangleSrc[2]);

  math::Vector3 normalDest = math::Vector3::GetNormal(
      _triangleDest[0], _triangleDest[1], _triangleDest[2]);

  math::Vector3 u = normalDest.Normalize() * -1;
  math::Vector3 v = normalSrc.Normalize();
  double cosTheta = v.Dot(u);
  double angle = acos(cosTheta);
  // check the parallel case
  if (math::equal(angle, M_PI))
    _rot.SetFromAxis(u.GetPerpendicular(), angle);
  else
    _rot.SetFromAxis((v.Cross(u)).Normalize(), angle);

  // Get translation needed for alignment
  // taking into account the rotated position of the mesh
  _trans = centroidDest - (_rot * (centroidSrc - _poseSrc.pos) + _poseSrc.pos);
}

/////////////////////////////////////////////////
void ModelSnap::PublishVisualPose(rendering::VisualPtr _vis)
{
  if (!_vis)
    return;

  // Check to see if the visual is a model.
  if (gui::get_entity_id(_vis->GetName()))
  {
<<<<<<< HEAD
   // Publish model modify message
=======
    // Publish model modify message
>>>>>>> 12b5df3a
    msgs::Model msg;
    msg.set_id(gui::get_entity_id(_vis->GetName()));
    msg.set_name(_vis->GetName());

    msgs::Set(msg.mutable_pose(), _vis->GetWorldPose().Ign());
    this->dataPtr->modelPub->Publish(msg);

    // Register user command on server
<<<<<<< HEAD
gzdbg << "ModelSnap::PublishVisualPose" << std::endl;
    msgs::UserCmd userCmdMsg;
    userCmdMsg.set_id("Snap [" + _vis->GetName() + "]");
=======
    msgs::UserCmd userCmdMsg;
    userCmdMsg.set_id("Snap [" + _vis->GetName() + "]" +
        gazebo::common::Time::GetWallTimeAsISOString());
>>>>>>> 12b5df3a
    userCmdMsg.set_description("Snap [" + _vis->GetName() + "]");
    userCmdMsg.set_type(msgs::UserCmd::MOVING);
    this->dataPtr->userCmdPub->Publish(userCmdMsg);
  }
}

/////////////////////////////////////////////////
void ModelSnap::Update()
{
  boost::recursive_mutex::scoped_lock lock(*this->dataPtr->updateMutex);
  if (this->dataPtr->hoverTriangleDirty)
  {
    if (!this->dataPtr->hoverTriangle.empty())
    {
      // convert triangle to local coordinates relative to parent visual
      std::vector<math::Vector3> hoverTriangle;
      for (unsigned int i = 0; i < this->dataPtr->hoverTriangle.size(); ++i)
      {
        hoverTriangle.push_back(
            this->dataPtr->hoverVis->GetWorldPose().rot.GetInverse() *
            (this->dataPtr->hoverTriangle[i] -
            this->dataPtr->hoverVis->GetWorldPose().pos));
      }

      if (!this->dataPtr->highlightVisual)
      {
        // create the highlight
        std::string highlightVisName = "_SNAP_HIGHLIGHT_";
        this->dataPtr->highlightVisual.reset(new rendering::Visual(
            highlightVisName, this->dataPtr->hoverVis, false));
        this->dataPtr->snapHighlight =
            this->dataPtr->highlightVisual->CreateDynamicLine(
            rendering::RENDERING_TRIANGLE_FAN);
        this->dataPtr->snapHighlight->setMaterial("Gazebo/RedTransparent");
        this->dataPtr->snapHighlight->AddPoint(hoverTriangle[0]);
        this->dataPtr->snapHighlight->AddPoint(hoverTriangle[1]);
        this->dataPtr->snapHighlight->AddPoint(hoverTriangle[2]);
        this->dataPtr->snapHighlight->AddPoint(hoverTriangle[0]);
        this->dataPtr->highlightVisual->SetVisible(true);
        this->dataPtr->highlightVisual->GetSceneNode()->setInheritScale(false);
        this->dataPtr->highlightVisual->SetVisibilityFlags(
            GZ_VISIBILITY_GUI & ~GZ_VISIBILITY_SELECTABLE);
      }
      else
      {
        // set new highlight position
        if (!this->dataPtr->highlightVisual->GetVisible())
          this->dataPtr->highlightVisual->SetVisible(true);
        if (this->dataPtr->hoverVis !=
            this->dataPtr->highlightVisual->GetParent())
        {
          if (this->dataPtr->highlightVisual->GetParent())
          {
            this->dataPtr->highlightVisual->GetParent()->DetachVisual(
                this->dataPtr->highlightVisual);
          }
          this->dataPtr->hoverVis->AttachVisual(this->dataPtr->highlightVisual);
        }
        this->dataPtr->snapHighlight->SetPoint(0, hoverTriangle[0]);
        this->dataPtr->snapHighlight->SetPoint(1, hoverTriangle[1]);
        this->dataPtr->snapHighlight->SetPoint(2, hoverTriangle[2]);
        this->dataPtr->snapHighlight->SetPoint(3, hoverTriangle[0]);
      }
    }
    else
    {
      // turn of visualization if no mesh triangles are hovered
      this->dataPtr->highlightVisual->SetVisible(false);
    }
    this->dataPtr->hoverTriangleDirty = false;
  }

  if (this->dataPtr->selectedTriangleDirty &&
      !this->dataPtr->selectedTriangle.empty())
  {
    // convert triangle to local coordinates relative to parent visual
    std::vector<math::Vector3> triangle;
    for (unsigned int i = 0; i < this->dataPtr->selectedTriangle.size(); ++i)
    {
      triangle.push_back(
          this->dataPtr->selectedVis->GetWorldPose().rot.GetInverse() *
          (this->dataPtr->selectedTriangle[i] -
          this->dataPtr->selectedVis->GetWorldPose().pos));
    }

    if (!this->dataPtr->snapVisual)
    {
      // draw a border around selected triangle
      rendering::UserCameraPtr camera = gui::get_active_camera();

      std::string snapVisName = "_SNAP_";
      this->dataPtr->snapVisual.reset(new rendering::Visual(
          snapVisName, this->dataPtr->selectedVis, false));

      this->dataPtr->snapLines =
          this->dataPtr->snapVisual->CreateDynamicLine(
          rendering::RENDERING_LINE_STRIP);
      this->dataPtr->snapLines->setMaterial("Gazebo/RedGlow");
      this->dataPtr->snapLines->AddPoint(triangle[0]);
      this->dataPtr->snapLines->AddPoint(triangle[1]);
      this->dataPtr->snapLines->AddPoint(triangle[2]);
      this->dataPtr->snapLines->AddPoint(triangle[0]);
      this->dataPtr->snapVisual->SetVisible(true);
      this->dataPtr->snapVisual->GetSceneNode()->setInheritScale(false);
      this->dataPtr->snapVisual->SetVisibilityFlags(
          GZ_VISIBILITY_GUI & ~GZ_VISIBILITY_SELECTABLE);
    }
    else
    {
      // update border if the selected triangle changes
      if (!this->dataPtr->snapVisual->GetVisible())
        this->dataPtr->snapVisual->SetVisible(true);
      if (this->dataPtr->selectedVis != this->dataPtr->snapVisual->GetParent())
      {
        if (this->dataPtr->snapVisual->GetParent())
        {
          this->dataPtr->snapVisual->GetParent()->DetachVisual(
              this->dataPtr->snapVisual);
        }
        this->dataPtr->selectedVis->AttachVisual(this->dataPtr->snapVisual);
      }
      this->dataPtr->snapLines->SetPoint(0, triangle[0]);
      this->dataPtr->snapLines->SetPoint(1, triangle[1]);
      this->dataPtr->snapLines->SetPoint(2, triangle[2]);
      this->dataPtr->snapLines->SetPoint(3, triangle[0]);
    }
    this->dataPtr->selectedTriangleDirty = false;
  }
}<|MERGE_RESOLUTION|>--- conflicted
+++ resolved
@@ -14,6 +14,7 @@
  * limitations under the License.
  *
 */
+
 #ifdef _WIN32
   // Ensure that Winsock2.h is included before Windows.h, which can get
   // pulled in by anybody (e.g., Boost).
@@ -133,9 +134,6 @@
   this->dataPtr->userCmdPub =
       this->dataPtr->node->Advertise<msgs::UserCmd>("~/user_cmd");
 
-  this->dataPtr->userCmdPub =
-      this->dataPtr->node->Advertise<msgs::UserCmd>("~/user_cmd");
-
   this->dataPtr->rayQuery.reset(
       new rendering::RayQuery(this->dataPtr->userCamera));
 
@@ -360,11 +358,7 @@
   // Check to see if the visual is a model.
   if (gui::get_entity_id(_vis->GetName()))
   {
-<<<<<<< HEAD
-   // Publish model modify message
-=======
     // Publish model modify message
->>>>>>> 12b5df3a
     msgs::Model msg;
     msg.set_id(gui::get_entity_id(_vis->GetName()));
     msg.set_name(_vis->GetName());
@@ -373,15 +367,9 @@
     this->dataPtr->modelPub->Publish(msg);
 
     // Register user command on server
-<<<<<<< HEAD
-gzdbg << "ModelSnap::PublishVisualPose" << std::endl;
-    msgs::UserCmd userCmdMsg;
-    userCmdMsg.set_id("Snap [" + _vis->GetName() + "]");
-=======
     msgs::UserCmd userCmdMsg;
     userCmdMsg.set_id("Snap [" + _vis->GetName() + "]" +
         gazebo::common::Time::GetWallTimeAsISOString());
->>>>>>> 12b5df3a
     userCmdMsg.set_description("Snap [" + _vis->GetName() + "]");
     userCmdMsg.set_type(msgs::UserCmd::MOVING);
     this->dataPtr->userCmdPub->Publish(userCmdMsg);
