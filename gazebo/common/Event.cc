--- conflicted
+++ resolved
@@ -22,42 +22,6 @@
 using namespace event;
 
 //////////////////////////////////////////////////
-<<<<<<< HEAD
-Event::Event()
-  : dataPtr(new EventPrivate())
-{
-}
-
-//////////////////////////////////////////////////
-Event::Event(EventPrivate &_d)
-  : dataPtr(&_d)
-{
-}
-
-//////////////////////////////////////////////////
-Event::~Event()
-{
-  delete this->dataPtr;
-  this->dataPtr = NULL;
-}
-
-//////////////////////////////////////////////////
-bool Event::GetSignaled() const
-{
-  return this->dataPtr->signaled;
-}
-
-//////////////////////////////////////////////////
-Connection::Connection()
-  : dataPtr(new ConnectionPrivate())
-{
-}
-
-//////////////////////////////////////////////////
-Connection::Connection(Event *_e, int _i)
-  : dataPtr(new ConnectionPrivate(_e, _i))
-{
-=======
 EventPrivate::EventPrivate()
   : signaled(false)
 {
@@ -110,7 +74,6 @@
 Connection::Connection(Event *_e, int _i)
   : dataPtr(new ConnectionPrivate(_e, _i))
 {
->>>>>>> 5dda86ff
   this->dataPtr->creationTime = common::Time::GetWallTime();
 }
 
