--- conflicted
+++ resolved
@@ -84,12 +84,8 @@
 //////////////////////////////////////////////////
 std::ofstream &Console::Log()
 {
-<<<<<<< HEAD
-=======
   if (!this->logStream)
     this->logStream = new std::ofstream("/dev/null", std::ios::out);
-
->>>>>>> 3bcd76b4
   *this->logStream << "[" << common::Time::GetWallTime() << "] ";
   this->logStream->flush();
   return *this->logStream;
