/*
 * Copyright (C) 2012-2014 Open Source Robotics Foundation
 *
 * Licensed under the Apache License, Version 2.0 (the "License");
 * you may not use this file except in compliance with the License.
 * You may obtain a copy of the License at
 *
 * http://www.apache.org/licenses/LICENSE-2.0
 *
 * Unless required by applicable law or agreed to in writing, software
 * distributed under the License is distributed on an "AS IS" BASIS,
 * WITHOUT WARRANTIES OR CONDITIONS OF ANY KIND, either express or implied.
 * See the License for the specific language governing permissions and
 * limitations under the License.
 *
 */

#include <dirent.h>
#include <sys/stat.h>
#include <sys/types.h>

#include <boost/filesystem.hpp>
#include <iostream>
#include <fstream>
#include <sstream>

#include <sdf/sdf.hh>

#include "gazebo/common/Console.hh"
#include "gazebo/common/Exception.hh"
#include "gazebo/common/ModelDatabase.hh"
#include "gazebo/common/SystemPaths.hh"

using namespace gazebo;
using namespace common;


//////////////////////////////////////////////////
SystemPaths::SystemPaths()
{
  this->gazeboPaths.clear();
  this->ogrePaths.clear();
  this->pluginPaths.clear();
  this->modelPaths.clear();

  try
  {
    // Get a path suitable for temporary files
    this->tmpPath = boost::filesystem::temp_directory_path();

    // Get a unique path suitable for temporary files. If there are multiple
    // gazebo instances on the same machine, each one will have its own
    // temporary directory
    this->tmpInstancePath = boost::filesystem::unique_path("gazebo-%%%%%%");
  }
<<<<<<< HEAD
  catch(const boost::system::error_code& ex)
=======
  catch(const boost::system::error_code &_ex)
>>>>>>> 9f8a4aba
  {
    gzerr << "Failed creating temp directory. Reason: "
          << _ex.message() << "\n";
    return;
  }

  char *homePath = getenv("HOME");
  std::string home;
  if (!homePath)
    home = this->GetTmpPath() + "/gazebo";
  else
    home = homePath;

  sdf::addURIPath("model://", home + "/.gazebo/models");

  this->modelPaths.push_back(home + "/.gazebo/models");

  char *path = getenv("GAZEBO_LOG_PATH");
  std::string fullPath;
  if (!path)
  {
    if (home != this->GetTmpPath() + "/gazebo")
      fullPath = home + "/.gazebo";
    else
      fullPath = home;
  }
  else
    fullPath = path;

  DIR *dir = opendir(fullPath.c_str());
  if (!dir)
  {
    mkdir(fullPath.c_str(), S_IRWXU | S_IRGRP | S_IROTH);
  }
  else
    closedir(dir);

  this->logPath = fullPath;

  this->UpdateModelPaths();
  this->UpdateGazeboPaths();
  this->UpdatePluginPaths();
  this->UpdateOgrePaths();

  // Add some search paths
  // this->suffixPaths.push_back(std::string("/sdf/") + SDF_VERSION + "/");
  this->suffixPaths.push_back("/models/");
  this->suffixPaths.push_back("/media/models/");
  this->suffixPaths.push_back("/Media/models/");

  this->pluginPathsFromEnv = true;
  this->gazeboPathsFromEnv = true;
  this->modelPathsFromEnv = true;
  this->ogrePathsFromEnv = true;
}

/////////////////////////////////////////////////
std::string SystemPaths::GetLogPath() const
{
  return this->logPath;
}

/////////////////////////////////////////////////
const std::list<std::string> &SystemPaths::GetGazeboPaths()
{
  if (this->gazeboPathsFromEnv)
    this->UpdateGazeboPaths();
  return this->gazeboPaths;
}

/////////////////////////////////////////////////
const std::list<std::string> &SystemPaths::GetPluginPaths()
{
  if (this->pluginPathsFromEnv)
    this->UpdatePluginPaths();
  return this->pluginPaths;
}

/////////////////////////////////////////////////
const std::list<std::string> &SystemPaths::GetModelPaths()
{
  if (this->modelPathsFromEnv)
    this->UpdateModelPaths();
  return this->modelPaths;
}

/////////////////////////////////////////////////
const std::list<std::string> &SystemPaths::GetOgrePaths()
{
  if (this->ogrePathsFromEnv)
    this->UpdateOgrePaths();
  return this->ogrePaths;
}

/////////////////////////////////////////////////
std::string SystemPaths::GetTmpPath()
{
  return this->tmpPath.string();
}

/////////////////////////////////////////////////
std::string SystemPaths::GetTmpInstancePath()
{
  return this->tmpInstancePath.string();
}

/////////////////////////////////////////////////
std::string SystemPaths::GetDefaultTestPath()
{
  return this->GetTmpInstancePath() + "/gazebo_test";
}

/////////////////////////////////////////////////
void SystemPaths::UpdateModelPaths()
{
  std::string delim(":");
  std::string path;

  char *pathCStr = getenv("GAZEBO_MODEL_PATH");
  if (!pathCStr || *pathCStr == '\0')
  {
    // gzdbg << "gazeboPaths is empty and GAZEBO_RESOURCE_PATH doesn't exist. "
    //  << "Set GAZEBO_RESOURCE_PATH to gazebo's installation path. "
    //  << "...or are you using SystemPlugins?\n";
    return;
  }
  path = pathCStr;

  /// \TODO: Use boost to split string.
  size_t pos1 = 0;
  size_t pos2 = path.find(delim);
  while (pos2 != std::string::npos)
  {
    sdf::addURIPath("model://", path.substr(pos1, pos2-pos1));
    this->InsertUnique(path.substr(pos1, pos2-pos1), this->modelPaths);
    pos1 = pos2+1;
    pos2 = path.find(delim, pos2+1);
  }
  this->InsertUnique(path.substr(pos1, path.size()-pos1), this->modelPaths);
}

/////////////////////////////////////////////////
void SystemPaths::UpdateGazeboPaths()
{
  std::string delim(":");
  std::string path;

  char *pathCStr = getenv("GAZEBO_RESOURCE_PATH");
  if (!pathCStr || *pathCStr == '\0')
  {
    // No env var; take the compile-time default.
    path = GAZEBO_RESOURCE_PATH;
  }
  else
    path = pathCStr;

  size_t pos1 = 0;
  size_t pos2 = path.find(delim);
  while (pos2 != std::string::npos)
  {
    this->InsertUnique(path.substr(pos1, pos2-pos1), this->gazeboPaths);
    pos1 = pos2+1;
    pos2 = path.find(delim, pos2+1);
  }
  this->InsertUnique(path.substr(pos1, path.size()-pos1), this->gazeboPaths);
}

//////////////////////////////////////////////////
void SystemPaths::UpdatePluginPaths()
{
  std::string delim(":");
  std::string path;

  char *pathCStr = getenv("GAZEBO_PLUGIN_PATH");
  if (!pathCStr || *pathCStr == '\0')
  {
    // No env var; take the compile-time default.
    path = GAZEBO_PLUGIN_PATH;
  }
  else
    path = pathCStr;

  size_t pos1 = 0;
  size_t pos2 = path.find(delim);
  while (pos2 != std::string::npos)
  {
    this->InsertUnique(path.substr(pos1, pos2-pos1), this->pluginPaths);
    pos1 = pos2+1;
    pos2 = path.find(delim, pos2+1);
  }
  this->InsertUnique(path.substr(pos1, path.size()-pos1), this->pluginPaths);
}

//////////////////////////////////////////////////
void SystemPaths::UpdateOgrePaths()
{
  std::string delim(":");
  std::string path;

  char *pathCStr = getenv("OGRE_RESOURCE_PATH");
  if (!pathCStr || *pathCStr == '\0')
  {
    // No env var; take the compile-time default.
    path = OGRE_RESOURCE_PATH;
  }
  else
    path = pathCStr;

  size_t pos1 = 0;
  size_t pos2 = path.find(delim);
  while (pos2 != std::string::npos)
  {
    this->InsertUnique(path.substr(pos1, pos2-pos1), this->ogrePaths);
    pos1 = pos2+1;
    pos2 = path.find(delim, pos2+1);
  }
  this->InsertUnique(path.substr(pos1, path.size()-pos1), this->ogrePaths);
}


//////////////////////////////////////////////////
std::string SystemPaths::GetWorldPathExtension()
{
  return "/worlds";
}

//////////////////////////////////////////////////
std::string SystemPaths::FindFileURI(const std::string &_uri)
{
  int index = _uri.find("://");
  std::string prefix = _uri.substr(0, index);
  std::string suffix = _uri.substr(index + 3, _uri.size() - index - 3);
  std::string filename;

  // If trying to find a model, return the path to the users home
  // .gazebo/models
  if (prefix == "model")
  {
    boost::filesystem::path path;
    for (std::list<std::string>::iterator iter = this->modelPaths.begin();
         iter != this->modelPaths.end(); ++iter)
    {
      path = boost::filesystem::path(*iter) / suffix;
      if (boost::filesystem::exists(path))
      {
        filename = path.string();
        break;
      }
    }

    // Try to download the model if it wasn't found.
    if (filename.empty())
      filename = ModelDatabase::Instance()->GetModelPath(_uri, true);
  }
  else if (prefix.empty() || prefix == "file")
  {
    // First try to find the file on the current system
    filename = this->FindFile(suffix);
  }
  else if (prefix != "http" && prefix != "https")
    gzerr << "Unknown URI prefix[" << prefix << "]\n";

  return filename;
}

//////////////////////////////////////////////////
std::string SystemPaths::FindFile(const std::string &_filename,
                                  bool _searchLocalPath)
{
  boost::filesystem::path path;

  if (_filename.empty())
    return path.string();

  if (_filename.find("://") != std::string::npos)
  {
    path = boost::filesystem::path(this->FindFileURI(_filename));
  }
  else if (_filename[0] == '/')
  {
    path = boost::filesystem::path(_filename);
  }
  else
  {
    bool found = false;

    try
    {
      path = boost::filesystem::operator/(boost::filesystem::current_path(),
          _filename);
    }
    catch(boost::filesystem::filesystem_error &_e)
    {
      gzerr << "Filesystem error[" << _e.what() << "]\n";
      return std::string();
    }

    if (_searchLocalPath && boost::filesystem::exists(path))
    {
      found = true;
    }
    else if ((_filename[0] == '/' || _filename[0] == '.' || _searchLocalPath)
             && boost::filesystem::exists(boost::filesystem::path(_filename)))
    {
      path = boost::filesystem::path(_filename);
      found = true;
    }
    else
    {
      std::list<std::string> paths = this->GetGazeboPaths();

      for (std::list<std::string>::const_iterator iter = paths.begin();
          iter != paths.end() && !found; ++iter)
      {
        path = boost::filesystem::path((*iter));
        path = boost::filesystem::operator/(path, _filename);
        if (boost::filesystem::exists(path))
        {
          found = true;
          break;
        }

        std::list<std::string>::iterator suffixIter;
        for (suffixIter = this->suffixPaths.begin();
            suffixIter != this->suffixPaths.end(); ++suffixIter)
        {
          path = boost::filesystem::path(*iter);
          path = boost::filesystem::operator/(path, *suffixIter);
          path = boost::filesystem::operator/(path, _filename);
          if (boost::filesystem::exists(path))
          {
            found = true;
            break;
          }
        }
      }
    }

    if (!found)
      return std::string();
  }

  if (!boost::filesystem::exists(path))
  {
    gzerr << "File or path does not exist[" << path << "]\n";
    return std::string();
  }

  return path.string();
}

/////////////////////////////////////////////////
void SystemPaths::ClearGazeboPaths()
{
  this->gazeboPaths.clear();
}

/////////////////////////////////////////////////
void SystemPaths::ClearOgrePaths()
{
  this->ogrePaths.clear();
}

/////////////////////////////////////////////////
void SystemPaths::ClearPluginPaths()
{
  this->pluginPaths.clear();
}

/////////////////////////////////////////////////
void SystemPaths::ClearModelPaths()
{
  this->modelPaths.clear();
}

/////////////////////////////////////////////////
void SystemPaths::AddGazeboPaths(const std::string &_path)
{
  std::string delim(":");

  size_t pos1 = 0;
  size_t pos2 = _path.find(delim);
  while (pos2 != std::string::npos)
  {
    this->InsertUnique(_path.substr(pos1, pos2-pos1), this->gazeboPaths);
    pos1 = pos2+1;
    pos2 = _path.find(delim, pos2+1);
  }
  this->InsertUnique(_path.substr(pos1, _path.size()-pos1), this->gazeboPaths);
}

/////////////////////////////////////////////////
void SystemPaths::AddOgrePaths(const std::string &_path)
{
  std::string delim(":");
  size_t pos1 = 0;
  size_t pos2 = _path.find(delim);
  while (pos2 != std::string::npos)
  {
    this->InsertUnique(_path.substr(pos1, pos2-pos1), this->ogrePaths);
    pos1 = pos2+1;
    pos2 = _path.find(delim, pos2+1);
  }
  this->InsertUnique(_path.substr(pos1, _path.size()-pos1), this->ogrePaths);
}

/////////////////////////////////////////////////
void SystemPaths::AddPluginPaths(const std::string &_path)
{
  std::string delim(":");
  size_t pos1 = 0;
  size_t pos2 = _path.find(delim);
  while (pos2 != std::string::npos)
  {
    this->InsertUnique(_path.substr(pos1, pos2-pos1), this->pluginPaths);
    pos1 = pos2+1;
    pos2 = _path.find(delim, pos2+1);
  }
  this->InsertUnique(_path.substr(pos1, _path.size()-pos1), this->pluginPaths);
}

/////////////////////////////////////////////////
void SystemPaths::AddModelPaths(const std::string &_path)
{
  std::string delim(":");
  size_t pos1 = 0;
  size_t pos2 = _path.find(delim);
  while (pos2 != std::string::npos)
  {
    this->InsertUnique(_path.substr(pos1, pos2-pos1), this->modelPaths);
    pos1 = pos2+1;
    pos2 = _path.find(delim, pos2+1);
  }
  this->InsertUnique(_path.substr(pos1, _path.size()-pos1), this->modelPaths);
}

/////////////////////////////////////////////////
void SystemPaths::InsertUnique(const std::string &_path,
                               std::list<std::string> &_list)
{
  if (std::find(_list.begin(), _list.end(), _path) == _list.end())
    _list.push_back(_path);
}

/////////////////////////////////////////////////
void SystemPaths::AddSearchPathSuffix(const std::string &_suffix)
{
  std::string s;

  if (_suffix[0] != '/')
    s = std::string("/") + _suffix;
  else
    s = _suffix;

  if (_suffix[_suffix.size()-1] != '/')
    s += "/";

  this->suffixPaths.push_back(s);
}<|MERGE_RESOLUTION|>--- conflicted
+++ resolved
@@ -53,11 +53,7 @@
     // temporary directory
     this->tmpInstancePath = boost::filesystem::unique_path("gazebo-%%%%%%");
   }
-<<<<<<< HEAD
-  catch(const boost::system::error_code& ex)
-=======
   catch(const boost::system::error_code &_ex)
->>>>>>> 9f8a4aba
   {
     gzerr << "Failed creating temp directory. Reason: "
           << _ex.message() << "\n";
