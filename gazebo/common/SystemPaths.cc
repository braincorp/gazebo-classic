/*
 * Copyright (C) 2012-2014 Open Source Robotics Foundation
 *
 * Licensed under the Apache License, Version 2.0 (the "License");
 * you may not use this file except in compliance with the License.
 * You may obtain a copy of the License at
 *
 * http://www.apache.org/licenses/LICENSE-2.0
 *
 * Unless required by applicable law or agreed to in writing, software
 * distributed under the License is distributed on an "AS IS" BASIS,
 * WITHOUT WARRANTIES OR CONDITIONS OF ANY KIND, either express or implied.
 * See the License for the specific language governing permissions and
 * limitations under the License.
 *
 */

#include <dirent.h>
#include <sys/stat.h>
#include <sys/types.h>

#include <boost/filesystem.hpp>
#include <iostream>
#include <fstream>
#include <sstream>

#include <sdf/sdf.hh>

#include "gazebo/common/Console.hh"
#include "gazebo/common/Exception.hh"
#include "gazebo/common/ModelDatabase.hh"
#include "gazebo/common/SystemPaths.hh"

using namespace gazebo;
using namespace common;


//////////////////////////////////////////////////
SystemPaths::SystemPaths()
{
  this->gazeboPaths.clear();
  this->ogrePaths.clear();
  this->pluginPaths.clear();
  this->modelPaths.clear();

  try
  {
    // Get a path suitable for temporary files
    this->tmpPath = boost::filesystem::temp_directory_path();

    // Get a unique path suitable for temporary files. If there are multiple
    // gazebo instances on the same machine, each one will have its own
    // temporary directory
    this->tmpInstancePath = boost::filesystem::unique_path("gazebo-%%%%%%");
  }
<<<<<<< HEAD
  catch (const boost::system::error_code& ex)
  {
    gzerr << "Failed creating temp directory. Reason: " << ex.message() << "\n";
=======
  catch(const boost::system::error_code &_ex)
  {
    gzerr << "Failed creating temp directory. Reason: "
          << _ex.message() << "\n";
>>>>>>> c939acad
    return;
  }

  char *homePath = getenv("HOME");
  std::string home;
  if (!homePath)
    home = this->GetTmpPath() + "/gazebo";
  else
    home = homePath;

  sdf::addURIPath("model://", home + "/.gazebo/models");

  this->modelPaths.push_back(home + "/.gazebo/models");

  char *path = getenv("GAZEBO_LOG_PATH");
  std::string fullPath;
  if (!path)
  {
    if (home != this->GetTmpPath() + "/gazebo")
      fullPath = home + "/.gazebo";
    else
      fullPath = home;
  }
  else
    fullPath = path;

  DIR *dir = opendir(fullPath.c_str());
  if (!dir)
  {
    mkdir(fullPath.c_str(), S_IRWXU | S_IRGRP | S_IROTH);
  }
  else
    closedir(dir);

  this->logPath = fullPath;

  this->UpdateModelPaths();
  this->UpdateGazeboPaths();
  this->UpdatePluginPaths();
  this->UpdateOgrePaths();

  // Add some search paths
  // this->suffixPaths.push_back(std::string("/sdf/") + SDF_VERSION + "/");
  this->suffixPaths.push_back("/models/");
  this->suffixPaths.push_back("/media/models/");
  this->suffixPaths.push_back("/Media/models/");

  this->pluginPathsFromEnv = true;
  this->gazeboPathsFromEnv = true;
  this->modelPathsFromEnv = true;
  this->ogrePathsFromEnv = true;
}

/////////////////////////////////////////////////
std::string SystemPaths::GetLogPath() const
{
  return this->logPath;
}

/////////////////////////////////////////////////
const std::list<std::string> &SystemPaths::GetGazeboPaths()
{
  if (this->gazeboPathsFromEnv)
    this->UpdateGazeboPaths();
  return this->gazeboPaths;
}

/////////////////////////////////////////////////
const std::list<std::string> &SystemPaths::GetPluginPaths()
{
  if (this->pluginPathsFromEnv)
    this->UpdatePluginPaths();
  return this->pluginPaths;
}

/////////////////////////////////////////////////
const std::list<std::string> &SystemPaths::GetModelPaths()
{
  if (this->modelPathsFromEnv)
    this->UpdateModelPaths();
  return this->modelPaths;
}

/////////////////////////////////////////////////
const std::list<std::string> &SystemPaths::GetOgrePaths()
{
  if (this->ogrePathsFromEnv)
    this->UpdateOgrePaths();
  return this->ogrePaths;
}

/////////////////////////////////////////////////
std::string SystemPaths::GetTmpPath()
{
  return this->tmpPath.string();
}

/////////////////////////////////////////////////
std::string SystemPaths::GetTmpInstancePath()
{
  return this->tmpInstancePath.string();
}

/////////////////////////////////////////////////
std::string SystemPaths::GetDefaultTestPath()
{
  return this->GetTmpInstancePath() + "/gazebo_test";
}

/////////////////////////////////////////////////
void SystemPaths::UpdateModelPaths()
{
  std::string delim(":");
  std::string path;

  char *pathCStr = getenv("GAZEBO_MODEL_PATH");
  if (!pathCStr || *pathCStr == '\0')
  {
    // gzdbg << "gazeboPaths is empty and GAZEBO_RESOURCE_PATH doesn't exist. "
    //  << "Set GAZEBO_RESOURCE_PATH to gazebo's installation path. "
    //  << "...or are you using SystemPlugins?\n";
    return;
  }
  path = pathCStr;

  /// \TODO: Use boost to split string.
  size_t pos1 = 0;
  size_t pos2 = path.find(delim);
  while (pos2 != std::string::npos)
  {
    sdf::addURIPath("model://", path.substr(pos1, pos2-pos1));
    this->InsertUnique(path.substr(pos1, pos2-pos1), this->modelPaths);
    pos1 = pos2+1;
    pos2 = path.find(delim, pos2+1);
  }
  this->InsertUnique(path.substr(pos1, path.size()-pos1), this->modelPaths);
}

/////////////////////////////////////////////////
void SystemPaths::UpdateGazeboPaths()
{
  std::string delim(":");
  std::string path;

  char *pathCStr = getenv("GAZEBO_RESOURCE_PATH");
  if (!pathCStr || *pathCStr == '\0')
  {
    // No env var; take the compile-time default.
    path = GAZEBO_RESOURCE_PATH;
  }
  else
    path = pathCStr;

  size_t pos1 = 0;
  size_t pos2 = path.find(delim);
  while (pos2 != std::string::npos)
  {
    this->InsertUnique(path.substr(pos1, pos2-pos1), this->gazeboPaths);
    pos1 = pos2+1;
    pos2 = path.find(delim, pos2+1);
  }
  this->InsertUnique(path.substr(pos1, path.size()-pos1), this->gazeboPaths);
}

//////////////////////////////////////////////////
void SystemPaths::UpdatePluginPaths()
{
  std::string delim(":");
  std::string path;

  char *pathCStr = getenv("GAZEBO_PLUGIN_PATH");
  if (!pathCStr || *pathCStr == '\0')
  {
    // No env var; take the compile-time default.
    path = GAZEBO_PLUGIN_PATH;
  }
  else
    path = pathCStr;

  size_t pos1 = 0;
  size_t pos2 = path.find(delim);
  while (pos2 != std::string::npos)
  {
    this->InsertUnique(path.substr(pos1, pos2-pos1), this->pluginPaths);
    pos1 = pos2+1;
    pos2 = path.find(delim, pos2+1);
  }
  this->InsertUnique(path.substr(pos1, path.size()-pos1), this->pluginPaths);
}

//////////////////////////////////////////////////
void SystemPaths::UpdateOgrePaths()
{
  std::string delim(":");
  std::string path;

  char *pathCStr = getenv("OGRE_RESOURCE_PATH");
  if (!pathCStr || *pathCStr == '\0')
  {
    // No env var; take the compile-time default.
    path = OGRE_RESOURCE_PATH;
  }
  else
    path = pathCStr;

  size_t pos1 = 0;
  size_t pos2 = path.find(delim);
  while (pos2 != std::string::npos)
  {
    this->InsertUnique(path.substr(pos1, pos2-pos1), this->ogrePaths);
    pos1 = pos2+1;
    pos2 = path.find(delim, pos2+1);
  }
  this->InsertUnique(path.substr(pos1, path.size()-pos1), this->ogrePaths);
}


//////////////////////////////////////////////////
std::string SystemPaths::GetWorldPathExtension()
{
  return "/worlds";
}

//////////////////////////////////////////////////
std::string SystemPaths::FindFileURI(const std::string &_uri)
{
  int index = _uri.find("://");
  std::string prefix = _uri.substr(0, index);
  std::string suffix = _uri.substr(index + 3, _uri.size() - index - 3);
  std::string filename;

  // If trying to find a model, return the path to the users home
  // .gazebo/models
  if (prefix == "model")
  {
    boost::filesystem::path path;
    for (std::list<std::string>::iterator iter = this->modelPaths.begin();
         iter != this->modelPaths.end(); ++iter)
    {
      path = boost::filesystem::path(*iter) / suffix;
      if (boost::filesystem::exists(path))
      {
        filename = path.string();
        break;
      }
    }

    // Try to download the model if it wasn't found.
    if (filename.empty())
      filename = ModelDatabase::Instance()->GetModelPath(_uri, true);
  }
  else if (prefix.empty() || prefix == "file")
  {
    // First try to find the file on the current system
    filename = this->FindFile(suffix);
  }
  else if (prefix != "http" && prefix != "https")
    gzerr << "Unknown URI prefix[" << prefix << "]\n";

  return filename;
}

//////////////////////////////////////////////////
std::string SystemPaths::FindFile(const std::string &_filename,
                                  bool _searchLocalPath)
{
  boost::filesystem::path path;

  if (_filename.empty())
    return path.string();

  if (_filename.find("://") != std::string::npos)
  {
    path = boost::filesystem::path(this->FindFileURI(_filename));
  }
  else if (_filename[0] == '/')
  {
    path = boost::filesystem::path(_filename);
  }
  else
  {
    bool found = false;

    try
    {
      path = boost::filesystem::operator/(boost::filesystem::current_path(),
          _filename);
    }
    catch(boost::filesystem::filesystem_error &_e)
    {
      gzerr << "Filesystem error[" << _e.what() << "]\n";
      return std::string();
    }

    if (_searchLocalPath && boost::filesystem::exists(path))
    {
      found = true;
    }
    else if ((_filename[0] == '/' || _filename[0] == '.' || _searchLocalPath)
             && boost::filesystem::exists(boost::filesystem::path(_filename)))
    {
      path = boost::filesystem::path(_filename);
      found = true;
    }
    else
    {
      std::list<std::string> paths = this->GetGazeboPaths();

      for (std::list<std::string>::const_iterator iter = paths.begin();
          iter != paths.end() && !found; ++iter)
      {
        path = boost::filesystem::path((*iter));
        path = boost::filesystem::operator/(path, _filename);
        if (boost::filesystem::exists(path))
        {
          found = true;
          break;
        }

        std::list<std::string>::iterator suffixIter;
        for (suffixIter = this->suffixPaths.begin();
            suffixIter != this->suffixPaths.end(); ++suffixIter)
        {
          path = boost::filesystem::path(*iter);
          path = boost::filesystem::operator/(path, *suffixIter);
          path = boost::filesystem::operator/(path, _filename);
          if (boost::filesystem::exists(path))
          {
            found = true;
            break;
          }
        }
      }
    }

    if (!found)
      return std::string();
  }

  if (!boost::filesystem::exists(path))
  {
    gzerr << "File or path does not exist[" << path << "]\n";
    return std::string();
  }

  return path.string();
}

/////////////////////////////////////////////////
void SystemPaths::ClearGazeboPaths()
{
  this->gazeboPaths.clear();
}

/////////////////////////////////////////////////
void SystemPaths::ClearOgrePaths()
{
  this->ogrePaths.clear();
}

/////////////////////////////////////////////////
void SystemPaths::ClearPluginPaths()
{
  this->pluginPaths.clear();
}

/////////////////////////////////////////////////
void SystemPaths::ClearModelPaths()
{
  this->modelPaths.clear();
}

/////////////////////////////////////////////////
void SystemPaths::AddGazeboPaths(const std::string &_path)
{
  std::string delim(":");

  size_t pos1 = 0;
  size_t pos2 = _path.find(delim);
  while (pos2 != std::string::npos)
  {
    this->InsertUnique(_path.substr(pos1, pos2-pos1), this->gazeboPaths);
    pos1 = pos2+1;
    pos2 = _path.find(delim, pos2+1);
  }
  this->InsertUnique(_path.substr(pos1, _path.size()-pos1), this->gazeboPaths);
}

/////////////////////////////////////////////////
void SystemPaths::AddOgrePaths(const std::string &_path)
{
  std::string delim(":");
  size_t pos1 = 0;
  size_t pos2 = _path.find(delim);
  while (pos2 != std::string::npos)
  {
    this->InsertUnique(_path.substr(pos1, pos2-pos1), this->ogrePaths);
    pos1 = pos2+1;
    pos2 = _path.find(delim, pos2+1);
  }
  this->InsertUnique(_path.substr(pos1, _path.size()-pos1), this->ogrePaths);
}

/////////////////////////////////////////////////
void SystemPaths::AddPluginPaths(const std::string &_path)
{
  std::string delim(":");
  size_t pos1 = 0;
  size_t pos2 = _path.find(delim);
  while (pos2 != std::string::npos)
  {
    this->InsertUnique(_path.substr(pos1, pos2-pos1), this->pluginPaths);
    pos1 = pos2+1;
    pos2 = _path.find(delim, pos2+1);
  }
  this->InsertUnique(_path.substr(pos1, _path.size()-pos1), this->pluginPaths);
}

/////////////////////////////////////////////////
void SystemPaths::AddModelPaths(const std::string &_path)
{
  std::string delim(":");
  size_t pos1 = 0;
  size_t pos2 = _path.find(delim);
  while (pos2 != std::string::npos)
  {
    this->InsertUnique(_path.substr(pos1, pos2-pos1), this->modelPaths);
    pos1 = pos2+1;
    pos2 = _path.find(delim, pos2+1);
  }
  this->InsertUnique(_path.substr(pos1, _path.size()-pos1), this->modelPaths);
}

/////////////////////////////////////////////////
void SystemPaths::InsertUnique(const std::string &_path,
                               std::list<std::string> &_list)
{
  if (std::find(_list.begin(), _list.end(), _path) == _list.end())
    _list.push_back(_path);
}

/////////////////////////////////////////////////
void SystemPaths::AddSearchPathSuffix(const std::string &_suffix)
{
  std::string s;

  if (_suffix[0] != '/')
    s = std::string("/") + _suffix;
  else
    s = _suffix;

  if (_suffix[_suffix.size()-1] != '/')
    s += "/";

  this->suffixPaths.push_back(s);
}<|MERGE_RESOLUTION|>--- conflicted
+++ resolved
@@ -53,16 +53,10 @@
     // temporary directory
     this->tmpInstancePath = boost::filesystem::unique_path("gazebo-%%%%%%");
   }
-<<<<<<< HEAD
-  catch (const boost::system::error_code& ex)
-  {
-    gzerr << "Failed creating temp directory. Reason: " << ex.message() << "\n";
-=======
   catch(const boost::system::error_code &_ex)
   {
     gzerr << "Failed creating temp directory. Reason: "
           << _ex.message() << "\n";
->>>>>>> c939acad
     return;
   }
 
