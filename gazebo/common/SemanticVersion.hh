/*
 * Copyright (C) 2016 Open Source Robotics Foundation
 *
 * Licensed under the Apache License, Version 2.0 (the "License");
 * you may not use this file except in compliance with the License.
 * You may obtain a copy of the License at
 *
 *     http://www.apache.org/licenses/LICENSE-2.0
 *
 * Unless required by applicable law or agreed to in writing, software
 * distributed under the License is distributed on an "AS IS" BASIS,
 * WITHOUT WARRANTIES OR CONDITIONS OF ANY KIND, either express or implied.
 * See the License for the specific language governing permissions and
 * limitations under the License.
 *
*/

#ifndef GAZEBO_COMMON_SEMANTICVERSION_HH_
#define GAZEBO_COMMON_SEMANTICVERSION_HH_

#include <string>
#include <memory>
#include "gazebo/util/system.hh"

namespace gazebo
{
  namespace common
  {
    // Forward declare private data class
    class SemanticVersionPrivate;

    /// \addtogroup gazebo_common
    /// \{

    /// \brief Version comparison class based on Semantic Versioning 2.0.0
    /// http://semver.org/
    /// Compares versions and converts versions from string.
    class GZ_COMMON_VISIBLE SemanticVersion
    {
      /// \brief Constructor
      /// \param[in] _v the string version. ex: "0.3.2"
      public: SemanticVersion(const std::string &_v);

      /// \brief Constructor
      /// \param[in] _major The major number
      /// \param[in] _minor The minor number
      /// \param[in] _patch The patch number
      /// \param[in] _prerelease The prerelease string
      /// \param[in] _build The build metadata string
      public: SemanticVersion(const unsigned int _major,
                              const unsigned int _minor = 0,
                              const unsigned int _patch = 0,
                              const std::string &_prerelease = "",
                              const std::string &_build = "");

      /// \brief Parse a version string and set the major, minor, patch
      /// numbers, and prerelease and build strings.
      /// \param[in] _versionStr The version string, such as "1.2.3-pr+123"
      /// \retur True on success.
      public: bool Parse(const std::string &_versionStr);

      /// \brief Destructor
      public: ~SemanticVersion();

     /// \brief Returns the version as a string
     /// \return The semantic version string
     public: std::string Version() const;

      /// \brief Get the major number
      /// \return The major number
      public: unsigned int Major() const;

      /// \brief Get the minor number
      /// \return The minor number
      public: unsigned int Minor() const;

      /// \brief Get the patch number
      /// \return The patch number
      public: unsigned int Patch() const;

      /// \brief Get the prerelease string.
      /// \return Prelrease string, empty if a prerelease string was not
      /// specified.
      public: std::string Prerelease() const;

      /// \brief Get the build metadata string. Build meta data is not used
      /// when determining precedence.
      /// \return Build metadata string, empty if a build metadata string was
      /// not specified.
      public: std::string Build() const;

      /// \brief Less than comparison operator
      /// \param[in] _other The other version to compare to
      /// \return True if _other version is newer
      public: bool operator<(const SemanticVersion &_other) const;

      /// \brief Less than or equal comparison operator
      /// \param[in] _other The other version to compare to
      /// \return True if _other version is older or equal
      public: bool operator<=(const SemanticVersion &_other) const;

      /// \brief Greater than comparison operator
      /// \param[in] _other The other version to compare to
      /// \return True if _other version is older
      public: bool operator>(const SemanticVersion &_other) const;

      /// \brief Greater than or equal comparison operator
      /// \param[in] _other The other version to compare to
      /// \return True if _other version is newer or the same
      public: bool operator>=(const SemanticVersion &_other) const;

      /// \brief Equality comparison operator
      /// \param[in] _other The other version to compare to
      /// \return True if _other version is the same
      public: bool operator==(const SemanticVersion &_other) const;

      /// \brief Inequality comparison operator
      /// \param[in] _other The other version to compare to
      /// \return True if _other version is different
      public: bool operator!=(const SemanticVersion &_other) const;

<<<<<<< HEAD
      /// \brief Major revision (incompatible api changes)
      private: unsigned int maj = 0;

      /// \brief Minor revision (backwards compatible new functionality)
      private: unsigned int min = 0;

      /// \brief Patch (bug fixes)
      private: unsigned int patch = 0;

      /// \brief Optional pre-release info. A prerelease string may be
      /// denoted by appending a hyphen and a series of dot separated
      /// identifiers immediately following the patch version
      private: std::string prerelease = "";

      /// \brief Optional build meta-data. Build metadata may be denoted by
      //appending a plus sign and a series of dot separated identifiers
      //immediately following the patch or pre-release version
      private: std::string build = "";
=======
      /// \brief Pointer to private data
      private: std::unique_ptr<SemanticVersionPrivate> dataPtr;
>>>>>>> d46ac151
    };
  }
}
#endif<|MERGE_RESOLUTION|>--- conflicted
+++ resolved
@@ -53,18 +53,18 @@
                               const std::string &_prerelease = "",
                               const std::string &_build = "");
 
+      /// \brief Destructor
+      public: ~SemanticVersion();
+
       /// \brief Parse a version string and set the major, minor, patch
       /// numbers, and prerelease and build strings.
       /// \param[in] _versionStr The version string, such as "1.2.3-pr+123"
       /// \retur True on success.
       public: bool Parse(const std::string &_versionStr);
 
-      /// \brief Destructor
-      public: ~SemanticVersion();
-
-     /// \brief Returns the version as a string
-     /// \return The semantic version string
-     public: std::string Version() const;
+      /// \brief Returns the version as a string
+      /// \return The semantic version string
+      public: std::string Version() const;
 
       /// \brief Get the major number
       /// \return The major number
@@ -119,29 +119,8 @@
       /// \return True if _other version is different
       public: bool operator!=(const SemanticVersion &_other) const;
 
-<<<<<<< HEAD
-      /// \brief Major revision (incompatible api changes)
-      private: unsigned int maj = 0;
-
-      /// \brief Minor revision (backwards compatible new functionality)
-      private: unsigned int min = 0;
-
-      /// \brief Patch (bug fixes)
-      private: unsigned int patch = 0;
-
-      /// \brief Optional pre-release info. A prerelease string may be
-      /// denoted by appending a hyphen and a series of dot separated
-      /// identifiers immediately following the patch version
-      private: std::string prerelease = "";
-
-      /// \brief Optional build meta-data. Build metadata may be denoted by
-      //appending a plus sign and a series of dot separated identifiers
-      //immediately following the patch or pre-release version
-      private: std::string build = "";
-=======
       /// \brief Pointer to private data
       private: std::unique_ptr<SemanticVersionPrivate> dataPtr;
->>>>>>> d46ac151
     };
   }
 }
