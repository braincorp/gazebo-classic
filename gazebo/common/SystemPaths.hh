--- conflicted
+++ resolved
@@ -35,7 +35,6 @@
 #include "gazebo/common/CommonTypes.hh"
 #include "gazebo/common/Event.hh"
 #include "gazebo/common/SingletonT.hh"
-#include "gazebo/common/URI.hh"
 #include "gazebo/util/system.hh"
 
 namespace gazebo
@@ -119,13 +118,8 @@
       /// and empty string if the file was not found in the callback.
       /// Callbacks will be called in the order they were added until a path is
       /// found.
-<<<<<<< HEAD
-      /// \param[in] _cb The callback function, which takes a file path and
-      /// returns the full local path.
-=======
       /// \param[in] _cb The callback function, which takes a file path or URI
       /// and returns the full local path.
->>>>>>> 0fca4815
       public: void AddFindFileCallback(
                   std::function<std::string (const std::string &)> _cb);
 
