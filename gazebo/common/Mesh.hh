--- conflicted
+++ resolved
@@ -93,14 +93,9 @@
       public: unsigned int GetSubMeshCount() const;
 
       /// \brief Add a material to the mesh
-<<<<<<< HEAD
-      /// \return Index of this material, -1 when _mat is NULL.
-      public: int AddMaterial(Material *_mat);
-=======
       /// \param[in] _mat the material
       /// \return Index of this material
-      public: unsigned int AddMaterial(Material *_mat);
->>>>>>> 4f8e07f4
+      public: int AddMaterial(Material *_mat);
 
       /// \brief Get the number of materials
       /// \return the count
