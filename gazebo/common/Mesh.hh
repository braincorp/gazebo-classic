/*
 * Copyright (C) 2012-2014 Open Source Robotics Foundation
 *
 * Licensed under the Apache License, Version 2.0 (the "License");
 * you may not use this file except in compliance with the License.
 * You may obtain a copy of the License at
 *
 *     http://www.apache.org/licenses/LICENSE-2.0
 *
 * Unless required by applicable law or agreed to in writing, software
 * distributed under the License is distributed on an "AS IS" BASIS,
 * WITHOUT WARRANTIES OR CONDITIONS OF ANY KIND, either express or implied.
 * See the License for the specific language governing permissions and
 * limitations under the License.
 *
*/
#ifndef _GAZEBO_MESH_HH_
#define _GAZEBO_MESH_HH_

#include <vector>
#include <string>

#include "gazebo/math/Vector3.hh"
#include "gazebo/math/Vector2d.hh"
#include "gazebo/util/system.hh"

namespace gazebo
{
  namespace common
  {
    class Material;
    class SubMesh;
    class Skeleton;

    /// \addtogroup gazebo_common Common
    /// \{

    /// \class Mesh Mesh.hh common/common.hh
    /// \brief A 3D mesh
    class GAZEBO_VISIBLE Mesh
    {
      /// \brief Constructor
      public: Mesh();

      /// \brief Destructor
      public: virtual ~Mesh();

      /// \brief Set the path which contains the mesh resource
      /// \param[in] _path the file path
      public: void SetPath(const std::string &_path);

      /// \brief Get the path which contains the mesh resource
      /// \return the path to the mesh resource
      public: std::string GetPath() const;

      /// \brief Set the name of this mesh
      /// \param[in] _n the name to set
      public: void SetName(const std::string &_n);

      /// \brief Get the name of this mesh
      /// \return the name
      public: std::string GetName() const;

      /// \brief Get the maximun X, Y, Z values
      /// \return the upper bounds of the bounding box
      public: math::Vector3 GetMax() const;

      /// \brief Get the minimum X, Y, Z values
      /// \return the lower bounds of the bounding box
      public: math::Vector3 GetMin() const;

      /// \brief Return the number of vertices
      /// \return the count
      public: unsigned int GetVertexCount() const;

      /// \brief Return the number of normals
      /// \return the count
      public: unsigned int GetNormalCount() const;

      /// \brief Return the number of indices
      /// \return the count
      public: unsigned int GetIndexCount() const;

      /// \brief Return the number of texture coordinates
      /// \return the count
      public: unsigned int GetTexCoordCount() const;

      /// \brief Add a submesh mesh.
      /// The Mesh object takes ownership of the submesh.
      /// \param[in] _child the submesh
      public: void AddSubMesh(SubMesh *_child);

      /// \brief Get the number of children
      /// \return the count
      public: unsigned int GetSubMeshCount() const;

      /// \brief Add a material to the mesh
      /// \param[in] _mat the material
      /// \return Index of this material
      public: int AddMaterial(Material *_mat);

      /// \brief Get the number of materials
      /// \return the count
      public: unsigned int GetMaterialCount() const;

      /// \brief Get a material
      /// \param[in] _index the index
      /// \return the material or NULL if the index is out of bounds
      public: const Material *GetMaterial(int _index) const;

      /// \brief Get the index of material
      /// \param[in] _mat the material
      /// \return the index of the material or -1 if not found.
      public: int GetMaterialIndex(const Material *_mat) const;

      /// \brief Get a child mesh
      /// \param[in] _i the index
      /// \return the submesh. An exception is thrown if the index is out of
      /// bounds
      public: const SubMesh *GetSubMesh(unsigned int _i) const;

      /// \brief Get a child mesh by name.
      /// \param[in] _name Name of the submesh.
      /// \return The submesh, NULL if the _name is not found.
      public: const SubMesh *GetSubMesh(const std::string &_name) const;

      /// \brief Put all the data into flat arrays
      /// \param[out] _vertArr the vertex array
      /// \param[out] _indArr the index array
      public: void FillArrays(float **_vertArr, int **_indArr) const;

      /// \brief Recalculate all the normals of each face defined by three
      /// indices.
      public: void RecalculateNormals();

      /// \brief Get AABB coordinate
      /// \param[out] _center of the bounding box
      /// \param[out] _min_xyz bounding box minimum values
      /// \param[out] _max_xyz bounding box maximum values
      public: void GetAABB(math::Vector3 &_center, math::Vector3 &_min_xyz,
                           math::Vector3 &_max_xyz) const;

      /// \brief Generate texture coordinates using spherical projection
      /// from center
      /// \param[in] _center the center of the projection
      public: void GenSphericalTexCoord(const math::Vector3 &_center);

      /// \brief Get the skeleton to which this mesh is attached.
      /// \return pointer to skeleton, or NULL if none is present.
      public: Skeleton* GetSkeleton() const;

      /// \brief Set the mesh skeleton
      public: void SetSkeleton(Skeleton *_skel);

      /// \brief Return true if mesh is attached to a skeleton.
      public: bool HasSkeleton() const;

      /// \brief Scale all vertices by _factor
      /// \param _factor Scaling factor
      public: void Scale(double _factor);

      /// \brief Scale all vertices by the _factor vector
      /// \param[in] _factor Scaling vector
      public: void SetScale(const math::Vector3 &_factor);

      /// \brief Move the center of the mesh to the given coordinate. This
      /// will move all the vertices in all submeshes.
      /// \param[in] _center Location of the mesh center.
      public: void Center(const math::Vector3 &_center = math::Vector3::Zero);

      /// \brief Move all vertices in all submeshes by _vec.
      /// \param[in] _vec Amount to translate vertices.
      public: void Translate(const math::Vector3 &_vec);

      /// \brief The name of the mesh
      private: std::string name;

      /// \brief The path of the mesh resource
      private: std::string path;

      /// \brief The sub mesh array.
      private: std::vector<SubMesh *> submeshes;

      /// \brief The materials array.
      private: std::vector<Material *> materials;

      /// \brief The skeleton (for animation)
      private: Skeleton *skeleton;
    };

    /// \brief Vertex to node weighted assignement for skeleton animation
    /// visualization
<<<<<<< HEAD
    class NodeAssignment
=======
    class GAZEBO_VISIBLE NodeAssignment
>>>>>>> 79827dee
    {
      /// \brief Constructor.
      public: NodeAssignment();

      /// \brief index of the vertex
      public: unsigned int vertexIndex;

      /// \brief node (or bone) index
      public: unsigned int nodeIndex;

      /// \brief the weight (between 0 and 1)
      public: float weight;
    };

    /// \brief A child mesh
    class GAZEBO_VISIBLE SubMesh
    {
      /// \brief An enumeration of the geometric mesh primitives
      public: enum PrimitiveType {POINTS, LINES, LINESTRIPS, TRIANGLES,
                TRIFANS, TRISTRIPS};

      /// \brief Constructor
      public: SubMesh();

      /// \brief Copy Constructor
      public: SubMesh(const SubMesh *_mesh);

      /// \brief Destructor
      public: virtual ~SubMesh();

      /// \brief Set the name of this mesh
      /// \param[in] _n the name to set
      public: void SetName(const std::string &_n);

      /// \brief Get the name of this mesh
      /// \return the name
      public: std::string GetName() const;

      /// \brief Set the primitive type
      /// \param[in] _type the type
      public: void SetPrimitiveType(PrimitiveType _type);

      /// \brief Get the primitive type
      /// \return the primitive type
      public: PrimitiveType GetPrimitiveType() const;

      /// \brief Copy vertices from a vector
      /// \param[in] _verts the vertices to copy from
      public: void CopyVertices(const std::vector<math::Vector3> &_verts);

      /// \brief Copy normals from a vector
      /// \param[in] _norms to copy from
      public: void CopyNormals(const std::vector<math::Vector3> &_norms);

      /// \brief Resize the vertex array
      /// \param[in] _count the new size of the array
      public: void SetVertexCount(unsigned int _count);

      /// \brief Resize the index array
      /// \param[in] _count the new size of the array
      public: void SetIndexCount(unsigned int _count);

      /// \brief Resize the normal array
      /// \param[in] _count the new size of the array
      public: void SetNormalCount(unsigned int _count);

      /// \brief Resize the texture coordinate  array
      /// \param[in] _count
      public: void SetTexCoordCount(unsigned int _count);

      /// \brief Add an index to the mesh
      /// \param[in] _i the new vertex index
      public: void AddIndex(unsigned int _i);

      /// \brief Add a vertex to the mesh
      /// \param[in] _v the new position
      public: void AddVertex(const math::Vector3 &_v);

      /// \brief Add a vertex to the mesh
      /// \param[in] _x position along x
      /// \param[in] _y position along y
      /// \param[in] _z position along z
      public: void AddVertex(double _x, double _y, double _z);

      /// \brief Add a normal to the mesh
      /// \param[in] _n the normal
      public: void AddNormal(const math::Vector3 &_n);

      /// \brief Add a normal to the mesh
      /// \param[in] _x position along x
      /// \param[in] _y position along y
      /// \param[in] _z position along z
      public: void AddNormal(double _x, double _y, double _z);

      /// \brief Add a texture coord to the mesh
      /// \param[in] _u position along u
      /// \param[in] _v position along v
      public: void AddTexCoord(double _u, double _v);

      /// \brief Add a vertex - skeleton node assignment
      /// \param[in] _vertex the vertex index
      /// \param[in] _node the node index
      /// \param[in] _weight the weight (between 0 and 1)
      public: void AddNodeAssignment(unsigned int _vertex, unsigned int _node,
                                     float _weight);

      /// \brief Get a vertex
      /// \param[in] _i the vertex index
      /// \return the position or throws an exception
      public: math::Vector3 GetVertex(unsigned int _i) const;

      /// \brief Set a vertex
      /// \param[in] _i the index
      /// \param[in] _v the position
      public: void SetVertex(unsigned int _i, const math::Vector3 &_v);

      /// \brief Get a normal
      /// \param[in] _i the normal index
      /// \return the orientation of the normal, or throws an exception
      public: math::Vector3 GetNormal(unsigned int _i) const;

      /// \brief Set a normal
      /// \param[in] _i the normal index
      /// \param[in] _n the normal direction
      public: void SetNormal(unsigned int _i, const math::Vector3 &_n);

      /// \brief Get a tex coord
      /// \param[in] _i the texture index
      /// \return the texture coordinates
      public: math::Vector2d GetTexCoord(unsigned int _i) const;

      /// \brief Get a vertex - skeleton node assignment
      /// \param[in] _i the index of the assignment
      public: NodeAssignment GetNodeAssignment(unsigned int _i) const;

      /// \brief Set a tex coord
      /// \param[in] _i
      /// \param[in] _t
      public: void SetTexCoord(unsigned int _i, const math::Vector2d &_t);

      /// \brief Get an index
      /// \param[in] _i
      public: unsigned int GetIndex(unsigned int _i) const;

      /// \brief Get the maximun X, Y, Z values
      /// \return
      public: math::Vector3 GetMax() const;

      /// \brief Get the minimum X, Y, Z values
      /// \return
      public: math::Vector3 GetMin() const;

      /// \brief Return the number of vertices
      public: unsigned int GetVertexCount() const;

      /// \brief Return the number of normals
      public: unsigned int GetNormalCount() const;

      /// \brief Return the number of indicies
      public: unsigned int GetIndexCount() const;

      /// \brief Return the number of texture coordinates
      public: unsigned int GetTexCoordCount() const;

      /// \brief Return the number of vertex - skeleton node assignments
      public: unsigned int GetNodeAssignmentsCount() const;

      /// \brief Get the highest index value
      public: unsigned int GetMaxIndex() const;

      /// \brief Set the material index. Relates to the parent mesh material
      /// list
      /// \param[in] _index
      public: void SetMaterialIndex(unsigned int _index);

      /// \brief Get the material index
      public: unsigned int GetMaterialIndex() const;

      /// \brief Return true if this submesh has the vertex
      /// \param[in] _v
      public: bool HasVertex(const math::Vector3 &_v) const;

      /// \brief Get the index of the vertex
      /// \param[in] _v
      public: unsigned int GetVertexIndex(const math::Vector3 &_v) const;

      /// \brief Put all the data into flat arrays
      /// \param[in] _verArr
      /// \param[in] _indArr
      public: void FillArrays(float **_vertArr, int **_indArr) const;

      /// \brief Recalculate all the normals.
      public: void RecalculateNormals();

      /// \brief Reset mesh center to geometric center
      /// \param[in] _center
      public: void SetSubMeshCenter(math::Vector3 _center);

      /// \brief Generate texture coordinates using spherical projection
      /// from center
      /// \param[in] _center
      public: void GenSphericalTexCoord(const math::Vector3 &_center);

      /// \brief Scale all vertices by _factor
      /// \param[in] _factor Scaling factor
      public: void Scale(double _factor);

      /// \brief Move the center of the submesh to the given coordinate. This
      /// will move all the vertices.
      /// \param[in] _center Location of the mesh center.
      public: void Center(const math::Vector3 &_center = math::Vector3::Zero);

      /// \brief Move all vertices by _vec.
      /// \param[in] _vec Amount to translate vertices.
      public: void Translate(const math::Vector3 &_vec);

      /// \brief Scale all vertices by the _factor vector
      /// \param[in] _factor Scaling vector
      public: void SetScale(const math::Vector3 &_factor);

      /// \brief the vertex array
      private: std::vector< math::Vector3 > vertices;

      /// \brief the normal array
      private: std::vector< math::Vector3 > normals;

      /// \brief the texture coordinate array
      private: std::vector< math::Vector2d > texCoords;

      /// \brief the vertex index array
      private: std::vector<unsigned int> indices;

      /// \brief node assignment array
      private: std::vector<NodeAssignment> nodeAssignments;

      /// \brief primitive type for the mesh
      private: PrimitiveType primitiveType;

      /// \brief The material index for this mesh. Relates to the parent
      /// mesh material list.
      private: int materialIndex;

      /// \brief The name of the sub-mesh
      private: std::string name;
    };
    /// \}
  }
}

#endif<|MERGE_RESOLUTION|>--- conflicted
+++ resolved
@@ -190,11 +190,7 @@
 
     /// \brief Vertex to node weighted assignement for skeleton animation
     /// visualization
-<<<<<<< HEAD
-    class NodeAssignment
-=======
     class GAZEBO_VISIBLE NodeAssignment
->>>>>>> 79827dee
     {
       /// \brief Constructor.
       public: NodeAssignment();
