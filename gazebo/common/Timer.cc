--- conflicted
+++ resolved
@@ -13,6 +13,10 @@
  * See the License for the specific language governing permissions and
  * limitations under the License.
  *
+ */
+/* Desc: A timer class
+ * Author: Nate Koenig
+ * Date: 22 Nov 2009
  */
 
 #include "gazebo/common/Timer.hh"
@@ -83,11 +87,6 @@
   {
     elapsedTime = Time::GetWallTime() - this->start;
   }
-<<<<<<< HEAD
-
-  // else
-  return this->stop - this->start;
-=======
   else
   {
     elapsedTime = this->stop - this->start;
@@ -105,5 +104,4 @@
     return this->maxTime - elapsedTime;
   }
   return elapsedTime;
->>>>>>> eb9a0703
 }