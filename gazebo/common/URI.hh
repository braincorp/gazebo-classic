--- conflicted
+++ resolved
@@ -205,15 +205,9 @@
       /// \return A reference to the path
       public: URIPath &Path();
 
-<<<<<<< HEAD
-      /// \brief Get the path component
-      /// \return The path
-      public: URIPath Path() const;
-=======
       /// \brief Get a const reference of the path component.
       /// \return A const reference of the path.
       public: URIPath &Path() const;
->>>>>>> d3e361e1
 
       /// \brief Get a mutable version of the query component
       /// \return A reference to the query
