--- conflicted
+++ resolved
@@ -63,36 +63,20 @@
       /// \return the count
       public: unsigned int GetFrameCount() const;
 
-<<<<<<< HEAD
-      /// \brief Finds a key frame using the index. Note the index of a
-      /// key frame can change as frames are added.
-      /// \param[in] _i the index
-      /// \param[out] _time the time of the frame, or -1 if the
-      /// index id is out of bounds
-=======
       /// \brief Finds a key frame using the index. Note the index of a key
       /// frame can change as frames are added.
       /// \param[in] _i the index
       /// \param[out] _time the time of the frame, or -1 if the index id is out
       /// of bounds
->>>>>>> 04b3b33c
       /// \param[out] _trans the transformation for this key frame
       public: void GetKeyFrame(const unsigned int _i, double& _time,
                       math::Matrix4& _trans) const;
 
-<<<<<<< HEAD
-      /// \brief Returns a key frame using the index. Note the index of a
-      /// key frame can change as frames are added.
-      /// \param[in] _i the index
-      /// \return a pair that contains the time and transformation.
-      /// Time is -1 if the index is out of bounds
-=======
       /// \brief Returns a key frame using the index. Note the index of a key
       /// frame can change as frames are added.
       /// \param[in] _i the index
       /// \return a pair that contains the time and transformation. Time is -1
       /// if the index is out of bounds
->>>>>>> 04b3b33c
       public: std::pair<double, math::Matrix4> GetKeyFrame(
                       const unsigned int _i) const;
 
@@ -108,19 +92,6 @@
       /// (see GetLength)
       public: math::Matrix4 GetFrameAt(double _time, bool _loop = true) const;
 
-<<<<<<< HEAD
-      /// \brief Scales each transformation in the key frames.
-      /// This only affects the translational values.
-      /// \param[in] _scale the scaling factor
-      public: void Scale(const double _scale);
-
-      /// \brief Returns the time where a transformation's translational
-      /// value along the X axis is equal to _x.
-      /// When no transformation is found (within a tolerance of 1e-6),
-      /// the time is interpolated.
-      /// \param[in] _x the value along x. You must ensure that _x
-      /// is within a valid range.
-=======
       /// \brief Scales each transformation in the key frames. This only affects
       /// the translational values.
       /// \param[in] _scale the scaling factor
@@ -132,7 +103,6 @@
       /// is interpolated.
       /// \param[in] _x the value along x. You must ensure that _x is within a
       /// valid range.
->>>>>>> 04b3b33c
       public: double GetTimeAtX(const double _x) const;
 
       /// \brief the name of the animation
@@ -187,16 +157,10 @@
       public: void AddKeyFrame(const std::string& _node, const double _time,
                       const math::Pose _pose);
 
-<<<<<<< HEAD
-      /// \brief Returns the key frame transformation for a named animation
-      /// at a specific time if a node does not exist at that time
-      /// (with tolerance of 1e-6 sec), the transformation is interpolated.
-=======
       /// \brief Returns the key frame transformation for a named animation at
       /// a specific time
       /// if a node does not exist at that time (with tolerance of 1e-6 sec),
       /// the transformation is interpolated.
->>>>>>> 04b3b33c
       /// \param[in] _node the name of the animation node
       /// \param[in] _time the time
       /// \param[in] _loop when true, the time is divided by the duration
@@ -206,12 +170,8 @@
                       const double _time, const bool _loop = true);
 
       /// \brief Returns a dictionary of transformations indexed by name at
-<<<<<<< HEAD
-      /// a specific time if a nodes do not exist at that time
-=======
       /// a specific time
       /// if a node does not exist at that specific time
->>>>>>> 04b3b33c
       /// (with tolerance of 1e-6 sec), the transformation is interpolated.
       /// \param[in] _time the time
       /// \param[in] _loop when true, the time is divided by the duration
@@ -220,19 +180,11 @@
       public: std::map<std::string, math::Matrix4> GetPoseAt(const double _time,
                       const bool _loop = true) const;
 
-<<<<<<< HEAD
-      /// \brief Returns a dictionary of transformations indexed by name
-      /// where a named node transformation's translational value along the
-      /// X axis is equal to _x.
-      /// \param[in] _x the value along x. You must ensure that _x is within
-      /// a valid range.
-=======
       /// \brief Returns a dictionary of transformations indexed by name where
       /// a named node transformation's translational value along the X axis is
       /// equal to _x.
       /// \param[in] _x the value along x. You must ensure that _x is within a
       /// valid range.
->>>>>>> 04b3b33c
       /// \param[in] _node the name of the animation node
       /// \param[in] _loop when true, the time is divided by the duration
       /// (see GetLength)
