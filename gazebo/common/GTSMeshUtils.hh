/*
 * Copyright (C) 2014-2015 Open Source Robotics Foundation
 *
 * Licensed under the Apache License, Version 2.0 (the "License");
 * you may not use this file except in compliance with the License.
 * You may obtain a copy of the License at
 *
 * http://www.apache.org/licenses/LICENSE-2.0
 *
 * Unless required by applicable law or agreed to in writing, software
 * distributed under the License is distributed on an "AS IS" BASIS,
 * WITHOUT WARRANTIES OR CONDITIONS OF ANY KIND, either express or implied.
 * See the License for the specific language governing permissions and
 * limitations under the License.
 *
 */

#ifndef _GAZEBO_GTSMESHUTILS_HH_
#define _GAZEBO_GTSMESHUTILS_HH_

#include <vector>

#include "gazebo/common/Mesh.hh"
#include "gazebo/math/Vector2d.hh"

struct _GtsSurface;
typedef _GtsSurface GtsSurface;


namespace gazebo
{
  namespace common
  {
    class Mesh;

    /// \addtogroup gazebo_common Common
    /// \{

    /// \class GTSMeshUtils GTSMeshUtils.hh common/common.hh
    /// \brief Creates GTS utilities for meshes
    class GAZEBO_VISIBLE GTSMeshUtils
    {
      /// \brief Perform delaunay triangulation on input vertices.
      /// \param[in] _path A path can contain multiple subpath, which in turn
      /// is composed of a list of vertices.
      /// \param[out] _submesh A submesh that will be populated with the
      /// resulting triangles.
      /// \return True on success.
      public: static bool DelaunayTriangulation(
                  const std::vector<std::vector<math::Vector2d> > &_path,
                  SubMesh *_submesh);

      /// \brief Perform delaunay triangulation on input vertices.
      /// \param[in] _path A path can contain multiple subpath, which in turn
      /// is composed of a list of vertices.
<<<<<<< HEAD
      /// \param[out] _submesh A submesh that will be populated with the
      /// resulting triangles.
=======
>>>>>>> 994c0ec2
      /// \return Triangulated GTS surface.
      private: static GtsSurface *DelaunayTriangulation(
                  const std::vector<std::vector<math::Vector2d> > &_path);
    };
  }
}
#endif<|MERGE_RESOLUTION|>--- conflicted
+++ resolved
@@ -53,11 +53,6 @@
       /// \brief Perform delaunay triangulation on input vertices.
       /// \param[in] _path A path can contain multiple subpath, which in turn
       /// is composed of a list of vertices.
-<<<<<<< HEAD
-      /// \param[out] _submesh A submesh that will be populated with the
-      /// resulting triangles.
-=======
->>>>>>> 994c0ec2
       /// \return Triangulated GTS surface.
       private: static GtsSurface *DelaunayTriangulation(
                   const std::vector<std::vector<math::Vector2d> > &_path);
