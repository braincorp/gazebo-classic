/*
 * Copyright (C) 2012-2013 Open Source Robotics Foundation
 *
 * Licensed under the Apache License, Version 2.0 (the "License");
 * you may not use this file except in compliance with the License.
 * You may obtain a copy of the License at
 *
 *     http://www.apache.org/licenses/LICENSE-2.0
 *
 * Unless required by applicable law or agreed to in writing, software
 * distributed under the License is distributed on an "AS IS" BASIS,
 * WITHOUT WARRANTIES OR CONDITIONS OF ANY KIND, either express or implied.
 * See the License for the specific language governing permissions and
 * limitations under the License.
 *
*/
#ifndef _SERVER_HH_
#define _SERVER_HH_

#include <string>
#include <list>

#include <boost/program_options.hpp>
#include <boost/thread.hpp>

#include <sdf/sdf.hh>

#include "gazebo/msgs/msgs.hh"
#include "gazebo/transport/TransportTypes.hh"
#include "gazebo/common/CommonTypes.hh"

namespace boost
{
  class mutex;
}

namespace gazebo
{
  class Master;

  /// \class Master Master.hh gazebo_core.hh
  /// \brief Base class for simulation server that handles commandline options,
  /// starts a Master, runs World update and sensor generation loops.
  class Server
  {
    /// \brief Constructor.
    public: Server();

    /// \brief Destructor.
    public: virtual ~Server();

    /// \brief Output help about gzserver.
    public: void PrintUsage();

    /// \brief Parse command line arguments.
    /// \param[in] _argc Number of arguments.
    /// \param[in] _argv Array of argument values.
    /// \return True on success.
    public: bool ParseArgs(int _argc, char **_argv);

    /// \brief Preload the server.
    /// \return True if load was successful.
    public: bool PreLoad();

    /// \brief Load a world file and optionally override physics engine type.
    /// \param[in] _filename Name of the world file to load.
    /// \param[in] _physics Type of physics engine to use (ode|bullet|simbody).
    /// \return True on success.
    public: bool LoadFile(const std::string &_filename="worlds/empty.world",
                          const std::string &_physics="");

    /// \brief Load the Server from an SDF string.
    /// \param[in] _sdfString SDF string from which to load a World.
    /// \return True on success.
    public: bool LoadString(const std::string &_sdfString);

    /// \brief Initialized the Server.
    public: void Init();

<<<<<<< HEAD
    /// \brief Run the server.
    public: void Run();
    public: void Stop(bool _stop = true);
=======
    /// \brief Run the Server.
    public: void Run();

    /// \brief Stop the Server.
    public: void Stop();

    /// \brief Finalize the Server.
>>>>>>> 5dda86ff
    public: void Fini();

    /// \brief Set the parameters.
    /// \param[in] _params Map of string parameters
    public: void SetParams(const common::StrStr_M &_params);

    /// \brief Get whether the Server has been initialized.
    /// \return True if initialized.
    public: bool GetInitialized() const;

    /// \brief Helper to the Server::Run function.
    private: void RunImpl();

    /// \brief Load implementation.
    /// \param[in] _elem Description of the world to load.
    /// \param[in] _physics Type of physics engine to use (ode|bullet|simbody).
    private: bool LoadImpl(sdf::ElementPtr _elem,
                           const std::string &_physics="");

    /// \brief SIGINT handler
    /// \param[in] _v Unused.
    private: static void SigInt(int _v);

    /// \brief Process all command line parameters.
    private: void ProcessParams();

    /// \brief Receive a control message, and push it onto a queue.
    /// \param[in] _msg Message that is received.
    private: void OnControl(ConstServerControlPtr &_msg);

<<<<<<< HEAD
    /// \brief Open a log file.
    /// \param[in] _filename Name of the file to open.
    private: bool OpenLog(const std::string &_filename);

=======
    /// \brief Open a new world.
    /// \param[in] _filename Name and path of the world to open.
    /// \return True on success.
>>>>>>> 5dda86ff
    private: bool OpenWorld(const std::string &_filename);

    /// \brief Handle all control messages.
    private: void ProcessControlMsgs();

<<<<<<< HEAD
    private: bool IsStopped() const;

    // save argc and argv for access by system plugins
    public: int systemPluginsArgc;
    public: char** systemPluginsArgv;

=======
    /// \brief Boolean used to stop the server.
>>>>>>> 5dda86ff
    private: static bool stop;

    /// \brief Pointer to the master.
    private: Master *master;

    /// \brief Communication node.
    private: transport::NodePtr node;

    /// \brief Subscribe to server control messages.
    private: transport::SubscriberPtr serverSub;

    /// \brief Publisher for world modifications.
    private: transport::PublisherPtr worldModPub;
    private: transport::PublisherPtr serverPub;

<<<<<<< HEAD
    private: boost::mutex *receiveMutex;
    private: boost::mutex openLogMutex;
    private: mutable boost::recursive_mutex stopMutex;
=======
    /// \brief Mutex to protect controlMsgs.
    private: boost::mutex receiveMutex;

    /// \brief List of received control messages.
>>>>>>> 5dda86ff
    private: std::list<msgs::ServerControl> controlMsgs;

    /// \brief Command line params that are passed to various Gazebo objects.
    private: gazebo::common::StrStr_M params;

<<<<<<< HEAD
    /// \brief Filename of a log to open.
    private: std::string openLogFilename;
=======
    /// \brief Boost program options variable map.
    private: boost::program_options::variables_map vm;

    /// \brief Save argc for access by system plugins.
    private: int systemPluginsArgc;

    /// \brief Save argv for access by system plugins.
    private: char **systemPluginsArgv;
>>>>>>> 5dda86ff
  };
}

#endif<|MERGE_RESOLUTION|>--- conflicted
+++ resolved
@@ -77,11 +77,6 @@
     /// \brief Initialized the Server.
     public: void Init();
 
-<<<<<<< HEAD
-    /// \brief Run the server.
-    public: void Run();
-    public: void Stop(bool _stop = true);
-=======
     /// \brief Run the Server.
     public: void Run();
 
@@ -89,7 +84,6 @@
     public: void Stop();
 
     /// \brief Finalize the Server.
->>>>>>> 5dda86ff
     public: void Fini();
 
     /// \brief Set the parameters.
@@ -99,9 +93,6 @@
     /// \brief Get whether the Server has been initialized.
     /// \return True if initialized.
     public: bool GetInitialized() const;
-
-    /// \brief Helper to the Server::Run function.
-    private: void RunImpl();
 
     /// \brief Load implementation.
     /// \param[in] _elem Description of the world to load.
@@ -120,31 +111,21 @@
     /// \param[in] _msg Message that is received.
     private: void OnControl(ConstServerControlPtr &_msg);
 
-<<<<<<< HEAD
     /// \brief Open a log file.
     /// \param[in] _filename Name of the file to open.
     private: bool OpenLog(const std::string &_filename);
 
-=======
     /// \brief Open a new world.
     /// \param[in] _filename Name and path of the world to open.
     /// \return True on success.
->>>>>>> 5dda86ff
     private: bool OpenWorld(const std::string &_filename);
 
     /// \brief Handle all control messages.
     private: void ProcessControlMsgs();
 
-<<<<<<< HEAD
     private: bool IsStopped() const;
 
-    // save argc and argv for access by system plugins
-    public: int systemPluginsArgc;
-    public: char** systemPluginsArgv;
-
-=======
     /// \brief Boolean used to stop the server.
->>>>>>> 5dda86ff
     private: static bool stop;
 
     /// \brief Pointer to the master.
@@ -158,27 +139,19 @@
 
     /// \brief Publisher for world modifications.
     private: transport::PublisherPtr worldModPub;
-    private: transport::PublisherPtr serverPub;
 
-<<<<<<< HEAD
-    private: boost::mutex *receiveMutex;
-    private: boost::mutex openLogMutex;
-    private: mutable boost::recursive_mutex stopMutex;
-=======
     /// \brief Mutex to protect controlMsgs.
     private: boost::mutex receiveMutex;
 
     /// \brief List of received control messages.
->>>>>>> 5dda86ff
     private: std::list<msgs::ServerControl> controlMsgs;
 
     /// \brief Command line params that are passed to various Gazebo objects.
     private: gazebo::common::StrStr_M params;
 
-<<<<<<< HEAD
     /// \brief Filename of a log to open.
     private: std::string openLogFilename;
-=======
+
     /// \brief Boost program options variable map.
     private: boost::program_options::variables_map vm;
 
@@ -187,7 +160,6 @@
 
     /// \brief Save argv for access by system plugins.
     private: char **systemPluginsArgv;
->>>>>>> 5dda86ff
   };
 }
 
