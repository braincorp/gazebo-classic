/*
 * Copyright (C) 2012-2014 Open Source Robotics Foundation
 *
 * Licensed under the Apache License, Version 2.0 (the "License");
 * you may not use this file except in compliance with the License.
 * You may obtain a copy of the License at
 *
 *     http://www.apache.org/licenses/LICENSE-2.0
 *
 * Unless required by applicable law or agreed to in writing, software
 * distributed under the License is distributed on an "AS IS" BASIS,
 * WITHOUT WARRANTIES OR CONDITIONS OF ANY KIND, either express or implied.
 * See the License for the specific language governing permissions and
 * limitations under the License.
 *
*/
#ifndef _SERVER_HH_
#define _SERVER_HH_

#include <string>
#include <list>

#include <boost/program_options.hpp>
#include <boost/thread.hpp>

#include <sdf/sdf.hh>

#include "gazebo/msgs/msgs.hh"
#include "gazebo/transport/TransportTypes.hh"
#include "gazebo/common/CommonTypes.hh"
<<<<<<< HEAD
=======
#include "gazebo/util/system.hh"
>>>>>>> 79827dee

namespace boost
{
  class mutex;
}

namespace gazebo
{
  class Master;

  /// \class Master Master.hh gazebo_core.hh
  /// \brief Base class for simulation server that handles commandline options,
  /// starts a Master, runs World update and sensor generation loops.
  class GAZEBO_VISIBLE Server
  {
    /// \brief Constructor.
    public: Server();

    /// \brief Destructor.
    public: virtual ~Server();

    /// \brief Output help about gzserver.
    public: void PrintUsage();

    /// \brief Parse command line arguments.
    /// \param[in] _argc Number of arguments.
    /// \param[in] _argv Array of argument values.
    /// \return True on success.
    public: bool ParseArgs(int _argc, char **_argv);

    /// \brief Preload the server.
    /// \return True if load was successful.
    public: bool PreLoad();

    /// \brief Load a world file and optionally override physics engine type.
    /// \param[in] _filename Name of the world file to load.
<<<<<<< HEAD
    /// \param[in] _physics Type of physics engine to use (ode|bullet|simbody).
=======
    /// \param[in] _physics Physics engine type (ode|bullet|dart|simbody).
>>>>>>> 79827dee
    /// \return True on success.
    public: bool LoadFile(const std::string &_filename="worlds/empty.world",
                          const std::string &_physics="");

    /// \brief Load the Server from an SDF string.
    /// \param[in] _sdfString SDF string from which to load a World.
    /// \return True on success.
    public: bool LoadString(const std::string &_sdfString);

<<<<<<< HEAD
    /// \brief Initialized the Server.
    public: void Init();

=======
>>>>>>> 79827dee
    /// \brief Run the Server.
    public: void Run();

    /// \brief Stop the Server.
    public: void Stop();

    /// \brief Finalize the Server.
    public: void Fini();

    /// \brief Set the parameters.
    /// \param[in] _params Map of string parameters
    public: void SetParams(const common::StrStr_M &_params);

    /// \brief Get whether the Server has been initialized.
    /// \return True if initialized.
    public: bool GetInitialized() const;

    /// \brief Load implementation.
    /// \param[in] _elem Description of the world to load.
    /// \param[in] _physics Physics engine type (ode|bullet|dart|simbody).
    private: bool LoadImpl(sdf::ElementPtr _elem,
                           const std::string &_physics="");

    /// \brief SIGINT handler
    /// \param[in] _v Unused.
    private: static void SigInt(int _v);

    /// \brief Process all command line parameters.
    private: void ProcessParams();

    /// \brief Receive a control message, and push it onto a queue.
    /// \param[in] _msg Message that is received.
    private: void OnControl(ConstServerControlPtr &_msg);

    /// \brief Open a new world.
    /// \param[in] _filename Name and path of the world to open.
    /// \return True on success.
    private: bool OpenWorld(const std::string &_filename);

    /// \brief Handle all control messages.
    private: void ProcessControlMsgs();

    /// \brief Boolean used to stop the server.
    private: static bool stop;

<<<<<<< HEAD
    /// \brief Pointer to the master.
    private: Master *master;

=======
>>>>>>> 79827dee
    /// \brief Communication node.
    private: transport::NodePtr node;

    /// \brief Subscribe to server control messages.
    private: transport::SubscriberPtr serverSub;

    /// \brief Publisher for world modifications.
    private: transport::PublisherPtr worldModPub;

    /// \brief Mutex to protect controlMsgs.
    private: boost::mutex receiveMutex;

    /// \brief List of received control messages.
    private: std::list<msgs::ServerControl> controlMsgs;

    /// \brief Command line params that are passed to various Gazebo objects.
    private: gazebo::common::StrStr_M params;

    /// \brief Boost program options variable map.
    private: boost::program_options::variables_map vm;

<<<<<<< HEAD
=======
    /// \brief True when initialized.
    private: bool initialized;

>>>>>>> 79827dee
    /// \brief Save argc for access by system plugins.
    private: int systemPluginsArgc;

    /// \brief Save argv for access by system plugins.
    private: char **systemPluginsArgv;
  };
}

#endif<|MERGE_RESOLUTION|>--- conflicted
+++ resolved
@@ -28,10 +28,7 @@
 #include "gazebo/msgs/msgs.hh"
 #include "gazebo/transport/TransportTypes.hh"
 #include "gazebo/common/CommonTypes.hh"
-<<<<<<< HEAD
-=======
 #include "gazebo/util/system.hh"
->>>>>>> 79827dee
 
 namespace boost
 {
@@ -68,11 +65,7 @@
 
     /// \brief Load a world file and optionally override physics engine type.
     /// \param[in] _filename Name of the world file to load.
-<<<<<<< HEAD
-    /// \param[in] _physics Type of physics engine to use (ode|bullet|simbody).
-=======
     /// \param[in] _physics Physics engine type (ode|bullet|dart|simbody).
->>>>>>> 79827dee
     /// \return True on success.
     public: bool LoadFile(const std::string &_filename="worlds/empty.world",
                           const std::string &_physics="");
@@ -82,12 +75,6 @@
     /// \return True on success.
     public: bool LoadString(const std::string &_sdfString);
 
-<<<<<<< HEAD
-    /// \brief Initialized the Server.
-    public: void Init();
-
-=======
->>>>>>> 79827dee
     /// \brief Run the Server.
     public: void Run();
 
@@ -133,12 +120,6 @@
     /// \brief Boolean used to stop the server.
     private: static bool stop;
 
-<<<<<<< HEAD
-    /// \brief Pointer to the master.
-    private: Master *master;
-
-=======
->>>>>>> 79827dee
     /// \brief Communication node.
     private: transport::NodePtr node;
 
@@ -160,12 +141,9 @@
     /// \brief Boost program options variable map.
     private: boost::program_options::variables_map vm;
 
-<<<<<<< HEAD
-=======
     /// \brief True when initialized.
     private: bool initialized;
 
->>>>>>> 79827dee
     /// \brief Save argc for access by system plugins.
     private: int systemPluginsArgc;
 
