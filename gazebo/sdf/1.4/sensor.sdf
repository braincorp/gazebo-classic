--- conflicted
+++ resolved
@@ -33,16 +33,12 @@
   <include filename="plugin.sdf" required="*"/>
   <include filename="camera.sdf" required="0"/>
   <include filename="contact.sdf" required="0"/>
+  <include filename="gps.sdf" required="0"/>
   <include filename="imu.sdf" required="0"/>
   <include filename="ray.sdf" required="0"/>
   <include filename="rfid.sdf" required="0"/>
   <include filename="rfidtag.sdf" required="0"/>
-<<<<<<< HEAD
-  <include filename="imu.sdf" required="0"/>
-  <include filename="gps.sdf" required="0"/>
-=======
   <include filename="sonar.sdf" required="0"/>
   <include filename="forcetorque.sdf" required="0"/>
->>>>>>> 44fa1125
 
 </element> <!-- End Sensor -->