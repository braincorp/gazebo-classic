<!-- Joint -->
<element name="joint" required="*">
  <description>A joint connections two links with kinematic and dynamic properties.</description>

  <attribute name="name" type="string" default="__default__" required="1">
    <description>A unique name for the joint within the scope of the model.</description>
  </attribute>

  <attribute name="type" type="string" default="__default__" required="1">
    <description>The type of joint, which must be one of the following: (revolute) a hinge joint that rotates on a single axis with either a fixed or continuous range of motion, (revolute2) same as two revolute joints connected in series, (prismatic) a sliding joint that slides along an axis with a limited range specified by upper and lower limits, (ball) a ball and socket joint, (universal), like a ball joint, but constrains one degree of freedom, (piston) similar to a Slider joint except that rotation around the translation axis is possible.</description>
  </attribute>

  <element name="parent" type="string" default="__default__" required="1">
    <description>Name of the parent link</description>
  </element> <!-- End Parent -->

  <element name="child" type="string" default="__default__" required="1">
    <description>Name of the child link</description>
  </element> <!-- End Child -->

  <element name="pose"  type="pose" default="0 0 0 0 0 0" required="0">
    <description>offset from child link origin in child link frame.</description>
  </element>

  <element name="thread_pitch" type="double" default="1.0" required="0">
    <description></description>
  </element>

  <element name="axis" required="1">
      <description>The joint axis specified in the joint frame. This is the axis of rotation for revolute joints, the axis of translation for prismatic joints. The axis is specified in the joint frame of reference.</description>
    <element name="xyz" type="vector3" default="0 0 1" required="1">
      <description>Represents the x,y,z components of a vector. The vector should be normalized.</description>
    </element>
    <element name="dynamics" required="0">
      <description>An element specifying physical properties of the joint. These values are used to specify modeling properties of the joint, particularly useful for simulation.</description>
      <element name="damping" type="double" default="0" required="0">
        <description>The physical velocity dependent viscous damping coefficient of the joint.</description>
      </element>
      <element name="friction" type="double" default="0" required="0">
        <description>The physical static friction value of the joint.</description>
      </element>
    </element> <!-- End Dynamics -->
    <element name="limit" required="1">
      <description>specifies the limits of this joint</description>
      <element name="lower" type="double" default="-1e16" required="1">
        <description>An attribute specifying the lower joint limit (radians for revolute joints, meters for prismatic joints). Omit if joint is continuous.</description>
      </element>
      <element name="upper" type="double" default="1e16" required="1">
        <description>An attribute specifying the upper joint limit (radians for revolute joints, meters for prismatic joints). Omit if joint is continuous.</description>
      </element>
      <element name="effort" type="double" default="-1" required="0">
        <description>An attribute for enforcing the maximum joint effort applied by Joint::SetForce.  Limit is not enforced if value is negative.</description>
      </element>
      <element name="velocity" type="double" default="-1" required="0">
        <description>(not implemented) An attribute for enforcing the maximum joint velocity.</description>
      </element>
    </element> <!-- End Limit -->
  </element> <!-- End Axis -->

  <element name="axis2" required="0">
    <description>The second joint axis specified in the joint frame. This is the second axis of rotation for revolute2 joints and universal joints. The axis is specified in the joint frame of reference.</description>
    <element name="xyz" type="vector3" default="0 0 1" required="1">
      <description>Represents the x,y,z components of a vector. The vector should be normalized.</description>
    </element>
    <element name="dynamics" required="0">
      <description>An element specifying physical properties of the joint. These values are used to specify modeling properties of the joint, particularly useful for simulation.</description>
      <element name="damping" type="double" default="0" required="0">
        <description>The physical velocity dependent viscous damping coefficient of the joint.</description>
      </element>
      <element name="friction" type="double" default="0" required="0">
        <description>The physical static friction value of the joint.</description>
      </element>
    </element> <!-- End Dynamics -->

    <element name="limit" required="0">
      <description></description>
      <element name="lower" type="double" default="-1e16" required="0">
        <description>An attribute specifying the lower joint limit (radians for revolute joints, meters for prismatic joints). Omit if joint is continuous.</description>
      </element>
      <element name="upper" type="double" default="1e16" required="0">
        <description>An attribute specifying the upper joint limit (radians for revolute joints, meters for prismatic joints). Omit if joint is continuous.</description>
      </element>
      <element name="effort" type="double" default="-1" required="0">
        <description>An attribute for enforcing the maximum joint effort applied by Joint::SetForce.  Limit is not enforced if value is negative.</description>
      </element>
      <element name="velocity" type="double" default="-1" required="0">
        <description>(not implemented) An attribute for enforcing the maximum joint velocity.</description>
      </element>
    </element> <!-- End Limit -->
  </element> <!-- End Axis2 -->

  <element name="physics" required="0">
    <description>Parameters that are specific to a certain physics engine.</description>
    <element name="ode" required="0">
      <description>ODE specific parameters</description>
      <element name="provide_feedback" type="bool" default="false" required="0">
        <description>If provide feedback is set to true, ODE will compute the constraint forces at this joint.</description>
      </element>

<<<<<<< HEAD
      <element name="cfm_damping" type="bool" default="0" required="0">
        <description>If cfm_damping is set to true, ODE will use CFM to simulate damping, allows for infinite damping, and one additional constraint row (previously used for joint limit) is always active.</description>
=======
      <element name="cfm_damping" type="bool" default="false" required="0">
        <description>If cfm damping is set to true, ODE will use CFM to simulate damping, allows for infinite damping, and one additional constraint row (previously used for joint limit) is always active.</description>
>>>>>>> 20d3bd46
      </element>

      <element name="fudge_factor" type="double" default="0" required="0">
        <description>Scale the excess for in a joint motor at joint limits. Should be between zero and one.</description>
      </element>
      <element name="cfm" type="double" default="0" required="0">
        <description>Constraint force mixing used when not at a stop</description>
      </element>
      <element name="bounce" type="double" default="0" required="0">
        <description>Bounciness of the limits</description>
      </element>
      <element name="max_force" type="double" default="0" required="0">
        <description>Maximum force or torque used to reach the desired velocity.</description>
      </element>
      <element name="velocity" type="double" default="0" required="0">
        <description>The desired velocity of the joint. Should only be set if you want the joint to move on load.</description>
      </element>

      <element name="limit" required="0">
        <description></description>
        <element name="cfm" type="double" default="0.0" required="1">
          <description>Constraint force mixing parameter used by the joint stop</description>
        </element>
        <element name="erp" type="double" default="0.2" required="1">
          <description>Error reduction parameter used by the joint stop</description>
        </element>
      </element>

      <element name="suspension" required="0">
        <description></description>
        <element name="cfm" type="double" default="0.0" required="1">
          <description>Suspension constraint force mixing parameter</description>
        </element>
        <element name="erp" type="double" default="0.2" required="1">
          <description>Suspension error reduction parameter</description>
        </element>
      </element>
    </element>
  </element> <!-- End Physics -->
</element> <!-- End Joint --><|MERGE_RESOLUTION|>--- conflicted
+++ resolved
@@ -97,13 +97,8 @@
         <description>If provide feedback is set to true, ODE will compute the constraint forces at this joint.</description>
       </element>
 
-<<<<<<< HEAD
-      <element name="cfm_damping" type="bool" default="0" required="0">
-        <description>If cfm_damping is set to true, ODE will use CFM to simulate damping, allows for infinite damping, and one additional constraint row (previously used for joint limit) is always active.</description>
-=======
       <element name="cfm_damping" type="bool" default="false" required="0">
         <description>If cfm damping is set to true, ODE will use CFM to simulate damping, allows for infinite damping, and one additional constraint row (previously used for joint limit) is always active.</description>
->>>>>>> 20d3bd46
       </element>
 
       <element name="fudge_factor" type="double" default="0" required="0">
