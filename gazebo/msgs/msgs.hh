/*
 * Copyright (C) 2012-2015 Open Source Robotics Foundation
 *
 * Licensed under the Apache License, Version 2.0 (the "License");
 * you may not use this file except in compliance with the License.
 * You may obtain a copy of the License at
 *
 *     http://www.apache.org/licenses/LICENSE-2.0
 *
 * Unless required by applicable law or agreed to in writing, software
 * distributed under the License is distributed on an "AS IS" BASIS,
 * WITHOUT WARRANTIES OR CONDITIONS OF ANY KIND, either express or implied.
 * See the License for the specific language governing permissions and
 * limitations under the License.
 *
*/
#ifndef MESSAGES_UTILITY_H
#define MESSAGES_UTILITY_H

#include <string>

#include <sdf/sdf.hh>

#include "gazebo/msgs/MessageTypes.hh"

#include "gazebo/math/MathTypes.hh"
#include "gazebo/math/Vector3.hh"
#include "gazebo/math/Pose.hh"
#include "gazebo/math/Plane.hh"
#include "gazebo/math/Box.hh"

#include "gazebo/common/SphericalCoordinates.hh"
#include "gazebo/common/Color.hh"
#include "gazebo/common/Time.hh"
#include "gazebo/common/Image.hh"

namespace gazebo
{
  /// \ingroup gazebo_msgs Messages
  /// \brief Messages namespace
  namespace msgs
  {
    /// \addtogroup gazebo_msgs Messages
    /// \brief All messages and helper functions
    /// \{

    /// \brief Create a request message
    /// \param[in] _request Request string
    /// \param[in] _data Optional data string
    /// \return A Request message
    GAZEBO_VISIBLE
    msgs::Request *CreateRequest(const std::string &_request,
                                 const std::string &_data = "");

    /// \brief Initialize a message
    /// \param[in] _message Message to initialize
    /// \param[in] _id Optional string id
    GAZEBO_VISIBLE
    void Init(google::protobuf::Message &_message, const std::string &_id ="");

    /// \brief Time stamp a header
    /// \param[in] _header Header to stamp
    GAZEBO_VISIBLE
    void Stamp(msgs::Header *_header);

    /// \brief Set the time in a time message
    /// \param[in] _time A Time message
    GAZEBO_VISIBLE
    void Stamp(msgs::Time *_time);

    /// \cond
    GAZEBO_VISIBLE
    std::string Package(const std::string &type,
        const google::protobuf::Message &message);
    /// \endcond

    /// \brief Convert a math::Vector3 to a msgs::Vector3d
    /// \param[in] _v The vector to convert
    /// \return A msgs::Vector3d object
    GAZEBO_VISIBLE
    msgs::Vector3d      Convert(const math::Vector3 &_v);

    /// \brief Convert a math::Vector2d to a msgs::Vector2d
    /// \param[in] _v The vector to convert
    /// \return A msgs::Vector2d object
    GAZEBO_VISIBLE
    msgs::Vector2d Convert(const math::Vector2d &_v);

    /// \brief Convert a math::Quaternion to a msgs::Quaternion
    /// \param[in] _q The quaternion to convert
    /// \return A msgs::Quaternion object
    GAZEBO_VISIBLE
    msgs::Quaternion Convert(const math::Quaternion &_q);

    /// \brief Convert a math::Pose to a msgs::Pose
    /// \param[in] _p The pose to convert
    /// \return A msgs::Pose object
    GAZEBO_VISIBLE
    msgs::Pose       Convert(const math::Pose &_p);

    /// \brief Convert a common::Color to a msgs::Color
    /// \param[in] _c The color to convert
    /// \return A msgs::Color object
    GAZEBO_VISIBLE
    msgs::Color      Convert(const common::Color &_c);

    /// \brief Convert a common::Time to a msgs::Time
    /// \param[in] _t The time to convert
    /// \return A msgs::Time object
    GAZEBO_VISIBLE
    msgs::Time       Convert(const common::Time &_t);

    /// \brief Convert a math::Plane to a msgs::PlaneGeom
    /// \param[in] _p The plane to convert
    /// \return A msgs::PlaneGeom object
    GAZEBO_VISIBLE
    msgs::PlaneGeom Convert(const math::Plane &_p);

    /// \brief Convert a string to a msgs::Joint::Type enum.
    /// \param[in] _str Joint type string.
    /// \return A msgs::Joint::Type enum. Defaults to REVOLUTE
    /// if _str is unrecognized.
    GAZEBO_VISIBLE
    msgs::Joint::Type ConvertJointType(const std::string &_str);

    /// \brief Convert a msgs::Joint::Type to a string.
    /// \param[in] _type A msgs::Joint::Type enum.
    /// \return Joint type string. Returns "unknown" if
    /// _type is unrecognized.
    GAZEBO_VISIBLE
    std::string ConvertJointType(const msgs::Joint::Type _type);

    /// \brief Convert a string to a msgs::Geometry::Type enum.
    /// \param[in] _str Geometry type string.
    /// \return A msgs::Geometry::Type enum.
    GAZEBO_VISIBLE
    msgs::Geometry::Type ConvertGeometryType(const std::string &_str);

    /// \brief Convert a msgs::Geometry::Type to a string.
    /// \param[in] _type A msgs::Geometry::Type enum.
    /// \return Geometry type string.
    GAZEBO_VISIBLE
    std::string ConvertGeometryType(const msgs::Geometry::Type _type);

    /// \brief Convert a msgs::Vector3d to a math::Vector
    /// \param[in] _v The plane to convert
    /// \return A math::Vector3 object
    GAZEBO_VISIBLE
    math::Vector3    Convert(const msgs::Vector3d &_v);

    /// \brief Convert a msgs::Vector2d to a math::Vector2d
    /// \param[in] _v The vector2 to convert
    /// \return A math::Vector2d object
    GAZEBO_VISIBLE
    math::Vector2d    Convert(const msgs::Vector2d &_v);

    /// \brief Convert a msgs::Quaternion to a math::Quaternion
    /// \param[in] _q The quaternion to convert
    /// \return A math::Quaternion object
    GAZEBO_VISIBLE
    math::Quaternion Convert(const msgs::Quaternion &_q);

    /// \brief Convert a msgs::Pose to a math::Pose
    /// \param[in] _q The pose to convert
    /// \return A math::Pose object
    GAZEBO_VISIBLE
    math::Pose       Convert(const msgs::Pose &_p);

    /// \brief Convert a msgs::Image to a common::Image
    /// \param[out] _img The common::Image container
    /// \param[in] _msg The Image message to convert
    GAZEBO_VISIBLE
    void Set(common::Image &_img, const msgs::Image &_msg);

    /// \brief Convert a msgs::Color to a common::Color
    /// \param[in] _c The color to convert
    /// \return A common::Color object
    GAZEBO_VISIBLE
    common::Color    Convert(const msgs::Color &_c);

    /// \brief Convert a msgs::Time to a common::Time
    /// \param[in] _t The time to convert
    /// \return A common::Time object
    GAZEBO_VISIBLE
    common::Time     Convert(const msgs::Time &_t);

    /// \brief Convert a msgs::PlaneGeom to a common::Plane
    /// \param[in] _p The plane to convert
    /// \return A common::Plane object
    GAZEBO_VISIBLE
    math::Plane      Convert(const msgs::PlaneGeom &_p);

    /// \brief Set a msgs::Image from a common::Image
    /// \param[out] _msg A msgs::Image pointer
    /// \param[in] _i A common::Image reference
    GAZEBO_VISIBLE
    void Set(msgs::Image *_msg, const common::Image &_i);

    /// \brief Set a msgs::Vector3d from a math::Vector3
    /// \param[out] _pt A msgs::Vector3d pointer
    /// \param[in] _v A math::Vector3 reference
    GAZEBO_VISIBLE
    void Set(msgs::Vector3d *_pt, const math::Vector3 &_v);

    /// \brief Set a msgs::Vector2d from a math::Vector3
    /// \param[out] _pt A msgs::Vector2d pointer
    /// \param[in] _v A math::Vector2d reference
    GAZEBO_VISIBLE
    void Set(msgs::Vector2d *_pt, const math::Vector2d &_v);

    /// \brief Set a msgs::Quaternion from a math::Quaternion
    /// \param[out] _q A msgs::Quaternion pointer
    /// \param[in] _v A math::Quaternion reference
    GAZEBO_VISIBLE
    void Set(msgs::Quaternion *_q, const math::Quaternion &_v);

    /// \brief Set a msgs::Pose from a math::Pose
    /// \param[out] _p A msgs::Pose pointer
    /// \param[in] _v A math::Pose reference
    GAZEBO_VISIBLE
    void Set(msgs::Pose *_p, const math::Pose &_v);

    /// \brief Set a msgs::Color from a common::Color
    /// \param[out] _p A msgs::Color pointer
    /// \param[in] _v A common::Color reference
    GAZEBO_VISIBLE
    void Set(msgs::Color *_c, const common::Color &_v);

    /// \brief Set a msgs::Time from a common::Time
    /// \param[out] _p A msgs::Time pointer
    /// \param[in] _v A common::Time reference
    GAZEBO_VISIBLE
    void Set(msgs::Time *_t, const common::Time &_v);

    /// \brief Set a msgs::SphericalCoordinates from
    /// a common::SphericalCoordinates object.
    /// \param[out] _p A msgs::SphericalCoordinates pointer.
    /// \param[in] _v A common::SphericalCoordinates reference
    GAZEBO_VISIBLE
    void Set(msgs::SphericalCoordinates *_s,
             const common::SphericalCoordinates &_v);

    /// \brief Set a msgs::Plane from a math::Plane
    /// \param[out] _p A msgs::Plane pointer
    /// \param[in] _v A math::Plane reference
    GAZEBO_VISIBLE
    void Set(msgs::PlaneGeom *_p, const math::Plane &_v);

    /// \brief Create a msgs::TrackVisual from a track visual SDF element
    /// \param[in] _sdf The sdf element
    /// \return The new msgs::TrackVisual object
    GAZEBO_VISIBLE
    msgs::TrackVisual TrackVisualFromSDF(sdf::ElementPtr _sdf);

    /// \brief Create a msgs::GUI from a GUI SDF element
    /// \param[in] _sdf The sdf element
    /// \return The new msgs::GUI object
    GAZEBO_VISIBLE
    msgs::GUI GUIFromSDF(sdf::ElementPtr _sdf);

    /// \brief Create a msgs::Light from a light SDF element
    /// \param[in] _sdf The sdf element
    /// \return The new msgs::Light object
    GAZEBO_VISIBLE
    msgs::Light LightFromSDF(sdf::ElementPtr _sdf);

    /// \brief Create a msgs::MeshGeom from a mesh SDF element
    /// \param[in] _sdf The sdf element
    /// \return The new msgs::MeshGeom object
    GAZEBO_VISIBLE
    msgs::MeshGeom MeshFromSDF(sdf::ElementPtr _sdf);

    /// \brief Create a msgs::Geometry from a geometry SDF element
    /// \param[in] _sdf The sdf element
    /// \return The new msgs::Geometry object
    GAZEBO_VISIBLE
    msgs::Geometry GeometryFromSDF(sdf::ElementPtr _sdf);

    /// \brief Create a msgs::Visual from a visual SDF element
    /// \param[in] _sdf The sdf element
    /// \return The new msgs::Visual object
    GAZEBO_VISIBLE
    msgs::Visual VisualFromSDF(sdf::ElementPtr _sdf);

    /// \brief Create or update an SDF element from a msgs::Visual
    /// \param[in] _msg Visual messsage
    /// \param[in] _sdf if supplied, performs an update from _msg instead of
    /// creating a new sdf element.
    /// \return The new SDF element.
    GAZEBO_VISIBLE
    sdf::ElementPtr VisualToSDF(const msgs::Visual &_msg,
        sdf::ElementPtr _sdf = sdf::ElementPtr());

    /// \brief Create or update an SDF element from a msgs::Material
    /// If _sdf is supplied and _msg has script uri's
    /// the <uri> elements will be removed from _sdf.
    /// \param[in] _msg Material messsage
    /// \param[in] _sdf if supplied, performs an update from _msg instead of
    /// creating a new sdf element.
    /// \return The new SDF element.
    GAZEBO_VISIBLE
    sdf::ElementPtr MaterialToSDF(const msgs::Material &_msg,
        sdf::ElementPtr _sdf = sdf::ElementPtr());

    /// \brief Convert a string to a msgs::Material::ShaderType enum.
    /// \param[in] _str Shader type string.
    /// \return A msgs::Material::ShaderType enum. Defaults to VERTEX
    /// if _str is unrecognized.
    GAZEBO_VISIBLE
    msgs::Material::ShaderType ConvertShaderType(const std::string &_str);

    /// \brief Convert a msgs::ShaderType to a string.
    /// \param[in] _type A msgs::ShaderType enum.
    /// \return Shader type string. Returns "unknown" if
    /// _type is unrecognized.
    GAZEBO_VISIBLE
    std::string ConvertShaderType(const msgs::Material::ShaderType _type);

    /// \brief Create a msgs::Fog from a fog SDF element
    /// \param[in] _sdf The sdf element
    /// \return The new msgs::Fog object
    GAZEBO_VISIBLE
    msgs::Fog FogFromSDF(sdf::ElementPtr _sdf);

    /// \brief Create a msgs::Scene from a scene SDF element
    /// \param[in] _sdf The sdf element
    /// \return The new msgs::Scene object
    GAZEBO_VISIBLE
    msgs::Scene SceneFromSDF(sdf::ElementPtr _sdf);

    /// \brief Create or update an SDF element from a msgs::Light
    /// \param[in] _msg Light messsage
    /// \param[in] _sdf if supplied, performs an update from _msg instead of
    /// creating a new sdf element.
    /// \return The new SDF element.
    GAZEBO_VISIBLE
    sdf::ElementPtr LightToSDF(const msgs::Light &_msg,
        sdf::ElementPtr _sdf = sdf::ElementPtr());

    /// \brief Create or update an SDF element from a msgs::CameraSensor
    /// \param[in] _msg CameraSensor messsage
    /// \param[in] _sdf if supplied, performs an update from _msg instead of
    /// creating a new sdf element.
    /// \return The new SDF element.
    GAZEBO_VISIBLE
    sdf::ElementPtr CameraSensorToSDF(const msgs::CameraSensor &_msg,
        sdf::ElementPtr _sdf = sdf::ElementPtr());

    /// \brief Create or update an SDF element from a msgs::Plugin
    /// \param[in] _msg Plugin messsage
    /// \param[in] _sdf if supplied, performs an update from _msg instead of
    /// creating a new sdf element.
    /// \return The new SDF element.
    GAZEBO_VISIBLE
    sdf::ElementPtr PluginToSDF(const msgs::Plugin &_plugin,
        sdf::ElementPtr _sdf = sdf::ElementPtr());

    /// \brief Create or update an SDF element from a msgs::Collision
    /// \param[in] _msg Collision messsage
    /// \param[in] _sdf if supplied, performs an update from _msg instead of
    /// creating a new sdf element.
    /// \return The new SDF element.
    GAZEBO_VISIBLE
    sdf::ElementPtr CollisionToSDF(const msgs::Collision &_msg,
        sdf::ElementPtr _sdf = sdf::ElementPtr());

<<<<<<< HEAD
    /// \brief Create an SDF element from a msgs::Link
=======
    /// \internal
    /// \brief Create or update an SDF element from a msgs::Link.
    /// If _sdf is supplied and _msg has any collisions or visuals,
    /// the <collision> and <visual> elements will be removed from _sdf.
>>>>>>> c74a5d08
    /// \param[in] _msg Link messsage
    /// \param[in] _sdf if supplied, performs an update from _msg instead of
    /// creating a new sdf element.
    /// \return The new SDF element.
    GAZEBO_VISIBLE
    sdf::ElementPtr LinkToSDF(const msgs::Link &_msg,
        sdf::ElementPtr _sdf = sdf::ElementPtr());

    /// \brief Create or update an SDF element from a msgs::Inertial
    /// \param[in] _msg Inertial messsage
    /// \param[in] _sdf if supplied, performs an update from _msg instead of
    /// creating a new sdf element.
    /// \return The new SDF element.
    GAZEBO_VISIBLE
    sdf::ElementPtr InertialToSDF(const msgs::Inertial &_msg,
        sdf::ElementPtr _sdf = sdf::ElementPtr());

    /// \brief Create or update an SDF element from a msgs::Surface
    /// \param[in] _msg Surface messsage
    /// \param[in] _sdf if supplied, performs an update from _msg instead of
    /// creating a new sdf element.
    /// \return The new SDF element.
    GAZEBO_VISIBLE
    sdf::ElementPtr SurfaceToSDF(const msgs::Surface &_msg,
        sdf::ElementPtr _sdf = sdf::ElementPtr());

    /// \brief Create or update an SDF element from a msgs::Geometry
    /// If _sdf is supplied and the _msg has non-empty repeated elements,
    /// any existing sdf elements will be removed from _sdf prior to adding
    /// the new elements from _msg.
    /// \param[in] _msg Geometry messsage
    /// \param[in] _sdf if supplied, performs an update from _msg instead of
    /// creating a new sdf element.
    /// \return The new SDF element.
    GAZEBO_VISIBLE
    sdf::ElementPtr GeometryToSDF(const msgs::Geometry &_msg,
        sdf::ElementPtr _sdf = sdf::ElementPtr());

    /// \brief Create or update an SDF element from a msgs::Mesh
    /// \param[in] _msg Mesh messsage
    /// \param[in] _sdf if supplied, performs an update from _msg instead of
    /// creating a new sdf element.
    /// \return The new SDF element.
    GAZEBO_VISIBLE
    sdf::ElementPtr MeshToSDF(const msgs::MeshGeom &_msg,
        sdf::ElementPtr _sdf = sdf::ElementPtr());

    /// \brief Add a simple box link to a Model message.
    /// The size and mass of the box are specified, and a
    /// single collision is added, along with an inertial
    /// block corresponding to a box of uniform density.
    /// \param[out] _model The msgs::Model to which the link is added.
    /// \param[in] _mass Mass of the box.
    /// \param[in] _size Size of the box.
    GAZEBO_VISIBLE
    void AddBoxLink(msgs::Model &_model, const double _mass,
                    const math::Vector3 &_size);

    /// \brief Add a simple cylinder link to a Model message.
    /// The radius, length, and mass of the cylinder are specified, and a
    /// single collision is added, along with an inertial
    /// block corresponding to a cylinder of uniform density
    /// with an axis of symmetry along the Z axis.
    /// \param[out] _model The msgs::Model to which the link is added.
    /// \param[in] _mass Mass of the cylinder.
    /// \param[in] _radius Radius of the cylinder.
    /// \param[in] _length Length of the cylinder.
    GAZEBO_VISIBLE
    void AddCylinderLink(msgs::Model &_model, const double _mass,
                         const double _radius, const double _length);

    /// \brief Add a simple sphere link to a Model message.
    /// The size and mass of the sphere are specified, and a
    /// single collision is added, along with an inertial
    /// block corresponding to a sphere of uniform density.
    /// \param[out] _model The msgs::Model to which the link is added.
    /// \param[in] _mass Mass of the sphere.
    /// \param[in] _radius Radius of the sphere.
    GAZEBO_VISIBLE
    void AddSphereLink(msgs::Model &_model, const double _mass,
                    const double _radius);

    /// \brief Add a link with a collision and visual
    /// of specified geometry to a model message.
    /// It does not set any inertial values.
    /// \param[out] _model The msgs::Model object to receive a new link.
    /// \param[in] _geom Geometry to be added to collision and visual.
    GAZEBO_VISIBLE
    void AddLinkGeom(Model &_msg, const Geometry &_geom);

    /// \brief Create or update an SDF element from msgs::Model.
    /// If _sdf is supplied and _msg has any links or joints,
    /// the <link> and <joint> elements will be removed from _sdf.
    /// \param[in] _msg The msgs::Model object.
    /// \param[in] _sdf if supplied, performs an update from _sdf instead of
    /// creating a new sdf element.
    /// \return The new SDF element.
    GAZEBO_VISIBLE
    sdf::ElementPtr ModelToSDF(const msgs::Model &_msg,
        sdf::ElementPtr _sdf = sdf::ElementPtr());

    /// \brief Create or update an SDF element from msgs::Joint.
    /// \param[in] _msg The msgs::Joint object.
    /// \param[in] _sdf if supplied, performs an update from _sdf instead of
    /// creating a new sdf element.
    /// \return The new SDF element.
    GAZEBO_VISIBLE
    sdf::ElementPtr JointToSDF(const msgs::Joint &_msg,
                      sdf::ElementPtr _sdf = sdf::ElementPtr());

    /// \cond
    GAZEBO_VISIBLE
    const google::protobuf::FieldDescriptor *GetFD(
        google::protobuf::Message &message, const std::string &name);
    /// \endcond

    /// \brief Get the header from a protobuf message
    /// \param[in] _message A google protobuf message
    /// \return A pointer to the message's header
    GAZEBO_VISIBLE
    msgs::Header *GetHeader(google::protobuf::Message &_message);

    /// \}
  }
}

#endif<|MERGE_RESOLUTION|>--- conflicted
+++ resolved
@@ -364,14 +364,9 @@
     sdf::ElementPtr CollisionToSDF(const msgs::Collision &_msg,
         sdf::ElementPtr _sdf = sdf::ElementPtr());
 
-<<<<<<< HEAD
-    /// \brief Create an SDF element from a msgs::Link
-=======
-    /// \internal
     /// \brief Create or update an SDF element from a msgs::Link.
     /// If _sdf is supplied and _msg has any collisions or visuals,
     /// the <collision> and <visual> elements will be removed from _sdf.
->>>>>>> c74a5d08
     /// \param[in] _msg Link messsage
     /// \param[in] _sdf if supplied, performs an update from _msg instead of
     /// creating a new sdf element.
