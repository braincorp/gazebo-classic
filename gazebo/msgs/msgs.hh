/*
 * Copyright (C) 2012-2014 Open Source Robotics Foundation
 *
 * Licensed under the Apache License, Version 2.0 (the "License");
 * you may not use this file except in compliance with the License.
 * You may obtain a copy of the License at
 *
 *     http://www.apache.org/licenses/LICENSE-2.0
 *
 * Unless required by applicable law or agreed to in writing, software
 * distributed under the License is distributed on an "AS IS" BASIS,
 * WITHOUT WARRANTIES OR CONDITIONS OF ANY KIND, either express or implied.
 * See the License for the specific language governing permissions and
 * limitations under the License.
 *
*/
#ifndef MESSAGES_UTILITY_H
#define MESSAGES_UTILITY_H

#include <string>

#include <sdf/sdf.hh>

#include "gazebo/msgs/MessageTypes.hh"

#include "gazebo/math/MathTypes.hh"
#include "gazebo/math/Vector3.hh"
#include "gazebo/math/Pose.hh"
#include "gazebo/math/Plane.hh"
#include "gazebo/math/Box.hh"

#include "gazebo/common/SphericalCoordinates.hh"
#include "gazebo/common/Color.hh"
#include "gazebo/common/Time.hh"
#include "gazebo/common/Image.hh"

namespace gazebo
{
  /// \ingroup gazebo_msgs Messages
  /// \brief Messages namespace
  namespace msgs
  {
    /// \addtogroup gazebo_msgs Messages
    /// \brief All messages and helper functions
    /// \{

    /// \brief Create a request message
    /// \param[in] _request Request string
    /// \param[in] _data Optional data string
    /// \return A Request message
    GAZEBO_VISIBLE
    msgs::Request *CreateRequest(const std::string &_request,
                                 const std::string &_data = "");

    /// \brief Initialize a message
    /// \param[in] _message Message to initialize
    /// \param[in] _id Optional string id
    GAZEBO_VISIBLE
    void Init(google::protobuf::Message &_message, const std::string &_id ="");

    /// \brief Time stamp a header
    /// \param[in] _header Header to stamp
    GAZEBO_VISIBLE
    void Stamp(msgs::Header *_header);

    /// \brief Set the time in a time message
    /// \param[in] _time A Time message
    GAZEBO_VISIBLE
    void Stamp(msgs::Time *_time);

    /// \cond
    GAZEBO_VISIBLE
    std::string Package(const std::string &type,
        const google::protobuf::Message &message);
    /// \endcond

    /// \brief Convert a math::Vector2d to a msgs::Vector2d
    /// \param[in] _v The vector to convert
    /// \return A msgs::Vector2d object
    GAZEBO_VISIBLE
    msgs::Vector2d      Convert(const math::Vector2d &_v);

    /// \brief Convert a math::Vector3 to a msgs::Vector3d
    /// \param[in] _v The vector to convert
    /// \return A msgs::Vector3d object
    GAZEBO_VISIBLE
    msgs::Vector3d      Convert(const math::Vector3 &_v);

    /// \brief Convert a math::Quaternion to a msgs::Quaternion
    /// \param[in] _q The quaternion to convert
    /// \return A msgs::Quaternion object
    GAZEBO_VISIBLE
    msgs::Quaternion Convert(const math::Quaternion &_q);

    /// \brief Convert a math::Pose to a msgs::Pose
    /// \param[in] _p The pose to convert
    /// \return A msgs::Pose object
    GAZEBO_VISIBLE
    msgs::Pose       Convert(const math::Pose &_p);

    /// \brief Convert a common::Color to a msgs::Color
    /// \param[in] _c The color to convert
    /// \return A msgs::Color object
    GAZEBO_VISIBLE
    msgs::Color      Convert(const common::Color &_c);

    /// \brief Convert a common::Time to a msgs::Time
    /// \param[in] _t The time to convert
    /// \return A msgs::Time object
    GAZEBO_VISIBLE
    msgs::Time       Convert(const common::Time &_t);

    /// \brief Convert a math::Plane to a msgs::PlaneGeom
    /// \param[in] _p The plane to convert
    /// \return A msgs::PlaneGeom object
    GAZEBO_VISIBLE
    msgs::PlaneGeom Convert(const math::Plane &_p);

    /// \brief Convert a string to a msgs::Joint::Type enum.
    /// \param[in] _str Joint type string.
    /// \return A msgs::Joint::Type enum.
<<<<<<< HEAD
=======
    GAZEBO_VISIBLE
    msgs::Joint::Type Convert(const std::string &_str);

    /// \brief Convert a msgs::Vector2d to a math::Vector2d
    /// \param[in] _v The plane to convert
    /// \return A math::Vector2d object
>>>>>>> e4ab77a7
    GAZEBO_VISIBLE
    msgs::Joint::Type ConvertJointType(const std::string &_str);

    /// \brief Convert a msgs::Joint::Type to a string.
    /// \param[in] _type A msgs::Joint::Type enum.
    /// \return Joint type string.
    GAZEBO_VISIBLE
    std::string ConvertJointType(const msgs::Joint::Type _type);

    /// \brief Convert a msgs::Vector3d to a math::Vector
    /// \param[in] _v The plane to convert
    /// \return A math::Vector3 object
    GAZEBO_VISIBLE
    math::Vector3    Convert(const msgs::Vector3d &_v);

    /// \brief Convert a msgs::Vector2d to a math::Vector2d
    /// \param[in] _v The vector2 to convert
    /// \return A math::Vector2d object
    GAZEBO_VISIBLE
    math::Vector2d    Convert(const msgs::Vector2d &_v);

    /// \brief Convert a msgs::Quaternion to a math::Quaternion
    /// \param[in] _q The quaternion to convert
    /// \return A math::Quaternion object
    GAZEBO_VISIBLE
    math::Quaternion Convert(const msgs::Quaternion &_q);

    /// \brief Convert a msgs::Pose to a math::Pose
    /// \param[in] _q The pose to convert
    /// \return A math::Pose object
    GAZEBO_VISIBLE
    math::Pose       Convert(const msgs::Pose &_p);

    /// \brief Convert a msgs::Image to a common::Image
    /// \param[out] _img The common::Image container
    /// \param[in] _msg The Image message to convert
    GAZEBO_VISIBLE
    void Set(common::Image &_img, const msgs::Image &_msg);

    /// \brief Convert a msgs::Color to a common::Color
    /// \param[in] _c The color to convert
    /// \return A common::Color object
    GAZEBO_VISIBLE
    common::Color    Convert(const msgs::Color &_c);

    /// \brief Convert a msgs::Time to a common::Time
    /// \param[in] _t The time to convert
    /// \return A common::Time object
    GAZEBO_VISIBLE
    common::Time     Convert(const msgs::Time &_t);

    /// \brief Convert a msgs::PlaneGeom to a common::Plane
    /// \param[in] _p The plane to convert
    /// \return A common::Plane object
    GAZEBO_VISIBLE
    math::Plane      Convert(const msgs::PlaneGeom &_p);

    /// \brief Set a msgs::Image from a common::Image
    /// \param[out] _msg A msgs::Image pointer
    /// \param[in] _i A common::Image reference
    GAZEBO_VISIBLE
    void Set(msgs::Image *_msg, const common::Image &_i);

    /// \brief Set a msgs::Vector3d from a math::Vector3
    /// \param[out] _pt A msgs::Vector3d pointer
    /// \param[in] _v A math::Vector3 reference
    GAZEBO_VISIBLE
    void Set(msgs::Vector3d *_pt, const math::Vector3 &_v);

    /// \brief Set a msgs::Vector2d from a math::Vector3
    /// \param[out] _pt A msgs::Vector2d pointer
    /// \param[in] _v A math::Vector2d reference
    GAZEBO_VISIBLE
    void Set(msgs::Vector2d *_pt, const math::Vector2d &_v);

    /// \brief Set a msgs::Quaternion from a math::Quaternion
    /// \param[out] _q A msgs::Quaternion pointer
    /// \param[in] _v A math::Quaternion reference
    GAZEBO_VISIBLE
    void Set(msgs::Quaternion *_q, const math::Quaternion &_v);

    /// \brief Set a msgs::Pose from a math::Pose
    /// \param[out] _p A msgs::Pose pointer
    /// \param[in] _v A math::Pose reference
    GAZEBO_VISIBLE
    void Set(msgs::Pose *_p, const math::Pose &_v);

    /// \brief Set a msgs::Color from a common::Color
    /// \param[out] _p A msgs::Color pointer
    /// \param[in] _v A common::Color reference
    GAZEBO_VISIBLE
    void Set(msgs::Color *_c, const common::Color &_v);

    /// \brief Set a msgs::Time from a common::Time
    /// \param[out] _p A msgs::Time pointer
    /// \param[in] _v A common::Time reference
    GAZEBO_VISIBLE
    void Set(msgs::Time *_t, const common::Time &_v);

    /// \brief Set a msgs::SphericalCoordinates from
    /// a common::SphericalCoordinates object.
    /// \param[out] _p A msgs::SphericalCoordinates pointer.
    /// \param[in] _v A common::SphericalCoordinates reference
    void Set(msgs::SphericalCoordinates *_s,
             const common::SphericalCoordinates &_v);

    /// \brief Set a msgs::Plane from a math::Plane
    /// \param[out] _p A msgs::Plane pointer
    /// \param[in] _v A math::Plane reference
    GAZEBO_VISIBLE
    void Set(msgs::PlaneGeom *_p, const math::Plane &_v);

    /// \brief Create a msgs::TrackVisual from a track visual SDF element
    /// \param[in] _sdf The sdf element
    /// \return The new msgs::TrackVisual object
    GAZEBO_VISIBLE
    msgs::TrackVisual TrackVisualFromSDF(sdf::ElementPtr _sdf);

    /// \brief Create a msgs::GUI from a GUI SDF element
    /// \param[in] _sdf The sdf element
    /// \return The new msgs::GUI object
    GAZEBO_VISIBLE
    msgs::GUI GUIFromSDF(sdf::ElementPtr _sdf);

    /// \brief Create a msgs::Light from a light SDF element
    /// \param[in] _sdf The sdf element
    /// \return The new msgs::Light object
    GAZEBO_VISIBLE
    msgs::Light LightFromSDF(sdf::ElementPtr _sdf);

    /// \brief Create a msgs::MeshGeom from a mesh SDF element
    /// \param[in] _sdf The sdf element
    /// \return The new msgs::MeshGeom object
    GAZEBO_VISIBLE
    msgs::MeshGeom MeshFromSDF(sdf::ElementPtr _sdf);

    /// \brief Create a msgs::Geometry from a geometry SDF element
    /// \param[in] _sdf The sdf element
    /// \return The new msgs::Geometry object
    GAZEBO_VISIBLE
    msgs::Geometry GeometryFromSDF(sdf::ElementPtr _sdf);

    /// \brief Create a msgs::Visual from a visual SDF element
    /// \param[in] _sdf The sdf element
    /// \return The new msgs::Visual object
    GAZEBO_VISIBLE
    msgs::Visual VisualFromSDF(sdf::ElementPtr _sdf);

    /// \brief Create a msgs::Fog from a fog SDF element
    /// \param[in] _sdf The sdf element
    /// \return The new msgs::Fog object
    GAZEBO_VISIBLE
    msgs::Fog FogFromSDF(sdf::ElementPtr _sdf);

    /// \brief Create a msgs::Scene from a scene SDF element
    /// \param[in] _sdf The sdf element
    /// \return The new msgs::Scene object
    GAZEBO_VISIBLE
    msgs::Scene SceneFromSDF(sdf::ElementPtr _sdf);

    /// \brief Create an SDF element from a msgs::Scene
    /// \param[in] _msg Light messsage
    /// \param[in] _sdf if supplied, performs an update from _msg intead of
    /// creating a new sdf element.
    /// \return The new SDF element
    GAZEBO_VISIBLE
    sdf::ElementPtr LightToSDF(const msgs::Light &_msg,
        sdf::ElementPtr _sdf = sdf::ElementPtr());

    /// \brief Add a simple box link to a Model message.
    /// The size and mass of the box are specified, and a
    /// single collision is added, along with an inertial
    /// block corresponding to box of uniform density.
    /// \param[out] _msg The msgs::Model to which the link is added.
    /// \param[in] _mass Mass of the box.
    /// \param[in] _size Size of the box.
    GAZEBO_VISIBLE
    void AddBoxLink(msgs::Model &_msg, double _mass,
                    const math::Vector3 &_size);

    /// \brief Create an SDF string from msgs::Model.
    /// \param[in] _sdf The msgs::Model object.
    /// \return sdf string.
    GAZEBO_VISIBLE
    std::string ToSDF(const msgs::Model &_msg);

    /// \brief Create an SDF string from msgs::Link.
    /// \param[in] _sdf The msgs::Link object.
    /// \return sdf string.
    GAZEBO_VISIBLE
    std::string ToSDF(const msgs::Link &_msg);

    /// \brief Create an SDF string from msgs::Collision.
    /// \param[in] _sdf The msgs::Collision object.
    /// \return sdf string.
    GAZEBO_VISIBLE
    std::string ToSDF(const msgs::Collision &_msg);

    /// \brief Create an SDF string from msgs::Geometry.
    /// \param[in] _sdf The msgs::Geometry object.
    /// \return sdf string.
    GAZEBO_VISIBLE
    std::string ToSDF(const msgs::Geometry &_msg);

    /// \brief Create an SDF string from msgs::Axis.
    /// \param[in] _sdf The msgs::Axis object.
    /// \param[in] _name Name of axis element (axis or axis2).
    /// \param[in] _useParentModelFrame Flag to use parent model frame,
    ///   <0 for not set, 0 for false, >0 for true.
    /// \return sdf string.
    GAZEBO_VISIBLE
    std::string ToSDF(const msgs::Axis &_msg,
                      const std::string &_name = "axis",
                      int _useParentModelFrame = -1
                      );

    /// \brief Create an SDF string from msgs::BoxGeom.
    /// \param[in] _sdf The msgs::BoxGeom object.
    /// \return sdf string.
    GAZEBO_VISIBLE
    std::string ToSDF(const msgs::BoxGeom &_msg);

    /// \brief Create an SDF string from msgs::CylinderGeom.
    /// \param[in] _sdf The msgs::CylinderGeom object.
    /// \return sdf string.
    GAZEBO_VISIBLE
    std::string ToSDF(const msgs::CylinderGeom &_msg);

    /// \brief Create an SDF string from msgs::ImageGeom.
    /// \param[in] _sdf The msgs::ImageGeom object.
    /// \return sdf string.
    GAZEBO_VISIBLE
    std::string ToSDF(const msgs::ImageGeom &_msg);

    /// \brief Create an SDF string from msgs::Joint.
    /// \param[in] _sdf The msgs::Joint object.
    /// \param[in] _useParentModelFrame1 Use parent model frame for axis 1.
    ///   <0 for not set, 0 for false, >0 for true.
    /// \param[in] _useParentModelFrame2 Use parent model frame for axis 2.
    ///   <0 for not set, 0 for false, >0 for true.
    /// \return sdf string.
    GAZEBO_VISIBLE
    std::string ToSDF(const msgs::Joint &_msg,
                      int _useParentModelFrame1 = -1,
                      int _useParentModelFrame2 = -1);

    /// \brief Create an SDF string from msgs::PlaneGeom.
    /// \param[in] _sdf The msgs::PlaneGeom object.
    /// \return sdf string.
    GAZEBO_VISIBLE
    std::string ToSDF(const msgs::PlaneGeom &_msg);

    /// \brief Create an SDF string from msgs::SphereGeom.
    /// \param[in] _sdf The msgs::SphereGeom object.
    /// \return sdf string.
    GAZEBO_VISIBLE
    std::string ToSDF(const msgs::SphereGeom &_msg);

    /// \brief Create an SDF string from msgs::Friction.
    /// \param[in] _sdf The msgs::Friction object.
    /// \return sdf string.
    GAZEBO_VISIBLE
    std::string ToSDF(const msgs::Friction &_msg);

    /// \brief Create an SDF string from msgs::Inertial.
    /// \param[in] _sdf The msgs::Inertial object.
    /// \return sdf string.
    GAZEBO_VISIBLE
    std::string ToSDF(const msgs::Inertial &_msg);

    /// \brief Create an SDF string from msgs::Surface.
    /// \param[in] _sdf The msgs::Surface object.
    /// \return sdf string.
    GAZEBO_VISIBLE
    std::string ToSDF(const msgs::Surface &_msg);

    /// \cond
    GAZEBO_VISIBLE
    const google::protobuf::FieldDescriptor *GetFD(
        google::protobuf::Message &message, const std::string &name);
    /// \endcond

    /// \brief Get the header from a protobuf message
    /// \param[in] _message A google protobuf message
    /// \return A pointer to the message's header
    GAZEBO_VISIBLE
    msgs::Header *GetHeader(google::protobuf::Message &_message);

    /// \}
  }
}

#endif<|MERGE_RESOLUTION|>--- conflicted
+++ resolved
@@ -119,15 +119,6 @@
     /// \brief Convert a string to a msgs::Joint::Type enum.
     /// \param[in] _str Joint type string.
     /// \return A msgs::Joint::Type enum.
-<<<<<<< HEAD
-=======
-    GAZEBO_VISIBLE
-    msgs::Joint::Type Convert(const std::string &_str);
-
-    /// \brief Convert a msgs::Vector2d to a math::Vector2d
-    /// \param[in] _v The plane to convert
-    /// \return A math::Vector2d object
->>>>>>> e4ab77a7
     GAZEBO_VISIBLE
     msgs::Joint::Type ConvertJointType(const std::string &_str);
 
