/*
 * Copyright (C) 2012-2014 Open Source Robotics Foundation
 *
 * Licensed under the Apache License, Version 2.0 (the "License");
 * you may not use this file except in compliance with the License.
 * You may obtain a copy of the License at
 *
 *     http://www.apache.org/licenses/LICENSE-2.0
 *
 * Unless required by applicable law or agreed to in writing, software
 * distributed under the License is distributed on an "AS IS" BASIS,
 * WITHOUT WARRANTIES OR CONDITIONS OF ANY KIND, either express or implied.
 * See the License for the specific language governing permissions and
 * limitations under the License.
 *
*/

#include <google/protobuf/descriptor.h>
#include <algorithm>

#include "gazebo/math/Vector3.hh"
#include "gazebo/math/Pose.hh"
#include "gazebo/math/Quaternion.hh"
#include "gazebo/math/Plane.hh"
#include "gazebo/math/Rand.hh"

#include "gazebo/common/CommonIface.hh"
#include "gazebo/common/Image.hh"
#include "gazebo/common/Exception.hh"
#include "gazebo/common/Console.hh"
#include "gazebo/msgs/msgs.hh"

namespace gazebo
{
  namespace msgs
  {
    /// Create a request message
    msgs::Request *CreateRequest(const std::string &_request,
        const std::string &_data)
    {
      msgs::Request *request = new msgs::Request;

      request->set_request(_request);
      request->set_data(_data);
      request->set_id(math::Rand::GetIntUniform(1, 10000));

      return request;
    }

    const google::protobuf::FieldDescriptor *GetFD(
        google::protobuf::Message &message, const std::string &name)
    {
      return message.GetDescriptor()->FindFieldByName(name);
    }

    msgs::Header *GetHeader(google::protobuf::Message &message)
    {
      google::protobuf::Message *msg = NULL;

      if (GetFD(message, "str_id"))
        msg = &message;
      else
      {
        const google::protobuf::FieldDescriptor *fd;
        fd = GetFD(message, "header");

        if (fd)
          msg = message.GetReflection()->MutableMessage(&message, fd);
      }

      return (msgs::Header*)msg;
    }

    void Init(google::protobuf::Message &_message, const std::string &_id)
    {
      msgs::Header *header = GetHeader(_message);

      if (header)
      {
        if (!_id.empty())
          header->set_str_id(_id);
        Stamp(header->mutable_stamp());
      }
    }

    void Stamp(msgs::Header *_hdr)
    {
      Stamp(_hdr->mutable_stamp());
    }

    void Stamp(msgs::Time *_time)
    {
      common::Time tm = common::Time::GetWallTime();

      _time->set_sec(tm.sec);
      _time->set_nsec(tm.nsec);
    }

    std::string Package(const std::string &type,
        const google::protobuf::Message &message)
    {
      std::string data;
      msgs::Packet pkg;

      Stamp(pkg.mutable_stamp());
      pkg.set_type(type);

      std::string *serialized_data = pkg.mutable_serialized_data();
      if (!message.IsInitialized())
        gzthrow("Can't serialize message of type[" + message.GetTypeName() +
            "] because it is missing required fields");

      if (!message.SerializeToString(serialized_data))
        gzthrow("Failed to serialized message");

      if (!pkg.SerializeToString(&data))
        gzthrow("Failed to serialized message");

      return data;
    }

    void Set(msgs::Vector3d *_pt, const math::Vector3 &_v)
    {
      _pt->set_x(_v.x);
      _pt->set_y(_v.y);
      _pt->set_z(_v.z);
    }

    void Set(msgs::Vector2d *_pt, const math::Vector2d &_v)
    {
      _pt->set_x(_v.x);
      _pt->set_y(_v.y);
    }

    void Set(msgs::Quaternion *_q, const math::Quaternion &_v)
    {
      _q->set_x(_v.x);
      _q->set_y(_v.y);
      _q->set_z(_v.z);
      _q->set_w(_v.w);
    }

    void Set(msgs::Pose *_p, const math::Pose &_v)
    {
      Set(_p->mutable_position(), _v.pos);
      Set(_p->mutable_orientation(), _v.rot);
    }

    void Set(msgs::Color *_c, const common::Color &_v)
    {
      _c->set_r(_v.r);
      _c->set_g(_v.g);
      _c->set_b(_v.b);
      _c->set_a(_v.a);
    }

    void Set(msgs::Time *_t, const common::Time &_v)
    {
      _t->set_sec(_v.sec);
      _t->set_nsec(_v.nsec);
    }

    /////////////////////////////////////////////////
    void Set(msgs::SphericalCoordinates *_s,
             const common::SphericalCoordinates &_v)
    {
      switch (_v.GetSurfaceType())
      {
        case common::SphericalCoordinates::EARTH_WGS84:
          _s->set_surface_model(msgs::SphericalCoordinates::EARTH_WGS84);
          break;
        default:
          gzerr << "Unable to map surface type[" <<  _v.GetSurfaceType()
            << "] to a SphericalCoordinates message.\n";
          _s->set_surface_model(msgs::SphericalCoordinates::EARTH_WGS84);
          break;
      };

      _s->set_latitude_deg(_v.GetLatitudeReference().Degree());
      _s->set_longitude_deg(_v.GetLongitudeReference().Degree());
      _s->set_heading_deg(_v.GetHeadingOffset().Degree());
      _s->set_elevation(_v.GetElevationReference());
    }

    /////////////////////////////////////////////////
    void Set(msgs::PlaneGeom *_p, const math::Plane &_v)
    {
      Set(_p->mutable_normal(), _v.normal);
      _p->mutable_size()->set_x(_v.size.x);
      _p->mutable_size()->set_y(_v.size.y);
      _p->set_d(_v.d);
    }

    /////////////////////////////////////////////////
    void Set(common::Image &_img, const msgs::Image &_msg)
    {
      _img.SetFromData(
          (const unsigned char*)_msg.data().data(),
          _msg.width(),
          _msg.height(),
          (common::Image::PixelFormat)(_msg.pixel_format()));
    }

    /////////////////////////////////////////////////
    void Set(msgs::Image *_msg, const common::Image &_i)
    {
      _msg->set_width(_i.GetWidth());
      _msg->set_height(_i.GetHeight());
      _msg->set_pixel_format(_i.GetPixelFormat());
      _msg->set_step(_i.GetPitch());

      unsigned char *data = NULL;
      unsigned int size;
      _i.GetData(&data, size);
      _msg->set_data(data, size);
      if (data)
      {
        delete[] data;
      }
    }

    /////////////////////////////////////////////////
    msgs::Vector2d Convert(const math::Vector2d &_v)
    {
      msgs::Vector2d result;
      result.set_x(_v.x);
      result.set_y(_v.y);
      return result;
    }

    /////////////////////////////////////////////////
    msgs::Vector3d Convert(const math::Vector3 &_v)
    {
      msgs::Vector3d result;
      result.set_x(_v.x);
      result.set_y(_v.y);
      result.set_z(_v.z);
      return result;
    }

    msgs::Quaternion Convert(const math::Quaternion &_q)
    {
      msgs::Quaternion result;
      result.set_x(_q.x);
      result.set_y(_q.y);
      result.set_z(_q.z);
      result.set_w(_q.w);
      return result;
    }

    msgs::Pose Convert(const math::Pose &_p)
    {
      msgs::Pose result;
      result.mutable_position()->CopyFrom(Convert(_p.pos));
      result.mutable_orientation()->CopyFrom(Convert(_p.rot));
      return result;
    }

    msgs::Color Convert(const common::Color &_c)
    {
      msgs::Color result;
      result.set_r(_c.r);
      result.set_g(_c.g);
      result.set_b(_c.b);
      result.set_a(_c.a);
      return result;
    }

    msgs::Time Convert(const common::Time &_t)
    {
      msgs::Time result;
      result.set_sec(_t.sec);
      result.set_nsec(_t.nsec);
      return result;
    }

    msgs::PlaneGeom Convert(const math::Plane &_p)
    {
      msgs::PlaneGeom result;
      result.mutable_normal()->CopyFrom(Convert(_p.normal));
      result.mutable_size()->set_x(_p.size.x);
      result.mutable_size()->set_y(_p.size.y);
      result.set_d(_p.d);
      return result;
    }

<<<<<<< HEAD
    msgs::Joint::Type Convert(const std::string &_str)
=======
    msgs::Joint::Type ConvertJointType(const std::string &_str)
>>>>>>> 4a8baac9
    {
      msgs::Joint::Type result = msgs::Joint::REVOLUTE;
      if (_str == "revolute")
      {
        result = msgs::Joint::REVOLUTE;
      }
      else if (_str == "revolute2")
      {
        result = msgs::Joint::REVOLUTE2;
      }
      else if (_str == "prismatic")
      {
        result = msgs::Joint::PRISMATIC;
      }
      else if (_str == "universal")
      {
        result = msgs::Joint::UNIVERSAL;
      }
      else if (_str == "ball")
      {
        result = msgs::Joint::BALL;
      }
      else if (_str == "screw")
      {
        result = msgs::Joint::SCREW;
      }
      else if (_str == "gearbox")
      {
        result = msgs::Joint::GEARBOX;
      }
      return result;
    }

<<<<<<< HEAD
=======
    std::string ConvertJointType(const msgs::Joint::Type _type)
    {
      std::string result;
      switch (_type)
      {
        case msgs::Joint::REVOLUTE:
        {
          result = "revolute";
          break;
        }
        case msgs::Joint::REVOLUTE2:
        {
          result = "revolute2";
          break;
        }
        case msgs::Joint::PRISMATIC:
        {
          result = "prismatic";
          break;
        }
        case msgs::Joint::UNIVERSAL:
        {
          result = "universal";
          break;
        }
        case msgs::Joint::BALL:
        {
          result = "ball";
          break;
        }
        case msgs::Joint::SCREW:
        {
          result = "screw";
          break;
        }
        case msgs::Joint::GEARBOX:
        {
          result = "gearbox";
          break;
        }
        default:
        {
          result = "unknown";
          break;
        }
      }
      return result;
    }

>>>>>>> 4a8baac9
    math::Vector3 Convert(const msgs::Vector3d &_v)
    {
      return math::Vector3(_v.x(), _v.y(), _v.z());
    }

    math::Vector2d Convert(const msgs::Vector2d &_v)
    {
      return math::Vector2d(_v.x(), _v.y());
    }

    math::Quaternion Convert(const msgs::Quaternion &_q)
    {
      return math::Quaternion(_q.w(), _q.x(), _q.y(), _q.z());
    }

    math::Pose Convert(const msgs::Pose &_p)
    {
      return math::Pose(Convert(_p.position()),
          Convert(_p.orientation()));
    }

    common::Color Convert(const msgs::Color &_c)
    {
      return common::Color(_c.r(), _c.g(), _c.b(), _c.a());
    }

    common::Time Convert(const msgs::Time &_t)
    {
      return common::Time(_t.sec(), _t.nsec());
    }

    math::Plane Convert(const msgs::PlaneGeom &_p)
    {
      return math::Plane(Convert(_p.normal()),
          math::Vector2d(_p.size().x(), _p.size().y()),
          _p.d());
    }

    msgs::GUI GUIFromSDF(sdf::ElementPtr _sdf)
    {
      msgs::GUI result;

      result.set_fullscreen(_sdf->Get<bool>("fullscreen"));


      if (_sdf->HasElement("camera"))
      {
        sdf::ElementPtr camSDF = _sdf->GetElement("camera");
        msgs::GUICamera *guiCam = result.mutable_camera();

        guiCam->set_name(camSDF->Get<std::string>("name"));

        if (camSDF->HasElement("pose"))
        {
          msgs::Set(guiCam->mutable_pose(), camSDF->Get<math::Pose>("pose"));
        }

        if (camSDF->HasElement("view_controller"))
        {
          guiCam->set_view_controller(
              camSDF->Get<std::string>("view_controller"));
        }

        if (camSDF->HasElement("track_visual"))
        {
          guiCam->mutable_track()->CopyFrom(
              TrackVisualFromSDF(camSDF->GetElement("track_visual")));
        }
      }

      return result;
    }

    /////////////////////////////////////////////////
    msgs::TrackVisual TrackVisualFromSDF(sdf::ElementPtr _sdf)
    {
      msgs::TrackVisual result;

      result.set_name(_sdf->Get<std::string>("name"));

      if (_sdf->HasElement("min_dist"))
        result.set_min_dist(_sdf->GetElement("min_dist")->Get<double>());

      if (_sdf->HasElement("max_dist"))
        result.set_max_dist(_sdf->GetElement("max_dist")->Get<double>());

      return result;
    }


    /////////////////////////////////////////////////
    msgs::Light LightFromSDF(sdf::ElementPtr _sdf)
    {
      msgs::Light result;

      std::string type = _sdf->Get<std::string>("type");
      std::transform(type.begin(), type.end(), type.begin(), ::tolower);

      result.set_name(_sdf->Get<std::string>("name"));

      result.set_cast_shadows(_sdf->Get<bool>("cast_shadows"));

      if (type == "point")
        result.set_type(msgs::Light::POINT);
      else if (type == "spot")
        result.set_type(msgs::Light::SPOT);
      else if (type == "directional")
        result.set_type(msgs::Light::DIRECTIONAL);

      if (_sdf->HasElement("pose"))
      {
        result.mutable_pose()->CopyFrom(Convert(_sdf->Get<math::Pose>("pose")));
      }

      if (_sdf->HasElement("diffuse"))
      {
        result.mutable_diffuse()->CopyFrom(
            Convert(_sdf->Get<common::Color>("diffuse")));
      }

      if (_sdf->HasElement("specular"))
      {
        result.mutable_specular()->CopyFrom(
            Convert(_sdf->Get<common::Color>("specular")));
      }

      if (_sdf->HasElement("attenuation"))
      {
        sdf::ElementPtr elem = _sdf->GetElement("attenuation");
        result.set_attenuation_constant(elem->Get<double>("constant"));
        result.set_attenuation_linear(elem->Get<double>("linear"));
        result.set_attenuation_quadratic(elem->Get<double>("quadratic"));
        result.set_range(elem->Get<double>("range"));
      }

      if (_sdf->HasElement("direction"))
      {
        result.mutable_direction()->CopyFrom(
            Convert(_sdf->Get<math::Vector3>("direction")));
      }

      if (_sdf->HasElement("spot"))
      {
        sdf::ElementPtr elem = _sdf->GetElement("spot");
        result.set_spot_inner_angle(elem->Get<double>("inner_angle"));
        result.set_spot_outer_angle(elem->Get<double>("outer_angle"));
        result.set_spot_falloff(elem->Get<double>("falloff"));
      }

      return result;
    }

    /////////////////////////////////////////////////
    msgs::MeshGeom MeshFromSDF(sdf::ElementPtr _sdf)
    {
      msgs::MeshGeom result;

      if (_sdf->GetName() != "mesh")
      {
        gzerr << "Cannot create a mesh message from an "
          << _sdf->GetName() << " SDF element.\n";
        return result;
      }

        msgs::Set(result.mutable_scale(), _sdf->Get<math::Vector3>("scale"));

        result.set_filename(_sdf->Get<std::string>("uri"));

        if (_sdf->HasElement("submesh"))
        {
          sdf::ElementPtr submeshElem = _sdf->GetElement("submesh");
          if (submeshElem->HasElement("name") &&
              submeshElem->Get<std::string>("name") != "__default__")
          {
            result.set_submesh(submeshElem->Get<std::string>("name"));

            if (submeshElem->HasElement("center"))
              result.set_center_submesh(submeshElem->Get<bool>("center"));
          }
        }

      return result;
    }


    /////////////////////////////////////////////////
    msgs::Geometry GeometryFromSDF(sdf::ElementPtr _sdf)
    {
      msgs::Geometry result;

      if (_sdf->GetName() != "geometry")
      {
        gzerr << "Cannot create a geometry message from an "
          << _sdf->GetName() << " SDF element.\n";
        return result;
      }

      // Load the geometry
      sdf::ElementPtr geomElem = _sdf->GetFirstElement();
      if (!geomElem)
        gzthrow("Invalid geometry element");

      if (geomElem->GetName() == "box")
      {
        result.set_type(msgs::Geometry::BOX);
        msgs::Set(result.mutable_box()->mutable_size(),
            geomElem->Get<math::Vector3>("size"));
      }
      else if (geomElem->GetName() == "cylinder")
      {
        result.set_type(msgs::Geometry::CYLINDER);
        result.mutable_cylinder()->set_radius(
            geomElem->Get<double>("radius"));
        result.mutable_cylinder()->set_length(
            geomElem->Get<double>("length"));
      }
      else if (geomElem->GetName() == "sphere")
      {
        result.set_type(msgs::Geometry::SPHERE);
        result.mutable_sphere()->set_radius(
            geomElem->Get<double>("radius"));
      }
      else if (geomElem->GetName() == "plane")
      {
        result.set_type(msgs::Geometry::PLANE);
        msgs::Set(result.mutable_plane()->mutable_normal(),
            geomElem->Get<math::Vector3>("normal"));
        msgs::Set(result.mutable_plane()->mutable_size(),
            geomElem->Get<math::Vector2d>("size"));
      }
      else if (geomElem->GetName() == "polyline")
      {
        result.set_type(msgs::Geometry::POLYLINE);
        result.mutable_polyline()->set_height(geomElem->Get<double>("height"));
        sdf::ElementPtr pointElem = geomElem->GetElement("point");
        while (pointElem)
        {
           math::Vector2d point = pointElem->Get<math::Vector2d>();
           pointElem = pointElem->GetNextElement("point");
           msgs::Vector2d *ptMsg = result.mutable_polyline()->add_point();
           msgs::Set(ptMsg, point);
        }
      }
      else if (geomElem->GetName() == "image")
      {
        result.set_type(msgs::Geometry::IMAGE);
        result.mutable_image()->set_scale(
            geomElem->Get<double>("scale"));
        result.mutable_image()->set_height(
            geomElem->Get<double>("height"));
        result.mutable_image()->set_uri(
            geomElem->Get<std::string>("uri"));
      }
      else if (geomElem->GetName() == "heightmap")
      {
        result.set_type(msgs::Geometry::HEIGHTMAP);
        msgs::Set(result.mutable_heightmap()->mutable_size(),
            geomElem->Get<math::Vector3>("size"));
        msgs::Set(result.mutable_heightmap()->mutable_origin(),
            geomElem->Get<math::Vector3>("pos"));

        sdf::ElementPtr textureElem = geomElem->GetElement("texture");
        while (textureElem)
        {
          msgs::HeightmapGeom::Texture *tex =
            result.mutable_heightmap()->add_texture();
          tex->set_diffuse(textureElem->Get<std::string>("diffuse"));
          tex->set_normal(textureElem->Get<std::string>("normal"));
          tex->set_size(textureElem->Get<double>("size"));
          textureElem = textureElem->GetNextElement("texture");
        }

        sdf::ElementPtr blendElem = geomElem->GetElement("blend");
        while (blendElem)
        {
          msgs::HeightmapGeom::Blend *blend =
            result.mutable_heightmap()->add_blend();

          blend->set_min_height(blendElem->Get<double>("min_height"));
          blend->set_fade_dist(blendElem->Get<double>("fade_dist"));
          blendElem = blendElem->GetNextElement("blend");
        }

        // Set if the rendering engine uses terrain paging
        bool useTerrainPaging =
            geomElem->Get<bool>("use_terrain_paging");
        result.mutable_heightmap()->set_use_terrain_paging(useTerrainPaging);
      }
      else if (geomElem->GetName() == "mesh")
      {
        result.set_type(msgs::Geometry::MESH);
        result.mutable_mesh()->CopyFrom(MeshFromSDF(geomElem));
      }
      else if (geomElem->GetName() == "empty")
      {
        result.set_type(msgs::Geometry::EMPTY);
      }
      else
        gzthrow("Unknown geometry type\n");

      return result;
    }

    /////////////////////////////////////////////////
    msgs::Visual VisualFromSDF(sdf::ElementPtr _sdf)
    {
      msgs::Visual result;

      result.set_name(_sdf->Get<std::string>("name"));

      if (_sdf->HasElement("cast_shadows"))
        result.set_cast_shadows(_sdf->Get<bool>("cast_shadows"));

      if (_sdf->HasElement("transparency"))
        result.set_transparency(_sdf->Get<double>("transparency"));

      if (_sdf->HasElement("laser_retro"))
        result.set_laser_retro(_sdf->Get<double>("laser_retro"));

      // Load the geometry
      if (_sdf->HasElement("geometry"))
      {
        msgs::Geometry *geomMsg = result.mutable_geometry();
        geomMsg->CopyFrom(GeometryFromSDF(_sdf->GetElement("geometry")));
      }

      /// Load the material
      if (_sdf->HasElement("material"))
      {
        sdf::ElementPtr elem = _sdf->GetElement("material");
        msgs::Material *matMsg = result.mutable_material();

        if (elem->HasElement("script"))
        {
          sdf::ElementPtr scriptElem = elem->GetElement("script");
          matMsg->mutable_script()->set_name(
              scriptElem->Get<std::string>("name"));

          sdf::ElementPtr uriElem = scriptElem->GetElement("uri");
          while (uriElem)
          {
            matMsg->mutable_script()->add_uri(uriElem->Get<std::string>());
            uriElem = uriElem->GetNextElement("uri");
          }
        }

        if (elem->HasElement("lighting"))
        {
          matMsg->set_lighting(elem->Get<bool>("lighting"));
        }

        if (elem->HasElement("shader"))
        {
          sdf::ElementPtr shaderElem = elem->GetElement("shader");

          if (shaderElem->Get<std::string>("type") == "pixel")
            matMsg->set_shader_type(msgs::Material::PIXEL);
          else if (shaderElem->Get<std::string>("type") == "vertex")
            matMsg->set_shader_type(msgs::Material::VERTEX);
          else if (shaderElem->Get<std::string>("type") ==
              "normal_map_object_space")
            matMsg->set_shader_type(msgs::Material::NORMAL_MAP_OBJECT_SPACE);
          else if (shaderElem->Get<std::string>("type") ==
              "normal_map_tangent_space")
            matMsg->set_shader_type(msgs::Material::NORMAL_MAP_TANGENT_SPACE);
          else
            gzthrow(std::string("Unknown shader type[") +
                shaderElem->Get<std::string>("type") + "]");

          if (shaderElem->HasElement("normal_map"))
            matMsg->set_normal_map(
                shaderElem->GetElement("normal_map")->Get<std::string>());
        }

        if (elem->HasElement("ambient"))
          msgs::Set(matMsg->mutable_ambient(),
              elem->Get<common::Color>("ambient"));
        if (elem->HasElement("diffuse"))
          msgs::Set(matMsg->mutable_diffuse(),
              elem->Get<common::Color>("diffuse"));
        if (elem->HasElement("specular"))
          msgs::Set(matMsg->mutable_specular(),
              elem->Get<common::Color>("specular"));
        if (elem->HasElement("emissive"))
          msgs::Set(matMsg->mutable_emissive(),
              elem->Get<common::Color>("emissive"));
      }

      // Set the origin of the visual
      if (_sdf->HasElement("pose"))
      {
        msgs::Set(result.mutable_pose(), _sdf->Get<math::Pose>("pose"));
      }

      // Set plugins of the visual
      if (_sdf->HasElement("plugin"))
      {
        sdf::ElementPtr elem = _sdf->GetElement("plugin");
        msgs::Plugin *plgnMsg = result.mutable_plugin();
        // if (elem->HasElement("name"))
          plgnMsg->set_name(elem->Get<std::string>("name"));
        // if (elem->HasElement("filename"))
          plgnMsg->set_filename(elem->Get<std::string>("filename"));

        std::stringstream ss;
        for (sdf::ElementPtr innerElem = elem->GetFirstElement();
            innerElem;
            innerElem = innerElem->GetNextElement(""))
        {
          ss << innerElem->ToString("");
        }
        plgnMsg->set_innerxml("<sdf>" + ss.str() + "</sdf>");
      }

      return result;
    }

    /////////////////////////////////////////////////
    msgs::Fog FogFromSDF(sdf::ElementPtr _sdf)
    {
      msgs::Fog result;

      std::string type = _sdf->Get<std::string>("type");
      if (type == "linear")
        result.set_type(msgs::Fog::LINEAR);
      else if (type == "exp")
        result.set_type(msgs::Fog::EXPONENTIAL);
      else if (type == "exp2")
        result.set_type(msgs::Fog::EXPONENTIAL2);
      else if (type == "none")
        result.set_type(msgs::Fog::NONE);
      else
        gzthrow(std::string("Unknown fog type[") + type + "]");

      result.mutable_color()->CopyFrom(
          Convert(_sdf->Get<common::Color>("color")));

      result.set_density(_sdf->Get<double>("density"));
      result.set_start(_sdf->Get<double>("start"));
      result.set_end(_sdf->Get<double>("end"));
      return result;
    }

    msgs::Scene SceneFromSDF(sdf::ElementPtr _sdf)
    {
      msgs::Scene result;

      Init(result, "scene");

      if (_sdf->HasElement("grid"))
        result.set_grid(_sdf->Get<bool>("grid"));
      else
        result.set_grid(true);

      if (_sdf->HasElement("ambient"))
        result.mutable_ambient()->CopyFrom(
            Convert(_sdf->Get<common::Color>("ambient")));

      if (_sdf->HasElement("background"))
      {
        result.mutable_background()->CopyFrom(
            Convert(_sdf->Get<common::Color>("background")));
      }

      if (_sdf->HasElement("sky"))
      {
        msgs::Sky *skyMsg = result.mutable_sky();
        skyMsg->set_time(_sdf->GetElement("sky")->Get<double>("time"));
        skyMsg->set_sunrise(_sdf->GetElement("sky")->Get<double>("sunrise"));
        skyMsg->set_sunset(_sdf->GetElement("sky")->Get<double>("sunset"));

        if (_sdf->GetElement("sky")->HasElement("clouds"))
        {
          sdf::ElementPtr cloudsElem =
            _sdf->GetElement("sky")->GetElement("clouds");
          skyMsg->set_wind_speed(cloudsElem->Get<double>("speed"));
          skyMsg->set_wind_direction(cloudsElem->Get<double>("direction"));
          skyMsg->set_humidity(cloudsElem->Get<double>("humidity"));
          skyMsg->set_mean_cloud_size(cloudsElem->Get<double>("mean_size"));
          msgs::Set(skyMsg->mutable_cloud_ambient(),
                    cloudsElem->Get<common::Color>("ambient"));
        }
      }

      if (_sdf->HasElement("fog"))
        result.mutable_fog()->CopyFrom(FogFromSDF(_sdf->GetElement("fog")));

      if (_sdf->HasElement("shadows"))
        result.set_shadows(_sdf->Get<bool>("shadows"));

      return result;
    }

    /////////////////////////////////////////////////
    sdf::ElementPtr LightToSDF(const msgs::Light &_msg, sdf::ElementPtr _sdf)
    {
      sdf::ElementPtr lightSDF;

      if (_sdf)
      {
        lightSDF = _sdf;
      }
      else
      {
        lightSDF.reset(new sdf::Element);
        sdf::initFile("light.sdf", lightSDF);
      }

      lightSDF->GetAttribute("name")->Set(_msg.name());

      if (_msg.has_type() && _msg.type() == msgs::Light::POINT)
        lightSDF->GetAttribute("type")->Set("point");
      else if (_msg.has_type() && _msg.type() == msgs::Light::SPOT)
        lightSDF->GetAttribute("type")->Set("spot");
      else if (_msg.has_type() && _msg.type() == msgs::Light::DIRECTIONAL)
        lightSDF->GetAttribute("type")->Set("directional");

      if (_msg.has_pose())
      {
        lightSDF->GetElement("pose")->Set(msgs::Convert(_msg.pose()));
      }

      if (_msg.has_diffuse())
      {
        lightSDF->GetElement("diffuse")->Set(msgs::Convert(_msg.diffuse()));
      }

      if (_msg.has_specular())
      {
        lightSDF->GetElement("specular")->Set(msgs::Convert(_msg.specular()));
      }

      if (_msg.has_direction())
      {
        lightSDF->GetElement("direction")->Set(msgs::Convert(_msg.direction()));
      }

      if (_msg.has_attenuation_constant())
      {
        sdf::ElementPtr elem = lightSDF->GetElement("attenuation");
        elem->GetElement("constant")->Set(_msg.attenuation_constant());
      }

      if (_msg.has_attenuation_linear())
      {
        sdf::ElementPtr elem = lightSDF->GetElement("attenuation");
        elem->GetElement("linear")->Set(_msg.attenuation_linear());
      }

      if (_msg.has_attenuation_quadratic())
      {
        sdf::ElementPtr elem = lightSDF->GetElement("attenuation");
        elem->GetElement("quadratic")->Set(_msg.attenuation_quadratic());
      }

      if (_msg.has_range())
      {
        sdf::ElementPtr elem = lightSDF->GetElement("attenuation");
        elem->GetElement("range")->Set(_msg.range());
      }

      if (_msg.has_cast_shadows())
        lightSDF->GetElement("cast_shadows")->Set(_msg.cast_shadows());

      if (_msg.has_spot_inner_angle())
      {
        sdf::ElementPtr elem = lightSDF->GetElement("spot");
        elem->GetElement("inner_angle")->Set(_msg.spot_inner_angle());
      }

      if (_msg.has_spot_outer_angle())
      {
        sdf::ElementPtr elem = lightSDF->GetElement("spot");
        elem->GetElement("outer_angle")->Set(_msg.spot_outer_angle());
      }

      if (_msg.has_spot_falloff())
      {
        sdf::ElementPtr elem = lightSDF->GetElement("spot");
        elem->GetElement("falloff")->Set(_msg.spot_falloff());
      }
      return lightSDF;
    }

    ////////////////////////////////////////////////////////
    void AddBoxLink(msgs::Model &_msg, double _mass,
                    const math::Vector3 &_size)
    {
      _msg.add_link();
      int linkCount = _msg.link_size();
      msgs::Link *link = _msg.mutable_link(linkCount-1);
      {
        std::ostringstream linkName;
        linkName << "link" << linkCount;
        link->set_name(linkName.str());
      }

      msgs::Inertial *inertial = link->mutable_inertial();
      inertial->set_mass(_mass);
      {
        double dx = _size.x;
        double dy = _size.y;
        double dz = _size.z;
        double ixx = _mass/12.0 * (dy*dy + dz*dz);
        double iyy = _mass/12.0 * (dz*dz + dx*dx);
        double izz = _mass/12.0 * (dx*dx + dy*dy);
        inertial->set_ixx(ixx);
        inertial->set_iyy(iyy);
        inertial->set_izz(izz);
        inertial->set_ixy(0.0);
        inertial->set_ixz(0.0);
        inertial->set_iyz(0.0);
      }

      link->add_collision();
      msgs::Collision *collision = link->mutable_collision(0);
      collision->set_name("collision");

      msgs::Geometry *geometry = collision->mutable_geometry();
      geometry->set_type(Geometry_Type_BOX);
      msgs::Set(geometry->mutable_box()->mutable_size(), _size);
    }

    ////////////////////////////////////////////////////////
    std::string ToSDF(const msgs::Model &_msg)
    {
      std::ostringstream stream;
      stream << "<model name='"
             << _msg.name()
             << "'>";

      // ignore the id field, since it's not used in sdformat
      if (_msg.has_is_static())
      {
        stream << "<static>" << _msg.is_static() << "</static>";
      }
      if (_msg.has_pose())
      {
        stream << "<pose>"
               << msgs::Convert(_msg.pose())
               << "</pose>";
      }
      for (int i = 0; i < _msg.joint_size(); ++i)
      {
        stream << msgs::ToSDF(_msg.joint(i));
      }
      for (int i = 0; i < _msg.link_size(); ++i)
      {
        stream << msgs::ToSDF(_msg.link(i));
      }
      // ignore the deleted field, since it's not used in sdformat
      if (_msg.visual_size() > 0)
      {
        gzerr << "Model visuals not yet parsed" << std::endl;
      }
      // ignore the scale field, since it's not used in sdformat

      stream << "</model>";
      return stream.str();
    }

    ////////////////////////////////////////////////////////
    std::string ToSDF(const msgs::Link &_msg)
    {
      std::ostringstream stream;
      stream << "<link name='"
             << _msg.name()
             << "'>";

      // ignore the id field, since it's not used in sdformat
      if (_msg.has_self_collide())
      {
        stream << "<self_collide>" << _msg.self_collide() << "</self_collide>";
      }
      if (_msg.has_gravity())
      {
        stream << "<gravity>" << _msg.gravity() << "</gravity>";
      }
      if (_msg.has_kinematic())
      {
        stream << "<kinematic>" << _msg.kinematic() << "</kinematic>";
      }
      // ignore the enabled field, since it's not used in sdformat
      if (_msg.has_inertial())
      {
        stream << msgs::ToSDF(_msg.inertial());
      }
      if (_msg.has_pose())
      {
        stream << "<pose>"
               << msgs::Convert(_msg.pose())
               << "</pose>";
      }
      if (_msg.visual_size() > 0)
      {
        gzerr << "Link visuals not yet parsed" << std::endl;
      }
      for (int i = 0; i < _msg.collision_size(); ++i)
      {
        stream << msgs::ToSDF(_msg.collision(i));
      }
      if (_msg.sensor_size() > 0)
      {
        gzerr << "Link sensors not yet parsed" << std::endl;
      }
      if (_msg.projector_size() > 0)
      {
        gzerr << "Link projectors not yet parsed" << std::endl;
      }
      // ignore the canonical field, since it's not used in sdformat

      stream << "</link>";
      return stream.str();
    }

    ////////////////////////////////////////////////////////
    std::string ToSDF(const msgs::Collision &_msg)
    {
      std::ostringstream stream;
      stream << "<collision name='"
             << _msg.name()
             << "'>";

      // ignore the id field, since it's not used in sdformat
      if (_msg.has_laser_retro())
      {
        stream << "<laser_retro>" << _msg.laser_retro() << "</laser_retro>";
      }
      if (_msg.has_max_contacts())
      {
        stream << "<max_contacts>" << _msg.max_contacts() << "</max_contacts>";
      }
      if (_msg.has_pose())
      {
        stream << "<pose>"
               << msgs::Convert(_msg.pose())
               << "</pose>";
      }
      if (_msg.has_geometry())
      {
        stream << msgs::ToSDF(_msg.geometry());
      }
      if (_msg.has_surface())
      {
        stream << msgs::ToSDF(_msg.surface());
      }
      // also ignore the visual field, since it's not used in sdformat

      stream << "</collision>";
      return stream.str();
    }

    ////////////////////////////////////////////////////////
    std::string ToSDF(const msgs::Geometry &_msg)
    {
      std::ostringstream stream;
      stream << "<geometry>";

      if (!_msg.has_type())
      {
        gzerr << "msgs::Geometry missing type" << std::endl;
        stream << "</geometry>";
        return stream.str();
      }

      if (_msg.type() == Geometry_Type_BOX &&
          _msg.has_box())
      {
        stream << msgs::ToSDF(_msg.box());
      }
      else if (_msg.type() == Geometry_Type_CYLINDER &&
          _msg.has_cylinder())
      {
        stream << msgs::ToSDF(_msg.cylinder());
      }
      else if (_msg.type() == Geometry_Type_HEIGHTMAP &&
          _msg.has_heightmap())
      {
        gzerr << "ToSDF(msgs::HeightmapGeom not implemented" << std::endl;
        // stream << msgs::ToSDF(_msg.heightmap());
      }
      else if (_msg.type() == Geometry_Type_IMAGE &&
          _msg.has_image())
      {
        stream << msgs::ToSDF(_msg.image());
      }
      else if (_msg.type() == Geometry_Type_MESH &&
          _msg.has_mesh())
      {
        gzerr << "ToSDF(msgs::MeshGeom not implemented" << std::endl;
        // stream << msgs::ToSDF(_msg.mesh());
      }
      else if (_msg.type() == Geometry_Type_PLANE &&
          _msg.has_plane())
      {
        stream << msgs::ToSDF(_msg.plane());
      }
      else if (_msg.type() == Geometry_Type_SPHERE &&
          _msg.has_sphere())
      {
        stream << msgs::ToSDF(_msg.sphere());
      }
      else
      {
        gzerr << "Unrecognized geometry type" << std::endl;
      }

      stream << "</geometry>";
      return stream.str();
    }

    ////////////////////////////////////////////////////////
    std::string ToSDF(const msgs::BoxGeom &_msg)
    {
      std::ostringstream stream;
      stream << "<box>"
             << "<size>"
             << msgs::Convert(_msg.size())
             << "</size>"
             << "</box>";
      return stream.str();
    }

    ////////////////////////////////////////////////////////
    std::string ToSDF(const msgs::CylinderGeom &_msg)
    {
      std::ostringstream stream;
      stream << "<cylinder>"
             << "<radius>" << _msg.radius() << "</radius>"
             << "<length>" << _msg.length() << "</length>"
             << "</cylinder>";
      return stream.str();
    }

    ////////////////////////////////////////////////////////
    std::string ToSDF(const msgs::ImageGeom &_msg)
    {
      std::ostringstream stream;
      stream << "<image>"
             << "<uri>" << _msg.uri() << "</uri>";
      if (_msg.has_scale())
      {
        stream << "<scale>" << _msg.scale() << "</scale>";
      }
      if (_msg.has_threshold())
      {
        stream << "<threshold>" << _msg.threshold() << "</threshold>";
      }
      if (_msg.has_height())
      {
        stream << "<height>" << _msg.height() << "</height>";
      }
      if (_msg.has_granularity())
      {
        stream << "<granularity>" << _msg.granularity() << "</granularity>";
      }
      stream << "</image>";
      return stream.str();
    }

    ////////////////////////////////////////////////////////
    std::string ToSDF(const msgs::PlaneGeom &_msg)
    {
      std::ostringstream stream;
      stream << "<plane>"
             << "<normal>"
             << msgs::Convert(_msg.normal())
             << "</normal>"
             << "<size>"
             << msgs::Convert(_msg.size())
             << "</size>";
      if (_msg.has_d())
      {
        gzerr << "sdformat doesn't have Plane.d variable" << std::endl;
      }
      stream << "</plane>";
      return stream.str();
    }

    ////////////////////////////////////////////////////////
    std::string ToSDF(const msgs::SphereGeom &_msg)
    {
      std::ostringstream stream;
      stream << "<sphere>"
             << "<radius>" << _msg.radius() << "</radius>"
             << "</sphere>";
      return stream.str();
    }

    ////////////////////////////////////////////////////////
    std::string ToSDF(const msgs::Surface &_msg)
    {
      std::ostringstream stream;
      stream << "<surface>";

      // bounce element block
      stream << "<bounce>";
      if (_msg.has_restitution_coefficient())
      {
        stream << "<restitution_coefficient>"
               << _msg.restitution_coefficient()
               << "</restitution_coefficient>";
      }
      if (_msg.has_bounce_threshold())
      {
        stream << "<threshold>"
               << _msg.bounce_threshold()
               << "</threshold>";
      }
      stream << "</bounce>";

      // friction element block
      if (_msg.has_friction())
      {
        stream << msgs::ToSDF(_msg.friction());
      }

      // contact element block
      stream << "<contact>";
      if (_msg.has_collide_without_contact())
      {
        stream << "<collide_without_contact>"
               << _msg.collide_without_contact()
               << "</collide_without_contact>";
      }
      if (_msg.has_collide_without_contact_bitmask())
      {
        stream << "<collide_without_contact_bitmask>"
               << _msg.collide_without_contact_bitmask()
               << "</collide_without_contact_bitmask>";
      }
      {
        std::ostringstream odeStream, bulletStream;
        odeStream    << "<ode>";
        bulletStream << "<bullet>";
        if (_msg.has_soft_cfm())
        {
          odeStream    << "<soft_cfm>" << _msg.soft_cfm() << "</soft_cfm>";
          bulletStream << "<soft_cfm>" << _msg.soft_cfm() << "</soft_cfm>";
        }
        if (_msg.has_soft_erp())
        {
          odeStream    << "<soft_erp>" << _msg.soft_erp() << "</soft_erp>";
          bulletStream << "<soft_erp>" << _msg.soft_erp() << "</soft_erp>";
        }
        if (_msg.has_kp())
        {
          odeStream    << "<kp>" << _msg.kp() << "</kp>";
          bulletStream << "<kp>" << _msg.kp() << "</kp>";
        }
        if (_msg.has_kd())
        {
          odeStream    << "<kd>" << _msg.kd() << "</kd>";
          bulletStream << "<kd>" << _msg.kd() << "</kd>";
        }
        if (_msg.has_max_vel())
        {
          odeStream << "<max_vel>" << _msg.max_vel() << "</max_vel>";
        }
        if (_msg.has_min_depth())
        {
          odeStream << "<min_depth>" << _msg.min_depth() << "</min_depth>";
        }
        odeStream    << "</ode>";
        bulletStream << "</bullet>";
        stream << odeStream.str() << bulletStream.str();
      }
      stream << "</contact>";

      stream << "</surface>";
      return stream.str();
    }

    ////////////////////////////////////////////////////////
    std::string ToSDF(const msgs::Inertial &_msg)
    {
      std::ostringstream stream;
      stream << "<inertial>";

      if (_msg.has_mass())
      {
        stream << "<mass>" << _msg.mass() << "</mass>";
      }
      if (_msg.has_pose())
      {
        stream << "<pose>" << msgs::Convert(_msg.pose()) << "</pose>";
      }

      stream << "<inertia>";
      if (_msg.has_ixx())
      {
        stream << "<ixx>" << _msg.ixx() << "</ixx>";
      }
      if (_msg.has_ixy())
      {
        stream << "<ixy>" << _msg.ixy() << "</ixy>";
      }
      if (_msg.has_ixz())
      {
        stream << "<ixz>" << _msg.ixz() << "</ixz>";
      }
      if (_msg.has_iyy())
      {
        stream << "<iyy>" << _msg.iyy() << "</iyy>";
      }
      if (_msg.has_iyz())
      {
        stream << "<iyz>" << _msg.iyz() << "</iyz>";
      }
      if (_msg.has_izz())
      {
        stream << "<izz>" << _msg.izz() << "</izz>";
      }
      stream << "</inertia>";

      stream << "</inertial>";
      return stream.str();
    }

    ////////////////////////////////////////////////////////
    std::string ToSDF(const msgs::Joint &_msg,
                      int _useParentModelFrame1,
                      int _useParentModelFrame2)
    {
      std::ostringstream stream;
      stream << "<joint name='"
             << _msg.name();
      if (_msg.has_type())
      {
        if (_msg.type() == Joint::REVOLUTE)
        {
          stream << "' type='revolute";
        }
        else if (_msg.type() == Joint::REVOLUTE2)
        {
          stream << "' type='revolute2";
        }
        else if (_msg.type() == Joint::PRISMATIC)
        {
          stream << "' type='prismatic";
        }
        else if (_msg.type() == Joint::UNIVERSAL)
        {
          stream << "' type='universal";
        }
        else if (_msg.type() == Joint::BALL)
        {
          stream << "' type='ball";
        }
        else if (_msg.type() == Joint::SCREW)
        {
          stream << "' type='screw";
        }
        else if (_msg.type() == Joint::GEARBOX)
        {
          stream << "' type='gearbox";
        }
      }
      stream << "'>";

      // ignore the id field, since it's not used in sdformat
      // ignore the parent_id field, since it's not used in sdformat
      // ignore the child_id field, since it's not used in sdformat
      // ignore the angle field, since it's not used in sdformat
      if (_msg.has_parent())
      {
        stream << "<parent>" << _msg.parent() << "</parent>";
      }
      if (_msg.has_child())
      {
        stream << "<child>" << _msg.child() << "</child>";
      }
      if (_msg.has_pose())
      {
        stream << "<pose>"
               << msgs::Convert(_msg.pose())
               << "</pose>";
      }
      if (_msg.has_axis1())
      {
        stream << ToSDF(_msg.axis1(), "axis", _useParentModelFrame1);
      }
      if (_msg.has_axis2())
      {
        stream << ToSDF(_msg.axis2(), "axis2", _useParentModelFrame2);
      }

      stream << "<physics>"
             << "<ode>";
      if (_msg.has_cfm())
      {
        stream << "<cfm>" << _msg.cfm() << "</cfm>";
      }
      if (_msg.has_bounce())
      {
        stream << "<bounce>" << _msg.bounce() << "</bounce>";
      }
      if (_msg.has_velocity())
      {
        stream << "<velocity>" << _msg.velocity() << "</velocity>";
      }
      if (_msg.has_fudge_factor())
      {
        stream << "<fudge_factor>" << _msg.fudge_factor() << "</fudge_factor>";
      }

      stream << "<limit>";
      if (_msg.has_limit_cfm())
      {
        stream << "<cfm>" << _msg.limit_cfm() << "</cfm>";
      }
      if (_msg.has_limit_erp())
      {
        stream << "<erp>" << _msg.limit_erp() << "</erp>";
      }
      stream << "</limit>"
             << "<suspension>";
      if (_msg.has_suspension_cfm())
      {
        stream << "<cfm>" << _msg.suspension_cfm() << "</cfm>";
      }
      if (_msg.has_suspension_erp())
      {
        stream << "<erp>" << _msg.suspension_erp() << "</erp>";
      }
      stream << "</suspension>"
             << "</ode>"
             << "</physics>";
      // also ignore the sensor field for now

      stream << "</joint>";
      return stream.str();
    }

    ////////////////////////////////////////////////////////
    std::string ToSDF(const msgs::Axis &_msg,
                      const std::string &_name,
                      int _useParentModelFrame)
    {
      std::ostringstream stream;
      stream << "<" << _name << ">";

      if (_msg.has_xyz())
      {
        stream << "<xyz>"
               << msgs::Convert(_msg.xyz())
               << "</xyz>";
      }
      if (_useParentModelFrame >= 0)
      {
        stream << "<use_parent_model_frame>"
               << _useParentModelFrame
               << "</use_parent_model_frame>";
      }

      stream << "<dynamics>";
      if (_msg.has_damping())
      {
        stream << "<damping>"
               << _msg.damping()
               << "</damping>";
      }
      if (_msg.has_friction())
      {
        stream << "<friction>"
               << _msg.friction()
               << "</friction>";
      }
      stream << "</dynamics>";

      stream << "<limit>";
      if (_msg.has_limit_lower())
      {
        stream << "<lower>"
               << _msg.limit_lower()
               << "</lower>";
      }
      if (_msg.has_limit_upper())
      {
        stream << "<upper>"
               << _msg.limit_upper()
               << "</upper>";
      }
      if (_msg.has_limit_effort())
      {
        stream << "<effort>"
               << _msg.limit_effort()
               << "</effort>";
      }
      if (_msg.has_limit_velocity())
      {
        stream << "<velocity>"
               << _msg.limit_velocity()
               << "</velocity>";
      }
      stream << "</limit>";

      stream << "</" << _name << ">";
      return stream.str();
    }

    ////////////////////////////////////////////////////////
    std::string ToSDF(const msgs::Friction &_msg)
    {
      std::ostringstream stream;
      stream
        << "<friction>"
        << "<ode>";
      if (_msg.has_mu())
      {
        stream << "<mu>" << _msg.mu() << "</mu>";
      }
      if (_msg.has_mu2())
      {
        stream << "<mu2>" << _msg.mu2() << "</mu2>";
      }
      if (_msg.has_slip1())
      {
        stream << "<slip1>" << _msg.slip1() << "</slip1>";
      }
      if (_msg.has_slip2())
      {
        stream << "<slip2>" << _msg.slip2() << "</slip2>";
      }
      if (_msg.has_fdir1())
      {
        stream << "<fdir1>" << msgs::Convert(_msg.fdir1()) << "</fdir1>";
      }
      stream
        << "</ode>"
        << "</friction>";
      return stream.str();
    }
  }
}<|MERGE_RESOLUTION|>--- conflicted
+++ resolved
@@ -220,21 +220,21 @@
     }
 
     /////////////////////////////////////////////////
-    msgs::Vector2d Convert(const math::Vector2d &_v)
-    {
-      msgs::Vector2d result;
-      result.set_x(_v.x);
-      result.set_y(_v.y);
-      return result;
-    }
-
-    /////////////////////////////////////////////////
     msgs::Vector3d Convert(const math::Vector3 &_v)
     {
       msgs::Vector3d result;
       result.set_x(_v.x);
       result.set_y(_v.y);
       result.set_z(_v.z);
+      return result;
+    }
+
+    /////////////////////////////////////////////////
+    msgs::Vector2d Convert(const math::Vector2d &_v)
+    {
+      msgs::Vector2d result;
+      result.set_x(_v.x);
+      result.set_y(_v.y);
       return result;
     }
 
@@ -284,11 +284,7 @@
       return result;
     }
 
-<<<<<<< HEAD
-    msgs::Joint::Type Convert(const std::string &_str)
-=======
     msgs::Joint::Type ConvertJointType(const std::string &_str)
->>>>>>> 4a8baac9
     {
       msgs::Joint::Type result = msgs::Joint::REVOLUTE;
       if (_str == "revolute")
@@ -322,8 +318,6 @@
       return result;
     }
 
-<<<<<<< HEAD
-=======
     std::string ConvertJointType(const msgs::Joint::Type _type)
     {
       std::string result;
@@ -373,7 +367,6 @@
       return result;
     }
 
->>>>>>> 4a8baac9
     math::Vector3 Convert(const msgs::Vector3d &_v)
     {
       return math::Vector3(_v.x(), _v.y(), _v.z());
