--- conflicted
+++ resolved
@@ -211,8 +211,6 @@
     }
 
     /////////////////////////////////////////////////
-<<<<<<< HEAD
-=======
     void Set(msgs::Inertial *_i, const ignition::math::Inertiald &_m)
     {
       msgs::Set(_i, _m.MassMatrix());
@@ -220,7 +218,6 @@
     }
 
     /////////////////////////////////////////////////
->>>>>>> 54812c68
     void Set(msgs::PlaneGeom *_p, const ignition::math::Planed &_v)
     {
       Set(_p->mutable_normal(), _v.Normal());
@@ -317,8 +314,6 @@
     }
 
     /////////////////////////////////////////////
-<<<<<<< HEAD
-=======
     msgs::Inertial Convert(const ignition::math::Inertiald &_i)
     {
       msgs::Inertial result;
@@ -327,7 +322,6 @@
     }
 
     /////////////////////////////////////////////
->>>>>>> 54812c68
     msgs::Inertial Convert(const ignition::math::MassMatrix3d &_m)
     {
       msgs::Inertial result;
