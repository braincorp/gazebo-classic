--- conflicted
+++ resolved
@@ -207,8 +207,6 @@
   EXPECT_EQ(123, v.nsec);
 }
 
-<<<<<<< HEAD
-=======
 TEST_F(MsgsTest, ConvertMathInertialToMsgs)
 {
   const auto pose = ignition::math::Pose3d(
@@ -254,7 +252,6 @@
   EXPECT_EQ(pose, inertial.Pose());
 }
 
->>>>>>> 54812c68
 TEST_F(MsgsTest, ConvertMathMassMatrix3ToMsgs)
 {
   msgs::Inertial msg = msgs::Convert(
@@ -434,8 +431,6 @@
   EXPECT_EQ(123, msg.nsec());
 }
 
-<<<<<<< HEAD
-=======
 TEST_F(MsgsTest, SetInertial)
 {
   const auto pose = ignition::math::Pose3d(
@@ -459,7 +454,6 @@
   EXPECT_EQ(pose, msgs::ConvertIgn(msg.pose()));
 }
 
->>>>>>> 54812c68
 TEST_F(MsgsTest, SetMassMatrix3)
 {
   msgs::Inertial msg;
