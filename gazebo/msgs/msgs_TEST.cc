--- conflicted
+++ resolved
@@ -311,9 +311,6 @@
   EXPECT_TRUE(math::equal(1.0, msg.d()));
 }
 
-<<<<<<< HEAD
-TEST(MsgsTest, GUIFromSDF)
-=======
 TEST_F(MsgsTest, Initialization)
 {
   {
@@ -335,7 +332,6 @@
 }
 
 TEST_F(MsgsTest, GUIFromSDF)
->>>>>>> 2459f52f
 {
   sdf::ElementPtr sdf(new sdf::Element());
   sdf::initFile("gui.sdf", sdf);
