include (${gazebo_cmake_dir}/GazeboUtils.cmake)
include_directories(${IGNITION-MATH_INCLUDE_DIRS})

set (msgs
  axis.proto
  boxgeom.proto
  camerasensor.proto
  camera_cmd.proto
  cessna.proto
  collision.proto
  color.proto
  contact.proto
  contacts.proto
  contactsensor.proto
  cylindergeom.proto
  diagnostics.proto
  distortion.proto
  factory.proto
  fluid.proto
  fog.proto
  friction.proto
  geometry.proto
  gps.proto
  gui_camera.proto
  gui.proto
  gz_string.proto
  gz_string_v.proto
  header.proto
  heightmapgeom.proto
  hydra.proto
  imagegeom.proto
  image.proto
  image_stamped.proto
  images_stamped.proto
  imu.proto
  inertial.proto
  int.proto
  joint.proto
  joint_animation.proto
  joint_cmd.proto
  joint_wrench.proto
  joint_wrench_stamped.proto
  joystick.proto
  laserscan.proto
  laserscan_stamped.proto
  light.proto
  link.proto
  link_data.proto
  log_control.proto
<<<<<<< HEAD
  log_playback_stats.proto
=======
  log_playback_control.proto
>>>>>>> a8ebc305
  log_status.proto
  material.proto
  meshgeom.proto
  model.proto
  model_configuration.proto
  model_v.proto
  packet.proto
  physics.proto
  planegeom.proto
  pid.proto
  plugin.proto
  pointcloud.proto
  polylinegeom.proto
  pose.proto
  pose_animation.proto
  pose_stamped.proto
  pose_trajectory.proto
  pose_v.proto
  poses_stamped.proto
  projector.proto
  propagation_particle.proto
  propagation_grid.proto
  publishers.proto
  publish.proto
  quaternion.proto
  sonar.proto
  sonar_stamped.proto
  raysensor.proto
  request.proto
  response.proto
  rest_error.proto
  rest_login.proto
  rest_logout.proto
  rest_post.proto
  road.proto
  scene.proto
  selection.proto
  sensor.proto
  server_control.proto
  shadows.proto
  sim_event.proto
  sky.proto
  spheregeom.proto
  spherical_coordinates.proto
  subscribe.proto
  surface.proto
  tactile.proto
  test.proto
  time.proto
  topic_info.proto
  track_visual.proto
  vector2d.proto
  vector3d.proto
  visual.proto
  wireless_node.proto
  wireless_nodes.proto
  world_control.proto
  world_reset.proto
  world_stats.proto
  world_modify.proto
  wrench.proto
  wrench_stamped.proto
)

set (msgs_tests_sources
  msgs_TEST.cc
  MsgFactory_TEST.cc
)
gz_build_tests(${msgs_tests_sources})

include_directories(${CMAKE_CURRENT_BINARY_DIR})

add_executable(gazebomsgs_out generator/GazeboGenerator.cc generator/gazebo_generator.cc)
target_link_libraries(gazebomsgs_out ${GZ_PROTOBUF_LIBRARY} ${GZ_PROTOBUF_PROTOC_LIBRARY})
if (UNIX)
  target_link_libraries(gazebomsgs_out pthread)
endif()

set (sources msgs.cc MsgFactory.cc)
set (headers msgs.hh MsgFactory.hh)

###########################################################
# Append str to a string property of a target.
# target: string: target name.
# property: name of target’s property. e.g: COMPILE_FLAGS, or LINK_FLAGS
# str: string: string to be appended to the property
macro(my_append_target_property target property str)
  get_target_property(current_property ${target} ${property})
  if(NOT current_property) # property non-existent or empty
      set_target_properties(${target} PROPERTIES GENERATED TRUE ${property} ${str})
  else()
      set_target_properties(${target} PROPERTIES ${property} "${current_property} ${str}")
  endif()
endmacro(my_append_target_property)

set(PROTO_SRCS)
set(PROTO_HDRS)
foreach(FIL ${msgs})
  get_filename_component(ABS_FIL ${FIL} ABSOLUTE)
  get_filename_component(FIL_WE ${FIL} NAME_WE)

  list(APPEND PROTO_SRCS "${CMAKE_CURRENT_BINARY_DIR}/${FIL_WE}.pb.cc")
  list(APPEND PROTO_HDRS "${CMAKE_CURRENT_BINARY_DIR}/${FIL_WE}.pb.h")

  # Need to add .exe to executable in windows
  if (WIN32)
     set(gazebomsgs_out_binary "gazebomsgs_out.exe")
  else()
     set(gazebomsgs_out_binary "gazebomsgs_out")
  endif()

  add_custom_command(
    OUTPUT
      "${CMAKE_CURRENT_BINARY_DIR}/${FIL_WE}.pb.cc"
      "${CMAKE_CURRENT_BINARY_DIR}/${FIL_WE}.pb.h"
    COMMAND  ${PROTOBUF_PROTOC_EXECUTABLE}
    ARGS --plugin=protoc-gen-gazebomsgs=${CMAKE_CURRENT_BINARY_DIR}/${gazebomsgs_out_binary} --cpp_out=dllexport_decl=GZ_MSGS_VISIBLE:${CMAKE_CURRENT_BINARY_DIR} --gazebomsgs_out=${CMAKE_CURRENT_BINARY_DIR} --proto_path=${CMAKE_CURRENT_SOURCE_DIR} ${ABS_FIL}
    DEPENDS ${ABS_FIL} gazebomsgs_out
    COMMENT "Running C++ protocol buffer compiler on ${FIL}"
    VERBATIM )
endforeach()

set (CMAKE_CXX_FLAGS "${CMAKE_CXX_FLAGS} -DBUILDING_DLL_GZ_MSGS")

set_source_files_properties(${PROTO_SRCS} ${PROTO_HDRS} PROPERTIES GENERATED TRUE)
gz_add_library(gazebo_msgs ${PROTO_SRCS} ${sources})
if (UNIX)
  # Need to add default visibility to gazebo_msgs
  get_target_property(current_property gazebo_msgs COMPILE_FLAGS)
  if(NOT current_property) # property non-existent or empty
    set_target_properties(gazebo_msgs PROPERTIES GENERATED TRUE COMPILE_FLAGS "-fvisibility=default")
  else()
    set_target_properties(gazebo_msgs PROPERTIES COMPILE_FLAGS "${current_property} -fvisibility=default")
  endif()
endif()

target_link_libraries(gazebo_msgs
  gazebo_common
  gazebo_math
  ${GZ_PROTOBUF_LIBRARY}
)

add_dependencies(gazebo_msgs gazebomsgs_out)

set (message_headers "" CACHE INTERNAL "Include dirs description")

foreach (hdr ${PROTO_HDRS})
  string (REPLACE "${CMAKE_CURRENT_BINARY_DIR}/" "" hdr ${hdr})
  APPEND_TO_CACHED_STRING(message_headers
    "Message Types" "#include \"${hdr}\"\n")
endforeach()
configure_file (${PROJECT_SOURCE_DIR}/gazebo/msgs/MessageTypes.hh.in
                ${CMAKE_CURRENT_BINARY_DIR}/MessageTypes.hh )

gz_install_library(gazebo_msgs)
gz_install_includes("msgs" ${PROTO_HDRS} ${headers} ${CMAKE_CURRENT_BINARY_DIR}/MessageTypes.hh)
gz_install_includes("msgs/proto" ${msgs})<|MERGE_RESOLUTION|>--- conflicted
+++ resolved
@@ -47,11 +47,8 @@
   link.proto
   link_data.proto
   log_control.proto
-<<<<<<< HEAD
+  log_playback_control.proto
   log_playback_stats.proto
-=======
-  log_playback_control.proto
->>>>>>> a8ebc305
   log_status.proto
   material.proto
   meshgeom.proto
