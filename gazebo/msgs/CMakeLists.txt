--- conflicted
+++ resolved
@@ -70,16 +70,13 @@
   model_v.proto
   packet.proto
   physics.proto
-<<<<<<< HEAD
   physics_custom.proto
   physics_bullet.proto
   physics_dart.proto
   physics_ode.proto
   physics_simbody.proto
-=======
   param.proto
   param_v.proto
->>>>>>> e8fb1728
   planegeom.proto
   pid.proto
   plugin.proto
