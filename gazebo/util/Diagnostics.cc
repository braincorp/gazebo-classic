/*
 * Copyright (C) 2012-2016 Open Source Robotics Foundation
 *
 * Licensed under the Apache License, Version 2.0 (the "License");
 * you may not use this file except in compliance with the License.
 * You may obtain a copy of the License at
 *
 * http://www.apache.org/licenses/LICENSE-2.0
 *
 * Unless required by applicable law or agreed to in writing, software
 * distributed under the License is distributed on an "AS IS" BASIS,
 * WITHOUT WARRANTIES OR CONDITIONS OF ANY KIND, either express or implied.
 * See the License for the specific language governing permissions and
 * limitations under the License.
 *
 */
#ifdef _WIN32
  #include <algorithm>
  // Ensure that Winsock2.h is included before Windows.h, which can get
  // pulled in by anybody (e.g., Boost).
  #include <Winsock2.h>
#endif

<<<<<<< HEAD
#include <boost/bind.hpp>

#include <iomanip>
=======
#include <functional>
>>>>>>> 3f12be5e
#include "gazebo/common/Assert.hh"
#include "gazebo/common/CommonIface.hh"
#include "gazebo/common/Events.hh"
#include "gazebo/common/SystemPaths.hh"
#include "gazebo/math/SignalStats.hh"
#include "gazebo/transport/transport.hh"
#include "gazebo/util/DiagnosticsPrivate.hh"
#include "gazebo/util/Diagnostics.hh"

using namespace gazebo;
using namespace util;

//////////////////////////////////////////////////
DiagnosticManager::DiagnosticManager()
: dataPtr(new DiagnosticManagerPrivate)
{
#ifndef _WIN32
  const char *homePath = common::getEnv("HOME");
#else
  const char *homePath = common::getEnv("HOMEPATH");
#endif
<<<<<<< HEAD
=======
  this->dataPtr->logPath = homePath;
>>>>>>> 3f12be5e

  // Get the base of the time logging path
  if (!homePath)
  {
    common::SystemPaths *paths = common::SystemPaths::Instance();
    gzwarn << "HOME environment variable missing. Diagnostic timing " <<
      "information will be logged to " << paths->GetTmpPath() << "\n";
<<<<<<< HEAD
    this->logPath = paths->GetTmpPath();
    this->logPath /= "gazebo";
  }
  else
  {
    this->logPath = homePath;
    this->logPath /= ".gazebo";
=======
    this->dataPtr->logPath = paths->GetTmpPath() + "/gazebo";
  }
  else
  {
    this->dataPtr->logPath /= ".gazebo";
>>>>>>> 3f12be5e
  }

  std::string timeStr = common::Time::GetWallTimeAsISOString();

#ifdef _WIN32
  std::replace(timeStr.begin(), timeStr.end(), ':', '_');
#endif

<<<<<<< HEAD
  this->logPath /= "diagnostics";
  this->logPath /= timeStr;
=======
  this->dataPtr->logPath = this->dataPtr->logPath / "diagnostics" / timeStr;
>>>>>>> 3f12be5e

  // Make sure the path exists.
  if (!boost::filesystem::exists(this->dataPtr->logPath))
    boost::filesystem::create_directories(this->dataPtr->logPath);
}

//////////////////////////////////////////////////
DiagnosticManager::~DiagnosticManager()
{
<<<<<<< HEAD
=======
  event::Events::DisconnectWorldUpdateBegin(this->dataPtr->updateConnection);
>>>>>>> 3f12be5e
}

//////////////////////////////////////////////////
void DiagnosticManager::Init(const std::string &_worldName)
{
  this->dataPtr->node.reset(new transport::Node());

  this->dataPtr->node->Init(_worldName);

  this->dataPtr->pub =
    this->dataPtr->node->Advertise<msgs::Diagnostics>("~/diagnostics");

  this->dataPtr->updateConnection = event::Events::ConnectWorldUpdateBegin(
      std::bind(&DiagnosticManager::Update, this, std::placeholders::_1));
}

//////////////////////////////////////////////////
void DiagnosticManager::Fini()
{
  event::Events::DisconnectWorldUpdateBegin(this->updateConnection);

  this->timers.clear();
}

//////////////////////////////////////////////////
boost::filesystem::path DiagnosticManager::GetLogPath() const
{
  return this->LogPath();
}

//////////////////////////////////////////////////
boost::filesystem::path DiagnosticManager::LogPath() const
{
  return this->dataPtr->logPath;
}

//////////////////////////////////////////////////
void DiagnosticManager::Update(const common::UpdateInfo &_info)
{
  if (_info.realTime > common::Time::Zero)
  {
    this->dataPtr->msg.set_real_time_factor(
        (_info.simTime / _info.realTime).Double());
  }
  else
  {
    this->dataPtr->msg.set_real_time_factor(0.0);
  }

  msgs::Set(this->dataPtr->msg.mutable_real_time(), _info.realTime);
  msgs::Set(this->dataPtr->msg.mutable_sim_time(), _info.simTime);

  if (this->dataPtr->pub && this->dataPtr->pub->HasConnections())
    this->dataPtr->pub->Publish(this->dataPtr->msg);

  this->dataPtr->msg.clear_time();
}

//////////////////////////////////////////////////
void DiagnosticManager::AddTime(const std::string &_name,
    const common::Time &_wallTime, const common::Time &_elapsedTime)
{
  msgs::Diagnostics::DiagTime *time = this->dataPtr->msg.add_time();
  time->set_name(_name);
  msgs::Set(time->mutable_elapsed(), _elapsedTime);
  msgs::Set(time->mutable_wall(), _wallTime);
}

//////////////////////////////////////////////////
void DiagnosticManager::StartTimer(const std::string &_name)
{
  TimerMap::iterator iter = this->dataPtr->timers.find(_name);
  if (iter != this->dataPtr->timers.end())
  {
    GZ_ASSERT(iter->second != NULL, "DiagnosticTimerPtr is NULL");
    iter->second->Start();
  }
  else
  {
    this->dataPtr->timers[_name] =
      DiagnosticTimerPtr(new DiagnosticTimer(_name));
  }
}

//////////////////////////////////////////////////
void DiagnosticManager::StopTimer(const std::string &_name)
{
  TimerMap::iterator iter = this->dataPtr->timers.find(_name);
  if (iter != this->dataPtr->timers.end())
  {
    GZ_ASSERT(iter->second, "DiagnosticTimerPtr is NULL");
    iter->second->Stop();
  }
  else
    gzerr << "Unable to find timer[" << _name << "]\n";
}

//////////////////////////////////////////////////
void DiagnosticManager::Lap(const std::string &_name,
                            const std::string &_prefix)
{
  TimerMap::iterator iter;
  iter = this->dataPtr->timers.find(_name);

  if (iter == this->dataPtr->timers.end())
    gzerr << "Unable to find timer with name[" << _name << "]\n";
  else
  {
    GZ_ASSERT(iter->second, "DiagnosticTimerPtr is NULL");

    iter->second->Lap(_prefix);
  }
}

//////////////////////////////////////////////////
int DiagnosticManager::GetTimerCount() const
{
  return this->TimerCount();
}

//////////////////////////////////////////////////
int DiagnosticManager::TimerCount() const
{
  return this->dataPtr->timers.size();
}

//////////////////////////////////////////////////
common::Time DiagnosticManager::GetTime(int _index) const
{
  return this->Time(_index);
}

//////////////////////////////////////////////////
common::Time DiagnosticManager::Time(const int _index) const
{
  if (_index < 0 || static_cast<size_t>(_index) > this->dataPtr->timers.size())
  {
    gzerr << "Invalid index of[" << _index << "]. Must be between 0 and "
      << this->dataPtr->timers.size()-1 << ", inclusive.\n";
    return common::Time();
  }

  TimerMap::const_iterator iter;

  iter = this->dataPtr->timers.begin();
  std::advance(iter, _index);

  if (iter != this->dataPtr->timers.end())
  {
    GZ_ASSERT(iter->second, "DiagnosticTimerPtr is NULL");
    return iter->second->GetElapsed();
  }
  else
    gzerr << "Error getting time\n";

  return common::Time();
}

//////////////////////////////////////////////////
std::string DiagnosticManager::GetLabel(int _index) const
{
  return this->Label(_index);
}

//////////////////////////////////////////////////
std::string DiagnosticManager::Label(const int _index) const
{
  if (_index < 0 || static_cast<size_t>(_index) > this->dataPtr->timers.size())
  {
    gzerr << "Invalid index of[" << _index << "]. Must be between 0 and "
      << this->dataPtr->timers.size()-1 << ", inclusive.\n";
    return std::string();
  }
  TimerMap::const_iterator iter;

  iter = this->dataPtr->timers.begin();
  std::advance(iter, _index);

  if (iter != this->dataPtr->timers.end())
    return iter->first;
  else
    gzerr << "Erorr getting label\n";

  return "null";
}

//////////////////////////////////////////////////
common::Time DiagnosticManager::GetTime(const std::string &_label) const
{
  return this->Time(_label);
}

//////////////////////////////////////////////////
common::Time DiagnosticManager::Time(const std::string &_label) const
{
  TimerMap::const_iterator iter;
  iter = this->dataPtr->timers.find(_label);

  if (iter != this->dataPtr->timers.end())
  {
    GZ_ASSERT(iter->second, "DiagnosticTimerPtr is NULL");
    return iter->second->GetElapsed();
  }
  else
    gzerr << "Error getting time\n";

  return common::Time();
}

//////////////////////////////////////////////////
DiagnosticTimer::DiagnosticTimer(const std::string &_name)
: Timer(),
  dataPtr(new DiagnosticTimerPrivate)
{
  boost::filesystem::path logPath;

  logPath = DiagnosticManager::Instance()->LogPath() / (_name + ".log");
  this->dataPtr->log.open(logPath.string().c_str(),
      std::ios::out | std::ios::app);

  this->dataPtr->name = _name;
  this->Start();
}

//////////////////////////////////////////////////
DiagnosticTimer::~DiagnosticTimer()
{
  this->Stop();
<<<<<<< HEAD
  for (auto const &measurement: this->stats)
  {
    std::ostringstream scopedName;
    if (measurement.first != this->name)
      scopedName << this->name << "::";
    scopedName << measurement.first;

    this->log << std::setw(50) << std::left << scopedName.str();
    for (auto const &stat: measurement.second.Map())
    {
      this->log << std::setw(7) << stat.first
                << std::setw(15) << std::scientific << stat.second;
    }
    this->log << std::endl;
  }
  this->log.flush();
  this->log.close();
=======
  this->dataPtr->log.close();
>>>>>>> 3f12be5e
}

//////////////////////////////////////////////////
void DiagnosticTimer::Start()
{
  // Only start if not running.
  if (!this->GetRunning())
  {
    // Make sure the previous lap is reset
    this->prevLap = this->GetElapsed();

    // Start the timer
    Timer::Start();
<<<<<<< HEAD
=======

    // Make sure the prev lap is reset
    this->dataPtr->prevLap.Set(0, 0);
>>>>>>> 3f12be5e
  }
}

//////////////////////////////////////////////////
void DiagnosticTimer::Stop()
{
  // Only stop if currently running
  if (this->GetRunning())
  {
    // Stop the timer
    Timer::Stop();

    common::Time elapsed = this->GetElapsed();
    common::Time currTime = common::Time::GetWallTime();
    this->cumulativeTime += elapsed;

<<<<<<< HEAD
    // Record the total elapsed time.
    this->InsertData(this->name, elapsed.Double());
=======
    // Write out the total elapsed time.
    this->dataPtr->log << this->dataPtr->name << " " << currTime << " "
      << elapsed.Double() << std::endl;
    this->dataPtr->log.flush();
>>>>>>> 3f12be5e

    DiagnosticManager::Instance()->AddTime(this->dataPtr->name,
        currTime, elapsed);

<<<<<<< HEAD
    // Reset the lap time and timer
    this->prevLap.Set(0, 0);
    this->Reset();
=======
    // Reset the lap time
    this->dataPtr->prevLap.Set(0, 0);
>>>>>>> 3f12be5e
  }
}

//////////////////////////////////////////////////
void DiagnosticTimer::Lap(const std::string &_prefix)
{
  // Get the current elapsed time.
  common::Time elapsed = this->GetElapsed();
  common::Time delta = elapsed - this->dataPtr->prevLap;
  common::Time currTime = common::Time::GetWallTime();

<<<<<<< HEAD
  // Record the delta time.
  this->InsertData(_prefix, elapsed.Double());
=======
  // Write out the delta time.
  this->dataPtr->log << this->dataPtr->name << ":" << _prefix << " " <<
    currTime << " " << delta.Double() << std::endl;
>>>>>>> 3f12be5e

  DiagnosticManager::Instance()->AddTime(this->dataPtr->name + ":" + _prefix,
      currTime, delta);

<<<<<<< HEAD
  // Store the previous lap time.
  this->prevLap = elapsed;
}

//////////////////////////////////////////////////
void DiagnosticTimer::InsertData(const std::string &_name,
                                 const common::Time &_time)
{
  auto iter = this->stats.find(_name);
  if (iter == this->stats.end())
  {
    this->stats[_name] = math::SignalStats();
    iter = this->stats.find(_name);
    iter->second.InsertStatistics("mean,maxAbs,min,var");
  }
  iter->second.InsertData(_time.Double());
}
=======
  // Store the prev lap time.
  this->dataPtr->prevLap = elapsed;
}

//////////////////////////////////////////////////
const std::string DiagnosticTimer::GetName() const
{
  return this->Name();
}

//////////////////////////////////////////////////
const std::string DiagnosticTimer::Name() const
{
  return this->dataPtr->name;
}
>>>>>>> 3f12be5e
<|MERGE_RESOLUTION|>--- conflicted
+++ resolved
@@ -21,13 +21,8 @@
   #include <Winsock2.h>
 #endif
 
-<<<<<<< HEAD
-#include <boost/bind.hpp>
-
+#include <functional>
 #include <iomanip>
-=======
-#include <functional>
->>>>>>> 3f12be5e
 #include "gazebo/common/Assert.hh"
 #include "gazebo/common/CommonIface.hh"
 #include "gazebo/common/Events.hh"
@@ -49,10 +44,7 @@
 #else
   const char *homePath = common::getEnv("HOMEPATH");
 #endif
-<<<<<<< HEAD
-=======
   this->dataPtr->logPath = homePath;
->>>>>>> 3f12be5e
 
   // Get the base of the time logging path
   if (!homePath)
@@ -60,21 +52,11 @@
     common::SystemPaths *paths = common::SystemPaths::Instance();
     gzwarn << "HOME environment variable missing. Diagnostic timing " <<
       "information will be logged to " << paths->GetTmpPath() << "\n";
-<<<<<<< HEAD
-    this->logPath = paths->GetTmpPath();
-    this->logPath /= "gazebo";
-  }
-  else
-  {
-    this->logPath = homePath;
-    this->logPath /= ".gazebo";
-=======
-    this->dataPtr->logPath = paths->GetTmpPath() + "/gazebo";
+    this->dataPtr->logPath = paths->GetTmpPath() / "gazebo";
   }
   else
   {
     this->dataPtr->logPath /= ".gazebo";
->>>>>>> 3f12be5e
   }
 
   std::string timeStr = common::Time::GetWallTimeAsISOString();
@@ -83,12 +65,7 @@
   std::replace(timeStr.begin(), timeStr.end(), ':', '_');
 #endif
 
-<<<<<<< HEAD
-  this->logPath /= "diagnostics";
-  this->logPath /= timeStr;
-=======
   this->dataPtr->logPath = this->dataPtr->logPath / "diagnostics" / timeStr;
->>>>>>> 3f12be5e
 
   // Make sure the path exists.
   if (!boost::filesystem::exists(this->dataPtr->logPath))
@@ -98,10 +75,7 @@
 //////////////////////////////////////////////////
 DiagnosticManager::~DiagnosticManager()
 {
-<<<<<<< HEAD
-=======
-  event::Events::DisconnectWorldUpdateBegin(this->dataPtr->updateConnection);
->>>>>>> 3f12be5e
+  this->dataPtr->updateConnection.reset();
 }
 
 //////////////////////////////////////////////////
@@ -121,9 +95,9 @@
 //////////////////////////////////////////////////
 void DiagnosticManager::Fini()
 {
-  event::Events::DisconnectWorldUpdateBegin(this->updateConnection);
-
-  this->timers.clear();
+  this->dataPtr->updateConnection.reset();
+
+  this->dataPtr->timers.clear();
 }
 
 //////////////////////////////////////////////////
@@ -330,27 +304,26 @@
 DiagnosticTimer::~DiagnosticTimer()
 {
   this->Stop();
-<<<<<<< HEAD
-  for (auto const &measurement: this->stats)
+  for (auto const &measurement: this->dataPtr->stats)
   {
     std::ostringstream scopedName;
-    if (measurement.first != this->name)
-      scopedName << this->name << "::";
+    if (measurement.first != this->dataPtr->name)
+    {
+      scopedName << this->dataPtr->name << "::";
+    }
     scopedName << measurement.first;
 
-    this->log << std::setw(50) << std::left << scopedName.str();
-    for (auto const &stat: measurement.second.Map())
+    this->dataPtr->log << std::setw(50) << std::left << scopedName.str();
+    for (const auto &stat: measurement.second.Map())
     {
-      this->log << std::setw(7) << stat.first
-                << std::setw(15) << std::scientific << stat.second;
+      this->dataPtr->log
+          << std::setw(7) << stat.first
+          << std::setw(15) << std::scientific << stat.second;
     }
-    this->log << std::endl;
-  }
-  this->log.flush();
-  this->log.close();
-=======
+    this->dataPtr->log << std::endl;
+  }
+  this->dataPtr->log.flush();
   this->dataPtr->log.close();
->>>>>>> 3f12be5e
 }
 
 //////////////////////////////////////////////////
@@ -360,16 +333,10 @@
   if (!this->GetRunning())
   {
     // Make sure the previous lap is reset
-    this->prevLap = this->GetElapsed();
+    this->dataPtr->prevLap = this->GetElapsed();
 
     // Start the timer
     Timer::Start();
-<<<<<<< HEAD
-=======
-
-    // Make sure the prev lap is reset
-    this->dataPtr->prevLap.Set(0, 0);
->>>>>>> 3f12be5e
   }
 }
 
@@ -384,29 +351,17 @@
 
     common::Time elapsed = this->GetElapsed();
     common::Time currTime = common::Time::GetWallTime();
-    this->cumulativeTime += elapsed;
-
-<<<<<<< HEAD
+    this->dataPtr->cumulativeTime += elapsed;
+
     // Record the total elapsed time.
-    this->InsertData(this->name, elapsed.Double());
-=======
-    // Write out the total elapsed time.
-    this->dataPtr->log << this->dataPtr->name << " " << currTime << " "
-      << elapsed.Double() << std::endl;
-    this->dataPtr->log.flush();
->>>>>>> 3f12be5e
+    this->InsertData(this->dataPtr->name, elapsed.Double());
 
     DiagnosticManager::Instance()->AddTime(this->dataPtr->name,
         currTime, elapsed);
 
-<<<<<<< HEAD
     // Reset the lap time and timer
-    this->prevLap.Set(0, 0);
+    this->dataPtr->prevLap.Set(0, 0);
     this->Reset();
-=======
-    // Reset the lap time
-    this->dataPtr->prevLap.Set(0, 0);
->>>>>>> 3f12be5e
   }
 }
 
@@ -418,50 +373,38 @@
   common::Time delta = elapsed - this->dataPtr->prevLap;
   common::Time currTime = common::Time::GetWallTime();
 
-<<<<<<< HEAD
   // Record the delta time.
   this->InsertData(_prefix, elapsed.Double());
-=======
-  // Write out the delta time.
-  this->dataPtr->log << this->dataPtr->name << ":" << _prefix << " " <<
-    currTime << " " << delta.Double() << std::endl;
->>>>>>> 3f12be5e
 
   DiagnosticManager::Instance()->AddTime(this->dataPtr->name + ":" + _prefix,
       currTime, delta);
 
-<<<<<<< HEAD
   // Store the previous lap time.
-  this->prevLap = elapsed;
+  this->dataPtr->prevLap = elapsed;
+}
+
+//////////////////////////////////////////////////
+const std::string DiagnosticTimer::GetName() const
+{
+  return this->Name();
+}
+
+//////////////////////////////////////////////////
+const std::string DiagnosticTimer::Name() const
+{
+  return this->dataPtr->name;
 }
 
 //////////////////////////////////////////////////
 void DiagnosticTimer::InsertData(const std::string &_name,
                                  const common::Time &_time)
 {
-  auto iter = this->stats.find(_name);
-  if (iter == this->stats.end())
-  {
-    this->stats[_name] = math::SignalStats();
-    iter = this->stats.find(_name);
+  auto iter = this->dataPtr->stats.find(_name);
+  if (iter == this->dataPtr->stats.end())
+  {
+    this->dataPtr->stats[_name] = math::SignalStats();
+    iter = this->dataPtr->stats.find(_name);
     iter->second.InsertStatistics("mean,maxAbs,min,var");
   }
   iter->second.InsertData(_time.Double());
 }
-=======
-  // Store the prev lap time.
-  this->dataPtr->prevLap = elapsed;
-}
-
-//////////////////////////////////////////////////
-const std::string DiagnosticTimer::GetName() const
-{
-  return this->Name();
-}
-
-//////////////////////////////////////////////////
-const std::string DiagnosticTimer::Name() const
-{
-  return this->dataPtr->name;
-}
->>>>>>> 3f12be5e
