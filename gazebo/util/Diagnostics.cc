--- conflicted
+++ resolved
@@ -26,11 +26,7 @@
 #include "gazebo/common/CommonIface.hh"
 #include "gazebo/common/Events.hh"
 #include "gazebo/common/SystemPaths.hh"
-<<<<<<< HEAD
-=======
-#include "gazebo/transport/transport.hh"
 #include "gazebo/util/DiagnosticsPrivate.hh"
->>>>>>> 08918985
 #include "gazebo/util/Diagnostics.hh"
 
 using namespace gazebo;
@@ -82,20 +78,8 @@
 //////////////////////////////////////////////////
 void DiagnosticManager::Init(const std::string &/*_worldName*/)
 {
-<<<<<<< HEAD
-  this->updateConnection = event::Events::ConnectWorldUpdateBegin(
-      boost::bind(&DiagnosticManager::Update, this, _1));
-=======
-  this->dataPtr->node.reset(new transport::Node());
-
-  this->dataPtr->node->Init(_worldName);
-
-  this->dataPtr->pub =
-    this->dataPtr->node->Advertise<msgs::Diagnostics>("~/diagnostics");
-
   this->dataPtr->updateConnection = event::Events::ConnectWorldUpdateBegin(
       std::bind(&DiagnosticManager::Update, this, std::placeholders::_1));
->>>>>>> 08918985
 }
 
 //////////////////////////////////////////////////
@@ -126,30 +110,13 @@
   msgs::Set(this->dataPtr->msg.mutable_real_time(), _info.realTime);
   msgs::Set(this->dataPtr->msg.mutable_sim_time(), _info.simTime);
 
-<<<<<<< HEAD
-  this->msg.clear_time();
+  this->dataPtr->msg.clear_time();
 }
 
 //////////////////////////////////////////////////
 void DiagnosticManager::AddTime(const std::string &/*_name*/,
-    common::Time &/*_wallTime*/, common::Time &/*_elapsedTime*/)
-{
-=======
-  if (this->dataPtr->pub && this->dataPtr->pub->HasConnections())
-    this->dataPtr->pub->Publish(this->dataPtr->msg);
-
-  this->dataPtr->msg.clear_time();
-}
-
-//////////////////////////////////////////////////
-void DiagnosticManager::AddTime(const std::string &_name,
-    const common::Time &_wallTime, const common::Time &_elapsedTime)
-{
-  msgs::Diagnostics::DiagTime *time = this->dataPtr->msg.add_time();
-  time->set_name(_name);
-  msgs::Set(time->mutable_elapsed(), _elapsedTime);
-  msgs::Set(time->mutable_wall(), _wallTime);
->>>>>>> 08918985
+    const common::Time &/*_wallTime*/, const common::Time &/*_elapsedTime*/)
+{
 }
 
 //////////////////////////////////////////////////
@@ -342,17 +309,11 @@
     common::Time currTime = common::Time::GetWallTime();
 
     // Write out the total elapsed time.
-<<<<<<< HEAD
-    this->log << this->name << " "
+    this->dataPtr->log << this->dataPtr->name << " "
               << pthread_self() << " "
               << currTime << " "
               << elapsed.Double() << std::endl;
-    this->log.flush();
-=======
-    this->dataPtr->log << this->dataPtr->name << " " << currTime << " "
-      << elapsed.Double() << std::endl;
     this->dataPtr->log.flush();
->>>>>>> 08918985
 
     DiagnosticManager::Instance()->AddTime(this->dataPtr->name,
         currTime, elapsed);
@@ -371,15 +332,10 @@
   common::Time currTime = common::Time::GetWallTime();
 
   // Write out the delta time.
-<<<<<<< HEAD
-  this->log << this->name << ":" << _prefix << " "
+  this->dataPtr->log << this->dataPtr->name << ":" << _prefix << " "
             << pthread_self() << " "
             << currTime << " "
             << delta.Double() << std::endl;
-=======
-  this->dataPtr->log << this->dataPtr->name << ":" << _prefix << " " <<
-    currTime << " " << delta.Double() << std::endl;
->>>>>>> 08918985
 
   DiagnosticManager::Instance()->AddTime(this->dataPtr->name + ":" + _prefix,
       currTime, delta);
