--- conflicted
+++ resolved
@@ -84,12 +84,8 @@
     if (inFile)
     {
       // Move to the end of the file
-<<<<<<< HEAD
-      inFile.seekg(- 1 - endTag.length(), std::ios::end);
-=======
       int len = -1 - static_cast<int>(endTag.length());
       inFile.seekg(len, std::ios::end);
->>>>>>> 81c70230
 
       // Get the last line
       std::string lastLine;
@@ -122,19 +118,12 @@
   {
     gzerr << "Unable to load file[" << _logFile << "]. "
       << "Check the Gazebo server log file for more information.\n";
-<<<<<<< HEAD
-    gzlog << "Log Error 1:\n"
-      << this->dataPtr->xmlDoc.GetErrorStr1() << std::endl;
-    gzlog << "Log Error 2:\n"
-      << this->dataPtr->xmlDoc.GetErrorStr2() << std::endl;
-=======
     const char *errorStr1 = this->dataPtr->xmlDoc.GetErrorStr1();
     const char *errorStr2 = this->dataPtr->xmlDoc.GetErrorStr2();
     if (errorStr1)
       gzlog << "Log Error 1:\n" << errorStr1 << std::endl;
     if (errorStr2)
       gzlog << "Log Error 2:\n" << errorStr2 << std::endl;
->>>>>>> 81c70230
     gzthrow("Error parsing log file");
   }
 
