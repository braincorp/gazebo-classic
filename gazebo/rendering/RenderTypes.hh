--- conflicted
+++ resolved
@@ -70,11 +70,8 @@
     class SelectionObj;
     class RayQuery;
     class Distortion;
-<<<<<<< HEAD
+    class LensFlare;
     class Road2d;
-=======
-    class LensFlare;
->>>>>>> 3b124df8
 
 #ifdef HAVE_OCULUS
     class OculusCamera;
@@ -200,15 +197,13 @@
     /// \brief Shared pointer to Distortion
     typedef boost::shared_ptr<Distortion> DistortionPtr;
 
-<<<<<<< HEAD
+    /// \def LensFlarePtr
+    /// \brief Shared pointer to LensFlare
+    typedef std::shared_ptr<LensFlare> LensFlarePtr;
+
     /// \def Road2dPtr
     /// \brief Shared pointer to Road2d
     typedef std::shared_ptr<Road2d> Road2dPtr;
-=======
-    /// \def LensFlarePtr
-    /// \brief Shared pointer to LensFlare
-    typedef std::shared_ptr<LensFlare> LensFlarePtr;
->>>>>>> 3b124df8
 
 #ifdef HAVE_OCULUS
     /// \def OculusCameraPtr
