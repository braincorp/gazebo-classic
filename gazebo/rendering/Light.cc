--- conflicted
+++ resolved
@@ -262,120 +262,62 @@
   if (lightType == "directional")
   {
     float s =.5;
-<<<<<<< HEAD
-    this->dataPtr->line->AddPoint(math::Vector3(-s, -s, 0));
-    this->dataPtr->line->AddPoint(math::Vector3(-s, s, 0));
-
-    this->dataPtr->line->AddPoint(math::Vector3(-s, s, 0));
-    this->dataPtr->line->AddPoint(math::Vector3(s, s, 0));
-
-    this->dataPtr->line->AddPoint(math::Vector3(s, s, 0));
-    this->dataPtr->line->AddPoint(math::Vector3(s, -s, 0));
-
-    this->dataPtr->line->AddPoint(math::Vector3(s, -s, 0));
-    this->dataPtr->line->AddPoint(math::Vector3(-s, -s, 0));
-
-    this->dataPtr->line->AddPoint(math::Vector3(0, 0, 0));
-    this->dataPtr->line->AddPoint(math::Vector3(0, 0, -s));
-=======
-    this->line->AddPoint(ignition::math::Vector3d(-s, -s, 0));
-    this->line->AddPoint(ignition::math::Vector3d(-s, s, 0));
-
-    this->line->AddPoint(ignition::math::Vector3d(-s, s, 0));
-    this->line->AddPoint(ignition::math::Vector3d(s, s, 0));
-
-    this->line->AddPoint(ignition::math::Vector3d(s, s, 0));
-    this->line->AddPoint(ignition::math::Vector3d(s, -s, 0));
-
-    this->line->AddPoint(ignition::math::Vector3d(s, -s, 0));
-    this->line->AddPoint(ignition::math::Vector3d(-s, -s, 0));
-
-    this->line->AddPoint(ignition::math::Vector3d(0, 0, 0));
-    this->line->AddPoint(ignition::math::Vector3d(0, 0, -s));
->>>>>>> b832b17c
+    this->dataPtr->line->AddPoint(ignition::math::Vector3d(-s, -s, 0));
+    this->dataPtr->line->AddPoint(ignition::math::Vector3d(-s, s, 0));
+
+    this->dataPtr->line->AddPoint(ignition::math::Vector3d(-s, s, 0));
+    this->dataPtr->line->AddPoint(ignition::math::Vector3d(s, s, 0));
+
+    this->dataPtr->line->AddPoint(ignition::math::Vector3d(s, s, 0));
+    this->dataPtr->line->AddPoint(ignition::math::Vector3d(s, -s, 0));
+
+    this->dataPtr->line->AddPoint(ignition::math::Vector3d(s, -s, 0));
+    this->dataPtr->line->AddPoint(ignition::math::Vector3d(-s, -s, 0));
+
+    this->dataPtr->line->AddPoint(ignition::math::Vector3d(0, 0, 0));
+    this->dataPtr->line->AddPoint(ignition::math::Vector3d(0, 0, -s));
   }
   if (lightType == "point")
   {
     float s = 0.1;
-<<<<<<< HEAD
-    this->dataPtr->line->AddPoint(math::Vector3(-s, -s, 0));
-    this->dataPtr->line->AddPoint(math::Vector3(-s, s, 0));
-
-    this->dataPtr->line->AddPoint(math::Vector3(-s, s, 0));
-    this->dataPtr->line->AddPoint(math::Vector3(s, s, 0));
-
-    this->dataPtr->line->AddPoint(math::Vector3(s, s, 0));
-    this->dataPtr->line->AddPoint(math::Vector3(s, -s, 0));
-
-    this->dataPtr->line->AddPoint(math::Vector3(s, -s, 0));
-    this->dataPtr->line->AddPoint(math::Vector3(-s, -s, 0));
-
-
-    this->dataPtr->line->AddPoint(math::Vector3(-s, -s, 0));
-    this->dataPtr->line->AddPoint(math::Vector3(0, 0, s));
-
-    this->dataPtr->line->AddPoint(math::Vector3(-s, s, 0));
-    this->dataPtr->line->AddPoint(math::Vector3(0, 0, s));
-
-    this->dataPtr->line->AddPoint(math::Vector3(s, s, 0));
-    this->dataPtr->line->AddPoint(math::Vector3(0, 0, s));
-
-    this->dataPtr->line->AddPoint(math::Vector3(s, -s, 0));
-    this->dataPtr->line->AddPoint(math::Vector3(0, 0, s));
-
-
-
-    this->dataPtr->line->AddPoint(math::Vector3(-s, -s, 0));
-    this->dataPtr->line->AddPoint(math::Vector3(0, 0, -s));
-
-    this->dataPtr->line->AddPoint(math::Vector3(-s, s, 0));
-    this->dataPtr->line->AddPoint(math::Vector3(0, 0, -s));
-
-    this->dataPtr->line->AddPoint(math::Vector3(s, s, 0));
-    this->dataPtr->line->AddPoint(math::Vector3(0, 0, -s));
-
-    this->dataPtr->line->AddPoint(math::Vector3(s, -s, 0));
-    this->dataPtr->line->AddPoint(math::Vector3(0, 0, -s));
-=======
-    this->line->AddPoint(ignition::math::Vector3d(-s, -s, 0));
-    this->line->AddPoint(ignition::math::Vector3d(-s, s, 0));
-
-    this->line->AddPoint(ignition::math::Vector3d(-s, s, 0));
-    this->line->AddPoint(ignition::math::Vector3d(s, s, 0));
-
-    this->line->AddPoint(ignition::math::Vector3d(s, s, 0));
-    this->line->AddPoint(ignition::math::Vector3d(s, -s, 0));
-
-    this->line->AddPoint(ignition::math::Vector3d(s, -s, 0));
-    this->line->AddPoint(ignition::math::Vector3d(-s, -s, 0));
-
-
-    this->line->AddPoint(ignition::math::Vector3d(-s, -s, 0));
-    this->line->AddPoint(ignition::math::Vector3d(0, 0, s));
-
-    this->line->AddPoint(ignition::math::Vector3d(-s, s, 0));
-    this->line->AddPoint(ignition::math::Vector3d(0, 0, s));
-
-    this->line->AddPoint(ignition::math::Vector3d(s, s, 0));
-    this->line->AddPoint(ignition::math::Vector3d(0, 0, s));
-
-    this->line->AddPoint(ignition::math::Vector3d(s, -s, 0));
-    this->line->AddPoint(ignition::math::Vector3d(0, 0, s));
-
-
-
-    this->line->AddPoint(ignition::math::Vector3d(-s, -s, 0));
-    this->line->AddPoint(ignition::math::Vector3d(0, 0, -s));
-
-    this->line->AddPoint(ignition::math::Vector3d(-s, s, 0));
-    this->line->AddPoint(ignition::math::Vector3d(0, 0, -s));
-
-    this->line->AddPoint(ignition::math::Vector3d(s, s, 0));
-    this->line->AddPoint(ignition::math::Vector3d(0, 0, -s));
-
-    this->line->AddPoint(ignition::math::Vector3d(s, -s, 0));
-    this->line->AddPoint(ignition::math::Vector3d(0, 0, -s));
->>>>>>> b832b17c
+    this->dataPtr->line->AddPoint(ignition::math::Vector3d(-s, -s, 0));
+    this->dataPtr->line->AddPoint(ignition::math::Vector3d(-s, s, 0));
+
+    this->dataPtr->line->AddPoint(ignition::math::Vector3d(-s, s, 0));
+    this->dataPtr->line->AddPoint(ignition::math::Vector3d(s, s, 0));
+
+    this->dataPtr->line->AddPoint(ignition::math::Vector3d(s, s, 0));
+    this->dataPtr->line->AddPoint(ignition::math::Vector3d(s, -s, 0));
+
+    this->dataPtr->line->AddPoint(ignition::math::Vector3d(s, -s, 0));
+    this->dataPtr->line->AddPoint(ignition::math::Vector3d(-s, -s, 0));
+
+
+    this->dataPtr->line->AddPoint(ignition::math::Vector3d(-s, -s, 0));
+    this->dataPtr->line->AddPoint(ignition::math::Vector3d(0, 0, s));
+
+    this->dataPtr->line->AddPoint(ignition::math::Vector3d(-s, s, 0));
+    this->dataPtr->line->AddPoint(ignition::math::Vector3d(0, 0, s));
+
+    this->dataPtr->line->AddPoint(ignition::math::Vector3d(s, s, 0));
+    this->dataPtr->line->AddPoint(ignition::math::Vector3d(0, 0, s));
+
+    this->dataPtr->line->AddPoint(ignition::math::Vector3d(s, -s, 0));
+    this->dataPtr->line->AddPoint(ignition::math::Vector3d(0, 0, s));
+
+
+
+    this->dataPtr->line->AddPoint(ignition::math::Vector3d(-s, -s, 0));
+    this->dataPtr->line->AddPoint(ignition::math::Vector3d(0, 0, -s));
+
+    this->dataPtr->line->AddPoint(ignition::math::Vector3d(-s, s, 0));
+    this->dataPtr->line->AddPoint(ignition::math::Vector3d(0, 0, -s));
+
+    this->dataPtr->line->AddPoint(ignition::math::Vector3d(s, s, 0));
+    this->dataPtr->line->AddPoint(ignition::math::Vector3d(0, 0, -s));
+
+    this->dataPtr->line->AddPoint(ignition::math::Vector3d(s, -s, 0));
+    this->dataPtr->line->AddPoint(ignition::math::Vector3d(0, 0, -s));
   }
   else if (lightType == "spot")
   {
@@ -390,90 +332,47 @@
     angles[1] = range * tan(innerAngle);
 
     unsigned int i = 0;
-<<<<<<< HEAD
-    this->dataPtr->line->AddPoint(math::Vector3(0, 0, 0));
-    this->dataPtr->line->AddPoint(math::Vector3(angles[i], angles[i], -range));
+    this->dataPtr->line->AddPoint(ignition::math::Vector3d(0, 0, 0));
+    this->dataPtr->line->AddPoint(
+        ignition::math::Vector3d(angles[i], angles[i], -range));
 
     for (i = 0; i < 2; i++)
     {
-      this->dataPtr->line->AddPoint(math::Vector3(0, 0, 0));
-      this->dataPtr->line->AddPoint(
-          math::Vector3(angles[i], angles[i], -range));
-
-      this->dataPtr->line->AddPoint(math::Vector3(0, 0, 0));
-      this->dataPtr->line->AddPoint(
-          math::Vector3(-angles[i], -angles[i], -range));
-
-      this->dataPtr->line->AddPoint(math::Vector3(0, 0, 0));
-      this->dataPtr->line->AddPoint(
-          math::Vector3(angles[i], -angles[i], -range));
-
-      this->dataPtr->line->AddPoint(math::Vector3(0, 0, 0));
-      this->dataPtr->line->AddPoint(
-          math::Vector3(-angles[i], angles[i], -range));
-
-      this->dataPtr->line->AddPoint(
-          math::Vector3(angles[i], angles[i], -range));
-      this->dataPtr->line->AddPoint(
-          math::Vector3(-angles[i], angles[i], -range));
-
-      this->dataPtr->line->AddPoint(
-          math::Vector3(-angles[i], angles[i], -range));
-      this->dataPtr->line->AddPoint(
-          math::Vector3(-angles[i], -angles[i], -range));
-
-      this->dataPtr->line->AddPoint(
-          math::Vector3(-angles[i], -angles[i], -range));
-      this->dataPtr->line->AddPoint(
-          math::Vector3(angles[i], -angles[i], -range));
-
-      this->dataPtr->line->AddPoint(
-          math::Vector3(angles[i], -angles[i], -range));
-      this->dataPtr->line->AddPoint(
-          math::Vector3(angles[i], angles[i], -range));
-=======
-    this->line->AddPoint(ignition::math::Vector3d(0, 0, 0));
-    this->line->AddPoint(
-        ignition::math::Vector3d(angles[i], angles[i], -range));
-
-    for (i = 0; i < 2; i++)
-    {
-      this->line->AddPoint(ignition::math::Vector3d(0, 0, 0));
-      this->line->AddPoint(ignition::math::Vector3d(
+      this->dataPtr->line->AddPoint(ignition::math::Vector3d(0, 0, 0));
+      this->dataPtr->line->AddPoint(ignition::math::Vector3d(
             angles[i], angles[i], -range));
 
-      this->line->AddPoint(ignition::math::Vector3d(0, 0, 0));
-      this->line->AddPoint(ignition::math::Vector3d(
+      this->dataPtr->line->AddPoint(ignition::math::Vector3d(0, 0, 0));
+      this->dataPtr->line->AddPoint(ignition::math::Vector3d(
             -angles[i], -angles[i], -range));
 
-      this->line->AddPoint(ignition::math::Vector3d(0, 0, 0));
-      this->line->AddPoint(ignition::math::Vector3d(
+      this->dataPtr->line->AddPoint(ignition::math::Vector3d(0, 0, 0));
+      this->dataPtr->line->AddPoint(ignition::math::Vector3d(
             angles[i], -angles[i], -range));
 
-      this->line->AddPoint(ignition::math::Vector3d(0, 0, 0));
-      this->line->AddPoint(ignition::math::Vector3d(
+      this->dataPtr->line->AddPoint(ignition::math::Vector3d(0, 0, 0));
+      this->dataPtr->line->AddPoint(ignition::math::Vector3d(
             -angles[i], angles[i], -range));
 
-      this->line->AddPoint(ignition::math::Vector3d(
+      this->dataPtr->line->AddPoint(ignition::math::Vector3d(
             angles[i], angles[i], -range));
-      this->line->AddPoint(ignition::math::Vector3d(
+      this->dataPtr->line->AddPoint(ignition::math::Vector3d(
             -angles[i], angles[i], -range));
 
-      this->line->AddPoint(ignition::math::Vector3d(
+      this->dataPtr->line->AddPoint(ignition::math::Vector3d(
             -angles[i], angles[i], -range));
-      this->line->AddPoint(ignition::math::Vector3d(
+      this->dataPtr->line->AddPoint(ignition::math::Vector3d(
             -angles[i], -angles[i], -range));
 
-      this->line->AddPoint(ignition::math::Vector3d(
+      this->dataPtr->line->AddPoint(ignition::math::Vector3d(
             -angles[i], -angles[i], -range));
-      this->line->AddPoint(ignition::math::Vector3d(
+      this->dataPtr->line->AddPoint(ignition::math::Vector3d(
             angles[i], -angles[i], -range));
 
-      this->line->AddPoint(ignition::math::Vector3d(
+      this->dataPtr->line->AddPoint(ignition::math::Vector3d(
             angles[i], -angles[i], -range));
-      this->line->AddPoint(ignition::math::Vector3d(
+      this->dataPtr->line->AddPoint(ignition::math::Vector3d(
             angles[i], angles[i], -range));
->>>>>>> b832b17c
     }
   }
 }
