--- conflicted
+++ resolved
@@ -41,14 +41,10 @@
 
   dPtr->receivedMsg = false;
 
-<<<<<<< HEAD
-  this->laserScanSub = this->node->Subscribe(_topicName,
-=======
   dPtr->node = transport::NodePtr(new transport::Node());
   dPtr->node->Init(dPtr->scene->GetName());
 
   dPtr->laserScanSub = dPtr->node->Subscribe(_topicName,
->>>>>>> c9dc1434
       &LaserVisual::OnScan, this);
 
   dPtr->connection = event::Events::ConnectPreRender(
@@ -58,14 +54,6 @@
 /////////////////////////////////////////////////
 LaserVisual::~LaserVisual()
 {
-<<<<<<< HEAD
-  for (unsigned int i = 0; i < rayFans.size(); ++i)
-  {
-    this->DeleteDynamicLine(this->rayFans[i]);
-    this->rayFans[i] = NULL;
-  }
-  this->rayFans.clear();
-=======
   LaserVisualPrivate *dPtr =
       reinterpret_cast<LaserVisualPrivate *>(this->dataPtr);
 
@@ -75,7 +63,6 @@
     dPtr->rayFans[i] = NULL;
   }
   dPtr->rayFans.clear();
->>>>>>> c9dc1434
 }
 
 /////////////////////////////////////////////////
@@ -110,47 +97,20 @@
 
   dPtr->receivedMsg = false;
 
-<<<<<<< HEAD
-  double angle = this->laserMsg->scan().angle_min();
-  double verticalAngle = this->laserMsg->scan().vertical_angle_min();
-=======
   double angle = dPtr->laserMsg->scan().angle_min();
   double verticalAngle = dPtr->laserMsg->scan().vertical_angle_min();
->>>>>>> c9dc1434
   double r;
   math::Vector3 pt;
   math::Pose offset = msgs::Convert(dPtr->laserMsg->scan().world_pose()) -
                       this->GetWorldPose();
 
-<<<<<<< HEAD
-  unsigned int vertCount = this->laserMsg->scan().has_vertical_count() ?
-      this->laserMsg->scan().vertical_count() : 1u;
-=======
   unsigned int vertCount = dPtr->laserMsg->scan().has_vertical_count() ?
       dPtr->laserMsg->scan().vertical_count() : 1u;
->>>>>>> c9dc1434
 
   math::Quaternion ray;
   math::Vector3 axis;
   for (unsigned int j = 0; j < vertCount; ++j)
   {
-<<<<<<< HEAD
-    if (j+1 > this->rayFans.size())
-    {
-      this->rayFans.push_back(
-        this->CreateDynamicLine(rendering::RENDERING_TRIANGLE_FAN));
-      this->rayFans[j]->setMaterial("Gazebo/BlueLaser");
-      this->rayFans[j]->AddPoint(math::Vector3(0, 0, 0));
-      this->SetVisibilityFlags(GZ_VISIBILITY_GUI);
-    }
-    this->rayFans[j]->SetPoint(0, offset.pos);
-
-    angle = this->laserMsg->scan().angle_min();
-    unsigned int count = this->laserMsg->scan().count();
-    for (unsigned int i = 0; i < count; ++i)
-    {
-      r = this->laserMsg->scan().ranges(j*count + i);
-=======
     if (j+1 > dPtr->rayFans.size())
     {
       dPtr->rayFans.push_back(
@@ -166,21 +126,10 @@
     for (unsigned int i = 0; i < count; ++i)
     {
       r = dPtr->laserMsg->scan().ranges(j*count + i);
->>>>>>> c9dc1434
       ray.SetFromEuler(math::Vector3(0.0, -verticalAngle, angle));
       axis = offset.rot * ray * math::Vector3(1.0, 0.0, 0.0);
       pt = (axis * r) + offset.pos;
 
-<<<<<<< HEAD
-      if (i+1 >= this->rayFans[j]->GetPointCount())
-        this->rayFans[j]->AddPoint(pt);
-      else
-        this->rayFans[j]->SetPoint(i+1, pt);
-
-      angle += this->laserMsg->scan().angle_step();
-    }
-    verticalAngle += this->laserMsg->scan().vertical_angle_step();
-=======
       if (i+1 >= dPtr->rayFans[j]->GetPointCount())
         dPtr->rayFans[j]->AddPoint(pt);
       else
@@ -189,7 +138,6 @@
       angle += dPtr->laserMsg->scan().angle_step();
     }
     verticalAngle += dPtr->laserMsg->scan().vertical_angle_step();
->>>>>>> c9dc1434
   }
 }
 
