--- conflicted
+++ resolved
@@ -2568,25 +2568,17 @@
 
     std::string newGeometryName = geometryName;
     if (_msg->geometry().has_mesh() && _msg->geometry().mesh().has_filename())
-<<<<<<< HEAD
-        newGeometryName = common::find_file(_msg->geometry().mesh().filename());
-=======
     {
       std::string filename = _msg->geometry().mesh().filename();
       newGeometryName = common::find_file(filename);
     }
->>>>>>> a900640a
 
     if (newGeometryType != geometryType ||
         (newGeometryType == "mesh" && !newGeometryName.empty() &&
         newGeometryName != geometryName))
     {
       std::string origMaterial = this->dataPtr->myMaterialName;
-<<<<<<< HEAD
-=======
-      float origTransparency = this->dataPtr->transparency;
       bool origCastShadows = this->dataPtr->castShadows;
->>>>>>> a900640a
 
       sdf::ElementPtr geomElem = this->dataPtr->sdf->GetElement("geometry");
       geomElem->ClearElements();
@@ -2634,17 +2626,12 @@
           submeshElem->GetElement("center")->Set(centerSubmesh);
         }
       }
-<<<<<<< HEAD
       Ogre::Entity *ent = static_cast<Ogre::Entity *>(obj);
       if (ent && ent->hasSkeleton())
         this->dataPtr->skeleton = ent->getSkeleton();
       this->SetMaterial(origMaterial, false);
       this->UpdateTransparency(true);
-=======
-      this->SetTransparency(origTransparency);
-      this->SetMaterial(origMaterial);
       this->SetCastShadows(origCastShadows);
->>>>>>> a900640a
     }
 
     ignition::math::Vector3d geomScale(1, 1, 1);
