--- conflicted
+++ resolved
@@ -2976,23 +2976,6 @@
   }
 }
 
-<<<<<<< HEAD
-/////////////////////////////////////////////////
-bool Visual::IsAncestorOf(rendering::VisualPtr _visual)
-{
-  if (!_visual)
-    return false;
-
-  rendering::VisualPtr vis = _visual->GetParent();
-  while (vis)
-  {
-    if (vis->GetName() == this->GetName())
-      return true;
-    vis = vis->GetParent();
-  }
-
-  return false;
-=======
 //////////////////////////////////////////////////
 Visual::VisualType Visual::ConvertVisualType(const msgs::Visual::Type &_type)
 {
@@ -3069,5 +3052,20 @@
       break;
   }
   return visualType;
->>>>>>> d164c8ad
-}+}
+
+/////////////////////////////////////////////////
+bool Visual::IsAncestorOf(rendering::VisualPtr _visual)
+{
+  if (!_visual)
+    return false;
+
+  rendering::VisualPtr vis = _visual->GetParent();
+  while (vis)
+  {
+    if (vis->GetName() == this->GetName())
+      return true;
+    vis = vis->GetParent();
+  }
+
+  return false;