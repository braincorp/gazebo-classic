/*
 * Copyright (C) 2012-2014 Open Source Robotics Foundation
 *
 * Licensed under the Apache License, Version 2.0 (the "License");
 * you may not use this file except in compliance with the License.
 * You may obtain a copy of the License at
 *
 *     http://www.apache.org/licenses/LICENSE-2.0
 *
 * Unless required by applicable law or agreed to in writing, software
 * distributed under the License is distributed on an "AS IS" BASIS,
 * WITHOUT WARRANTIES OR CONDITIONS OF ANY KIND, either express or implied.
 * See the License for the specific language governing permissions and
 * limitations under the License.
 *
*/
/* Desc: Heightmap geometry
 * Author: Nate Koenig
 * Date: 12 May 2009
 */

#include <string.h>
#include <math.h>

#include "gazebo/common/Assert.hh"
#include "gazebo/common/CommonIface.hh"
#include "gazebo/common/Exception.hh"
#include "gazebo/common/SystemPaths.hh"
#include "gazebo/math/Helpers.hh"
#include "gazebo/transport/TransportIface.hh"
#include "gazebo/rendering/RTShaderSystem.hh"
#include "gazebo/rendering/Scene.hh"
#include "gazebo/rendering/Light.hh"
#include "gazebo/rendering/Conversions.hh"
#include "gazebo/rendering/Heightmap.hh"
#include "gazebo/rendering/UserCamera.hh"

using namespace gazebo;
using namespace rendering;

const unsigned int Heightmap::numTerrainSubdivisions = 16;
const double Heightmap::loadRadiusFactor = 1.0;
const double Heightmap::holdRadiusFactor = 1.15;
const boost::filesystem::path Heightmap::pagingDirname = "paging";
const boost::filesystem::path Heightmap::hashFilename = "gzterrain.SHA1";

//////////////////////////////////////////////////
Heightmap::Heightmap(ScenePtr _scene)
{
  this->scene = _scene;
  this->terrainGlobals = NULL;
  this->terrainPaging = NULL;
  this->pageManager = NULL;

  this->terrainIdx = 0;
  this->useTerrainPaging = false;

  this->pageManager = NULL;
  this->terrainPaging = NULL;
  this->terrainHashChanged = true;
  this->terrainsImported = true;

  this->gzPagingDir =
      common::SystemPaths::Instance()->GetLogPath() / this->pagingDirname;
}

//////////////////////////////////////////////////
Heightmap::~Heightmap()
{
  this->scene.reset();

  if (this->terrainPaging)
  {
    OGRE_DELETE this->terrainPaging;
    pageManager->destroyWorld(this->world);
    OGRE_DELETE this->pageManager;
  }
  else
  {
    this->terrainGroup->removeAllTerrains();

    OGRE_DELETE this->terrainGroup;
    this->terrainGroup = NULL;
  }

  OGRE_DELETE this->terrainGlobals;
  this->terrainGlobals = NULL;
}

//////////////////////////////////////////////////
void Heightmap::LoadFromMsg(ConstVisualPtr &_msg)
{
  this->terrainSize = msgs::Convert(_msg->geometry().heightmap().size());
  this->terrainOrigin = msgs::Convert(_msg->geometry().heightmap().origin());

  for (int i = 0; i < _msg->geometry().heightmap().texture_size(); ++i)
  {
    this->diffuseTextures.push_back(common::find_file(
        _msg->geometry().heightmap().texture(i).diffuse()));
    this->normalTextures.push_back(common::find_file(
        _msg->geometry().heightmap().texture(i).normal()));
    this->worldSizes.push_back(
        _msg->geometry().heightmap().texture(i).size());
  }

  for (int i = 0; i < _msg->geometry().heightmap().blend_size(); ++i)
  {
    this->blendHeight.push_back(
        _msg->geometry().heightmap().blend(i).min_height());
    this->blendFade.push_back(
        _msg->geometry().heightmap().blend(i).fade_dist());
  }

  if (_msg->geometry().heightmap().has_use_terrain_paging())
  {
    this->useTerrainPaging = _msg->geometry().heightmap().use_terrain_paging();
  }

  this->Load();
}

//////////////////////////////////////////////////
Ogre::TerrainGroup *Heightmap::GetOgreTerrain() const
{
  return this->terrainGroup;
}

//////////////////////////////////////////////////
common::Image Heightmap::GetImage() const
{
  common::Image result;

  double height = 0.0;
  unsigned char *imageData = NULL;

  /// \todo Support multiple terrain objects
  Ogre::Terrain *terrain = this->terrainGroup->getTerrain(0, 0);

  GZ_ASSERT(terrain != NULL, "Unable to get a valid terrain pointer");

  double minHeight = terrain->getMinHeight();
  double maxHeight = terrain->getMaxHeight() - minHeight;

  // Get the number of vertices along one side of the terrain
  uint16_t size = terrain->getSize();

  // Create the image data buffer
  imageData = new unsigned char[size * size];

  // Get height data from all vertices
  for (uint16_t y = 0; y < size; ++y)
  {
    for (uint16_t x = 0; x < size; ++x)
    {
      // Normalize height value
      height = (terrain->getHeightAtPoint(x, y) - minHeight) / maxHeight;

      GZ_ASSERT(height <= 1.0, "Normalized terrain height > 1.0");
      GZ_ASSERT(height >= 0.0, "Normalized terrain height < 0.0");

      // Scale height to a value between 0 and 255
      imageData[(size - y - 1)*size+x] =
        static_cast<unsigned char>(height * 255.0);
    }
  }

  result.SetFromData(imageData, size, size, common::Image::L_INT8);

  delete [] imageData;
  return result;
}

//////////////////////////////////////////////////
void Heightmap::SplitHeights(const std::vector<float> &_heightmap, int _n,
    std::vector<std::vector<float> > &_v)
{
  // We support splitting the terrain in 4 or 16 pieces
  GZ_ASSERT(_n == 4 || _n == 16,
      "Invalid number of terrain divisions (it should be 4 or 16)");

  int count = 0;
  int width = sqrt(_heightmap.size());
  int newWidth = 1 + (width - 1) / sqrt(_n);

  // Memory allocation
  _v.resize(_n);

  for (int tileR = 0; tileR < sqrt(_n); ++tileR)
  {
    int tileIndex = tileR * sqrt(_n);
    for (int row = 0; row < newWidth - 1; ++row)
    {
      for (int tileC = 0; tileC < sqrt(_n); ++tileC)
      {
        for (int col = 0; col < newWidth - 1; ++col)
        {
          _v[tileIndex].push_back(_heightmap[count]);
          ++count;
        }
        // Copy last value into the last column
        _v[tileIndex].push_back(_v[tileIndex].back());

        tileIndex = tileR * sqrt(_n) +
            (tileIndex + 1) % static_cast<int>(sqrt(_n));
      }
      ++count;
    }
    // Copy the last row
    for (int i = 0; i < sqrt(_n); ++i)
    {
      tileIndex = tileR * sqrt(_n) + i;
      std::vector<float> lastRow(_v[tileIndex].end() - newWidth,
          _v[tileIndex].end());
      _v[tileIndex].insert(_v[tileIndex].end(),
          lastRow.begin(), lastRow.end());
    }
  }
}

//////////////////////////////////////////////////
void Heightmap::UpdateTerrainHash(const std::string &_hash,
    const boost::filesystem::path &_terrainDir)
{
  std::ofstream terrainHashFile;
  boost::filesystem::path terrainHashFullPath;

  // Create the subdirectories if they do not exist
  boost::filesystem::create_directories(_terrainDir);

  terrainHashFullPath = _terrainDir / this->hashFilename;

  // Update the terrain hash
  terrainHashFile.open(terrainHashFullPath.string().c_str());

  // Throw an error if we couldn't open the file for writing.
  if (terrainHashFile.is_open())
  {
    terrainHashFile << _hash;
    terrainHashFile.close();
  }
  else
  {
    gzerr << "Unable to open file for creating a terrain hash: [" +
        terrainHashFullPath.string() + "]\n";
  }
}

//////////////////////////////////////////////////
bool Heightmap::PrepareTerrainPaging(
    const boost::filesystem::path &_terrainDirPath)
{
  std::string heightmapHash;
  boost::filesystem::path terrainHashFullPath;
  bool updateHash = true;

  // Compute the original heightmap's image.
  heightmapHash = common::get_sha1<std::vector<float> >(this->heights);

  // Check if the terrain hash exists
  terrainHashFullPath = _terrainDirPath / this->hashFilename;
  if (boost::filesystem::exists(terrainHashFullPath))
  {
    try
    {
      // Read the terrain hash
      std::ifstream in(terrainHashFullPath.string().c_str());
      std::stringstream buffer;
      buffer << in.rdbuf();
      std::string terrainHash(buffer.str());
      updateHash = terrainHash != heightmapHash;
    }
    catch(std::ifstream::failure &e)
    {
      gzerr << "Terrain paging error: Unable to read terrain hash\n";
    }
  }

  // Update the terrain hash and split the terrain into small pieces
  if (updateHash)
  {
    this->UpdateTerrainHash(heightmapHash, _terrainDirPath);
  }

  return updateHash;
}

//////////////////////////////////////////////////
void Heightmap::Load()
{
  if (this->terrainGlobals != NULL)
    return;

  // The terraingGroup is composed by a number of terrains (1 by default)
  int nTerrains = 1;

  this->terrainGlobals = new Ogre::TerrainGlobalOptions();

#if (OGRE_VERSION_MAJOR == 1 && OGRE_VERSION_MINOR >= 8) || \
    OGRE_VERSION_MAJOR > 1
  // Vertex compression breaks anything, e.g. Gpu laser, that tries to build
  // a depth map.
  this->terrainGlobals->setUseVertexCompressionWhenAvailable(false);
#endif

  msgs::Geometry geomMsg;
  boost::filesystem::path imgPath;
  boost::filesystem::path terrainName;
  boost::filesystem::path terrainDirPath;
  boost::filesystem::path prefix;
  boost::shared_ptr<msgs::Response> response = transport::request(
     this->scene->GetName(), "heightmap_data");

  if (response->response() != "error" &&
      response->type() == geomMsg.GetTypeName())
  {
    geomMsg.ParseFromString(response->serialized_data());

    // Copy the height data.
    this->terrainSize = msgs::Convert(geomMsg.heightmap().size());
    this->heights.resize(geomMsg.heightmap().heights().size());
    memcpy(&this->heights[0], geomMsg.heightmap().heights().data(),
        sizeof(this->heights[0])*geomMsg.heightmap().heights().size());

    this->dataSize = geomMsg.heightmap().width();

<<<<<<< HEAD
    this->useTerrainPaging = false;

=======
>>>>>>> c9dc1434
    if (geomMsg.heightmap().has_filename())
    {
      // Get the full path of the image heightmap
      imgPath = geomMsg.heightmap().filename();
      terrainName = imgPath.filename().stem();
      terrainDirPath = this->gzPagingDir / terrainName;

      // Add the top level terrain paging directory to the OGRE
      // ResourceGroupManager
      if (!Ogre::ResourceGroupManager::getSingleton().resourceLocationExists(
            this->gzPagingDir.string(), "General"))
      {
        Ogre::ResourceGroupManager::getSingleton().addResourceLocation(
            this->gzPagingDir.string(), "FileSystem", "General", true);
        Ogre::ResourceGroupManager::getSingleton().initialiseResourceGroup(
            "General");
      }
    }
  }

  if (!math::isPowerOfTwo(this->dataSize - 1))
    gzthrow("Heightmap image size must be square, with a size of 2^n+1\n");

  // If the paging is enabled we modify the number of subterrains
  if (this->useTerrainPaging)
  {
    nTerrains = this->numTerrainSubdivisions;
    prefix = terrainDirPath / "gazebo_terrain_cache";
  }
  else
  {
    prefix = terrainDirPath / "gazebo_terrain_nocache";
  }

  double sqrtN = sqrt(nTerrains);

  // Create terrain group, which holds all the individual terrain instances.
  // Param 1: Pointer to the scene manager
  // Param 2: Alignment plane
  // Param 3: Number of vertices along one edge of the terrain (2^n+1).
  //          Terrains must be square, with each side a power of 2 in size
  // Param 4: World size of each terrain instance, in meters.

  this->terrainGroup = new Ogre::TerrainGroup(
      this->scene->GetManager(), Ogre::Terrain::ALIGN_X_Y,
      1 + ((this->dataSize - 1) / sqrtN),
      this->terrainSize.x / (sqrtN));

  this->terrainGroup->setFilenameConvention(
    Ogre::String(prefix.string()), Ogre::String("dat"));

  Ogre::Vector3 orig = Conversions::Convert(this->terrainOrigin);
  math::Vector3 origin(
      orig.x -0.5 * this->terrainSize.x + 0.5 * this->terrainSize.x / sqrtN,
      orig.y -0.5 * this->terrainSize.x + 0.5 * this->terrainSize.x / sqrtN,
      orig.z);

  this->terrainGroup->setOrigin(Conversions::Convert(origin));
  this->ConfigureTerrainDefaults();
  this->SetupShadows(true);

  if (!this->heights.empty())
  {
    UserCameraPtr userCam = this->scene->GetUserCamera(0);

    // Move the camera above the terrain only if the user did not modify the
    // camera position in the world file
    if (userCam && !userCam->IsCameraSetInWorldFile())
    {
      double h = *std::max_element(
        &this->heights[0], &this->heights[0] + this->heights.size());

      math::Vector3 camPos(5, -5, h + 200);
      math::Vector3 lookAt(0, 0, h);
      math::Vector3 delta = lookAt - camPos;

      double yaw = atan2(delta.y, delta.x);
      double pitch = atan2(-delta.z,
                           sqrt(delta.x * delta.x + delta.y * delta.y));

      userCam->SetWorldPose(math::Pose(camPos, math::Vector3(0, pitch, yaw)));
    }
  }

  if (this->useTerrainPaging)
  {
    this->terrainHashChanged = this->PrepareTerrainPaging(terrainDirPath);

    if (this->terrainHashChanged)
    {
      // Split the terrain. Every subterrain will be saved on disk and paged
      this->SplitHeights(this->heights, nTerrains, this->subTerrains);
    }

    this->pageManager = OGRE_NEW Ogre::PageManager();
    this->pageManager->setPageProvider(&this->dummyPageProvider);

    // Add cameras
    for (unsigned int i = 0; i < this->scene->GetCameraCount(); ++i)
    {
      this->pageManager->addCamera(this->scene->GetCamera(i)->GetOgreCamera());
    }
    for (unsigned int i = 0; i < this->scene->GetUserCameraCount(); ++i)
    {
      this->pageManager->addCamera(
          this->scene->GetUserCamera(i)->GetOgreCamera());
    }

    this->terrainPaging = OGRE_NEW Ogre::TerrainPaging(this->pageManager);
    this->world = pageManager->createWorld();
    this->terrainPaging->createWorldSection(world, this->terrainGroup,
        this->loadRadiusFactor * this->terrainSize.x,
        this->holdRadiusFactor * this->terrainSize.x,
        0, 0, sqrtN - 1, sqrtN - 1);
  }

  for (int y = 0; y <= sqrtN - 1; ++y)
    for (int x = 0; x <= sqrtN - 1; ++x)
      this->DefineTerrain(x, y);

  // Sync load since we want everything in place when we start
  this->terrainGroup->loadAllTerrains(true);

  // Calculate blend maps
  if (this->terrainsImported)
  {
    Ogre::TerrainGroup::TerrainIterator ti =
      this->terrainGroup->getTerrainIterator();
    while (ti.hasMoreElements())
    {
      Ogre::Terrain *t = ti.getNext()->instance;
      this->InitBlendMaps(t);
    }
    if (this->terrainHashChanged)
    {
      // Save all subterrains using files.
      this->terrainGroup->saveAllTerrains(true);
    }
  }

  this->terrainGroup->freeTemporaryResources();
}

///////////////////////////////////////////////////
void Heightmap::ConfigureTerrainDefaults()
{
  // Configure global

  // MaxPixelError: Decides how precise our terrain is going to be.
  // A lower number will mean a more accurate terrain, at the cost of
  // performance (because of more vertices)
  this->terrainGlobals->setMaxPixelError(0);

  // CompositeMapDistance: decides how far the Ogre terrain will render
  // the lightmapped terrain.
  this->terrainGlobals->setCompositeMapDistance(2000);

#if (OGRE_VERSION_MAJOR == 1 && OGRE_VERSION_MINOR >= 8) || \
    OGRE_VERSION_MAJOR > 1
  // Vertex compression breaks anything, e.g. Gpu laser, that tries to build
  // a depth map.
  this->terrainGlobals->setUseVertexCompressionWhenAvailable(false);
#endif

  // Get the first directional light
  LightPtr directionalLight;
  for (unsigned int i = 0; i < this->scene->GetLightCount(); ++i)
  {
    LightPtr light = this->scene->GetLight(i);
    if (light->GetType() == "directional")
    {
      directionalLight = light;
      break;
    }
  }

  this->terrainGlobals->setCompositeMapAmbient(
      this->scene->GetManager()->getAmbientLight());

  // Important to set these so that the terrain knows what to use for
  // derived (non-realtime) data
  if (directionalLight)
  {
    this->terrainGlobals->setLightMapDirection(
        Conversions::Convert(directionalLight->GetDirection()));

    this->terrainGlobals->setCompositeMapDiffuse(
        Conversions::Convert(directionalLight->GetDiffuseColor()));
  }
  else
  {
    this->terrainGlobals->setLightMapDirection(Ogre::Vector3(0, 0, -1));
    this->terrainGlobals->setCompositeMapDiffuse(
        Ogre::ColourValue(.6, .6, .6, 1));
  }

  // Configure default import settings for if we use imported image
  Ogre::Terrain::ImportData &defaultimp =
    this->terrainGroup->getDefaultImportSettings();

  defaultimp.terrainSize = this->dataSize;
  defaultimp.worldSize = this->terrainSize.x;

  defaultimp.inputScale = 1.0;

  defaultimp.minBatchSize = 17;
  defaultimp.maxBatchSize = 65;

  // textures. The default material generator takes two materials per layer.
  //    1. diffuse_specular - diffuse texture with a specular map in the
  //    alpha channel
  //    2. normal_height - normal map with a height map in the alpha channel
  {
    // number of texture layers
    defaultimp.layerList.resize(this->diffuseTextures.size());

    // The worldSize decides how big each splat of textures will be.
    // A smaller value will increase the resolution
    for (unsigned int i = 0; i < this->diffuseTextures.size(); ++i)
    {
      defaultimp.layerList[i].worldSize = this->worldSizes[i];
      defaultimp.layerList[i].textureNames.push_back(this->diffuseTextures[i]);
      defaultimp.layerList[i].textureNames.push_back(this->normalTextures[i]);
    }
  }
}

/////////////////////////////////////////////////
void Heightmap::SetWireframe(bool _show)
{
  Ogre::Terrain *terrain = this->terrainGroup->getTerrain(0, 0);
  GZ_ASSERT(terrain != NULL, "Unable to get a valid terrain pointer");

  Ogre::Material *material = terrain->getMaterial().get();

  unsigned int techniqueCount, passCount;
  Ogre::Technique *technique;
  Ogre::Pass *pass;

  for (techniqueCount = 0; techniqueCount < material->getNumTechniques();
      techniqueCount++)
  {
    technique = material->getTechnique(techniqueCount);

    for (passCount = 0; passCount < technique->getNumPasses(); passCount++)
    {
      pass = technique->getPass(passCount);
      if (_show)
        pass->setPolygonMode(Ogre::PM_WIREFRAME);
      else
        pass->setPolygonMode(Ogre::PM_SOLID);
    }
  }
}

/////////////////////////////////////////////////
void Heightmap::DefineTerrain(int _x, int _y)
{
  Ogre::String filename = this->terrainGroup->generateFilename(_x, _y);

  if (!this->useTerrainPaging)
  {
    this->terrainGroup->defineTerrain(_x, _y, &this->heights[0]);
  }
  else if ((Ogre::ResourceGroupManager::getSingleton().resourceExists(
             this->terrainGroup->getResourceGroup(), filename)) &&
          (!this->terrainHashChanged))
  {
    this->terrainGroup->defineTerrain(_x, _y);
    this->terrainsImported = false;
  }
  else
  {
      this->terrainGroup->defineTerrain(_x, _y,
          &this->subTerrains[this->terrainIdx][0]);
      ++terrainIdx;
  }
}

/////////////////////////////////////////////////
bool Heightmap::InitBlendMaps(Ogre::Terrain *_terrain)
{
  if (!_terrain)
  {
    std::cerr << "Invalid terrain\n";
    return false;
  }

  Ogre::Real val, height;
  unsigned int i = 0;

  std::vector<Ogre::TerrainLayerBlendMap *> blendMaps;
  std::vector<float*> pBlend;

  // Create the blend maps
  for (i = 0; i < this->blendHeight.size(); ++i)
  {
    blendMaps.push_back(_terrain->getLayerBlendMap(i+1));
    pBlend.push_back(blendMaps[i]->getBlendPointer());
  }

  // Set the blend values based on the height of the terrain
  for (Ogre::uint16 y = 0; y < _terrain->getLayerBlendMapSize(); ++y)
  {
    for (Ogre::uint16 x = 0; x < _terrain->getLayerBlendMapSize(); ++x)
    {
      Ogre::Real tx, ty;

      blendMaps[0]->convertImageToTerrainSpace(x, y, &tx, &ty);
      height = _terrain->getHeightAtTerrainPosition(tx, ty);

      for (i = 0; i < this->blendHeight.size(); ++i)
      {
        val = (height - this->blendHeight[i]) / this->blendFade[i];
        val = Ogre::Math::Clamp(val, (Ogre::Real)0, (Ogre::Real)1);
        *pBlend[i]++ = val;
      }
    }
  }

  // Make sure the blend maps are properly updated
  for (i = 0; i < blendMaps.size(); ++i)
  {
    blendMaps[i]->dirty();
    blendMaps[i]->update();
  }

  return true;
}

/////////////////////////////////////////////////
double Heightmap::GetHeight(double _x, double _y, double _z)
{
  GZ_ASSERT(this->terrainGroup, "TerrainGroup pointer is NULL");

  Ogre::TerrainGroup::RayResult result = this->terrainGroup->rayIntersects(
      Ogre::Ray(Ogre::Vector3(_x, _y, _z), Ogre::Vector3(0, 0, -1)));

  if (result.hit)
    return result.position.z;
  else
  {
    return 0;
  }
}

/////////////////////////////////////////////////
Ogre::TerrainGroup::RayResult Heightmap::GetMouseHit(CameraPtr _camera,
    math::Vector2i _mousePos)
{
  Ogre::Ray mouseRay = _camera->GetOgreCamera()->getCameraToViewportRay(
      static_cast<float>(_mousePos.x) /
      _camera->GetViewport()->getActualWidth(),
      static_cast<float>(_mousePos.y) /
      _camera->GetViewport()->getActualHeight());

  // The terrain uses a special ray intersection test.
  return this->terrainGroup->rayIntersects(mouseRay);
}

/////////////////////////////////////////////////
bool Heightmap::Smooth(CameraPtr _camera, math::Vector2i _mousePos,
                         double _outsideRadius, double _insideRadius,
                         double _weight)
{
  Ogre::TerrainGroup::RayResult terrainResult =
    this->GetMouseHit(_camera, _mousePos);

  if (terrainResult.hit)
    this->ModifyTerrain(terrainResult.position, _outsideRadius, _insideRadius,
        _weight, "smooth");

  return terrainResult.hit;
}

/////////////////////////////////////////////////
bool Heightmap::Flatten(CameraPtr _camera, math::Vector2i _mousePos,
                         double _outsideRadius, double _insideRadius,
                         double _weight)
{
  Ogre::TerrainGroup::RayResult terrainResult =
    this->GetMouseHit(_camera, _mousePos);

  if (terrainResult.hit)
    this->ModifyTerrain(terrainResult.position, _outsideRadius,
        _insideRadius, _weight, "flatten");

  return terrainResult.hit;
}

/////////////////////////////////////////////////
bool Heightmap::Raise(CameraPtr _camera, math::Vector2i _mousePos,
    double _outsideRadius, double _insideRadius, double _weight)
{
  // The terrain uses a special ray intersection test.
  Ogre::TerrainGroup::RayResult terrainResult =
    this->GetMouseHit(_camera, _mousePos);

  if (terrainResult.hit)
    this->ModifyTerrain(terrainResult.position, _outsideRadius,
       _insideRadius, _weight, "raise");

  return terrainResult.hit;
}

/////////////////////////////////////////////////
bool Heightmap::Lower(CameraPtr _camera, math::Vector2i _mousePos,
    double _outsideRadius, double _insideRadius, double _weight)
{
  // The terrain uses a special ray intersection test.
  Ogre::TerrainGroup::RayResult terrainResult =
    this->GetMouseHit(_camera, _mousePos);

  if (terrainResult.hit)
    this->ModifyTerrain(terrainResult.position, _outsideRadius,
        _insideRadius, _weight, "lower");

  return terrainResult.hit;
}

/////////////////////////////////////////////////
double Heightmap::GetAvgHeight(Ogre::Vector3 _pos, double _radius)
{
  GZ_ASSERT(this->terrainGroup, "TerrainGroup pointer is NULL");
  Ogre::Terrain *terrain = this->terrainGroup->getTerrain(0, 0);

  if (!terrain)
  {
    gzerr << "Invalid heightmap position [" << _pos << "]\n";
    return 0.0;
  }

  int size = static_cast<int>(terrain->getSize());

  Ogre::Vector3 pos;
  terrain->getTerrainPosition(_pos, &pos);

  int startx = (pos.x - _radius) * size;
  int starty = (pos.y - _radius) * size;
  int endx = (pos.x + _radius) * size;
  int endy = (pos.y + _radius) * size;

  startx = std::max(startx, 0);
  starty = std::max(starty, 0);

  endx = std::min(endx, size);
  endy = std::min(endy, size);

  double sum = 0.0;
  int count = 0;
  for (int y = starty; y <= endy; ++y)
  {
    for (int x = startx; x <= endx; ++x)
    {
      sum += terrain->getHeightAtPoint(x, y);
      count++;
    }
  }

  return sum / count;
}

/////////////////////////////////////////////////
void Heightmap::ModifyTerrain(Ogre::Vector3 _pos, double _outsideRadius,
    double _insideRadius, double _weight, const std::string &_op)
{
  GZ_ASSERT(this->terrainGroup, "TerrainGroup pointer is NULL");
  Ogre::Terrain *terrain = this->terrainGroup->getTerrain(0, 0);

  if (!terrain)
  {
    gzerr << "Invalid heightmap position [" << _pos << "]\n";
    return;
  }

  int size = static_cast<int>(terrain->getSize());

  Ogre::Vector3 pos;
  terrain->getTerrainPosition(_pos, &pos);

  int startx = (pos.x - _outsideRadius) * size;
  int starty = (pos.y - _outsideRadius) * size;
  int endx = (pos.x + _outsideRadius) * size;
  int endy = (pos.y + _outsideRadius) * size;

  startx = std::max(startx, 0);
  starty = std::max(starty, 0);

  endx = std::min(endx, size);
  endy = std::min(endy, size);

  double avgHeight = 0;

  if (_op == "flatten" || _op == "smooth")
    avgHeight = this->GetAvgHeight(pos, _outsideRadius);

  for (int y = starty; y <= endy; ++y)
  {
    for (int x = startx; x <= endx; ++x)
    {
      double tsXdist = (x / static_cast<double>(size)) - pos.x;
      double tsYdist = (y / static_cast<double>(size))  - pos.y;

      double weight = 1.0;
      double dist = sqrt(tsYdist * tsYdist + tsXdist * tsXdist);

      if (dist > _insideRadius)
      {
        weight = math::clamp(dist / _outsideRadius, 0.0, 1.0);
        weight = 1.0 - (weight * weight);
      }

      float addedHeight = weight * _weight;
      float newHeight = terrain->getHeightAtPoint(x, y);

      if (_op == "raise")
        newHeight += addedHeight;
      else if (_op == "lower")
        newHeight -= addedHeight;
      else if (_op == "flatten")
      {
        if (newHeight < avgHeight)
          newHeight += addedHeight;
        else
          newHeight -= addedHeight;
      }
      else if (_op == "smooth")
      {
        if (newHeight < avgHeight)
          newHeight += addedHeight;
        else
          newHeight -= addedHeight;
      }
      else
        gzerr << "Unknown terrain operation[" << _op << "]\n";

      terrain->setHeightAtPoint(x, y, newHeight);
    }
  }
  terrain->dirty();
  terrain->update();
}

/////////////////////////////////////////////////
void Heightmap::SetupShadows(bool _enableShadows)
{
  this->gzMatGen = new GzTerrainMatGen();

  // Assume we get a shader model 2 material profile
  Ogre::TerrainMaterialGeneratorA::SM2Profile *matProfile;

  // RTSS PSSM shadows compatible terrain material
  Ogre::TerrainMaterialGenerator *matGen = this->gzMatGen;

  Ogre::TerrainMaterialGeneratorPtr ptr = Ogre::TerrainMaterialGeneratorPtr();
  ptr.bind(matGen);

  this->terrainGlobals->setDefaultMaterialGenerator(ptr);
  matProfile = static_cast<GzTerrainMatGen::SM2Profile*>(
      matGen->getActiveProfile());
  if (!matProfile)
    gzerr << "Invalid mat profile\n";

  matProfile->setLayerParallaxMappingEnabled(false);

  if (_enableShadows)
  {
    // Make sure PSSM is already setup
    matProfile->setReceiveDynamicShadowsEnabled(true);
    matProfile->setReceiveDynamicShadowsPSSM(
        RTShaderSystem::Instance()->GetPSSMShadowCameraSetup());
    matProfile->setReceiveDynamicShadowsDepth(true);
    matProfile->setReceiveDynamicShadowsLowLod(false);
  }
  else
  {
    matProfile->setReceiveDynamicShadowsPSSM(NULL);
  }
}

/////////////////////////////////////////////////
unsigned int Heightmap::GetTerrainSubdivisionCount() const
{
  return this->numTerrainSubdivisions;
}

/////////////////////////////////////////////////
/////////////////////////////////////////////////
// GzTerrainMatGen
/////////////////////////////////////////////////
/////////////////////////////////////////////////


/////////////////////////////////////////////////
GzTerrainMatGen::GzTerrainMatGen()
: TerrainMaterialGeneratorA()
{
  /// \TODO - This will have to be changed if TerrainMaterialGeneratorA
  /// ever supports more profiles than only CG

  // Add custom SM2Profile SPAM
  this->mProfiles.clear();

  this->mProfiles.push_back(OGRE_NEW SM2Profile(this, "SM2",
        "Profile for rendering on Shader Model 2 capable cards "
        "(RTSS depth shadows compatible)"));

  /// \TODO - check hardware capabilities & use fallbacks if required
  /// (more profiles needed)
  this->setActiveProfile(this->mProfiles[0]);
}

/////////////////////////////////////////////////
GzTerrainMatGen::~GzTerrainMatGen()
{
}

/////////////////////////////////////////////////
GzTerrainMatGen::SM2Profile::SM2Profile(
    Ogre::TerrainMaterialGenerator *_parent, const Ogre::String &_name,
    const Ogre::String &_desc)
: TerrainMaterialGeneratorA::SM2Profile::SM2Profile(_parent, _name, _desc)
{
  this->mShaderGen = NULL;
}

/////////////////////////////////////////////////
GzTerrainMatGen::SM2Profile::~SM2Profile()
{
  // Because the base SM2Profile has no virtual destructor:
  delete this->mShaderGen;
  this->mShaderGen = NULL;
}

/////////////////////////////////////////////////
void GzTerrainMatGen::SM2Profile::addTechnique(
    const Ogre::MaterialPtr &_mat, const Ogre::Terrain *_terrain,
    TechniqueType _tt)
{
  // Initiate specialized mShaderGen
  // Ogre::GpuProgramManager &gmgr = Ogre::GpuProgramManager::getSingleton();

  Ogre::HighLevelGpuProgramManager &hmgr =
    Ogre::HighLevelGpuProgramManager::getSingleton();

  if (!this->mShaderGen)
  {
    // By default we use the GLSL shaders.
    if (hmgr.isLanguageSupported("glsl"))
    {
      this->mShaderGen = OGRE_NEW
        GzTerrainMatGen::SM2Profile::ShaderHelperGLSL();
    }
    else
    {
      gzthrow("No supported shader languages");
    }

    // Uncomment this to use cg shaders. I'm keeping the CG
    // shader for reference. There is some more code to switch, located
    // below, to enable CG shaders.
    // if (hmgr.isLanguageSupported("cg"))
    // {
    //   this->mShaderGen = OGRE_NEW
    //     // This will use Ogre's CG shader
    //     // Ogre::TerrainMaterialGeneratorA::SM2Profile::ShaderHelperCg();
    //     //
    //     // This will use our CG shader, which has terrain shadows
    //     GzTerrainMatGen::SM2Profile::ShaderHelperCg();
    // }

    // check SM3 features
    this->mSM3Available =
      Ogre::GpuProgramManager::getSingleton().isSyntaxSupported("ps_3_0");

#if OGRE_VERSION_MAJOR >= 1 && OGRE_VERSION_MINOR >= 8
    this->mSM4Available =
      Ogre::GpuProgramManager::getSingleton().isSyntaxSupported("ps_4_0");
#endif
  }

  // Unfortunately this doesn't work
  // Default implementation
  // TerrainMaterialGeneratorA::SM2Profile::addTechnique(mat, terrain, tt);

  // So we have to replicate the entire method:
  Ogre::Technique *tech = _mat->createTechnique();

  // Only supporting one pass
  Ogre::Pass *pass = tech->createPass();

  // Doesn't delegate to the proper method otherwise
  Ogre::HighLevelGpuProgramPtr vprog =
    ((GzTerrainMatGen::SM2Profile::ShaderHelperGLSL*)this->mShaderGen)
  // Use this line if running Ogre's CG shaders
  // ((TerrainMaterialGeneratorA::SM2Profile::ShaderHelperCg*)this->mShaderGen)
  // Use this line if running our CG shaders
  // ((GzTerrainMatGen::SM2Profile::ShaderHelperCg*)this->mShaderGen)
    ->generateVertexProgram(this, _terrain, _tt);

  // DEBUG: std::cout << "VertShader[" << vprog->getName() << "]:\n"
  //          << vprog->getSource() << "\n\n";

  Ogre::HighLevelGpuProgramPtr fprog =
    ((GzTerrainMatGen::SM2Profile::ShaderHelperGLSL*)this->mShaderGen)
  // Use this line if running Ogre's CG shaders
  // ((TerrainMaterialGeneratorA::SM2Profile::ShaderHelperCg*)this->mShaderGen)
  // Use this line if running our CG shaders
  // ((GzTerrainMatGen::SM2Profile::ShaderHelperCg*)this->mShaderGen)
    ->generateFragmentProgram(this, _terrain, _tt);

  // DEBUG: std::cout << "FragShader[" << fprog->getName() << "]:\n"
  //          << fprog->getSource() << "\n\n";

  pass->setVertexProgram(vprog->getName());
  pass->setFragmentProgram(fprog->getName());

  if (_tt == HIGH_LOD || _tt == RENDER_COMPOSITE_MAP)
  {
    // global normal map
    Ogre::TextureUnitState* tu = pass->createTextureUnitState();
    tu->setTextureName(_terrain->getTerrainNormalMap()->getName());
    tu->setTextureAddressingMode(Ogre::TextureUnitState::TAM_CLAMP);

    // global colour map
    if (_terrain->getGlobalColourMapEnabled() &&
        this->isGlobalColourMapEnabled())
    {
      tu = pass->createTextureUnitState(
          _terrain->getGlobalColourMap()->getName());
      tu->setTextureAddressingMode(Ogre::TextureUnitState::TAM_CLAMP);
    }

    // light map
    if (this->isLightmapEnabled())
    {
      tu = pass->createTextureUnitState(_terrain->getLightmap()->getName());
      tu->setTextureAddressingMode(Ogre::TextureUnitState::TAM_CLAMP);
    }

    // blend maps
    unsigned int maxLayers = this->getMaxLayers(_terrain);

    unsigned int numBlendTextures = std::min(
        _terrain->getBlendTextureCount(maxLayers),
        _terrain->getBlendTextureCount());

    unsigned int numLayers = std::min(
        maxLayers, static_cast<unsigned int>(_terrain->getLayerCount()));

    for (unsigned int i = 0; i < numBlendTextures; ++i)
    {
      tu = pass->createTextureUnitState(_terrain->getBlendTextureName(i));
      tu->setTextureAddressingMode(Ogre::TextureUnitState::TAM_CLAMP);
    }

    // layer textures
    for (unsigned int i = 0; i < numLayers; ++i)
    {
      // diffuse / specular
      pass->createTextureUnitState(_terrain->getLayerTextureName(i, 0));

      // normal / height
      pass->createTextureUnitState(_terrain->getLayerTextureName(i, 1));
    }
  }
  else
  {
    // LOW_LOD textures
    // composite map
    Ogre::TextureUnitState *tu = pass->createTextureUnitState();
    tu->setTextureName(_terrain->getCompositeMap()->getName());
    tu->setTextureAddressingMode(Ogre::TextureUnitState::TAM_CLAMP);
  }

  // Add shadow textures (always at the end)
  if (this->isShadowingEnabled(_tt, _terrain))
  {
    unsigned int numTextures = 1;

    if (this->getReceiveDynamicShadowsPSSM())
    {
      numTextures = this->getReceiveDynamicShadowsPSSM()->getSplitCount();
    }
    for (unsigned int i = 0; i < numTextures; ++i)
    {
      Ogre::TextureUnitState *tu = pass->createTextureUnitState();
      tu->setContentType(Ogre::TextureUnitState::CONTENT_SHADOW);
      tu->setTextureAddressingMode(Ogre::TextureUnitState::TAM_BORDER);
      tu->setTextureBorderColour(Ogre::ColourValue::White);
    }
  }
}

/////////////////////////////////////////////////
// generate() and generateForCompositeMap() are identical to
// TerrainMaterialGeneratorA implementation, the only reason for repeating
// them is that, unfortunately, addTechnique() is not declared virtual.
Ogre::MaterialPtr GzTerrainMatGen::SM2Profile::generate(
    const Ogre::Terrain *_terrain)
{
  // re-use old material if exists
  Ogre::MaterialPtr mat = _terrain->_getMaterial();

  if (mat.isNull())
  {
    Ogre::MaterialManager &matMgr = Ogre::MaterialManager::getSingleton();

    // it's important that the names are deterministic for a given terrain, so
    // use the terrain pointer as an ID
    const Ogre::String &matName = _terrain->getMaterialName();
    mat = matMgr.getByName(matName);

    if (mat.isNull())
    {
      mat = matMgr.create(matName,
          Ogre::ResourceGroupManager::DEFAULT_RESOURCE_GROUP_NAME);
    }
  }

  // clear everything
  mat->removeAllTechniques();

  // Automatically disable normal & parallax mapping if card cannot handle it
  // We do this rather than having a specific technique for it since it's
  // simpler.
  Ogre::GpuProgramManager &gmgr = Ogre::GpuProgramManager::getSingleton();

  if (!gmgr.isSyntaxSupported("ps_4_0") &&
      !gmgr.isSyntaxSupported("ps_3_0") &&
      !gmgr.isSyntaxSupported("ps_2_x") &&
      !gmgr.isSyntaxSupported("fp40") &&
      !gmgr.isSyntaxSupported("arbfp1"))
  {
    this->setLayerNormalMappingEnabled(false);
    this->setLayerParallaxMappingEnabled(false);
  }

  this->addTechnique(mat, _terrain, HIGH_LOD);

  // LOD
  if (this->mCompositeMapEnabled)
  {
    this->addTechnique(mat, _terrain, LOW_LOD);
    Ogre::Material::LodValueList lodValues;
    lodValues.push_back(
        Ogre::TerrainGlobalOptions::getSingleton().getCompositeMapDistance());

    mat->setLodLevels(lodValues);
    Ogre::Technique *lowLodTechnique = mat->getTechnique(1);
    lowLodTechnique->setLodIndex(1);
  }

  this->UpdateParams(mat, _terrain);

  return mat;
}

/////////////////////////////////////////////////
Ogre::MaterialPtr GzTerrainMatGen::SM2Profile::generateForCompositeMap(
    const Ogre::Terrain *_terrain)
{
  // re-use old material if exists
  Ogre::MaterialPtr mat = _terrain->_getCompositeMapMaterial();

  if (mat.isNull())
  {
    Ogre::MaterialManager &matMgr = Ogre::MaterialManager::getSingleton();

    // it's important that the names are deterministic for a given terrain, so
    // use the terrain pointer as an ID
    const Ogre::String &matName = _terrain->getMaterialName() + "/comp";

    mat = matMgr.getByName(matName);

    if (mat.isNull())
    {
      mat = matMgr.create(matName,
          Ogre::ResourceGroupManager::DEFAULT_RESOURCE_GROUP_NAME);
    }
  }

  // clear everything
  mat->removeAllTechniques();

  this->addTechnique(mat, _terrain, RENDER_COMPOSITE_MAP);

  this->UpdateParamsForCompositeMap(mat, _terrain);

  return mat;
}

/////////////////////////////////////////////////
void GzTerrainMatGen::SM2Profile::UpdateParams(const Ogre::MaterialPtr &_mat,
                  const Ogre::Terrain *_terrain)
{
  static_cast<GzTerrainMatGen::SM2Profile::ShaderHelperGLSL*>(
      this->mShaderGen)->updateParams(this, _mat, _terrain, false);
}

/////////////////////////////////////////////////
void GzTerrainMatGen::SM2Profile::UpdateParamsForCompositeMap(
    const Ogre::MaterialPtr &_mat, const Ogre::Terrain *_terrain)
{
  static_cast<GzTerrainMatGen::SM2Profile::ShaderHelperGLSL*>(
      this->mShaderGen)->updateParams(this, _mat, _terrain, true);
}

/////////////////////////////////////////////////
/////////////////////////////////////////////////
// GLSL Shader helper
/////////////////////////////////////////////////
/////////////////////////////////////////////////

/////////////////////////////////////////////////
Ogre::HighLevelGpuProgramPtr
GzTerrainMatGen::SM2Profile::ShaderHelperGLSL::generateVertexProgram(
    const SM2Profile *_prof, const Ogre::Terrain *_terrain,
    TechniqueType _tt)
{
  Ogre::HighLevelGpuProgramPtr ret =
    this->createVertexProgram(_prof, _terrain, _tt);

  Ogre::StringUtil::StrStreamType sourceStr;
  this->generateVertexProgramSource(_prof, _terrain, _tt, sourceStr);

  ret->setSource(sourceStr.str());
  ret->load();
  this->defaultVpParams(_prof, _terrain, _tt, ret);

  return ret;
}

/////////////////////////////////////////////////
Ogre::HighLevelGpuProgramPtr
GzTerrainMatGen::SM2Profile::ShaderHelperGLSL::generateFragmentProgram(
    const SM2Profile *_prof, const Ogre::Terrain *_terrain, TechniqueType _tt)
{
  Ogre::HighLevelGpuProgramPtr ret = this->createFragmentProgram(_prof,
      _terrain, _tt);

  Ogre::StringUtil::StrStreamType sourceStr;

  this->generateFragmentProgramSource(_prof, _terrain, _tt, sourceStr);

  ret->setSource(sourceStr.str());

  ret->load();

  this->defaultFpParams(_prof, _terrain, _tt, ret);

  Ogre::GpuProgramParametersSharedPtr params = ret->getDefaultParameters();
  params->setIgnoreMissingParams(false);

  Ogre::uint maxLayers = _prof->getMaxLayers(_terrain);
  Ogre::uint numBlendTextures = std::min(
      _terrain->getBlendTextureCount(maxLayers),
      _terrain->getBlendTextureCount());

  Ogre::uint numLayers = std::min(maxLayers,
      static_cast<Ogre::uint>(_terrain->getLayerCount()));

  int samplerCounter = 0;

  if (_tt == LOW_LOD)
    params->setNamedConstant("compositeMap", samplerCounter++);
  else
  {
    params->setNamedConstant("globalNormal", samplerCounter++);

    if (_terrain->getGlobalColourMapEnabled() &&
        _prof->isGlobalColourMapEnabled())
    {
      params->setNamedConstant("globalColourMap", samplerCounter++);
    }

    if (_prof->isLightmapEnabled())
      params->setNamedConstant("lightMap", samplerCounter++);

    for (Ogre::uint i = 0; i < numBlendTextures; ++i)
    {
      params->setNamedConstant("blendTex" +
          boost::lexical_cast<std::string>(i), samplerCounter++);
    }

    for (Ogre::uint i = 0; i < numLayers; ++i)
    {
      params->setNamedConstant("difftex" +
          boost::lexical_cast<std::string>(i), samplerCounter++);
      params->setNamedConstant("normtex" +
          boost::lexical_cast<std::string>(i), samplerCounter++);
    }
  }

  if (_prof->isShadowingEnabled(_tt, _terrain))
  {
    Ogre::uint numTextures = 1;
    if (_prof->getReceiveDynamicShadowsPSSM())
    {
      numTextures = _prof->getReceiveDynamicShadowsPSSM()->getSplitCount();
    }

    for (Ogre::uint i = 0; i < numTextures; ++i)
    {
      params->setNamedConstant("shadowMap" +
          boost::lexical_cast<std::string>(i), samplerCounter++);
    }
  }

  return ret;
}

/////////////////////////////////////////////////
void GzTerrainMatGen::SM2Profile::ShaderHelperGLSL::updateParams(
    const SM2Profile *_prof, const Ogre::MaterialPtr &_mat,
    const Ogre::Terrain *_terrain, bool _compositeMap)
{
  Ogre::Pass *p = _mat->getTechnique(0)->getPass(0);

  if (_compositeMap)
  {
    this->updateVpParams(_prof, _terrain, RENDER_COMPOSITE_MAP,
        p->getVertexProgramParameters());
    this->updateFpParams(_prof, _terrain, RENDER_COMPOSITE_MAP,
        p->getFragmentProgramParameters());
  }
  else
  {
    // high lod
    this->updateVpParams(_prof, _terrain, HIGH_LOD,
        p->getVertexProgramParameters());
    this->updateFpParams(_prof, _terrain, HIGH_LOD,
        p->getFragmentProgramParameters());

    if (_prof->isCompositeMapEnabled())
    {
      // low lod
      p = _mat->getTechnique(1)->getPass(0);
      this->updateVpParams(_prof, _terrain, LOW_LOD,
          p->getVertexProgramParameters());
      this->updateFpParams(_prof, _terrain, LOW_LOD,
          p->getFragmentProgramParameters());
    }
  }
}

/////////////////////////////////////////////////
void GzTerrainMatGen::SM2Profile::ShaderHelperGLSL::
generateVertexProgramSource(const SM2Profile *_prof,
    const Ogre::Terrain* _terrain, TechniqueType _tt,
    Ogre::StringUtil::StrStreamType &_outStream)
{
  this->generateVpHeader(_prof, _terrain, _tt, _outStream);

  if (_tt != LOW_LOD)
  {
    unsigned int maxLayers = _prof->getMaxLayers(_terrain);
    unsigned int numLayers = std::min(maxLayers,
        static_cast<unsigned int>(_terrain->getLayerCount()));

    for (unsigned int i = 0; i < numLayers; ++i)
      this->generateVpLayer(_prof, _terrain, _tt, i, _outStream);
  }

  this->generateVpFooter(_prof, _terrain, _tt, _outStream);
}

/////////////////////////////////////////////////
// This method is identical to
// TerrainMaterialGeneratorA::SM2Profile::ShaderHelperGLSL::generateVpHeader()
// but is needed because generateVpDynamicShadowsParams() is not declared
// virtual.
void GzTerrainMatGen::SM2Profile::ShaderHelperGLSL::generateVpHeader(
    const SM2Profile *_prof, const Ogre::Terrain *_terrain,
    TechniqueType _tt, Ogre::StringUtil::StrStreamType &_outStream)
{
  bool compression = false;

  _outStream << "#version 130\n\n";

#if OGRE_VERSION_MAJOR >= 1 && OGRE_VERSION_MINOR >= 8
  compression = _terrain->_getUseVertexCompression() &&
                _tt != RENDER_COMPOSITE_MAP;

  if (compression)
  {
    // The parameter "in vec4 vertex;" is automatically bound by OGRE.
    // The parameter "in vec4 uv0'" is automatically bound by OGRE.
    _outStream << "in vec4 vertex;\n"
               << "in vec4 uv0;\n";
  }
  else
#endif
  {
    // The parameter "in vec4 vertex;" is automatically bound by OGRE.
    // The parameter "in vec4 uv0'" is automatically bound by OGRE.
    _outStream << "in vec4 vertex;\n"
               << "in vec4 uv0;\n";
  }

  if (_tt != RENDER_COMPOSITE_MAP)
    // The parameter "in vec4 uv1'" is automatically bound by OGRE.
    _outStream << "in vec4 uv1;\n";

  _outStream <<
    "uniform mat4 worldMatrix;\n"
    "uniform mat4 viewProjMatrix;\n"
    "uniform vec2 lodMorph;\n";

  if (compression)
  {
    _outStream <<
      "uniform mat4  posIndexToObjectSpace;\n"
      "uniform float baseUVScale;\n";
  }


  // uv multipliers
  unsigned int maxLayers = _prof->getMaxLayers(_terrain);
  unsigned int numLayers = std::min(maxLayers,
      static_cast<unsigned int>(_terrain->getLayerCount()));

  unsigned int numUVMultipliers = (numLayers / 4);

  if (numLayers % 4)
    ++numUVMultipliers;

  for (unsigned int i = 0; i < numUVMultipliers; ++i)
    _outStream << "uniform vec4 uvMul" << i << ";\n";

  _outStream <<
    "out vec4 position;\n";

  unsigned int texCoordSet = 1;
  _outStream << "out vec4 uvMisc;\n";

  // layer UV's premultiplied, packed as xy/zw
  unsigned int numUVSets = numLayers / 2;

  if (numLayers % 2)
    ++numUVSets;

  if (_tt != LOW_LOD)
  {
    for (unsigned int i = 0; i < numUVSets; ++i)
    {
      _outStream << "out vec4 layerUV" << i << ";\n";
    }
  }

  if (_prof->getParent()->getDebugLevel() && _tt != RENDER_COMPOSITE_MAP)
  {
    _outStream << "out vec2 lodInfo;\n";
  }

  bool fog = _terrain->getSceneManager()->getFogMode() != Ogre::FOG_NONE &&
             _tt != RENDER_COMPOSITE_MAP;

  if (fog)
  {
    _outStream <<
      "uniform vec4 fogParams;\n"
      "out float fogVal;\n";
  }

  if (_prof->isShadowingEnabled(_tt, _terrain))
  {
    texCoordSet = this->generateVpDynamicShadowsParams(texCoordSet, _prof,
        _terrain, _tt, _outStream);
  }

  // check we haven't exceeded texture coordinates
  if (texCoordSet > 8)
  {
    OGRE_EXCEPT(Ogre::Exception::ERR_INVALIDPARAMS,
        "Requested options require too many texture coordinate sets! "
        "Try reducing the number of layers.",
        __FUNCTION__);
  }

  _outStream << "void main()\n"
             << "{\n";

  if (compression)
  {
    _outStream
      << "  vec4 pos = posIndexToObjectSpace * "
      << "vec4(vertex.x, vertex.y, uv0.x, 1.0);\n"

      << "  vec2 uv = vec2(vertex.x * baseUVScale, 1.0 - "
      << "(vertex.y * baseUVScale));\n";
  }
  else
  {
    _outStream
      << "  vec4 pos = vertex;\n"
      << "  vec2 uv = vec2(uv0.x, uv0.y);\n";
  }

  _outStream << "  vec4 worldPos = worldMatrix * pos;\n";
  _outStream << "  position = pos;\n";

  if (_tt != RENDER_COMPOSITE_MAP)
  {
    // determine whether to apply the LOD morph to this vertex
    // we store the deltas against all vertices so we only want to apply
    // the morph to the ones which would disappear. The target LOD which is
    // being morphed to is stored in lodMorph.y, and the LOD at which
    // the vertex should be morphed is stored in uv.w. If we subtract
    // the former from the latter, and arrange to only morph if the
    // result is negative (it will only be -1 in fact, since after that
    // the vertex will never be indexed), we will achieve our aim.
    // sign(vertexLOD - targetLOD) == -1 is to morph
    _outStream <<
      "  float toMorph = -min(0.0, sign(uv1.y - lodMorph.y));\n";

    // this will either be 1 (morph) or 0 (don't morph)
    if (_prof->getParent()->getDebugLevel())
    {
      // x == LOD level (-1 since value is target level, we want to
      // display actual)
      _outStream << "lodInfo.x = (lodMorph.y - 1.0) / "
                 << _terrain->getNumLodLevels() << ";\n";

      // y == LOD morph
      _outStream << "lodInfo.y = toMorph * lodMorph.x;\n";
    }

    // morph
    switch (_terrain->getAlignment())
    {
      case Ogre::Terrain::ALIGN_X_Y:
        _outStream << "  worldPos.z += uv1.x * toMorph * lodMorph.x;\n";
        break;
      case Ogre::Terrain::ALIGN_X_Z:
        _outStream << "  worldPos.y += uv1.x * toMorph * lodMorph.x;\n";
        break;
      case Ogre::Terrain::ALIGN_Y_Z:
        _outStream << "  worldPos.x += uv1.x * toMorph * lodMorph.x;\n";
        break;
      default:
        gzerr << "Invalid alignment\n";
    };
  }

  // generate UVs
  if (_tt != LOW_LOD)
  {
    for (unsigned int i = 0; i < numUVSets; ++i)
    {
      unsigned int layer  =  i * 2;
      unsigned int uvMulIdx = layer / 4;

      _outStream << "  layerUV" << i << ".xy = " << " uv.xy * uvMul"
                 << uvMulIdx << "." << this->GetChannel(layer) << ";\n";
      _outStream << "  layerUV" << i << ".zw = " << " uv.xy * uvMul"
                 << uvMulIdx << "." << this->GetChannel(layer+1) << ";\n";
    }
  }
}

/////////////////////////////////////////////////
// This method is identical to
// TerrainMaterialGeneratorA::SM2Profile::ShaderHelperGLSL::generateVpFooter()
// but is needed because generateVpDynamicShadows() is not declared virtual.
void GzTerrainMatGen::SM2Profile::ShaderHelperGLSL::generateVpFooter(
    const SM2Profile *_prof, const Ogre::Terrain *_terrain,
    TechniqueType _tt, Ogre::StringUtil::StrStreamType &_outStream)
{
  _outStream << "  gl_Position = viewProjMatrix * worldPos;\n"
             << "  uvMisc.xy = uv.xy;\n";

  bool fog = _terrain->getSceneManager()->getFogMode() != Ogre::FOG_NONE &&
             _tt != RENDER_COMPOSITE_MAP;
  if (fog)
  {
    if (_terrain->getSceneManager()->getFogMode() == Ogre::FOG_LINEAR)
    {
      _outStream <<
        "  fogVal = clamp((oPos.z - fogParams.y) * fogParams.w, 0.0, 1.0);\n";
    }
    else
    {
      _outStream <<
        "  fogVal = 1 - clamp(1 / (exp(oPos.z * fogParams.x)), 0.0, 1.0);\n";
    }
  }

  if (_prof->isShadowingEnabled(_tt, _terrain))
    this->generateVpDynamicShadows(_prof, _terrain, _tt, _outStream);

  _outStream << "}\n";
}

/////////////////////////////////////////////////
void
GzTerrainMatGen::SM2Profile::ShaderHelperGLSL::generateVpDynamicShadows(
    const SM2Profile *_prof, const Ogre::Terrain * /*_terrain*/,
    TechniqueType /*_tt*/, Ogre::StringUtil::StrStreamType &_outStream)
{
  unsigned int numTextures = 1;

  if (_prof->getReceiveDynamicShadowsPSSM())
  {
    numTextures = _prof->getReceiveDynamicShadowsPSSM()->getSplitCount();
  }

  // Calculate the position of vertex in light space
  for (unsigned int i = 0; i < numTextures; ++i)
  {
    _outStream << "  lightSpacePos" << i << " = texViewProjMatrix"
               << i << " * worldPos;\n";

    // Don't linearize depth range: RTSS PSSM implementation uses
    // view-space depth
    // if (prof->getReceiveDynamicShadowsDepth())
    // {
    //   // make linear
    //   outStream << "lightSpacePos" << i << ".z = (lightSpacePos" << i
    //             << ".z - depthRange" << i << ".x) * depthRange" << i
    //             << ".w;\n";
    // }
  }

  if (_prof->getReceiveDynamicShadowsPSSM())
  {
    _outStream << "  // pass cam depth\n  uvMisc.z = gl_Position.z;\n";
  }
}

/////////////////////////////////////////////////
void GzTerrainMatGen::SM2Profile::ShaderHelperGLSL::defaultVpParams(
    const SM2Profile *_prof, const Ogre::Terrain *_terrain,
    TechniqueType _tt, const Ogre::HighLevelGpuProgramPtr &_prog)
{
  Ogre::GpuProgramParametersSharedPtr params = _prog->getDefaultParameters();
  params->setIgnoreMissingParams(true);

  params->setNamedAutoConstant("worldMatrix",
      Ogre::GpuProgramParameters::ACT_WORLD_MATRIX);

  params->setNamedAutoConstant("viewProjMatrix",
      Ogre::GpuProgramParameters::ACT_VIEWPROJ_MATRIX);

  params->setNamedAutoConstant("lodMorph",
      Ogre::GpuProgramParameters::ACT_CUSTOM,
      Ogre::Terrain::LOD_MORPH_CUSTOM_PARAM);

  params->setNamedAutoConstant("fogParams",
      Ogre::GpuProgramParameters::ACT_FOG_PARAMS);

  if (_prof->isShadowingEnabled(_tt, _terrain))
  {
    unsigned int numTextures = 1;
    if (_prof->getReceiveDynamicShadowsPSSM())
    {
      numTextures = _prof->getReceiveDynamicShadowsPSSM()->getSplitCount();
    }
    for (unsigned int i = 0; i < numTextures; ++i)
    {
      params->setNamedAutoConstant("texViewProjMatrix" +
          Ogre::StringConverter::toString(i),
          Ogre::GpuProgramParameters::ACT_TEXTURE_VIEWPROJ_MATRIX, i);

      // Don't add depth range params
      // if (prof->getReceiveDynamicShadowsDepth())
      // {
      //   params->setNamedAutoConstant("depthRange" +
      //       Ogre::StringConverter::toString(i),
      //       Ogre::GpuProgramParameters::ACT_SHADOW_SCENE_DEPTH_RANGE, i);
      // }
    }
  }

#if OGRE_VERSION_MAJOR >= 1 && OGRE_VERSION_MINOR >= 8
  if (_terrain->_getUseVertexCompression() && _tt != RENDER_COMPOSITE_MAP)
  {
    Ogre::Matrix4 posIndexToObjectSpace;
    _terrain->getPointTransform(&posIndexToObjectSpace);
    params->setNamedConstant("posIndexToObjectSpace", posIndexToObjectSpace);
  }
#endif
}

/////////////////////////////////////////////////
unsigned int GzTerrainMatGen::SM2Profile::ShaderHelperGLSL::
generateVpDynamicShadowsParams(unsigned int _texCoord, const SM2Profile *_prof,
    const Ogre::Terrain * /*_terrain*/, TechniqueType /*_tt*/,
    Ogre::StringUtil::StrStreamType &_outStream)
{
  // out semantics & params
  unsigned int numTextures = 1;

  if (_prof->getReceiveDynamicShadowsPSSM())
  {
    numTextures = _prof->getReceiveDynamicShadowsPSSM()->getSplitCount();
  }

  for (unsigned int i = 0; i < numTextures; ++i)
  {
    _outStream << "out vec4 lightSpacePos" << i << ";\n"
               << "uniform mat4 texViewProjMatrix" << i << ";\n";

    // Don't add depth range params
    // if (prof->getReceiveDynamicShadowsDepth())
    // {
    //   _outStream << ", uniform float4 depthRange" << i
    //             << " // x = min, y = max, z = range, w = 1/range\n";
    // }
  }

  return _texCoord;
}

/////////////////////////////////////////////////
void GzTerrainMatGen::SM2Profile::ShaderHelperGLSL::generateFpHeader(
    const SM2Profile *_prof, const Ogre::Terrain *_terrain,
    TechniqueType _tt, Ogre::StringUtil::StrStreamType &_outStream)
{
  _outStream << "#version 130\n\n";

  _outStream <<
    "vec4 expand(vec4 v)\n"
    "{\n"
    "  return v * 2 - 1;\n"
    "}\n\n";

  _outStream <<
    "vec4 lit(float NdotL, float NdotH, float m)\n"
    "{\n"
    "  float specular = (NdotL > 0) ? pow(max(0.0, NdotH), m) : 0.0;\n"
    "  return vec4(1.0, max(0.0, NdotL), specular, 1.0);\n"
    "}\n";

  if (_prof->isShadowingEnabled(_tt, _terrain))
    this->generateFpDynamicShadowsHelpers(_prof, _terrain, _tt, _outStream);

  _outStream <<
    "in vec4 position;\n";

  Ogre::uint texCoordSet = 1;
  _outStream << "in vec4 uvMisc;\n";

  // UV's premultiplied, packed as xy/zw
  Ogre::uint maxLayers = _prof->getMaxLayers(_terrain);
  Ogre::uint numBlendTextures = std::min(
      _terrain->getBlendTextureCount(maxLayers),
      _terrain->getBlendTextureCount());
  Ogre::uint numLayers = std::min(maxLayers,
      static_cast<Ogre::uint>(_terrain->getLayerCount()));

  Ogre::uint numUVSets = numLayers / 2;

  if (numLayers % 2)
    ++numUVSets;

  if (_tt != LOW_LOD)
  {
    for (Ogre::uint i = 0; i < numUVSets; ++i)
    {
      _outStream <<
        "in vec4 layerUV" << i << ";\n";
    }
  }

  if (_prof->getParent()->getDebugLevel() && _tt != RENDER_COMPOSITE_MAP)
  {
    _outStream << "in vec2 lodInfo;\n";
  }

  bool fog = _terrain->getSceneManager()->getFogMode() != Ogre::FOG_NONE &&
             _tt != RENDER_COMPOSITE_MAP;

  if (fog)
  {
    _outStream <<
      "uniform vec3 fogColour;\n"
      "in float fogVal;\n";
  }

  Ogre::uint currentSamplerIdx = 0;

  _outStream <<
    // Only 1 light supported in this version
    // deferred shading profile / generator later, ok? :)
    "uniform vec3 ambient;\n"
    "uniform vec4 lightPosObjSpace;\n"
    "uniform vec3 lightDiffuseColour;\n"
    "uniform vec3 lightSpecularColour;\n"
    "uniform vec3 eyePosObjSpace;\n"
    // pack scale, bias and specular
    "uniform vec4 scaleBiasSpecular;\n";

  if (_tt == LOW_LOD)
  {
    // single composite map covers all the others below
    _outStream << "uniform sampler2D compositeMap;\n";
  }
  else
  {
    _outStream << "uniform sampler2D globalNormal;\n";

    if (_terrain->getGlobalColourMapEnabled() &&
        _prof->isGlobalColourMapEnabled())
    {
      _outStream << "uniform sampler2D globalColourMap;\n";
    }

    if (_prof->isLightmapEnabled())
    {
      _outStream << "uniform sampler2D lightMap;\n";
    }

    // Blend textures - sampler definitions
    for (Ogre::uint i = 0; i < numBlendTextures; ++i)
    {
      _outStream << "uniform sampler2D blendTex" << i << ";\n";
    }

    // Layer textures - sampler definitions & UV multipliers
    for (Ogre::uint i = 0; i < numLayers; ++i)
    {
      _outStream << "uniform sampler2D difftex" << i << ";\n";
      _outStream << "uniform sampler2D normtex" << i << ";\n";
    }
  }

  if (_prof->isShadowingEnabled(_tt, _terrain))
  {
    this->generateFpDynamicShadowsParams(&texCoordSet, &currentSamplerIdx,
        _prof, _terrain, _tt, _outStream);
  }

  // check we haven't exceeded samplers
  if (currentSamplerIdx > 16)
  {
    OGRE_EXCEPT(Ogre::Exception::ERR_INVALIDPARAMS,
        "Requested options require too many texture samplers! "
        "Try reducing the number of layers.", __FUNCTION__);
  }

  _outStream << "out vec4 outputCol;\n";

  _outStream <<
    "void main()\n"
    "{\n"
    "  float shadow = 1.0;\n"
    "  vec2 uv = uvMisc.xy;\n"
    "  outputCol = vec4(0.0, 0.0, 0.0, 1.0);\n";

  if (_tt != LOW_LOD)
  {
    // global normal
    _outStream << "  vec3 normal = expand(texture(globalNormal, uv)).xyz;\n";
  }

  _outStream <<
    "  vec3 lightDir =\n"
    "    lightPosObjSpace.xyz -  (position.xyz * lightPosObjSpace.w);\n"
    "  vec3 eyeDir = eyePosObjSpace - position.xyz;\n"

    // set up accumulation areas
    "  vec3 diffuse = vec3(0.0, 0.0, 0.0);\n"
    "  float specular = 0.0;\n";

  if (_tt == LOW_LOD)
  {
    // we just do a single calculation from composite map
    _outStream <<
      "  vec4 composite = texture(compositeMap, uv);\n"
      "  diffuse = composite.xyz;\n";
    // TODO - specular; we'll need normals for this!
  }
  else
  {
    // set up the blend values
    for (Ogre::uint i = 0; i < numBlendTextures; ++i)
    {
      _outStream << "  vec4 blendTexVal" << i
                 << " = texture(blendTex" << i << ", uv);\n";
    }

    if (_prof->isLayerNormalMappingEnabled())
    {
      // derive the tangent space basis
      // we do this in the pixel shader because we don't have per-vertex normals
      // because of the LOD, we use a normal map
      // tangent is always +x or -z in object space depending on alignment
      switch (_terrain->getAlignment())
      {
        case Ogre::Terrain::ALIGN_X_Y:
        case Ogre::Terrain::ALIGN_X_Z:
          _outStream << "  vec3 tangent = vec3(1.0, 0.0, 0.0);\n";
          break;
        case Ogre::Terrain::ALIGN_Y_Z:
          _outStream << "  vec3 tangent = vec3(0.0, 0.0, -1.0);\n";
          break;
        default:
          gzerr << "Inavlid terrain alignment\n";
          break;
      };

      _outStream << "  vec3 binormal = normalize(cross(tangent, normal));\n";
      // note, now we need to re-cross to derive tangent again because it
      // wasn't orthonormal
      _outStream << "  tangent = normalize(cross(normal, binormal));\n";
      // derive final matrix
      /*_outStream << "  mat3 TBN = mat3(tangent.x, tangent.y, tangent.z,"
                                      "binormal.x, binormal.y, binormal.z,"
                                      "normal.x, normal.y, normal.z);\n";
                                      */

      // set up lighting result placeholders for interpolation
      _outStream << "  vec4 litRes, litResLayer;\n";
      _outStream << "  vec3 TSlightDir, TSeyeDir, TShalfAngle, TSnormal;\n";
      if (_prof->isLayerParallaxMappingEnabled())
        _outStream << "  float displacement;\n";
      // move
      _outStream << "  TSlightDir = normalize(vec3(dot(tangent, lightDir),"
                                              "dot(binormal, lightDir),"
                                              "dot(normal, lightDir)));\n";
      _outStream << "  TSeyeDir = normalize(vec3(dot(tangent, eyeDir),"
                                           "dot(binormal, eyeDir),"
                                           "dot(normal, eyeDir)));\n";
    }
    else
    {
      // simple per-pixel lighting with no normal mapping
      _outStream << "  lightDir = normalize(lightDir);\n";
      _outStream << "  eyeDir = normalize(eyeDir);\n";
      _outStream << "  vec3 halfAngle = normalize(lightDir + eyeDir);\n";

       _outStream << "  vec4 litRes = lit(dot(lightDir, normal), "
         "dot(halfAngle, normal), scaleBiasSpecular.z);\n";
    }
  }
}

/////////////////////////////////////////////////
void
GzTerrainMatGen::SM2Profile::ShaderHelperGLSL::generateFpDynamicShadowsParams(
    Ogre::uint *_texCoord, Ogre::uint *_sampler, const SM2Profile *_prof,
    const Ogre::Terrain * /*_terrain*/, TechniqueType _tt,
    Ogre::StringUtil::StrStreamType &_outStream)
{
  if (_tt == HIGH_LOD)
    this->mShadowSamplerStartHi = *_sampler;
  else if (_tt == LOW_LOD)
    this->mShadowSamplerStartLo = *_sampler;

  // in semantics & params
  Ogre::uint numTextures = 1;
  if (_prof->getReceiveDynamicShadowsPSSM())
  {
    numTextures = _prof->getReceiveDynamicShadowsPSSM()->getSplitCount();
    _outStream << "uniform vec4 pssmSplitPoints;\n";
  }

  for (Ogre::uint i = 0; i < numTextures; ++i)
  {
    _outStream <<
      "in vec4 lightSpacePos" << i << ";\n" <<
      "uniform sampler2D shadowMap" << i << ";\n";

    *_sampler = *_sampler + 1;
    *_texCoord = *_texCoord + 1;

    if (_prof->getReceiveDynamicShadowsDepth())
    {
      _outStream <<
        "uniform float inverseShadowmapSize" << i << ";\n";
    }
  }
}

/////////////////////////////////////////////////
void GzTerrainMatGen::SM2Profile::ShaderHelperGLSL::generateFpLayer(
    const SM2Profile *_prof, const Ogre::Terrain * /*_terrain*/,
    TechniqueType _tt, Ogre::uint _layer,
    Ogre::StringUtil::StrStreamType &_outStream)
{
  Ogre::uint uvIdx = _layer / 2;
  Ogre::String uvChannels = (_layer % 2) ? ".zw" : ".xy";
  Ogre::uint blendIdx = (_layer-1) / 4;
  Ogre::String blendChannel = this->GetChannel(_layer-1);
  Ogre::String blendWeightStr = Ogre::String("blendTexVal") +
    Ogre::StringConverter::toString(blendIdx) + "." + blendChannel;

  // generate early-out conditional
  // Disable - causing some issues even when trying to force the use of texldd
  //   if (layer && prof->_isSM3Available())
  //   _outStream << "  if (" << blendWeightStr << " > 0.0003)\n  {\n";

  // generate UV
  _outStream << "  vec2 uv" << _layer << " = layerUV" << uvIdx
             << uvChannels << ";\n";

  // calculate lighting here if normal mapping
  if (_prof->isLayerNormalMappingEnabled())
  {
    if (_prof->isLayerParallaxMappingEnabled() && _tt != RENDER_COMPOSITE_MAP)
    {
      // modify UV - note we have to sample an extra time
      _outStream << "  displacement = texture(normtex" << _layer
                 << ", uv" << _layer << ").w\n"
        "   * scaleBiasSpecular.x + scaleBiasSpecular.y;\n";
      _outStream << "  uv" << _layer << " += TSeyeDir.xy * displacement;\n";
    }

    // access TS normal map
    _outStream << "  TSnormal = expand(texture(normtex" << _layer << ", uv"
               << _layer << ")).xyz;\n";
    _outStream << "  TShalfAngle = normalize(TSlightDir + TSeyeDir);\n";

    _outStream << "  litResLayer = lit(dot(TSlightDir, TSnormal), "
      "dot(TShalfAngle, TSnormal), scaleBiasSpecular.z);\n";

    if (!_layer)
      _outStream << "  litRes = litResLayer;\n";
    else
      _outStream << "  litRes = mix(litRes, litResLayer, "
                 << blendWeightStr << ");\n";
  }

  // sample diffuse texture
  _outStream << "  vec4 diffuseSpecTex" << _layer
    << " = texture(difftex" << _layer << ", uv" << _layer << ");\n";

  // apply to common
  if (!_layer)
  {
    _outStream << "  diffuse = diffuseSpecTex0.xyz;\n";
    if (_prof->isLayerSpecularMappingEnabled())
      _outStream << "  specular = diffuseSpecTex0.w;\n";
  }
  else
  {
     _outStream << "  diffuse = mix(diffuse, diffuseSpecTex" << _layer
                << ".xyz, " << blendWeightStr << ");\n";

    if (_prof->isLayerSpecularMappingEnabled())
    {
       _outStream << "  specular = mix(specular, diffuseSpecTex" << _layer
                  << ".w, " << blendWeightStr << ");\n";
    }
  }

  // End early-out
  // Disable - causing some issues even when trying to force the use of texldd
  //   if (layer && prof->_isSM3Available())
  //   _outStream << "  } // early-out blend value\n";
}

/////////////////////////////////////////////////
void GzTerrainMatGen::SM2Profile::ShaderHelperGLSL::generateFpFooter(
    const SM2Profile *_prof, const Ogre::Terrain *_terrain,
    TechniqueType _tt, Ogre::StringUtil::StrStreamType &_outStream)
{
  if (_tt == LOW_LOD)
  {
    if (_prof->isShadowingEnabled(_tt, _terrain))
    {
      this->generateFpDynamicShadows(_prof, _terrain, _tt, _outStream);
      _outStream << "  outputCol.xyz = diffuse * rtshadow;\n";
    }
    else
    {
      _outStream << "  outputCol.xyz = diffuse;\n";
    }
  }
  else
  {
    if (_terrain->getGlobalColourMapEnabled() &&
        _prof->isGlobalColourMapEnabled())
    {
      // sample colour map and apply to diffuse
      _outStream << "  diffuse *= texture(globalColourMap, uv).xyz;\n";
    }

    if (_prof->isLightmapEnabled())
    {
      // sample lightmap
      _outStream << "  shadow = texture(lightMap, uv).x;\n";
    }

    if (_prof->isShadowingEnabled(_tt, _terrain))
    {
      this->generateFpDynamicShadows(_prof, _terrain, _tt, _outStream);
    }

    // diffuse lighting
    _outStream << "  outputCol.xyz += ambient * diffuse + litRes.y * "
                  "lightDiffuseColour * diffuse * shadow;\n";

    // specular default
    if (!_prof->isLayerSpecularMappingEnabled())
      _outStream << "  specular = 1.0;\n";

    if (_tt == RENDER_COMPOSITE_MAP)
    {
      // Lighting embedded in alpha
      _outStream << "  outputCol.w = shadow;\n";
    }
    else
    {
      // Apply specular
      _outStream << "  outputCol.xyz += litRes.z * lightSpecularColour * "
                    "specular * shadow;\n";

      if (_prof->getParent()->getDebugLevel())
      {
        _outStream << "  outputCol.xy += lodInfo.xy;\n";
      }
    }
  }

  bool fog = _terrain->getSceneManager()->getFogMode() != Ogre::FOG_NONE &&
             _tt != RENDER_COMPOSITE_MAP;
  if (fog)
  {
    _outStream << "  outputCol.xyz = mix(outputCol.xyz, fogColour, fogVal);\n";
  }


  // Final return
  _outStream << "\n}\n";
}

/////////////////////////////////////////////////
void
GzTerrainMatGen::SM2Profile::ShaderHelperGLSL::generateFpDynamicShadowsHelpers(
    const SM2Profile *_prof, const Ogre::Terrain * /*_terrain*/,
    TechniqueType /*_tt*/, Ogre::StringUtil::StrStreamType &_outStream)
{
  // TODO make filtering configurable
  _outStream <<
    "// Simple PCF\n"
    "// Number of samples in one dimension (square for total samples)\n"
    "#define NUM_SHADOW_SAMPLES_1D 2.0\n"
    "#define SHADOW_FILTER_SCALE 1.0\n"

    "#define SHADOW_SAMPLES NUM_SHADOW_SAMPLES_1D*NUM_SHADOW_SAMPLES_1D\n"

    "vec4 offsetSample(vec4 uv, vec2 offset, float invMapSize)\n"
    "{\n"
    "  return vec4(uv.xy + offset * invMapSize * uv.w, uv.z, uv.w);\n"
    "}\n";

  if (_prof->getReceiveDynamicShadowsDepth())
  {
    _outStream <<
      "float calcDepthShadow(sampler2D shadowMap, vec4 uv, "
      "float invShadowMapSize)\n"
      "{\n"
      "  // 4-sample PCF\n"
      "  float shadow = 0.0;\n"
      "  float offset = (NUM_SHADOW_SAMPLES_1D/2.0 - 0.5) *SHADOW_FILTER_SCALE;"
      "\n"
      "  for (float y = -offset; y <= offset; y += SHADOW_FILTER_SCALE)\n"
      "    for (float x = -offset; x <= offset; x += SHADOW_FILTER_SCALE)\n"
      "    {\n"
      "      vec4 newUV = offsetSample(uv, vec2(x, y), invShadowMapSize);\n"
      "      // manually project and assign derivatives\n"
      "      // to avoid gradient issues inside loops\n"
      "      newUV = newUV / newUV.w;\n"
      // The following line used to be:
      // "      float depth = tex2d(shadowMap, newUV.xy, 1.0, 1.0).x;\n"
      "      float depth = textureGrad(shadowMap, newUV.xy, "
      " vec2(1.0, 1.0), vec2(1.0, 1.0)).x;\n"
      // "      if (depth >= 1.0 || depth >= uv.z)\n"
      "      if (depth >= 1.0 || depth >= newUV.z)\n"
      "        shadow += 1.0;\n"
      "    }\n"
      "  shadow /= (SHADOW_SAMPLES); \n"
      "  return shadow;\n"
      "}\n";
  }
  else
  {
    _outStream <<
      "float calcSimpleShadow(sampler2D shadowMap, vec4 shadowMapPos)\n"
      "{\n"
      "  return textureProj(shadowMap, shadowMapPos).x;\n"
      "}\n";
  }

  if (_prof->getReceiveDynamicShadowsPSSM())
  {
    Ogre::uint numTextures =
      _prof->getReceiveDynamicShadowsPSSM()->getSplitCount();

    if (_prof->getReceiveDynamicShadowsDepth())
    {
      _outStream << "float calcPSSMDepthShadow(";
    }
    else
    {
      _outStream << "float calcPSSMSimpleShadow(";
    }

    _outStream << "\n  ";

    for (Ogre::uint i = 0; i < numTextures; ++i)
      _outStream << "sampler2D shadowMap" << i << ", ";

    _outStream << "\n  ";

    for (Ogre::uint i = 0; i < numTextures; ++i)
      _outStream << "vec4 lsPos" << i << ", ";

    if (_prof->getReceiveDynamicShadowsDepth())
    {
      _outStream << "\n  ";
      for (Ogre::uint i = 0; i < numTextures; ++i)
        _outStream << "float invShadowmapSize" << i << ", ";
    }

    _outStream << "\n"
      "  vec4 pssmSplitPoints, float camDepth)\n"
      "{\n"
      "  float shadow = 1.0;\n"
      "  // calculate shadow\n";

    for (Ogre::uint i = 0; i < numTextures; ++i)
    {
      if (!i)
      {
        _outStream << "  if (camDepth <= pssmSplitPoints."
          << this->GetChannel(i) << ")\n";
      }
      else if (i < numTextures-1)
      {
        _outStream << "  else if (camDepth <= pssmSplitPoints."
          << this->GetChannel(i) << ")\n";
      }
      else
        _outStream << "  else\n";

      _outStream << "  {\n";

      if (_prof->getReceiveDynamicShadowsDepth())
      {
        _outStream << "    shadow = calcDepthShadow(shadowMap" << i
          << ", lsPos" << i << ", invShadowmapSize" << i << ");\n";
      }
      else
      {
        _outStream << "    shadow = calcSimpleShadow(shadowMap" << i
          << ", lsPos" << i << ");\n";
      }
      _outStream << "  }\n";
    }

    _outStream << "  return shadow;\n"
                  "}\n\n\n";
  }
}

/////////////////////////////////////////////////
void GzTerrainMatGen::SM2Profile::ShaderHelperGLSL::generateFpDynamicShadows(
    const SM2Profile *_prof, const Ogre::Terrain * /*_terrain*/,
    TechniqueType /*_tt*/, Ogre::StringUtil::StrStreamType &_outStream)
{
  if (_prof->getReceiveDynamicShadowsPSSM())
  {
    Ogre::uint numTextures =
      _prof->getReceiveDynamicShadowsPSSM()->getSplitCount();

    _outStream << "  float camDepth = uvMisc.z;\n";

    if (_prof->getReceiveDynamicShadowsDepth())
    {
      _outStream << "  float rtshadow = calcPSSMDepthShadow(";
    }
    else
    {
      _outStream << "  float rtshadow = calcPSSMSimpleShadow(";
    }

    for (Ogre::uint i = 0; i < numTextures; ++i)
      _outStream << "shadowMap" << i << ", ";

    _outStream << "\n    ";

    for (Ogre::uint i = 0; i < numTextures; ++i)
      _outStream << "lightSpacePos" << i << ", ";

    if (_prof->getReceiveDynamicShadowsDepth())
    {
      _outStream << "\n    ";

      for (Ogre::uint i = 0; i < numTextures; ++i)
        _outStream << "inverseShadowmapSize" << i << ", ";
    }
    _outStream << "\n" <<
      "    pssmSplitPoints, camDepth);\n";
  }
  else
  {
    if (_prof->getReceiveDynamicShadowsDepth())
    {
      _outStream <<
        "  float rtshadow = calcDepthShadow(shadowMap0, lightSpacePos0, "
        "inverseShadowmapSize0);";
    }
    else
    {
      _outStream <<
        "  float rtshadow = calcSimpleShadow(shadowMap0, lightSpacePos0);";
    }
  }

  _outStream << "  shadow = rtshadow;//min(shadow, rtshadow);\n";
}

/////////////////////////////////////////////////
void
GzTerrainMatGen::SM2Profile::ShaderHelperGLSL::generateFragmentProgramSource(
    const SM2Profile *_prof, const Ogre::Terrain *_terrain,
    TechniqueType _tt, Ogre::StringUtil::StrStreamType &_outStream)
{
  this->generateFpHeader(_prof, _terrain, _tt, _outStream);

  if (_tt != LOW_LOD)
  {
    Ogre::uint maxLayers = _prof->getMaxLayers(_terrain);
    Ogre::uint numLayers = std::min(maxLayers,
        static_cast<Ogre::uint>(_terrain->getLayerCount()));

    for (Ogre::uint i = 0; i < numLayers; ++i)
      this->generateFpLayer(_prof, _terrain, _tt, i, _outStream);
  }

  this->generateFpFooter(_prof, _terrain, _tt, _outStream);
}

/////////////////////////////////////////////////
void GzTerrainMatGen::SM2Profile::ShaderHelperGLSL::updateVpParams(
    const SM2Profile *_prof, const Ogre::Terrain *_terrain,
#if OGRE_VERSION_MAJOR >= 1 && OGRE_VERSION_MINOR >= 8
    TechniqueType _tt,
#else
    TechniqueType /*_tt*/,
#endif
    const Ogre::GpuProgramParametersSharedPtr &_params)
{
  _params->setIgnoreMissingParams(true);
  Ogre::uint maxLayers = _prof->getMaxLayers(_terrain);
  Ogre::uint numLayers = std::min(maxLayers,
      static_cast<Ogre::uint>(_terrain->getLayerCount()));

  Ogre::uint numUVMul = numLayers / 4;

  if (numLayers % 4)
    ++numUVMul;

  for (Ogre::uint i = 0; i < numUVMul; ++i)
  {
    Ogre::Vector4 uvMul(
        _terrain->getLayerUVMultiplier(i * 4),
        _terrain->getLayerUVMultiplier(i * 4 + 1),
        _terrain->getLayerUVMultiplier(i * 4 + 2),
        _terrain->getLayerUVMultiplier(i * 4 + 3));
    _params->setNamedConstant("uvMul" +
        Ogre::StringConverter::toString(i), uvMul);
  }

#if OGRE_VERSION_MAJOR >= 1 && OGRE_VERSION_MINOR >= 8
  if (_terrain->_getUseVertexCompression() && _tt != RENDER_COMPOSITE_MAP)
  {
    Ogre::Real baseUVScale = 1.0f / (_terrain->getSize() - 1);
    _params->setNamedConstant("baseUVScale", baseUVScale);
  }
#endif
}

/////////////////////////////////////////////////
Ogre::String GzTerrainMatGen::SM2Profile::ShaderHelperGLSL::GetChannel(
Ogre::uint _idx)
{
  Ogre::uint rem = _idx % 4;
  switch (rem)
  {
    case 0:
    default:
      return "x";
    case 1:
      return "y";
    case 2:
      return "z";
    case 3:
      return "w";
  };
}

/////////////////////////////////////////////////
/////////////////////////////////////////////////
// CG Shader helper
/////////////////////////////////////////////////
/////////////////////////////////////////////////

/////////////////////////////////////////////////
Ogre::HighLevelGpuProgramPtr
GzTerrainMatGen::SM2Profile::ShaderHelperCg::generateVertexProgram(
    const SM2Profile *_prof, const Ogre::Terrain *_terrain,
    TechniqueType _tt)
{
  Ogre::HighLevelGpuProgramPtr ret =
    this->createVertexProgram(_prof, _terrain, _tt);

  Ogre::StringUtil::StrStreamType sourceStr;
  this->generateVertexProgramSource(_prof, _terrain, _tt, sourceStr);

  ret->setSource(sourceStr.str());
  ret->load();
  this->defaultVpParams(_prof, _terrain, _tt, ret);

  return ret;
}

/////////////////////////////////////////////////
void GzTerrainMatGen::SM2Profile::ShaderHelperCg::defaultVpParams(
    const SM2Profile *_prof, const Ogre::Terrain *_terrain,
    TechniqueType _tt, const Ogre::HighLevelGpuProgramPtr &_prog)
{
  Ogre::GpuProgramParametersSharedPtr params = _prog->getDefaultParameters();
  params->setIgnoreMissingParams(true);

  params->setNamedAutoConstant("worldMatrix",
      Ogre::GpuProgramParameters::ACT_WORLD_MATRIX);

  params->setNamedAutoConstant("viewProjMatrix",
      Ogre::GpuProgramParameters::ACT_VIEWPROJ_MATRIX);

  params->setNamedAutoConstant("lodMorph",
      Ogre::GpuProgramParameters::ACT_CUSTOM,
      Ogre::Terrain::LOD_MORPH_CUSTOM_PARAM);

  params->setNamedAutoConstant("fogParams",
      Ogre::GpuProgramParameters::ACT_FOG_PARAMS);

  if (_prof->isShadowingEnabled(_tt, _terrain))
  {
    unsigned int numTextures = 1;
    if (_prof->getReceiveDynamicShadowsPSSM())
    {
      numTextures = _prof->getReceiveDynamicShadowsPSSM()->getSplitCount();
    }
    for (unsigned int i = 0; i < numTextures; ++i)
    {
      params->setNamedAutoConstant("texViewProjMatrix" +
          Ogre::StringConverter::toString(i),
          Ogre::GpuProgramParameters::ACT_TEXTURE_VIEWPROJ_MATRIX, i);

      // Don't add depth range params
      // if (prof->getReceiveDynamicShadowsDepth())
      // {
      //   params->setNamedAutoConstant("depthRange" +
      //       Ogre::StringConverter::toString(i),
      //       Ogre::GpuProgramParameters::ACT_SHADOW_SCENE_DEPTH_RANGE, i);
      // }
    }
  }

#if OGRE_VERSION_MAJOR >= 1 && OGRE_VERSION_MINOR >= 8
  if (_terrain->_getUseVertexCompression() && _tt != RENDER_COMPOSITE_MAP)
  {
    Ogre::Matrix4 posIndexToObjectSpace;
    _terrain->getPointTransform(&posIndexToObjectSpace);
    params->setNamedConstant("posIndexToObjectSpace", posIndexToObjectSpace);
  }
#endif
}

/////////////////////////////////////////////////
void
GzTerrainMatGen::SM2Profile::ShaderHelperCg::generateVpDynamicShadows(
    const SM2Profile *_prof, const Ogre::Terrain * /*_terrain*/,
    TechniqueType /*_tt*/, Ogre::StringUtil::StrStreamType &_outStream)
{
  unsigned int numTextures = 1;

  if (_prof->getReceiveDynamicShadowsPSSM())
  {
    numTextures = _prof->getReceiveDynamicShadowsPSSM()->getSplitCount();
  }

  // Calculate the position of vertex in light space
  for (unsigned int i = 0; i < numTextures; ++i)
  {
    _outStream << "  oLightSpacePos" << i << " = mul(texViewProjMatrix"
               << i << ", worldPos);\n";

    // Don't linearize depth range: RTSS PSSM implementation uses
    // view-space depth
    // if (prof->getReceiveDynamicShadowsDepth())
    // {
    //   // make linear
    //   outStream << "oLightSpacePos" << i << ".z = (oLightSpacePos" << i
    //             << ".z - depthRange" << i << ".x) * depthRange" << i
    //             << ".w;\n";
    // }
  }

  if (_prof->getReceiveDynamicShadowsPSSM())
  {
    _outStream << "  // pass cam depth\n   oUVMisc.z = oPos.z;\n";
  }
}

/////////////////////////////////////////////////
unsigned int GzTerrainMatGen::SM2Profile::ShaderHelperCg::
generateVpDynamicShadowsParams(unsigned int _texCoord, const SM2Profile *_prof,
    const Ogre::Terrain * /*_terrain*/, TechniqueType /*_tt*/,
    Ogre::StringUtil::StrStreamType &_outStream)
{
  // out semantics & params
  unsigned int numTextures = 1;

  if (_prof->getReceiveDynamicShadowsPSSM())
  {
    numTextures = _prof->getReceiveDynamicShadowsPSSM()->getSplitCount();
  }

  for (unsigned int i = 0; i < numTextures; ++i)
  {
    _outStream << ", out float4 oLightSpacePos" << i
               << " : TEXCOORD" << _texCoord++ << "\n"
               << ", uniform float4x4 texViewProjMatrix" << i << "\n";

    // Don't add depth range params
    // if (prof->getReceiveDynamicShadowsDepth())
    // {
    //   _outStream << ", uniform float4 depthRange" << i
    //             << " // x = min, y = max, z = range, w = 1/range\n";
    // }
  }

  return _texCoord;
}

/////////////////////////////////////////////////
// This method is identical to
// TerrainMaterialGeneratorA::SM2Profile::ShaderHelperCg::generateVpHeader()
// but is needed because generateVpDynamicShadowsParams() is not declared
// virtual.
void GzTerrainMatGen::SM2Profile::ShaderHelperCg::generateVpHeader(
    const SM2Profile *_prof, const Ogre::Terrain *_terrain,
    TechniqueType _tt, Ogre::StringUtil::StrStreamType &_outStream)
{
  _outStream << "void main_vp(\n";

  bool compression = false;

#if OGRE_VERSION_MAJOR >= 1 && OGRE_VERSION_MINOR >= 8
  compression = _terrain->_getUseVertexCompression() &&
                _tt != RENDER_COMPOSITE_MAP;
#endif

  if (compression)
  {
    _outStream << "float2 posIndex : POSITION,\nfloat height  : TEXCOORD0,\n";
  }
  else
  {
    _outStream << "float4 pos : POSITION,\nfloat2 uv  : TEXCOORD0,\n";
  }

  if (_tt != RENDER_COMPOSITE_MAP)
    _outStream << "float2 delta  : TEXCOORD1,\n";

  _outStream <<
    "uniform float4x4 worldMatrix,\n"
    "uniform float4x4 viewProjMatrix,\n"
    "uniform float2   lodMorph,\n";

  if (compression)
  {
    _outStream <<
      "uniform float4x4   posIndexToObjectSpace,\n"
      "uniform float    baseUVScale,\n";
  }

  // uv multipliers
  Ogre::uint maxLayers = _prof->getMaxLayers(_terrain);
  Ogre::uint numLayers = std::min(maxLayers,
      static_cast<unsigned int>(_terrain->getLayerCount()));

  unsigned int numUVMultipliers = (numLayers / 4);

  if (numLayers % 4)
    ++numUVMultipliers;

  for (unsigned int i = 0; i < numUVMultipliers; ++i)
    _outStream << "uniform float4 uvMul" << i << ",\n";

  _outStream <<
    "out float4 oPos : POSITION,\n"
    "out float4 oPosObj : TEXCOORD0\n";

  unsigned int texCoordSet = 1;
  _outStream << ", out float4 oUVMisc : TEXCOORD" << texCoordSet++
            << " // xy = uv, z = camDepth\n";

  // layer UV's premultiplied, packed as xy/zw
  unsigned int numUVSets = numLayers / 2;

  if (numLayers % 2)
    ++numUVSets;

  if (_tt != LOW_LOD)
  {
    for (unsigned int i = 0; i < numUVSets; ++i)
    {
      _outStream << ", out float4 oUV" << i
                << " : TEXCOORD" << texCoordSet++ << "\n";
    }
  }

  if (_prof->getParent()->getDebugLevel() && _tt != RENDER_COMPOSITE_MAP)
  {
    _outStream << ", out float2 lodInfo : TEXCOORD" << texCoordSet++ << "\n";
  }

  bool fog = _terrain->getSceneManager()->getFogMode() != Ogre::FOG_NONE &&
             _tt != RENDER_COMPOSITE_MAP;

  if (fog)
  {
    _outStream <<
      ", uniform float4 fogParams\n"
      ", out float fogVal : COLOR\n";
  }

  if (_prof->isShadowingEnabled(_tt, _terrain))
  {
    texCoordSet = generateVpDynamicShadowsParams(texCoordSet, _prof,
        _terrain, _tt, _outStream);
  }

  // check we haven't exceeded texture coordinates
  if (texCoordSet > 8)
  {
    OGRE_EXCEPT(Ogre::Exception::ERR_INVALIDPARAMS,
        "Requested options require too many texture coordinate sets! "
        "Try reducing the number of layers.",
        __FUNCTION__);
  }

  _outStream <<
    ")\n"
    "{\n";

  if (compression)
  {
    _outStream << "  float4 pos;\n"
      << "  pos = mul(posIndexToObjectSpace, float4(posIndex, height, 1));\n"
      << "  float2 uv = float2(posIndex.x * baseUVScale, 1.0 - "
      << "(posIndex.y * baseUVScale));\n";
  }

  _outStream <<
    "  float4 worldPos = mul(worldMatrix, pos);\n"
    "  oPosObj = pos;\n";

  if (_tt != RENDER_COMPOSITE_MAP)
  {
    // determine whether to apply the LOD morph to this vertex
    // we store the deltas against all vertices so we only want to apply
    // the morph to the ones which would disappear. The target LOD which is
    // being morphed to is stored in lodMorph.y, and the LOD at which
    // the vertex should be morphed is stored in uv.w. If we subtract
    // the former from the latter, and arrange to only morph if the
    // result is negative (it will only be -1 in fact, since after that
    // the vertex will never be indexed), we will achieve our aim.
    // sign(vertexLOD - targetLOD) == -1 is to morph
    _outStream <<
      "  float toMorph = -min(0, sign(delta.y - lodMorph.y));\n";

    // this will either be 1 (morph) or 0 (don't morph)
    if (_prof->getParent()->getDebugLevel())
    {
      // x == LOD level (-1 since value is target level, we want to
      // display actual)
      _outStream << "lodInfo.x = (lodMorph.y - 1) / "
                 << _terrain->getNumLodLevels() << ";\n";

      // y == LOD morph
      _outStream << "lodInfo.y = toMorph * lodMorph.x;\n";
    }

    // morph
    switch (_terrain->getAlignment())
    {
      case Ogre::Terrain::ALIGN_X_Y:
        _outStream << "  worldPos.z += delta.x * toMorph * lodMorph.x;\n";
        break;
      case Ogre::Terrain::ALIGN_X_Z:
        _outStream << "  worldPos.y += delta.x * toMorph * lodMorph.x;\n";
        break;
      case Ogre::Terrain::ALIGN_Y_Z:
        _outStream << "  worldPos.x += delta.x * toMorph * lodMorph.x;\n";
        break;
      default:
        gzerr << "Invalid alignment\n";
    };
  }

  // generate UVs
  if (_tt != LOW_LOD)
  {
    for (unsigned int i = 0; i < numUVSets; ++i)
    {
      unsigned int layer  =  i * 2;
      unsigned int uvMulIdx = layer / 4;

      _outStream << "  oUV" << i << ".xy = " << " uv.xy * uvMul"
                 << uvMulIdx << "." << getChannel(layer) << ";\n";
      _outStream << "  oUV" << i << ".zw = " << " uv.xy * uvMul"
                 << uvMulIdx << "." << getChannel(layer+1) << ";\n";
    }
  }
}

/////////////////////////////////////////////////
// This method is identical to
// TerrainMaterialGeneratorA::SM2Profile::ShaderHelperCg::generateVpFooter()
// but is needed because generateVpDynamicShadows() is not declared virtual.
void GzTerrainMatGen::SM2Profile::ShaderHelperCg::generateVpFooter(
    const SM2Profile *_prof, const Ogre::Terrain *_terrain,
    TechniqueType _tt, Ogre::StringUtil::StrStreamType &_outStream)
{
  _outStream << "  oPos = mul(viewProjMatrix, worldPos);\n"
             << "  oUVMisc.xy = uv.xy;\n";

  bool fog = _terrain->getSceneManager()->getFogMode() != Ogre::FOG_NONE &&
             _tt != RENDER_COMPOSITE_MAP;
  if (fog)
  {
    if (_terrain->getSceneManager()->getFogMode() == Ogre::FOG_LINEAR)
    {
      _outStream <<
        "  fogVal = saturate((oPos.z - fogParams.y) * fogParams.w);\n";
    }
    else
    {
      _outStream <<
        "  fogVal = 1 - saturate(1 / (exp(oPos.z * fogParams.x)));\n";
    }
  }

  if (_prof->isShadowingEnabled(_tt, _terrain))
    this->generateVpDynamicShadows(_prof, _terrain, _tt, _outStream);

  _outStream << "}\n";
}

/////////////////////////////////////////////////
void GzTerrainMatGen::SM2Profile::ShaderHelperCg::
generateVertexProgramSource(const SM2Profile *_prof,
    const Ogre::Terrain* _terrain, TechniqueType _tt,
    Ogre::StringUtil::StrStreamType &_outStream)
{
  this->generateVpHeader(_prof, _terrain, _tt, _outStream);

  if (_tt != LOW_LOD)
  {
    unsigned int maxLayers = _prof->getMaxLayers(_terrain);
    unsigned int numLayers = std::min(maxLayers,
        static_cast<unsigned int>(_terrain->getLayerCount()));

    for (unsigned int i = 0; i < numLayers; ++i)
      this->generateVpLayer(_prof, _terrain, _tt, i, _outStream);
  }

  this->generateVpFooter(_prof, _terrain, _tt, _outStream);
}

/////////////////////////////////////////////////
Ogre::HighLevelGpuProgramPtr
GzTerrainMatGen::SM2Profile::ShaderHelperCg::generateFragmentProgram(
    const SM2Profile *_prof, const Ogre::Terrain *_terrain, TechniqueType _tt)
{
  Ogre::HighLevelGpuProgramPtr ret = this->createFragmentProgram(_prof,
      _terrain, _tt);

  Ogre::StringUtil::StrStreamType sourceStr;

  this->generateFragmentProgramSource(_prof, _terrain, _tt, sourceStr);

  ret->setSource(sourceStr.str());

  ret->load();

  this->defaultFpParams(_prof, _terrain, _tt, ret);

  return ret;
}<|MERGE_RESOLUTION|>--- conflicted
+++ resolved
@@ -323,11 +323,6 @@
 
     this->dataSize = geomMsg.heightmap().width();
 
-<<<<<<< HEAD
-    this->useTerrainPaging = false;
-
-=======
->>>>>>> c9dc1434
     if (geomMsg.heightmap().has_filename())
     {
       // Get the full path of the image heightmap
