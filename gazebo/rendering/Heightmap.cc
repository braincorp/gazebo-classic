/*
 * Copyright (C) 2012 Open Source Robotics Foundation
 *
 * Licensed under the Apache License, Version 2.0 (the "License");
 * you may not use this file except in compliance with the License.
 * You may obtain a copy of the License at
 *
 *     http://www.apache.org/licenses/LICENSE-2.0
 *
 * Unless required by applicable law or agreed to in writing, software
 * distributed under the License is distributed on an "AS IS" BASIS,
 * WITHOUT WARRANTIES OR CONDITIONS OF ANY KIND, either express or implied.
 * See the License for the specific language governing permissions and
 * limitations under the License.
 *
*/

#ifdef _WIN32
  // Ensure that Winsock2.h is included before Windows.h, which can get
  // pulled in by anybody (e.g., Boost).
  #include <Winsock2.h>
#endif

#include <memory>

#include <string.h>
#include <math.h>

#include <ignition/math/Color.hh>
#include <ignition/math/Matrix4.hh>

#include <boost/filesystem.hpp>
#include <boost/lexical_cast.hpp>

#include "gazebo/common/Assert.hh"
#include "gazebo/common/CommonIface.hh"
#include "gazebo/common/Dem.hh"
#include "gazebo/common/Exception.hh"
#include "gazebo/common/HeightmapData.hh"
#include "gazebo/common/SystemPaths.hh"
#include "gazebo/transport/TransportIface.hh"
#include "gazebo/rendering/ogre_gazebo.h"
#include "gazebo/rendering/RenderEvents.hh"
#include "gazebo/rendering/RTShaderSystem.hh"
#include "gazebo/rendering/Scene.hh"
#include "gazebo/rendering/Light.hh"
#include "gazebo/rendering/Conversions.hh"
#include "gazebo/rendering/UserCamera.hh"
#include "gazebo/rendering/RenderEngine.hh"

#include "gazebo/rendering/Heightmap.hh"
#include "gazebo/rendering/HeightmapPrivate.hh"

using namespace gazebo;
using namespace rendering;

const double HeightmapPrivate::loadRadiusFactor = 1.0;
const double HeightmapPrivate::holdRadiusFactor = 1.15;
const boost::filesystem::path HeightmapPrivate::pagingDirname = "paging";
const boost::filesystem::path HeightmapPrivate::hashFilename = "gzterrain.SHA1";

static std::string glslVersion = "130";
static std::string vpInStr = "in";
static std::string vpOutStr = "out";
static std::string fpInStr = "in";
static std::string fpOutStr = "out";
static std::string textureStr = "texture";

//////////////////////////////////////////////////
Heightmap::Heightmap(ScenePtr _scene)
  : dataPtr(new HeightmapPrivate)
{
  this->dataPtr->scene = _scene;

  this->dataPtr->terrainIdx = 0;
  this->dataPtr->useTerrainPaging = false;
  this->dataPtr->terrainHashChanged = true;
  this->dataPtr->terrainsImported = true;

  this->dataPtr->gzPagingDir =
      common::SystemPaths::Instance()->GetLogPath() /
      this->dataPtr->pagingDirname;

}

/////////////////////////////////////////////////
void Heightmap::ToggleLayer(const int32_t _layer)
{
  if (_layer == 0)
  {
    Ogre::TerrainGroup::TerrainIterator ti =
      this->dataPtr->terrainGroup->getTerrainIterator();
    while (ti.hasMoreElements())
    {
      Ogre::Terrain *terrain = ti.getNext()->instance;
      GZ_ASSERT(terrain != nullptr, "Unable to get a valid terrain pointer");

      Ogre::Material *material = terrain->getMaterial().get();

      unsigned int techniqueCount, passCount, unitStateCount;
      Ogre::Technique *technique;
      Ogre::Pass *pass;

      for (techniqueCount = 0; techniqueCount < material->getNumTechniques();
          ++techniqueCount)
      {
        technique = material->getTechnique(techniqueCount);

        for (passCount = 0; passCount < technique->getNumPasses(); ++passCount)
        {
          pass = technique->getPass(passCount);
          pass->setDepthWriteEnabled(false);
          Ogre::ColourValue dc = pass->getDiffuse();
          float alpha = dc.a > 0 ? 0.0f : 1.0f;
          dc.a = alpha;
          pass->setDiffuse(dc);
          Ogre::String fpName = pass->getFragmentProgramName();

          if (alpha <= 0)
            pass->setSceneBlending(Ogre::SBT_TRANSPARENT_ALPHA);
          else
            pass->setSceneBlending(Ogre::SBT_REPLACE);

          for (unitStateCount = 0; unitStateCount <
              pass->getNumTextureUnitStates(); ++unitStateCount)
          {
            auto textureUnitState = pass->getTextureUnitState(unitStateCount);

            if (textureUnitState->getColourBlendMode().operation ==
                Ogre::LBX_SOURCE1)
            {
              textureUnitState->setAlphaOperation(
                  Ogre::LBX_SOURCE1, Ogre::LBS_MANUAL, Ogre::LBS_CURRENT,
                  alpha);
            }
          }
        }
      }
    }
  }
}

//////////////////////////////////////////////////
Heightmap::~Heightmap()
{
  this->dataPtr->scene.reset();

  if (this->dataPtr->terrainPaging)
  {
    OGRE_DELETE this->dataPtr->terrainPaging;
    this->dataPtr->pageManager->destroyWorld(this->dataPtr->world);
    OGRE_DELETE this->dataPtr->pageManager;
  }
  else
  {
    this->dataPtr->terrainGroup->removeAllTerrains();

    OGRE_DELETE this->dataPtr->terrainGroup;
    this->dataPtr->terrainGroup = nullptr;
  }

  OGRE_DELETE this->dataPtr->terrainGlobals;
  this->dataPtr->terrainGlobals = nullptr;
}

//////////////////////////////////////////////////
void Heightmap::LoadFromMsg(ConstVisualPtr &_msg)
{
  this->dataPtr->terrainSize =
      msgs::ConvertIgn(_msg->geometry().heightmap().size());
  this->dataPtr->terrainOrigin =
      msgs::ConvertIgn(_msg->geometry().heightmap().origin());

  for (int i = 0; i < _msg->geometry().heightmap().texture_size(); ++i)
  {
    std::string diffusePath = common::find_file(
        _msg->geometry().heightmap().texture(i).diffuse());
    std::string normalPath = common::find_file(
        _msg->geometry().heightmap().texture(i).normal());

    RenderEngine::Instance()->AddResourcePath(diffusePath);
    RenderEngine::Instance()->AddResourcePath(normalPath);

    this->dataPtr->diffuseTextures.push_back(diffusePath);
    this->dataPtr->normalTextures.push_back(normalPath);
    this->dataPtr->worldSizes.push_back(
        _msg->geometry().heightmap().texture(i).size());
  }

  for (int i = 0; i < _msg->geometry().heightmap().blend_size(); ++i)
  {
    this->dataPtr->blendHeight.push_back(
        _msg->geometry().heightmap().blend(i).min_height());
    this->dataPtr->blendFade.push_back(
        _msg->geometry().heightmap().blend(i).fade_dist());
  }

  if (_msg->geometry().heightmap().has_use_terrain_paging())
  {
    this->dataPtr->useTerrainPaging =
        _msg->geometry().heightmap().use_terrain_paging();
  }

  if (_msg->geometry().heightmap().has_filename())
  {
    std::string uri = _msg->geometry().heightmap().filename();
    if (!uri.empty())
    {
      this->dataPtr->filename = common::find_file(
          _msg->geometry().heightmap().filename());
      if (this->dataPtr->filename.empty())
      {
        gzerr << "Unable to find file "
              << _msg->geometry().heightmap().filename()
              << std::endl;
      }
    }
  }

  if (_msg->geometry().heightmap().has_sampling())
  {
    unsigned int s = _msg->geometry().heightmap().sampling();
    if (!ignition::math::isPowerOfTwo(s))
    {
      gzerr << "Heightmap sampling value must be a power of 2. "
            << "The default value of 2 will be used instead." << std::endl;
      this->dataPtr->sampling = 2u;
    }
    else
    {
      this->dataPtr->sampling = s;
    }
  }

  this->Load();
}

//////////////////////////////////////////////////
Ogre::TerrainGroup *Heightmap::OgreTerrain() const
{
  return this->dataPtr->terrainGroup;
}

//////////////////////////////////////////////////
common::Image Heightmap::Image() const
{
  common::Image result;

  double height = 0.0;
  unsigned char *imageData = nullptr;

  /// \todo Support multiple terrain objects
  Ogre::Terrain *terrain = this->dataPtr->terrainGroup->getTerrain(0, 0);

  GZ_ASSERT(terrain != nullptr, "Unable to get a valid terrain pointer");

  double minHeight = terrain->getMinHeight();
  double maxHeight = terrain->getMaxHeight() - minHeight;

  // Get the number of vertices along one side of the terrain
  uint16_t size = terrain->getSize();

  // Create the image data buffer
  imageData = new unsigned char[size * size];

  // Get height data from all vertices
  for (uint16_t y = 0; y < size; ++y)
  {
    for (uint16_t x = 0; x < size; ++x)
    {
      // Normalize height value
      // Weird Ogre issue: terrain->getHeightAtPoint could return a value
      // larger than terrain->getMaxHeight().
      height = (std::min(terrain->getHeightAtPoint(x, y),
          terrain->getMaxHeight()) - minHeight) / maxHeight;

      GZ_ASSERT((height <= 1.0 + 1e-6),
          "Normalized terrain height > 1.0");
      GZ_ASSERT((height >= 0.0 - 1e-6),
          "Normalized terrain height < 0.0");

      // Scale height to a value between 0 and 255
      imageData[(size - y - 1)*size+x] =
        static_cast<unsigned char>(height * 255.0);
    }
  }

  result.SetFromData(imageData, size, size, common::Image::L_INT8);

  delete [] imageData;
  return result;
}

//////////////////////////////////////////////////
void Heightmap::SplitHeights(const std::vector<float> &_heightmap,
    const int _n, std::vector<std::vector<float> > &_v)
{
  // We support splitting the terrain in 4 or 16 pieces
  GZ_ASSERT(_n == 4 || _n == 16,
      "Invalid number of terrain divisions (it should be 4 or 16)");

  int count = 0;
  int width = sqrt(_heightmap.size());
  int newWidth = 1 + (width - 1) / sqrt(_n);

  // Memory allocation
  _v.resize(_n);

  for (int tileR = 0; tileR < sqrt(_n); ++tileR)
  {
    int tileIndex = tileR * sqrt(_n);
    for (int row = 0; row < newWidth - 1; ++row)
    {
      for (int tileC = 0; tileC < sqrt(_n); ++tileC)
      {
        for (int col = 0; col < newWidth - 1; ++col)
        {
          _v[tileIndex].push_back(_heightmap[count]);
          ++count;
        }
        // Copy last value into the last column
        _v[tileIndex].push_back(_v[tileIndex].back());

        tileIndex = tileR * sqrt(_n) +
            (tileIndex + 1) % static_cast<int>(sqrt(_n));
      }
      ++count;
    }
    // Copy the last row
    for (int i = 0; i < sqrt(_n); ++i)
    {
      tileIndex = tileR * sqrt(_n) + i;
      std::vector<float> lastRow(_v[tileIndex].end() - newWidth,
          _v[tileIndex].end());
      _v[tileIndex].insert(_v[tileIndex].end(),
          lastRow.begin(), lastRow.end());
    }
  }
}

//////////////////////////////////////////////////
void Heightmap::UpdateTerrainHash(const std::string &_hash,
    const boost::filesystem::path &_terrainDir)
{
  std::ofstream terrainHashFile;
  boost::filesystem::path terrainHashFullPath;

  // Create the subdirectories if they do not exist
  boost::filesystem::create_directories(_terrainDir);

  terrainHashFullPath = _terrainDir / this->dataPtr->hashFilename;

  // Update the terrain hash
  terrainHashFile.open(terrainHashFullPath.string().c_str());

  // Throw an error if we couldn't open the file for writing.
  if (terrainHashFile.is_open())
  {
    terrainHashFile << _hash;
    terrainHashFile.close();
  }
  else
  {
    gzerr << "Unable to open file for creating a terrain hash: [" +
        terrainHashFullPath.string() + "]\n";
  }
}

//////////////////////////////////////////////////
bool Heightmap::PrepareTerrain(
    const boost::filesystem::path &_terrainDirPath)
{
  std::string heightmapHash;
  boost::filesystem::path terrainHashFullPath;
  bool updateHash = true;

  // Compute the original heightmap's image.
  heightmapHash = common::get_sha1<std::vector<float> >(this->dataPtr->heights);

  // Check if the terrain hash exists
  terrainHashFullPath = _terrainDirPath / this->dataPtr->hashFilename;
  if (boost::filesystem::exists(terrainHashFullPath))
  {
    try
    {
      // Read the terrain hash
      std::ifstream in(terrainHashFullPath.string().c_str());
      std::stringstream buffer;
      buffer << in.rdbuf();
      std::string terrainHash(buffer.str());
      updateHash = terrainHash != heightmapHash;
    }
    catch(std::ifstream::failure &e)
    {
      gzerr << "Terrain paging error: Unable to read terrain hash\n";
    }
  }

  // Update the terrain hash and split the terrain into small pieces
  if (updateHash)
  {
    this->UpdateTerrainHash(heightmapHash, _terrainDirPath);
  }

  return updateHash;
}

//////////////////////////////////////////////////
void Heightmap::Load()
{
  if (this->dataPtr->terrainGlobals != nullptr)
    return;

  const Ogre::RenderSystemCapabilities *capabilities;
  Ogre::RenderSystemCapabilities::ShaderProfiles profiles;
  Ogre::RenderSystemCapabilities::ShaderProfiles::const_iterator iter;

  capabilities =
      Ogre::Root::getSingleton().getRenderSystem()->getCapabilities();
  Ogre::DriverVersion glVersion;
  glVersion.build = 0;
  glVersion.major = 3;
  glVersion.minor = 0;
  glVersion.release = 0;
  if (capabilities->isDriverOlderThanVersion(glVersion))
  {
    glslVersion = "120";
    vpInStr = "attribute";
    vpOutStr = "varying";
    fpInStr = "varying";
    textureStr = "texture2D";
  }

  // The terraingGroup is composed by a number of terrains (1 by default)
  int nTerrains = 1;

  this->dataPtr->terrainGlobals = new Ogre::TerrainGlobalOptions();

#if (OGRE_VERSION_MAJOR == 1 && OGRE_VERSION_MINOR >= 8) || \
    OGRE_VERSION_MAJOR > 1
  // Vertex compression breaks anything, e.g. Gpu laser, that tries to build
  // a depth map.
  this->dataPtr->terrainGlobals->setUseVertexCompressionWhenAvailable(false);
#endif

  // There is an issue with OGRE terrain LOD if heights are not relative to 0.
  // So we move the heightmap so that its min elevation = 0 before feeding to
  // ogre. It is later translated back by the setOrigin call.
  double minElevation = 0.0;

  // try loading heightmap data locally
  if (!this->dataPtr->filename.empty())
  {
    this->dataPtr->heightmapData = common::HeightmapDataLoader::LoadTerrainFile(
        this->dataPtr->filename);

    if (this->dataPtr->heightmapData)
    {
      // TODO add a virtual HeightmapData::GetMinElevation function to avoid the
      // ifdef check. i.e. heightmapSizeZ = GetMaxElevation - GetMinElevation
      double heightmapSizeZ = this->dataPtr->heightmapData->GetMaxElevation();
#ifdef HAVE_GDAL
      auto demData =
          dynamic_cast<common::Dem *>(this->dataPtr->heightmapData);
      if (demData)
      {
        heightmapSizeZ = heightmapSizeZ - demData->GetMinElevation();
        if (this->dataPtr->terrainSize == ignition::math::Vector3d::Zero)
        {
          this->dataPtr->terrainSize = ignition::math::Vector3d(
              demData->GetWorldWidth(), demData->GetWorldHeight(),
              heightmapSizeZ);
        }
        minElevation = demData->GetMinElevation();
      }
#endif

      // these params need to be the same as physics/HeightmapShape.cc
      // in order to generate consistent height data
      bool flipY = false;
      // sampling size along image width and height
      unsigned int vertSize = (this->dataPtr->heightmapData->GetWidth() *
          this->dataPtr->sampling) - this->dataPtr->sampling + 1;
      ignition::math::Vector3d scale;
      scale.X(this->dataPtr->terrainSize.X() / vertSize);
      scale.Y(this->dataPtr->terrainSize.Y() / vertSize);

      if (ignition::math::equal(heightmapSizeZ, 0.0))
        scale.Z(1.0);
      else
        scale.Z(fabs(this->dataPtr->terrainSize.Z()) / heightmapSizeZ);

      // Construct the heightmap lookup table
      std::vector<float> lookup;
      this->dataPtr->heightmapData->FillHeightMap(this->dataPtr->sampling,
          vertSize, this->dataPtr->terrainSize, scale, flipY, lookup);

      for (unsigned int y = 0; y < vertSize; ++y)
      {
        for (unsigned int x = 0; x < vertSize; ++x)
        {
          int index = (vertSize - y - 1) * vertSize + x;
          this->dataPtr->heights.push_back(lookup[index] - minElevation);
        }
      }

      this->dataPtr->dataSize = vertSize;
    }
  }

  // if heightmap fails to load locally, get the data from the server side
  if (this->dataPtr->heights.empty())
  {
    gzmsg << "Heightmap could not be loaded locally "
          << "(is it in the GAZEBO_RESOURCE_PATH?)- requesting data from "
          << "the server" << std::endl;

    msgs::Geometry geomMsg;

    boost::shared_ptr<msgs::Response> response = transport::request(
       this->dataPtr->scene->Name(), "heightmap_data");

    if (response->response() != "error" &&
        response->type() == geomMsg.GetTypeName())
    {
      geomMsg.ParseFromString(response->serialized_data());

      // Copy the height data.
      this->dataPtr->terrainSize = msgs::ConvertIgn(geomMsg.heightmap().size());
      this->dataPtr->heights.resize(geomMsg.heightmap().heights().size());
      memcpy(&this->dataPtr->heights[0], geomMsg.heightmap().heights().data(),
          sizeof(this->dataPtr->heights[0]) *
          geomMsg.heightmap().heights().size());

      this->dataPtr->dataSize = geomMsg.heightmap().width();
    }
  }

  if (this->dataPtr->heights.empty())
  {
    gzerr << "Failed to load terrain. Heightmap data is empty" << std::endl;
    return;
  }

  if (!ignition::math::isPowerOfTwo(this->dataPtr->dataSize - 1))
  {
    gzerr << "Heightmap image size must be square, with a size of 2^n+1"
        << std::endl;
    return;
  }

  boost::filesystem::path imgPath;
  boost::filesystem::path terrainName;
  boost::filesystem::path terrainDirPath;
  boost::filesystem::path prefix;
  if (!this->dataPtr->filename.empty())
  {
    // Get the full path of the image heightmap
    imgPath = this->dataPtr->filename;
    terrainName = imgPath.filename().stem();
    terrainDirPath = this->dataPtr->gzPagingDir / terrainName;

    // Add the top level terrain paging directory to the OGRE
    // ResourceGroupManager
    if (!Ogre::ResourceGroupManager::getSingleton().resourceLocationExists(
          this->dataPtr->gzPagingDir.string(), "General"))
    {
      Ogre::ResourceGroupManager::getSingleton().addResourceLocation(
          this->dataPtr->gzPagingDir.string(), "FileSystem", "General", true);
      Ogre::ResourceGroupManager::getSingleton().initialiseResourceGroup(
          "General");
    }
  }

  // If the paging is enabled we modify the number of subterrains
  if (this->dataPtr->useTerrainPaging)
  {
    this->dataPtr->splitTerrain = true;
    nTerrains = this->dataPtr->numTerrainSubdivisions;
    prefix = terrainDirPath / "gazebo_terrain_cache";
  }
  else
  {
    // Note: ran into problems with LOD height glitches if heightmap size is
    // larger than 4096 so split it into chunks
    // Note: dataSize should be 2^n + 1
    if (this->dataPtr->maxPixelError > 0 && this->dataPtr->dataSize > 4096u)
    {
      this->dataPtr->splitTerrain = true;
      if (this->dataPtr->dataSize == 4097u)
        this->dataPtr->numTerrainSubdivisions = 4u;
      else
        this->dataPtr->numTerrainSubdivisions = 16u;
     nTerrains = this->dataPtr->numTerrainSubdivisions;

      gzmsg << "Large heightmap used with LOD. It will be subdivided into " <<
          this->dataPtr->numTerrainSubdivisions << " terrains." << std::endl;
    }
    prefix = terrainDirPath / "gazebo_terrain";
  }

  double sqrtN = sqrt(nTerrains);

  // Create terrain group, which holds all the individual terrain instances.
  // Param 1: Pointer to the scene manager
  // Param 2: Alignment plane
  // Param 3: Number of vertices along one edge of the terrain (2^n+1).
  //          Terrains must be square, with each side a power of 2 in size
  // Param 4: World size of each terrain instance, in meters.

  this->dataPtr->terrainGroup = new Ogre::TerrainGroup(
      this->dataPtr->scene->OgreSceneManager(), Ogre::Terrain::ALIGN_X_Y,
      1 + ((this->dataPtr->dataSize - 1) / sqrtN),
      this->dataPtr->terrainSize.X() / (sqrtN));

  this->dataPtr->terrainGroup->setFilenameConvention(
    Ogre::String(prefix.string()), Ogre::String("dat"));

  Ogre::Vector3 orig = Conversions::Convert(this->dataPtr->terrainOrigin);
  ignition::math::Vector3d origin(orig.x -0.5 * this->dataPtr->terrainSize.X() +
      0.5 * this->dataPtr->terrainSize.X() / sqrtN,
      orig.y -0.5 * this->dataPtr->terrainSize.X() +
      0.5 * this->dataPtr->terrainSize.X() / sqrtN,
      orig.z + minElevation);

  this->dataPtr->terrainGroup->setOrigin(Conversions::Convert(origin));
  this->ConfigureTerrainDefaults();

  if (!this->dataPtr->heights.empty())
  {
    UserCameraPtr userCam = this->dataPtr->scene->GetUserCamera(0);

    // Move the camera above the terrain only if the user did not modify the
    // camera position in the world file
    if (userCam && !userCam->IsCameraSetInWorldFile())
    {
      double h = *std::max_element(
        &this->dataPtr->heights[0],
        &this->dataPtr->heights[0] + this->dataPtr->heights.size());

      ignition::math::Vector3d camPos(5, -5, h + 200);
      ignition::math::Vector3d lookAt(0, 0, h);
      auto mat = ignition::math::Matrix4d::LookAt(camPos, lookAt);

      userCam->SetWorldPose(mat.Pose());
    }
  }

  this->dataPtr->terrainHashChanged = this->PrepareTerrain(terrainDirPath);

  if (this->dataPtr->useTerrainPaging)
  {
    if (this->dataPtr->terrainHashChanged)
    {
      // Split the terrain. Every subterrain will be saved on disk and paged
      this->SplitHeights(this->dataPtr->heights, nTerrains,
          this->dataPtr->subTerrains);
    }

    this->dataPtr->pageManager = OGRE_NEW Ogre::PageManager();
    this->dataPtr->pageManager->setPageProvider(
        &this->dataPtr->dummyPageProvider);

    // Add cameras
    for (unsigned int i = 0; i < this->dataPtr->scene->CameraCount(); ++i)
    {
      this->dataPtr->pageManager->addCamera(
          this->dataPtr->scene->GetCamera(i)->OgreCamera());
    }
    for (unsigned int i = 0; i < this->dataPtr->scene->UserCameraCount();
        ++i)
    {
      this->dataPtr->pageManager->addCamera(
          this->dataPtr->scene->GetUserCamera(i)->OgreCamera());
    }

    this->dataPtr->terrainPaging =
        OGRE_NEW Ogre::TerrainPaging(this->dataPtr->pageManager);
    this->dataPtr->world = this->dataPtr->pageManager->createWorld();
    this->dataPtr->terrainPaging->createWorldSection(
        this->dataPtr->world, this->dataPtr->terrainGroup,
        this->dataPtr->loadRadiusFactor * this->dataPtr->terrainSize.X(),
        this->dataPtr->holdRadiusFactor * this->dataPtr->terrainSize.X(),
        0, 0, sqrtN - 1, sqrtN - 1);
  }

  gzmsg << "Loading heightmap: " << terrainName.string() << std::endl;
  common::Time time = common::Time::GetWallTime();

  for (int y = 0; y <= sqrtN - 1; ++y)
    for (int x = 0; x <= sqrtN - 1; ++x)
      this->DefineTerrain(x, y);

  // use gazebo shaders
  this->CreateMaterial();

  // Sync load since we want everything in place when we start
  this->dataPtr->terrainGroup->loadAllTerrains(true);

  gzmsg << "Heightmap loaded. Process took: "
        <<  (common::Time::GetWallTime() - time).Double()
        << " seconds" << std::endl;

  // Calculate blend maps
  if (this->dataPtr->terrainsImported)
  {
    Ogre::TerrainGroup::TerrainIterator ti =
      this->dataPtr->terrainGroup->getTerrainIterator();
    while (ti.hasMoreElements())
    {
      Ogre::Terrain *t = ti.getNext()->instance;
      this->InitBlendMaps(t);
    }
  }

  this->dataPtr->terrainGroup->freeTemporaryResources();

  // save the terrain once its loaded
  if (this->dataPtr->terrainsImported)
  {
    this->dataPtr->connections.push_back(
        event::Events::ConnectPreRender(
        std::bind(&Heightmap::SaveHeightmap, this)));
  }

  this->dataPtr->connections.push_back(
      rendering::Events::ConnectToggleLayer(
        std::bind(&Heightmap::ToggleLayer, this, std::placeholders::_1)));
}

///////////////////////////////////////////////////
void Heightmap::SaveHeightmap()
{
  // Calculate blend maps
  if (this->dataPtr->terrainsImported &&
      !this->dataPtr->terrainGroup->isDerivedDataUpdateInProgress())
  {
    // saving an ogre terrain data file can take quite some time for large dems.
    gzmsg << "Saving heightmap cache data to " << (this->dataPtr->gzPagingDir /
        boost::filesystem::path(this->dataPtr->filename).stem()).string()
        << std::endl;
    common::Time time = common::Time::GetWallTime();

    this->dataPtr->terrainGroup->saveAllTerrains(true);

    gzmsg << "Heightmap cache data saved. Process took: "
          << (common::Time::GetWallTime() - time).Double() << " seconds."
          << std::endl;

    this->dataPtr->terrainsImported = false;
    this->dataPtr->connections.clear();
  }
}

///////////////////////////////////////////////////
void Heightmap::ConfigureTerrainDefaults()
{
  // Configure global

  // MaxPixelError: Decides how precise our terrain is going to be.
  // A lower number will mean a more accurate terrain, at the cost of
  // performance (because of more vertices)
  this->dataPtr->terrainGlobals->setMaxPixelError(this->dataPtr->maxPixelError);

  // CompositeMapDistance: decides how far the Ogre terrain will render
  // the lightmapped terrain.
  this->dataPtr->terrainGlobals->setCompositeMapDistance(2000);

#if (OGRE_VERSION_MAJOR == 1 && OGRE_VERSION_MINOR >= 8) || \
    OGRE_VERSION_MAJOR > 1
  // Vertex compression breaks anything, e.g. Gpu laser, that tries to build
  // a depth map.
  this->dataPtr->terrainGlobals->setUseVertexCompressionWhenAvailable(false);
#endif

  // Get the first directional light
  LightPtr directionalLight;
  for (unsigned int i = 0; i < this->dataPtr->scene->LightCount(); ++i)
  {
    LightPtr light = this->dataPtr->scene->GetLight(i);
    if (light->Type() == "directional")
    {
      directionalLight = light;
      break;
    }
  }

  this->dataPtr->terrainGlobals->setCompositeMapAmbient(
      this->dataPtr->scene->OgreSceneManager()->getAmbientLight());

  // Important to set these so that the terrain knows what to use for
  // derived (non-realtime) data
  if (directionalLight)
  {
    this->dataPtr->terrainGlobals->setLightMapDirection(
        Conversions::Convert(directionalLight->Direction()));

    auto const &ignDiffuse = directionalLight->DiffuseColor();
    this->dataPtr->terrainGlobals->setCompositeMapDiffuse(
        Conversions::Convert(ignDiffuse));
  }
  else
  {
    this->dataPtr->terrainGlobals->setLightMapDirection(
        Ogre::Vector3(0, 0, -1));
    this->dataPtr->terrainGlobals->setCompositeMapDiffuse(
        Ogre::ColourValue(.6, .6, .6, 1));
  }

  // Configure default import settings for if we use imported image
  Ogre::Terrain::ImportData &defaultimp =
    this->dataPtr->terrainGroup->getDefaultImportSettings();

  defaultimp.terrainSize = this->dataPtr->dataSize;
  defaultimp.worldSize = this->dataPtr->terrainSize.X();

  defaultimp.inputScale = 1.0;

  defaultimp.minBatchSize = 17;
  defaultimp.maxBatchSize = 65;

  // textures. The default material generator takes two materials per layer.
  //    1. diffuse_specular - diffuse texture with a specular map in the
  //    alpha channel
  //    2. normal_height - normal map with a height map in the alpha channel
  {
    // number of texture layers
    defaultimp.layerList.resize(this->dataPtr->diffuseTextures.size());

    // The worldSize decides how big each splat of textures will be.
    // A smaller value will increase the resolution
    for (unsigned int i = 0; i < this->dataPtr->diffuseTextures.size(); ++i)
    {
      defaultimp.layerList[i].worldSize = this->dataPtr->worldSizes[i];
      defaultimp.layerList[i].textureNames.push_back(
          this->dataPtr->diffuseTextures[i]);
      defaultimp.layerList[i].textureNames.push_back(
          this->dataPtr->normalTextures[i]);
    }
  }
}

/////////////////////////////////////////////////
void Heightmap::SetWireframe(const bool _show)
{
  Ogre::TerrainGroup::TerrainIterator ti =
    this->dataPtr->terrainGroup->getTerrainIterator();
  while (ti.hasMoreElements())
  {
    Ogre::Terrain *terrain = ti.getNext()->instance;
    GZ_ASSERT(terrain != nullptr, "Unable to get a valid terrain pointer");

    Ogre::Material *material = terrain->getMaterial().get();

    unsigned int techniqueCount, passCount;
    Ogre::Technique *technique;
    Ogre::Pass *pass;

    for (techniqueCount = 0; techniqueCount < material->getNumTechniques();
         ++techniqueCount)
    {
      technique = material->getTechnique(techniqueCount);

      for (passCount = 0; passCount < technique->getNumPasses(); ++passCount)
      {
        pass = technique->getPass(passCount);
        if (_show)
          pass->setPolygonMode(Ogre::PM_WIREFRAME);
        else
          pass->setPolygonMode(Ogre::PM_SOLID);
      }
    }
  }
}

/////////////////////////////////////////////////
void Heightmap::DefineTerrain(const int _x, const int _y)
{
  Ogre::String filename = this->dataPtr->terrainGroup->generateFilename(_x, _y);

  bool resourceExists =
      Ogre::ResourceGroupManager::getSingleton().resourceExists(
      this->dataPtr->terrainGroup->getResourceGroup(), filename);

  if (resourceExists && !this->dataPtr->terrainHashChanged)
  {
    gzmsg << "Loading heightmap cache data: " << filename << std::endl;

    this->dataPtr->terrainGroup->defineTerrain(_x, _y);
    this->dataPtr->terrainsImported = false;
  }
  else
  {
    if (this->dataPtr->splitTerrain)
    {
      // generate the subterrains if needed
      if (this->dataPtr->subTerrains.empty())
      {
        this->SplitHeights(this->dataPtr->heights,
            this->dataPtr->numTerrainSubdivisions,
            this->dataPtr->subTerrains);
      }

      this->dataPtr->terrainGroup->defineTerrain(_x, _y,
          &this->dataPtr->subTerrains[this->dataPtr->terrainIdx][0]);
      ++this->dataPtr->terrainIdx;
    }
    else
    {
      this->dataPtr->terrainGroup->defineTerrain(_x, _y,
          &this->dataPtr->heights[0]);
    }
  }
}

/////////////////////////////////////////////////
bool Heightmap::InitBlendMaps(Ogre::Terrain *_terrain)
{
  if (!_terrain)
  {
    gzerr << "Invalid terrain\n";
    return false;
  }

  // no blending to be done if there's only one texture or no textures at all.
  if (this->dataPtr->blendHeight.size() <= 1u ||
      this->dataPtr->diffuseTextures.size() <= 1u)
    return false;

  Ogre::Real val, height;
  unsigned int i = 0;

  std::vector<Ogre::TerrainLayerBlendMap *> blendMaps;
  std::vector<float*> pBlend;

  // Create the blend maps
  for (i = 0; i < this->dataPtr->blendHeight.size(); ++i)
  {
    blendMaps.push_back(_terrain->getLayerBlendMap(i+1));
    pBlend.push_back(blendMaps[i]->getBlendPointer());
  }

  // Set the blend values based on the height of the terrain
  for (Ogre::uint16 y = 0; y < _terrain->getLayerBlendMapSize(); ++y)
  {
    for (Ogre::uint16 x = 0; x < _terrain->getLayerBlendMapSize(); ++x)
    {
      Ogre::Real tx, ty;

      blendMaps[0]->convertImageToTerrainSpace(x, y, &tx, &ty);
      height = _terrain->getHeightAtTerrainPosition(tx, ty);

      for (i = 0; i < this->dataPtr->blendHeight.size(); ++i)
      {
        val = (height - this->dataPtr->blendHeight[i]) /
            this->dataPtr->blendFade[i];
        val = Ogre::Math::Clamp(val, (Ogre::Real)0, (Ogre::Real)1);
        *pBlend[i]++ = val;
      }
    }
  }

  // Make sure the blend maps are properly updated
  for (i = 0; i < blendMaps.size(); ++i)
  {
    blendMaps[i]->dirty();
    blendMaps[i]->update();
  }

  return true;
}

/////////////////////////////////////////////////
double Heightmap::Height(const double _x, const double _y, const double _z)
    const
{
  GZ_ASSERT(this->dataPtr->terrainGroup, "TerrainGroup pointer is NULL");

  Ogre::TerrainGroup::RayResult result =
      this->dataPtr->terrainGroup->rayIntersects(
      Ogre::Ray(Ogre::Vector3(_x, _y, _z), Ogre::Vector3(0, 0, -1)));

  if (result.hit)
    return result.position.z;
  else
  {
    return 0;
  }
}

/////////////////////////////////////////////////
Ogre::TerrainGroup::RayResult Heightmap::MouseHit(CameraPtr _camera,
    const ignition::math::Vector2i &_mousePos) const
{
  Ogre::Ray mouseRay = _camera->OgreCamera()->getCameraToViewportRay(
      static_cast<float>(_mousePos.X()) /
      _camera->OgreViewport()->getActualWidth(),
      static_cast<float>(_mousePos.Y()) /
      _camera->OgreViewport()->getActualHeight());

  // The terrain uses a special ray intersection test.
  return this->dataPtr->terrainGroup->rayIntersects(mouseRay);
}

/////////////////////////////////////////////////
bool Heightmap::Smooth(CameraPtr _camera,
                       const ignition::math::Vector2i &_mousePos,
                       const double _outsideRadius, const double _insideRadius,
                       const double _weight)
{
  Ogre::TerrainGroup::RayResult terrainResult =
    this->MouseHit(_camera, _mousePos);

  if (terrainResult.hit)
    this->ModifyTerrain(terrainResult.position, _outsideRadius, _insideRadius,
        _weight, "smooth");

  return terrainResult.hit;
}

/////////////////////////////////////////////////
bool Heightmap::Flatten(CameraPtr _camera,
                        const ignition::math::Vector2i &_mousePos,
                        const double _outsideRadius, const double _insideRadius,
                        const double _weight)
{
  Ogre::TerrainGroup::RayResult terrainResult =
    this->MouseHit(_camera, _mousePos);

  if (terrainResult.hit)
    this->ModifyTerrain(terrainResult.position, _outsideRadius,
        _insideRadius, _weight, "flatten");

  return terrainResult.hit;
}

/////////////////////////////////////////////////
bool Heightmap::Raise(CameraPtr _camera,
    const ignition::math::Vector2i &_mousePos,
    const double _outsideRadius, const double _insideRadius,
    const double _weight)
{
  // The terrain uses a special ray intersection test.
  Ogre::TerrainGroup::RayResult terrainResult =
    this->MouseHit(_camera, _mousePos);

  if (terrainResult.hit)
    this->ModifyTerrain(terrainResult.position, _outsideRadius,
       _insideRadius, _weight, "raise");

  return terrainResult.hit;
}

/////////////////////////////////////////////////
bool Heightmap::Lower(CameraPtr _camera,
    const ignition::math::Vector2i &_mousePos,
    const double _outsideRadius, const double _insideRadius,
    const double _weight)
{
  // The terrain uses a special ray intersection test.
  Ogre::TerrainGroup::RayResult terrainResult =
    this->MouseHit(_camera, _mousePos);

  if (terrainResult.hit)
    this->ModifyTerrain(terrainResult.position, _outsideRadius,
        _insideRadius, _weight, "lower");

  return terrainResult.hit;
}

/////////////////////////////////////////////////
double Heightmap::AvgHeight(const ignition::math::Vector3d &_pos,
    const double _radius) const
{
  GZ_ASSERT(this->dataPtr->terrainGroup, "TerrainGroup pointer is NULL");
  Ogre::Terrain *terrain = this->dataPtr->terrainGroup->getTerrain(0, 0);

  if (!terrain)
  {
    gzerr << "Invalid heightmap position [" << _pos << "]\n";
    return 0.0;
  }

  int size = static_cast<int>(terrain->getSize());

  Ogre::Vector3 pos;
  terrain->getTerrainPosition(Conversions::Convert(_pos), &pos);

  int startx = (pos.x - _radius) * size;
  int starty = (pos.y - _radius) * size;
  int endx = (pos.x + _radius) * size;
  int endy = (pos.y + _radius) * size;

  startx = std::max(startx, 0);
  starty = std::max(starty, 0);

  endx = std::min(endx, size);
  endy = std::min(endy, size);

  double sum = 0.0;
  int count = 0;
  for (int y = starty; y <= endy; ++y)
  {
    for (int x = startx; x <= endx; ++x)
    {
      sum += terrain->getHeightAtPoint(x, y);
      count++;
    }
  }

  return sum / count;
}

/////////////////////////////////////////////////
void Heightmap::ModifyTerrain(Ogre::Vector3 _pos, const double _outsideRadius,
    const double _insideRadius, const double _weight, const std::string &_op)
{
  GZ_ASSERT(this->dataPtr->terrainGroup, "TerrainGroup pointer is NULL");
  Ogre::Terrain *terrain = this->dataPtr->terrainGroup->getTerrain(0, 0);

  if (!terrain)
  {
    gzerr << "Invalid heightmap position [" << _pos << "]\n";
    return;
  }

  int size = static_cast<int>(terrain->getSize());

  Ogre::Vector3 pos;
  terrain->getTerrainPosition(_pos, &pos);

  int startx = (pos.x - _outsideRadius) * size;
  int starty = (pos.y - _outsideRadius) * size;
  int endx = (pos.x + _outsideRadius) * size;
  int endy = (pos.y + _outsideRadius) * size;

  startx = std::max(startx, 0);
  starty = std::max(starty, 0);

  endx = std::min(endx, size);
  endy = std::min(endy, size);

  double avgHeight = 0;

  if (_op == "flatten" || _op == "smooth")
    avgHeight = this->AvgHeight(Conversions::ConvertIgn(pos), _outsideRadius);

  for (int y = starty; y <= endy; ++y)
  {
    for (int x = startx; x <= endx; ++x)
    {
      double tsXdist = (x / static_cast<double>(size)) - pos.x;
      double tsYdist = (y / static_cast<double>(size))  - pos.y;

      double weight = 1.0;
      double dist = sqrt(tsYdist * tsYdist + tsXdist * tsXdist);

      if (dist > _insideRadius)
      {
        weight = ignition::math::clamp(dist / _outsideRadius, 0.0, 1.0);
        weight = 1.0 - (weight * weight);
      }

      float addedHeight = weight * _weight;
      float newHeight = terrain->getHeightAtPoint(x, y);

      if (_op == "raise")
        newHeight += addedHeight;
      else if (_op == "lower")
        newHeight -= addedHeight;
      else if (_op == "flatten")
      {
        if (newHeight < avgHeight)
          newHeight += addedHeight;
        else
          newHeight -= addedHeight;
      }
      else if (_op == "smooth")
      {
        if (newHeight < avgHeight)
          newHeight += addedHeight;
        else
          newHeight -= addedHeight;
      }
      else
        gzerr << "Unknown terrain operation[" << _op << "]\n";

      terrain->setHeightAtPoint(x, y, newHeight);
    }
  }
  terrain->dirty();
  terrain->update();
}

/////////////////////////////////////////////////
void Heightmap::SetupShadows(bool _enableShadows)
{
  // Assume we get a shader model 2 material profile
  Ogre::TerrainMaterialGeneratorA::SM2Profile *matProfile;

  Ogre::TerrainMaterialGeneratorPtr matGen =
      this->dataPtr->terrainGlobals->getDefaultMaterialGenerator();

  matProfile = static_cast<GzTerrainMatGen::SM2Profile*>(
      matGen->getActiveProfile());
  if (!matProfile)
  {
    // using custom material script so ignore setting shadows
    return;
  }

  matProfile->setLayerParallaxMappingEnabled(false);

  if (_enableShadows)
  {
    // Make sure PSSM is already setup
    matProfile->setReceiveDynamicShadowsEnabled(true);
    matProfile->setReceiveDynamicShadowsPSSM(
        RTShaderSystem::Instance()->GetPSSMShadowCameraSetup());
    matProfile->setReceiveDynamicShadowsDepth(true);
    matProfile->setReceiveDynamicShadowsLowLod(false);
  }
  else
  {
    matProfile->setReceiveDynamicShadowsPSSM(nullptr);
  }
}

/////////////////////////////////////////////////
void Heightmap::SetLOD(const unsigned int _value)
{
  this->dataPtr->maxPixelError = _value;
  if (this->dataPtr->terrainGlobals)
  {
    this->dataPtr->terrainGlobals->setMaxPixelError(
        this->dataPtr->maxPixelError);
  }
}

/////////////////////////////////////////////////
unsigned int Heightmap::LOD() const
{
  return static_cast<unsigned int>(this->dataPtr->maxPixelError);
}

/////////////////////////////////////////////////
void Heightmap::SetMaterial(const std::string &_materialName)
{
  this->dataPtr->materialName = _materialName;
  if (!this->dataPtr->materialName.empty() && this->dataPtr->terrainGlobals)
    this->CreateMaterial();
}

/////////////////////////////////////////////////
std::string Heightmap::MaterialName() const
{
  return this->dataPtr->materialName;
}

/////////////////////////////////////////////////
void Heightmap::CreateMaterial()
{
  if (!this->dataPtr->materialName.empty())
  {
    // init custom material generator
    Ogre::TerrainMaterialGeneratorPtr terrainMaterialGenerator;
    TerrainMaterial *terrainMaterial = OGRE_NEW TerrainMaterial(
        this->dataPtr->materialName);
    if (this->dataPtr->splitTerrain)
      terrainMaterial->setGridSize(this->dataPtr->numTerrainSubdivisions);
    terrainMaterialGenerator.bind(terrainMaterial);
    this->dataPtr->terrainGlobals->setDefaultMaterialGenerator(
        terrainMaterialGenerator);
  }
  else
  {
    // use default material
    // RTSS PSSM shadows compatible terrain material
    if (!this->dataPtr->gzMatGen)
      this->dataPtr->gzMatGen = new GzTerrainMatGen();

    Ogre::TerrainMaterialGeneratorPtr ptr = Ogre::TerrainMaterialGeneratorPtr();
    ptr.bind(this->dataPtr->gzMatGen);

    this->dataPtr->terrainGlobals->setDefaultMaterialGenerator(ptr);

    this->SetupShadows(true);
  }
}

/////////////////////////////////////////////////
unsigned int Heightmap::TerrainSubdivisionCount() const
{
  return this->dataPtr->numTerrainSubdivisions;
}

/////////////////////////////////////////////////
/////////////////////////////////////////////////
// GzTerrainMatGen
/////////////////////////////////////////////////
/////////////////////////////////////////////////


/////////////////////////////////////////////////
GzTerrainMatGen::GzTerrainMatGen()
: TerrainMaterialGeneratorA()
{
  /// \TODO - This will have to be changed if TerrainMaterialGeneratorA
  /// ever supports more profiles than only CG

  // Add custom SM2Profile SPAM
  this->mProfiles.clear();

  this->mProfiles.push_back(OGRE_NEW SM2Profile(this, "SM2",
        "Profile for rendering on Shader Model 2 capable cards "
        "(RTSS depth shadows compatible)"));

  /// \TODO - check hardware capabilities & use fallbacks if required
  /// (more profiles needed)
  this->setActiveProfile(this->mProfiles[0]);
}

/////////////////////////////////////////////////
GzTerrainMatGen::~GzTerrainMatGen()
{
}

/////////////////////////////////////////////////
GzTerrainMatGen::SM2Profile::SM2Profile(
    Ogre::TerrainMaterialGenerator *_parent, const Ogre::String &_name,
    const Ogre::String &_desc)
: TerrainMaterialGeneratorA::SM2Profile(_parent, _name, _desc)
{
  this->mShaderGen = nullptr;
}

/////////////////////////////////////////////////
GzTerrainMatGen::SM2Profile::~SM2Profile()
{
  // Because the base SM2Profile has no virtual destructor:
  delete this->mShaderGen;
  this->mShaderGen = nullptr;
}

/////////////////////////////////////////////////
void GzTerrainMatGen::SM2Profile::addTechnique(
    const Ogre::MaterialPtr &_mat, const Ogre::Terrain *_terrain,
    TechniqueType _tt)
{
  // Initiate specialized mShaderGen
  // Ogre::GpuProgramManager &gmgr = Ogre::GpuProgramManager::getSingleton();

  Ogre::HighLevelGpuProgramManager &hmgr =
    Ogre::HighLevelGpuProgramManager::getSingleton();

  if (!this->mShaderGen)
  {
    // By default we use the GLSL shaders.
    if (hmgr.isLanguageSupported("glsl"))
    {
      this->mShaderGen = OGRE_NEW
        GzTerrainMatGen::SM2Profile::ShaderHelperGLSL();
    }
    else
    {
      gzthrow("No supported shader languages");
    }

    // Uncomment this to use cg shaders. I'm keeping the CG
    // shader for reference. There is some more code to switch, located
    // below, to enable CG shaders.
    // if (hmgr.isLanguageSupported("cg"))
    // {
    //   this->mShaderGen = OGRE_NEW
    //     // This will use Ogre's CG shader
    //     // Ogre::TerrainMaterialGeneratorA::SM2Profile::ShaderHelperCg();
    //     //
    //     // This will use our CG shader, which has terrain shadows
    //     GzTerrainMatGen::SM2Profile::ShaderHelperCg();
    // }

    // check SM3 features
    this->mSM3Available =
      Ogre::GpuProgramManager::getSingleton().isSyntaxSupported("ps_3_0");

#if OGRE_VERSION_MAJOR >= 1 && OGRE_VERSION_MINOR >= 8
    this->mSM4Available =
      Ogre::GpuProgramManager::getSingleton().isSyntaxSupported("ps_4_0");
#endif
  }

  // Unfortunately this doesn't work
  // Default implementation
  // TerrainMaterialGeneratorA::SM2Profile::addTechnique(mat, terrain, tt);

  // So we have to replicate the entire method:
  Ogre::Technique *tech = _mat->createTechnique();

  // Only supporting one pass
  Ogre::Pass *pass = tech->createPass();

  // Doesn't delegate to the proper method otherwise
  Ogre::HighLevelGpuProgramPtr vprog =
    ((GzTerrainMatGen::SM2Profile::ShaderHelperGLSL*)this->mShaderGen)
  // Use this line if running Ogre's CG shaders
  // ((TerrainMaterialGeneratorA::SM2Profile::ShaderHelperCg*)this->mShaderGen)
  // Use this line if running our CG shaders
  // ((GzTerrainMatGen::SM2Profile::ShaderHelperCg*)this->mShaderGen)
    ->generateVertexProgram(this, _terrain, _tt);

  // DEBUG: std::cout << "VertShader[" << vprog->getName() << "]:\n"
  //          << vprog->getSource() << "\n\n";

  Ogre::HighLevelGpuProgramPtr fprog =
    ((GzTerrainMatGen::SM2Profile::ShaderHelperGLSL*)this->mShaderGen)
  // Use this line if running Ogre's CG shaders
  // ((TerrainMaterialGeneratorA::SM2Profile::ShaderHelperCg*)this->mShaderGen)
  // Use this line if running our CG shaders
  // ((GzTerrainMatGen::SM2Profile::ShaderHelperCg*)this->mShaderGen)
    ->generateFragmentProgram(this, _terrain, _tt);

  // DEBUG: std::cout << "FragShader[" << fprog->getName() << "]:\n"
  //          << fprog->getSource() << "\n\n";

  pass->setVertexProgram(vprog->getName());
  pass->setFragmentProgram(fprog->getName());

  if (_tt == HIGH_LOD || _tt == RENDER_COMPOSITE_MAP)
  {
    // global normal map
    Ogre::TextureUnitState* tu = pass->createTextureUnitState();
    tu->setTextureName(_terrain->getTerrainNormalMap()->getName());
    tu->setTextureAddressingMode(Ogre::TextureUnitState::TAM_CLAMP);

    // global colour map
    if (_terrain->getGlobalColourMapEnabled() &&
        this->isGlobalColourMapEnabled())
    {
      tu = pass->createTextureUnitState(
          _terrain->getGlobalColourMap()->getName());
      tu->setTextureAddressingMode(Ogre::TextureUnitState::TAM_CLAMP);
    }

    // light map
    if (this->isLightmapEnabled())
    {
      tu = pass->createTextureUnitState(_terrain->getLightmap()->getName());
      tu->setTextureAddressingMode(Ogre::TextureUnitState::TAM_CLAMP);
    }

    // blend maps
    unsigned int maxLayers = this->getMaxLayers(_terrain);

    unsigned int numBlendTextures = std::min(
        _terrain->getBlendTextureCount(maxLayers),
        _terrain->getBlendTextureCount());

    unsigned int numLayers = std::min(
        maxLayers, static_cast<unsigned int>(_terrain->getLayerCount()));

    for (unsigned int i = 0; i < numBlendTextures; ++i)
    {
      tu = pass->createTextureUnitState(_terrain->getBlendTextureName(i));
      tu->setTextureAddressingMode(Ogre::TextureUnitState::TAM_CLAMP);
    }

    // layer textures
    for (unsigned int i = 0; i < numLayers; ++i)
    {
      // diffuse / specular
      pass->createTextureUnitState(_terrain->getLayerTextureName(i, 0));

      // normal / height
      pass->createTextureUnitState(_terrain->getLayerTextureName(i, 1));
    }
  }
  else
  {
    // LOW_LOD textures
    // composite map
    Ogre::TextureUnitState *tu = pass->createTextureUnitState();
    tu->setTextureName(_terrain->getCompositeMap()->getName());
    tu->setTextureAddressingMode(Ogre::TextureUnitState::TAM_CLAMP);
  }

  // Add shadow textures (always at the end)
  if (this->isShadowingEnabled(_tt, _terrain))
  {
    unsigned int numTextures = 1;

    if (this->getReceiveDynamicShadowsPSSM())
    {
      numTextures = this->getReceiveDynamicShadowsPSSM()->getSplitCount();
    }
    for (unsigned int i = 0; i < numTextures; ++i)
    {
      Ogre::TextureUnitState *tu = pass->createTextureUnitState();
      tu->setContentType(Ogre::TextureUnitState::CONTENT_SHADOW);
      tu->setTextureAddressingMode(Ogre::TextureUnitState::TAM_BORDER);
      tu->setTextureBorderColour(Ogre::ColourValue::White);
    }
  }
}

/////////////////////////////////////////////////
// generate() and generateForCompositeMap() are identical to
// TerrainMaterialGeneratorA implementation, the only reason for repeating
// them is that, unfortunately, addTechnique() is not declared virtual.
Ogre::MaterialPtr GzTerrainMatGen::SM2Profile::generate(
    const Ogre::Terrain *_terrain)
{
  // re-use old material if exists
  Ogre::MaterialPtr mat = _terrain->_getMaterial();

  if (mat.isNull())
  {
    Ogre::MaterialManager &matMgr = Ogre::MaterialManager::getSingleton();

    // it's important that the names are deterministic for a given terrain, so
    // use the terrain pointer as an ID
    const Ogre::String &matName = _terrain->getMaterialName();
    mat = matMgr.getByName(matName);

    if (mat.isNull())
    {
      mat = matMgr.create(matName,
          Ogre::ResourceGroupManager::DEFAULT_RESOURCE_GROUP_NAME);
    }
  }

  // clear everything
  mat->removeAllTechniques();

  // Automatically disable normal & parallax mapping if card cannot handle it
  // We do this rather than having a specific technique for it since it's
  // simpler.
  Ogre::GpuProgramManager &gmgr = Ogre::GpuProgramManager::getSingleton();

  if (!gmgr.isSyntaxSupported("ps_4_0") &&
      !gmgr.isSyntaxSupported("ps_3_0") &&
      !gmgr.isSyntaxSupported("ps_2_x") &&
      !gmgr.isSyntaxSupported("fp40") &&
      !gmgr.isSyntaxSupported("arbfp1"))
  {
    this->setLayerNormalMappingEnabled(false);
    this->setLayerParallaxMappingEnabled(false);
  }

  this->addTechnique(mat, _terrain, HIGH_LOD);

  // LOD
  if (this->mCompositeMapEnabled)
  {
    this->addTechnique(mat, _terrain, LOW_LOD);
    Ogre::Material::LodValueList lodValues;
    lodValues.push_back(
        Ogre::TerrainGlobalOptions::getSingleton().getCompositeMapDistance());

    mat->setLodLevels(lodValues);
    Ogre::Technique *lowLodTechnique = mat->getTechnique(1);
    lowLodTechnique->setLodIndex(1);
  }

  this->UpdateParams(mat, _terrain);

  return mat;
}

/////////////////////////////////////////////////
Ogre::MaterialPtr GzTerrainMatGen::SM2Profile::generateForCompositeMap(
    const Ogre::Terrain *_terrain)
{
  // re-use old material if exists
  Ogre::MaterialPtr mat = _terrain->_getCompositeMapMaterial();

  if (mat.isNull())
  {
    Ogre::MaterialManager &matMgr = Ogre::MaterialManager::getSingleton();

    // it's important that the names are deterministic for a given terrain, so
    // use the terrain pointer as an ID
    const Ogre::String &matName = _terrain->getMaterialName() + "/comp";

    mat = matMgr.getByName(matName);

    if (mat.isNull())
    {
      mat = matMgr.create(matName,
          Ogre::ResourceGroupManager::DEFAULT_RESOURCE_GROUP_NAME);
    }
  }

  // clear everything
  mat->removeAllTechniques();

  this->addTechnique(mat, _terrain, RENDER_COMPOSITE_MAP);

  this->UpdateParamsForCompositeMap(mat, _terrain);

  return mat;
}

/////////////////////////////////////////////////
void GzTerrainMatGen::SM2Profile::UpdateParams(const Ogre::MaterialPtr &_mat,
                  const Ogre::Terrain *_terrain)
{
  static_cast<GzTerrainMatGen::SM2Profile::ShaderHelperGLSL*>(
      this->mShaderGen)->updateParams(this, _mat, _terrain, false);
}

/////////////////////////////////////////////////
void GzTerrainMatGen::SM2Profile::UpdateParamsForCompositeMap(
    const Ogre::MaterialPtr &_mat, const Ogre::Terrain *_terrain)
{
  static_cast<GzTerrainMatGen::SM2Profile::ShaderHelperGLSL*>(
      this->mShaderGen)->updateParams(this, _mat, _terrain, true);
}

/////////////////////////////////////////////////
/////////////////////////////////////////////////
// GLSL Shader helper
/////////////////////////////////////////////////
/////////////////////////////////////////////////

/////////////////////////////////////////////////
Ogre::HighLevelGpuProgramPtr
GzTerrainMatGen::SM2Profile::ShaderHelperGLSL::generateVertexProgram(
    const SM2Profile *_prof, const Ogre::Terrain *_terrain,
    TechniqueType _tt)
{
  Ogre::HighLevelGpuProgramPtr ret =
    this->createVertexProgram(_prof, _terrain, _tt);

  Ogre::StringStream sourceStr;
  this->generateVertexProgramSource(_prof, _terrain, _tt, sourceStr);

  ret->setSource(sourceStr.str());
  ret->load();
  this->defaultVpParams(_prof, _terrain, _tt, ret);

  return ret;
}

/////////////////////////////////////////////////
Ogre::HighLevelGpuProgramPtr
GzTerrainMatGen::SM2Profile::ShaderHelperGLSL::generateFragmentProgram(
    const SM2Profile *_prof, const Ogre::Terrain *_terrain, TechniqueType _tt)
{
  Ogre::HighLevelGpuProgramPtr ret = this->createFragmentProgram(_prof,
      _terrain, _tt);

  Ogre::StringStream sourceStr;

  this->generateFragmentProgramSource(_prof, _terrain, _tt, sourceStr);

  ret->setSource(sourceStr.str());

  ret->load();

  this->defaultFpParams(_prof, _terrain, _tt, ret);

  Ogre::GpuProgramParametersSharedPtr params = ret->getDefaultParameters();
  params->setIgnoreMissingParams(false);

  Ogre::uint maxLayers = _prof->getMaxLayers(_terrain);
  Ogre::uint numBlendTextures = std::min(
      _terrain->getBlendTextureCount(maxLayers),
      _terrain->getBlendTextureCount());

  Ogre::uint numLayers = std::min(maxLayers,
      static_cast<Ogre::uint>(_terrain->getLayerCount()));

  int samplerCounter = 0;

  if (_tt == LOW_LOD)
    params->setNamedConstant("compositeMap", samplerCounter++);
  else
  {
    params->setNamedConstant("globalNormal", samplerCounter++);

    if (_terrain->getGlobalColourMapEnabled() &&
        _prof->isGlobalColourMapEnabled())
    {
      params->setNamedConstant("globalColourMap", samplerCounter++);
    }

    if (_prof->isLightmapEnabled())
      params->setNamedConstant("lightMap", samplerCounter++);

    for (Ogre::uint i = 0; i < numBlendTextures; ++i)
    {
      params->setNamedConstant("blendTex" +
          boost::lexical_cast<std::string>(i), samplerCounter++);
    }

    for (Ogre::uint i = 0; i < numLayers; ++i)
    {
      params->setNamedConstant("difftex" +
          boost::lexical_cast<std::string>(i), samplerCounter++);
      params->setNamedConstant("normtex" +
          boost::lexical_cast<std::string>(i), samplerCounter++);
    }
  }

  if (_prof->isShadowingEnabled(_tt, _terrain))
  {
    Ogre::uint numTextures = 1;
    if (_prof->getReceiveDynamicShadowsPSSM())
    {
      numTextures = _prof->getReceiveDynamicShadowsPSSM()->getSplitCount();
    }

    for (Ogre::uint i = 0; i < numTextures; ++i)
    {
      params->setNamedConstant("shadowMap" +
          boost::lexical_cast<std::string>(i), samplerCounter++);
    }
  }

  return ret;
}

/////////////////////////////////////////////////
void GzTerrainMatGen::SM2Profile::ShaderHelperGLSL::updateParams(
    const SM2Profile *_prof, const Ogre::MaterialPtr &_mat,
    const Ogre::Terrain *_terrain, bool _compositeMap)
{
  Ogre::Pass *p = _mat->getTechnique(0)->getPass(0);

  if (_compositeMap)
  {
    this->updateVpParams(_prof, _terrain, RENDER_COMPOSITE_MAP,
        p->getVertexProgramParameters());
    this->updateFpParams(_prof, _terrain, RENDER_COMPOSITE_MAP,
        p->getFragmentProgramParameters());
  }
  else
  {
    // high lod
    this->updateVpParams(_prof, _terrain, HIGH_LOD,
        p->getVertexProgramParameters());
    this->updateFpParams(_prof, _terrain, HIGH_LOD,
        p->getFragmentProgramParameters());

    if (_prof->isCompositeMapEnabled())
    {
      // low lod
      p = _mat->getTechnique(1)->getPass(0);
      this->updateVpParams(_prof, _terrain, LOW_LOD,
          p->getVertexProgramParameters());
      this->updateFpParams(_prof, _terrain, LOW_LOD,
          p->getFragmentProgramParameters());
    }
  }
}

/////////////////////////////////////////////////
void GzTerrainMatGen::SM2Profile::ShaderHelperGLSL::
generateVertexProgramSource(const SM2Profile *_prof,
    const Ogre::Terrain* _terrain, TechniqueType _tt,
    Ogre::StringStream &_outStream)
{
  this->generateVpHeader(_prof, _terrain, _tt, _outStream);

  if (_tt != LOW_LOD)
  {
    unsigned int maxLayers = _prof->getMaxLayers(_terrain);
    unsigned int numLayers = std::min(maxLayers,
        static_cast<unsigned int>(_terrain->getLayerCount()));

    for (unsigned int i = 0; i < numLayers; ++i)
      this->generateVpLayer(_prof, _terrain, _tt, i, _outStream);
  }

  this->generateVpFooter(_prof, _terrain, _tt, _outStream);
}

/////////////////////////////////////////////////
// This method is identical to
// TerrainMaterialGeneratorA::SM2Profile::ShaderHelperGLSL::generateVpHeader()
// but is needed because generateVpDynamicShadowsParams() is not declared
// virtual.
void GzTerrainMatGen::SM2Profile::ShaderHelperGLSL::generateVpHeader(
    const SM2Profile *_prof, const Ogre::Terrain *_terrain,
    TechniqueType _tt, Ogre::StringStream &_outStream)
{
  bool compression = false;

  _outStream << "#version " << glslVersion << "\n\n";

#if OGRE_VERSION_MAJOR >= 1 && OGRE_VERSION_MINOR >= 8
  compression = _terrain->_getUseVertexCompression() &&
                _tt != RENDER_COMPOSITE_MAP;

  if (compression)
  {
    // The parameter "in vec4 vertex;" is automatically bound by OGRE.
    // The parameter "in vec4 uv0'" is automatically bound by OGRE.
    _outStream << vpInStr << " vec4 vertex;\n"
               << vpInStr << " vec4 uv0;\n";
  }
  else
#endif
  {
    // The parameter "in vec4 vertex;" is automatically bound by OGRE.
    // The parameter "in vec4 uv0'" is automatically bound by OGRE.
    _outStream << vpInStr << " vec4 vertex;\n"
               << vpInStr << " vec4 uv0;\n";
  }

  if (_tt != RENDER_COMPOSITE_MAP)
    // The parameter "in vec4 uv1'" is automatically bound by OGRE.
    _outStream << vpInStr << " vec4 uv1;\n";

  _outStream <<
    "uniform mat4 worldMatrix;\n"
    "uniform mat4 viewProjMatrix;\n"
    "uniform vec2 lodMorph;\n";

  if (compression)
  {
    _outStream <<
      "uniform mat4  posIndexToObjectSpace;\n"
      "uniform float baseUVScale;\n";
  }


  // uv multipliers
  unsigned int maxLayers = _prof->getMaxLayers(_terrain);
  unsigned int numLayers = std::min(maxLayers,
      static_cast<unsigned int>(_terrain->getLayerCount()));

  unsigned int numUVMultipliers = (numLayers / 4);

  if (numLayers % 4)
    ++numUVMultipliers;

  for (unsigned int i = 0; i < numUVMultipliers; ++i)
    _outStream << "uniform vec4 uvMul" << i << ";\n";

  _outStream <<
    vpOutStr << " vec4 position;\n";

  unsigned int texCoordSet = 1;
  _outStream << vpOutStr << " vec4 uvMisc;\n";

  // layer UV's premultiplied, packed as xy/zw
  unsigned int numUVSets = numLayers / 2;

  if (numLayers % 2)
    ++numUVSets;

  if (_tt != LOW_LOD)
  {
    for (unsigned int i = 0; i < numUVSets; ++i)
    {
      _outStream << vpOutStr << " vec4 layerUV" << i << ";\n";
    }
  }

  if (_prof->getParent()->getDebugLevel() && _tt != RENDER_COMPOSITE_MAP)
  {
    _outStream << vpOutStr << " vec2 lodInfo;\n";
  }

  bool fog = _terrain->getSceneManager()->getFogMode() != Ogre::FOG_NONE &&
             _tt != RENDER_COMPOSITE_MAP;

  if (fog)
  {
    _outStream <<
      "uniform vec4 fogParams;\n"
      << vpOutStr << " float fogVal;\n";
  }

  if (_prof->isShadowingEnabled(_tt, _terrain))
  {
    texCoordSet = this->generateVpDynamicShadowsParams(texCoordSet, _prof,
        _terrain, _tt, _outStream);
  }

  // check we haven't exceeded texture coordinates
  if (texCoordSet > 8)
  {
    OGRE_EXCEPT(Ogre::Exception::ERR_INVALIDPARAMS,
        "Requested options require too many texture coordinate sets! "
        "Try reducing the number of layers.",
        __FUNCTION__);
  }

  _outStream << "void main()\n"
             << "{\n";

  if (compression)
  {
    _outStream
      << "  vec4 pos = posIndexToObjectSpace * "
      << "vec4(vertex.x, vertex.y, uv0.x, 1.0);\n"

      << "  vec2 uv = vec2(vertex.x * baseUVScale, 1.0 - "
      << "(vertex.y * baseUVScale));\n";
  }
  else
  {
    _outStream
      << "  vec4 pos = vertex;\n"
      << "  vec2 uv = vec2(uv0.x, uv0.y);\n";
  }

  _outStream << "  vec4 worldPos = worldMatrix * pos;\n";
  _outStream << "  position = pos;\n";

  if (_tt != RENDER_COMPOSITE_MAP)
  {
    // determine whether to apply the LOD morph to this vertex
    // we store the deltas against all vertices so we only want to apply
    // the morph to the ones which would disappear. The target LOD which is
    // being morphed to is stored in lodMorph.y, and the LOD at which
    // the vertex should be morphed is stored in uv.w. If we subtract
    // the former from the latter, and arrange to only morph if the
    // result is negative (it will only be -1 in fact, since after that
    // the vertex will never be indexed), we will achieve our aim.
    // sign(vertexLOD - targetLOD) == -1 is to morph
    _outStream <<
      "  float toMorph = -min(0.0, sign(uv1.y - lodMorph.y));\n";

    // this will either be 1 (morph) or 0 (don't morph)
    if (_prof->getParent()->getDebugLevel())
    {
      // x == LOD level (-1 since value is target level, we want to
      // display actual)
      _outStream << "lodInfo.x = (lodMorph.y - 1.0) / "
                 << _terrain->getNumLodLevels() << ";\n";

      // y == LOD morph
      _outStream << "lodInfo.y = toMorph * lodMorph.x;\n";
    }

    // morph
    switch (_terrain->getAlignment())
    {
      case Ogre::Terrain::ALIGN_X_Y:
        _outStream << "  worldPos.z += uv1.x * toMorph * lodMorph.x;\n";
        break;
      case Ogre::Terrain::ALIGN_X_Z:
        _outStream << "  worldPos.y += uv1.x * toMorph * lodMorph.x;\n";
        break;
      case Ogre::Terrain::ALIGN_Y_Z:
        _outStream << "  worldPos.x += uv1.x * toMorph * lodMorph.x;\n";
        break;
      default:
        gzerr << "Invalid alignment\n";
    };
  }

  // generate UVs
  if (_tt != LOW_LOD)
  {
    for (unsigned int i = 0; i < numUVSets; ++i)
    {
      unsigned int layer  =  i * 2;
      unsigned int uvMulIdx = layer / 4;

      _outStream << "  layerUV" << i << ".xy = " << " uv.xy * uvMul"
                 << uvMulIdx << "." << this->GetChannel(layer) << ";\n";
      _outStream << "  layerUV" << i << ".zw = " << " uv.xy * uvMul"
                 << uvMulIdx << "." << this->GetChannel(layer+1) << ";\n";
    }
  }
}

/////////////////////////////////////////////////
// This method is identical to
// TerrainMaterialGeneratorA::SM2Profile::ShaderHelperGLSL::generateVpFooter()
// but is needed because generateVpDynamicShadows() is not declared virtual.
void GzTerrainMatGen::SM2Profile::ShaderHelperGLSL::generateVpFooter(
    const SM2Profile *_prof, const Ogre::Terrain *_terrain,
    TechniqueType _tt, Ogre::StringStream &_outStream)
{
  _outStream << "  gl_Position = viewProjMatrix * worldPos;\n"
             << "  uvMisc.xy = uv.xy;\n";

  bool fog = _terrain->getSceneManager()->getFogMode() != Ogre::FOG_NONE &&
             _tt != RENDER_COMPOSITE_MAP;
  if (fog)
  {
    if (_terrain->getSceneManager()->getFogMode() == Ogre::FOG_LINEAR)
    {
      _outStream <<
        "  fogVal = clamp((gl_Position.z - fogParams.y) * fogParams.w, 0.0, 1.0);\n";
    }
    else
    {
      _outStream <<
        "  fogVal = 1 - clamp(1 / (exp(gl_Position.z * fogParams.x)), 0.0, 1.0);\n";
    }
  }

  if (_prof->isShadowingEnabled(_tt, _terrain))
    this->generateVpDynamicShadows(_prof, _terrain, _tt, _outStream);

  _outStream << "}\n";
}

/////////////////////////////////////////////////
void
GzTerrainMatGen::SM2Profile::ShaderHelperGLSL::generateVpDynamicShadows(
    const SM2Profile *_prof, const Ogre::Terrain * /*_terrain*/,
    TechniqueType /*_tt*/, Ogre::StringStream &_outStream)
{
  unsigned int numTextures = 1;

  if (_prof->getReceiveDynamicShadowsPSSM())
  {
    numTextures = _prof->getReceiveDynamicShadowsPSSM()->getSplitCount();
  }

  // Calculate the position of vertex in light space
  for (unsigned int i = 0; i < numTextures; ++i)
  {
    _outStream << "  lightSpacePos" << i << " = texViewProjMatrix"
               << i << " * worldPos;\n";

    // Don't linearize depth range: RTSS PSSM implementation uses
    // view-space depth
    // if (prof->getReceiveDynamicShadowsDepth())
    // {
    //   // make linear
    //   outStream << "lightSpacePos" << i << ".z = (lightSpacePos" << i
    //             << ".z - depthRange" << i << ".x) * depthRange" << i
    //             << ".w;\n";
    // }
  }

  if (_prof->getReceiveDynamicShadowsPSSM())
  {
    _outStream << "  // pass cam depth\n  uvMisc.z = gl_Position.z;\n";
  }
}

/////////////////////////////////////////////////
void GzTerrainMatGen::SM2Profile::ShaderHelperGLSL::defaultVpParams(
    const SM2Profile *_prof, const Ogre::Terrain *_terrain,
    TechniqueType _tt, const Ogre::HighLevelGpuProgramPtr &_prog)
{
  Ogre::GpuProgramParametersSharedPtr params = _prog->getDefaultParameters();
  params->setIgnoreMissingParams(true);

  params->setNamedAutoConstant("worldMatrix",
      Ogre::GpuProgramParameters::ACT_WORLD_MATRIX);

  params->setNamedAutoConstant("viewProjMatrix",
      Ogre::GpuProgramParameters::ACT_VIEWPROJ_MATRIX);

  params->setNamedAutoConstant("lodMorph",
      Ogre::GpuProgramParameters::ACT_CUSTOM,
      Ogre::Terrain::LOD_MORPH_CUSTOM_PARAM);

  params->setNamedAutoConstant("fogParams",
      Ogre::GpuProgramParameters::ACT_FOG_PARAMS);

  if (_prof->isShadowingEnabled(_tt, _terrain))
  {
    unsigned int numTextures = 1;
    if (_prof->getReceiveDynamicShadowsPSSM())
    {
      numTextures = _prof->getReceiveDynamicShadowsPSSM()->getSplitCount();
    }
    for (unsigned int i = 0; i < numTextures; ++i)
    {
      params->setNamedAutoConstant("texViewProjMatrix" +
          Ogre::StringConverter::toString(i),
          Ogre::GpuProgramParameters::ACT_TEXTURE_VIEWPROJ_MATRIX, i);

      // Don't add depth range params
      // if (prof->getReceiveDynamicShadowsDepth())
      // {
      //   params->setNamedAutoConstant("depthRange" +
      //       Ogre::StringConverter::toString(i),
      //       Ogre::GpuProgramParameters::ACT_SHADOW_SCENE_DEPTH_RANGE, i);
      // }
    }
  }

#if OGRE_VERSION_MAJOR >= 1 && OGRE_VERSION_MINOR >= 8
  if (_terrain->_getUseVertexCompression() && _tt != RENDER_COMPOSITE_MAP)
  {
    Ogre::Matrix4 posIndexToObjectSpace;
    _terrain->getPointTransform(&posIndexToObjectSpace);
    params->setNamedConstant("posIndexToObjectSpace", posIndexToObjectSpace);
  }
#endif
}

/////////////////////////////////////////////////
unsigned int GzTerrainMatGen::SM2Profile::ShaderHelperGLSL::
generateVpDynamicShadowsParams(unsigned int _texCoord, const SM2Profile *_prof,
    const Ogre::Terrain * /*_terrain*/, TechniqueType /*_tt*/,
    Ogre::StringStream &_outStream)
{
  // out semantics & params
  unsigned int numTextures = 1;

  if (_prof->getReceiveDynamicShadowsPSSM())
  {
    numTextures = _prof->getReceiveDynamicShadowsPSSM()->getSplitCount();
  }

  for (unsigned int i = 0; i < numTextures; ++i)
  {
    _outStream << vpOutStr << " vec4 lightSpacePos" << i << ";\n"
               << "uniform mat4 texViewProjMatrix" << i << ";\n";

    // Don't add depth range params
    // if (prof->getReceiveDynamicShadowsDepth())
    // {
    //   _outStream << ", uniform float4 depthRange" << i
    //             << " // x = min, y = max, z = range, w = 1/range\n";
    // }
  }

  return _texCoord;
}

/////////////////////////////////////////////////
void GzTerrainMatGen::SM2Profile::ShaderHelperGLSL::generateFpHeader(
    const SM2Profile *_prof, const Ogre::Terrain *_terrain,
    TechniqueType _tt, Ogre::StringStream &_outStream)
{
  _outStream << "#version " << glslVersion << "\n\n";

  _outStream <<
    "vec4 expand(vec4 v)\n"
    "{\n"
    "  return v * 2 - 1;\n"
    "}\n\n";

  _outStream <<
    "vec4 lit(float NdotL, float NdotH, float m)\n"
    "{\n"
    "  float specular = (NdotL > 0) ? pow(max(0.0, NdotH), m) : 0.0;\n"
    "  return vec4(1.0, max(0.0, NdotL), specular, 1.0);\n"
    "}\n";

  if (_prof->isShadowingEnabled(_tt, _terrain))
    this->generateFpDynamicShadowsHelpers(_prof, _terrain, _tt, _outStream);

  _outStream <<
    fpInStr << " vec4 position;\n";

  Ogre::uint texCoordSet = 1;
  _outStream << fpInStr << " vec4 uvMisc;\n";

  // UV's premultiplied, packed as xy/zw
  Ogre::uint maxLayers = _prof->getMaxLayers(_terrain);
  Ogre::uint numBlendTextures = std::min(
      _terrain->getBlendTextureCount(maxLayers),
      _terrain->getBlendTextureCount());
  Ogre::uint numLayers = std::min(maxLayers,
      static_cast<Ogre::uint>(_terrain->getLayerCount()));

  Ogre::uint numUVSets = numLayers / 2;

  if (numLayers % 2)
    ++numUVSets;

  if (_tt != LOW_LOD)
  {
    for (Ogre::uint i = 0; i < numUVSets; ++i)
    {
      _outStream <<
        fpInStr << " vec4 layerUV" << i << ";\n";
    }
  }

  if (_prof->getParent()->getDebugLevel() && _tt != RENDER_COMPOSITE_MAP)
  {
    _outStream << fpInStr << " vec2 lodInfo;\n";
  }

  bool fog = _terrain->getSceneManager()->getFogMode() != Ogre::FOG_NONE &&
             _tt != RENDER_COMPOSITE_MAP;

  if (fog)
  {
    _outStream <<
      "uniform vec3 fogColour;\n"
      << fpInStr << " float fogVal;\n";
  }

  Ogre::uint currentSamplerIdx = 0;

  _outStream <<
    // Only 1 light supported in this version
    // deferred shading profile / generator later, ok? :)
    "uniform bool visible;\n"
    "uniform vec3 ambient;\n"
    "uniform vec4 lightPosObjSpace;\n"
    "uniform vec3 lightDiffuseColour;\n"
    "uniform vec3 lightSpecularColour;\n"
    "uniform vec3 eyePosObjSpace;\n"
    // pack scale, bias and specular
    "uniform vec4 scaleBiasSpecular;\n";

  if (_tt == LOW_LOD)
  {
    // single composite map covers all the others below
    _outStream << "uniform sampler2D compositeMap;\n";
  }
  else
  {
    _outStream << "uniform sampler2D globalNormal;\n";

    if (_terrain->getGlobalColourMapEnabled() &&
        _prof->isGlobalColourMapEnabled())
    {
      _outStream << "uniform sampler2D globalColourMap;\n";
    }

    if (_prof->isLightmapEnabled())
    {
      _outStream << "uniform sampler2D lightMap;\n";
    }

    // Blend textures - sampler definitions
    for (Ogre::uint i = 0; i < numBlendTextures; ++i)
    {
      _outStream << "uniform sampler2D blendTex" << i << ";\n";
    }

    // Layer textures - sampler definitions & UV multipliers
    for (Ogre::uint i = 0; i < numLayers; ++i)
    {
      _outStream << "uniform sampler2D difftex" << i << ";\n";
      _outStream << "uniform sampler2D normtex" << i << ";\n";
    }
  }

  if (_prof->isShadowingEnabled(_tt, _terrain))
  {
    this->generateFpDynamicShadowsParams(&texCoordSet, &currentSamplerIdx,
        _prof, _terrain, _tt, _outStream);
  }

  // check we haven't exceeded samplers
  if (currentSamplerIdx > 16)
  {
    OGRE_EXCEPT(Ogre::Exception::ERR_INVALIDPARAMS,
        "Requested options require too many texture samplers! "
        "Try reducing the number of layers.", __FUNCTION__);
  }

  std::string outputColTypeStr = "vec4";
  if (glslVersion != "120")
  {
    _outStream << "out vec4 outputCol;\n";
    outputColTypeStr = "";
  }

  _outStream <<
    "void main()\n"
    "{\n"
    "  float shadow = 1.0;\n"
    "  vec2 uv = uvMisc.xy;\n"
    "  " << outputColTypeStr << " outputCol = vec4(0.0, 0.0, 0.0, 1.0);\n";

  if (_tt != LOW_LOD)
  {
    // global normal
    _outStream << "  vec3 normal = expand("
               << textureStr << "(globalNormal, uv)).xyz;\n";
  }

  _outStream <<
    "  vec3 lightDir =\n"
    "    lightPosObjSpace.xyz -  (position.xyz * lightPosObjSpace.w);\n"
    "  vec3 eyeDir = eyePosObjSpace - position.xyz;\n"

    // set up accumulation areas
    "  vec3 diffuse = vec3(0.0, 0.0, 0.0);\n"
    "  float specular = 0.0;\n";

  if (_tt == LOW_LOD)
  {
    // we just do a single calculation from composite map
    _outStream <<
      "  vec4 composite = " << textureStr << "(compositeMap, uv);\n"
      "  diffuse = composite.xyz;\n";
    // TODO - specular; we'll need normals for this!
  }
  else
  {
    // set up the blend values
    for (Ogre::uint i = 0; i < numBlendTextures; ++i)
    {
      _outStream << "  vec4 blendTexVal" << i
                 << " = " << textureStr << "(blendTex" << i << ", uv);\n";
    }

    if (_prof->isLayerNormalMappingEnabled())
    {
      // derive the tangent space basis
      // we do this in the pixel shader because we don't have per-vertex normals
      // because of the LOD, we use a normal map
      // tangent is always +x or -z in object space depending on alignment
      switch (_terrain->getAlignment())
      {
        case Ogre::Terrain::ALIGN_X_Y:
        case Ogre::Terrain::ALIGN_X_Z:
          _outStream << "  vec3 tangent = vec3(1.0, 0.0, 0.0);\n";
          break;
        case Ogre::Terrain::ALIGN_Y_Z:
          _outStream << "  vec3 tangent = vec3(0.0, 0.0, -1.0);\n";
          break;
        default:
          gzerr << "Invalid terrain alignment\n";
          break;
      };

      _outStream << "  vec3 binormal = normalize(cross(tangent, normal));\n";
      // note, now we need to re-cross to derive tangent again because it
      // wasn't orthonormal
      _outStream << "  tangent = normalize(cross(normal, binormal));\n";
      // derive final matrix
      /*_outStream << "  mat3 TBN = mat3(tangent.x, tangent.y, tangent.z,"
                                      "binormal.x, binormal.y, binormal.z,"
                                      "normal.x, normal.y, normal.z);\n";
                                      */

      // set up lighting result placeholders for interpolation
      _outStream << "  vec4 litRes, litResLayer;\n";
      _outStream << "  vec3 TSlightDir, TSeyeDir, TShalfAngle, TSnormal;\n";
      if (_prof->isLayerParallaxMappingEnabled())
        _outStream << "  float displacement;\n";
      // move
      _outStream << "  TSlightDir = normalize(vec3(dot(tangent, lightDir),"
                                              "dot(binormal, lightDir),"
                                              "dot(normal, lightDir)));\n";
      _outStream << "  TSeyeDir = normalize(vec3(dot(tangent, eyeDir),"
                                           "dot(binormal, eyeDir),"
                                           "dot(normal, eyeDir)));\n";
    }
    else
    {
      // simple per-pixel lighting with no normal mapping
      _outStream << "  lightDir = normalize(lightDir);\n";
      _outStream << "  eyeDir = normalize(eyeDir);\n";
      _outStream << "  vec3 halfAngle = normalize(lightDir + eyeDir);\n";

       _outStream << "  vec4 litRes = lit(dot(lightDir, normal), "
         "dot(halfAngle, normal), scaleBiasSpecular.z);\n";
    }
  }
}

/////////////////////////////////////////////////
void
GzTerrainMatGen::SM2Profile::ShaderHelperGLSL::generateFpDynamicShadowsParams(
    Ogre::uint *_texCoord, Ogre::uint *_sampler, const SM2Profile *_prof,
    const Ogre::Terrain * /*_terrain*/, TechniqueType _tt,
    Ogre::StringStream &_outStream)
{
  if (_tt == HIGH_LOD)
    this->mShadowSamplerStartHi = *_sampler;
  else if (_tt == LOW_LOD)
    this->mShadowSamplerStartLo = *_sampler;

  // in semantics & params
  Ogre::uint numTextures = 1;
  if (_prof->getReceiveDynamicShadowsPSSM())
  {
    numTextures = _prof->getReceiveDynamicShadowsPSSM()->getSplitCount();
    _outStream << "uniform vec4 pssmSplitPoints;\n";
  }

  for (Ogre::uint i = 0; i < numTextures; ++i)
  {
    _outStream << fpInStr <<
      " vec4 lightSpacePos" << i << ";\n" <<
      "uniform sampler2D shadowMap" << i << ";\n";

    *_sampler = *_sampler + 1;
    *_texCoord = *_texCoord + 1;

    if (_prof->getReceiveDynamicShadowsDepth())
    {
      _outStream <<
        "uniform float inverseShadowmapSize" << i << ";\n";
    }
  }
}

/////////////////////////////////////////////////
void GzTerrainMatGen::SM2Profile::ShaderHelperGLSL::generateFpLayer(
    const SM2Profile *_prof, const Ogre::Terrain * /*_terrain*/,
    TechniqueType _tt, Ogre::uint _layer,
    Ogre::StringStream &_outStream)
{
  Ogre::uint uvIdx = _layer / 2;
  Ogre::String uvChannels = (_layer % 2) ? ".zw" : ".xy";
  Ogre::uint blendIdx = (_layer-1) / 4;
  Ogre::String blendChannel = this->GetChannel(_layer-1);
  Ogre::String blendWeightStr = Ogre::String("blendTexVal") +
    Ogre::StringConverter::toString(blendIdx) + "." + blendChannel;

  // generate early-out conditional
  // Disable - causing some issues even when trying to force the use of texldd
  //   if (layer && prof->_isSM3Available())
  //   _outStream << "  if (" << blendWeightStr << " > 0.0003)\n  {\n";

  // generate UV
  _outStream << "  vec2 uv" << _layer << " = layerUV" << uvIdx
             << uvChannels << ";\n";

  // calculate lighting here if normal mapping
  if (_prof->isLayerNormalMappingEnabled())
  {
    if (_prof->isLayerParallaxMappingEnabled() && _tt != RENDER_COMPOSITE_MAP)
    {
      // modify UV - note we have to sample an extra time
      _outStream << "  displacement = " << textureStr << "(normtex" << _layer
                 << ", uv" << _layer << ").w\n"
        "   * scaleBiasSpecular.x + scaleBiasSpecular.y;\n";
      _outStream << "  uv" << _layer << " += TSeyeDir.xy * displacement;\n";
    }

    // access TS normal map
    _outStream << "  TSnormal = expand(" << textureStr << "(normtex"
               << _layer << ", uv" << _layer << ")).xyz;\n";
    _outStream << "  TShalfAngle = normalize(TSlightDir + TSeyeDir);\n";

    _outStream << "  litResLayer = lit(dot(TSlightDir, TSnormal), "
      "dot(TShalfAngle, TSnormal), scaleBiasSpecular.z);\n";

    if (!_layer)
      _outStream << "  litRes = litResLayer;\n";
    else
      _outStream << "  litRes = mix(litRes, litResLayer, "
                 << blendWeightStr << ");\n";
  }

  // sample diffuse texture
  _outStream << "  vec4 diffuseSpecTex" << _layer
    << " = " << textureStr << "(difftex" << _layer << ", uv" << _layer
    << ");\n";

  // apply to common
  if (!_layer)
  {
    _outStream << "  diffuse = diffuseSpecTex0.xyz;\n";
    if (_prof->isLayerSpecularMappingEnabled())
      _outStream << "  specular = diffuseSpecTex0.w;\n";
  }
  else
  {
     _outStream << "  diffuse = mix(diffuse, diffuseSpecTex" << _layer
                << ".xyz, " << blendWeightStr << ");\n";

    if (_prof->isLayerSpecularMappingEnabled())
    {
       _outStream << "  specular = mix(specular, diffuseSpecTex" << _layer
                  << ".w, " << blendWeightStr << ");\n";
    }
  }

  // End early-out
  // Disable - causing some issues even when trying to force the use of texldd
  //   if (layer && prof->_isSM3Available())
  //   _outStream << "  } // early-out blend value\n";
}

/////////////////////////////////////////////////
void GzTerrainMatGen::SM2Profile::ShaderHelperGLSL::generateFpFooter(
    const SM2Profile *_prof, const Ogre::Terrain *_terrain,
    TechniqueType _tt, Ogre::StringStream &_outStream)
{
  if (_tt == LOW_LOD)
  {
    if (_prof->isShadowingEnabled(_tt, _terrain))
    {
      this->generateFpDynamicShadows(_prof, _terrain, _tt, _outStream);
      _outStream << "  outputCol.xyz = diffuse * rtshadow;\n";
    }
    else
    {
      _outStream << "  outputCol.xyz = diffuse;\n";
    }
  }
  else
  {
    if (_terrain->getGlobalColourMapEnabled() &&
        _prof->isGlobalColourMapEnabled())
    {
      // sample colour map and apply to diffuse
      _outStream << "  diffuse *= " << textureStr
                 << "(globalColourMap, uv).xyz;\n";
    }

    if (_prof->isLightmapEnabled())
    {
      // sample lightmap
      _outStream << "  shadow = " << textureStr << "(lightMap, uv).x;\n";
    }

    if (_prof->isShadowingEnabled(_tt, _terrain))
    {
      this->generateFpDynamicShadows(_prof, _terrain, _tt, _outStream);
    }

    // diffuse lighting
    _outStream << "  outputCol.xyz += ambient * diffuse + litRes.y * "
                  "lightDiffuseColour * diffuse * shadow;\n";

    // specular default
    if (!_prof->isLayerSpecularMappingEnabled())
      _outStream << "  specular = 1.0;\n";

    if (_tt == RENDER_COMPOSITE_MAP)
    {
      // Lighting embedded in alpha
      _outStream << "  outputCol.w = shadow;\n";
    }
    else
    {
      // Apply specular

      _outStream << "specular=0.1;  outputCol.xyz += litRes.z * lightSpecularColour * "
                    "specular * shadow;\n";

      if (_prof->getParent()->getDebugLevel())
      {
        _outStream << "  outputCol.xy += lodInfo.xy;\n";
      }
    }
  }

  bool fog = _terrain->getSceneManager()->getFogMode() != Ogre::FOG_NONE &&
             _tt != RENDER_COMPOSITE_MAP;
  if (fog)
  {
    _outStream << "  outputCol.xyz = mix(outputCol.xyz, fogColour, fogVal);\n";
  }

  _outStream << "  outputCol.a = visible ? 1 : 0;\n";

  if (glslVersion == "120")
    _outStream << "  gl_FragColor = outputCol;\n";

  // Final return
  _outStream << "\n}\n";
}

/////////////////////////////////////////////////
void
GzTerrainMatGen::SM2Profile::ShaderHelperGLSL::generateFpDynamicShadowsHelpers(
    const SM2Profile *_prof, const Ogre::Terrain * /*_terrain*/,
    TechniqueType /*_tt*/, Ogre::StringStream &_outStream)
{
  // TODO make filtering configurable
  _outStream <<
    "// Simple PCF\n"
    "// Number of samples in one dimension (square for total samples)\n"
    "#define NUM_SHADOW_SAMPLES_1D 2.0\n"
    "#define SHADOW_FILTER_SCALE 1.0\n"

    "#define SHADOW_SAMPLES NUM_SHADOW_SAMPLES_1D*NUM_SHADOW_SAMPLES_1D\n"

    "vec4 offsetSample(vec4 uv, vec2 offset, float invMapSize)\n"
    "{\n"
    "  return vec4(uv.xy + offset * invMapSize * uv.w, uv.z, uv.w);\n"
    "}\n";

  if (_prof->getReceiveDynamicShadowsDepth())
  {
    _outStream <<
      "float calcDepthShadow(sampler2D shadowMap, vec4 uv, "
      "float invShadowMapSize)\n"
      "{\n"
      "  // 4-sample PCF\n"
      "  float shadow = 0.0;\n"
      "  float offset = (NUM_SHADOW_SAMPLES_1D/2.0 - 0.5) *SHADOW_FILTER_SCALE;"
      "\n"
      "  for (float y = -offset; y <= offset; y += SHADOW_FILTER_SCALE)\n"
      "    for (float x = -offset; x <= offset; x += SHADOW_FILTER_SCALE)\n"
      "    {\n"
      "      vec4 newUV = offsetSample(uv, vec2(x, y), invShadowMapSize);\n"
      "      // manually project and assign derivatives\n"
      "      // to avoid gradient issues inside loops\n"
      "      newUV = newUV / newUV.w;\n";
      // The following line used to be:
      // "      float depth = tex2d(shadowMap, newUV.xy).x;\n"
    if (glslVersion == "120")
      _outStream <<
          "      float depth = texture2D(shadowMap, newUV.xy).x;\n";
    else
    {
      _outStream <<
          "      float depth = textureGrad(shadowMap, newUV.xy, "
          " vec2(1.0, 1.0), vec2(1.0, 1.0)).x;\n";
    }
    _outStream <<
      // "      if (depth >= 1.0 || depth >= uv.z)\n"
      "      if (depth >= 1.0 || depth >= newUV.z)\n"
      "        shadow += 1.0;\n"
      "    }\n"
      "  shadow /= (SHADOW_SAMPLES); \n"
      "  return shadow;\n"
      "}\n";
  }
  else
  {
    _outStream <<
      "float calcSimpleShadow(sampler2D shadowMap, vec4 shadowMapPos)\n"
      "{\n"
      "  return " << textureStr << "Proj(shadowMap, shadowMapPos).x;\n"
      "}\n";
  }

  if (_prof->getReceiveDynamicShadowsPSSM())
  {
    Ogre::uint numTextures =
      _prof->getReceiveDynamicShadowsPSSM()->getSplitCount();

    if (_prof->getReceiveDynamicShadowsDepth())
    {
      _outStream << "float calcPSSMDepthShadow(";
    }
    else
    {
      _outStream << "float calcPSSMSimpleShadow(";
    }

    _outStream << "\n  ";

    for (Ogre::uint i = 0; i < numTextures; ++i)
      _outStream << "sampler2D shadowMap" << i << ", ";

    _outStream << "\n  ";

    for (Ogre::uint i = 0; i < numTextures; ++i)
      _outStream << "vec4 lsPos" << i << ", ";

    if (_prof->getReceiveDynamicShadowsDepth())
    {
      _outStream << "\n  ";
      for (Ogre::uint i = 0; i < numTextures; ++i)
        _outStream << "float invShadowmapSize" << i << ", ";
    }

    _outStream << "\n"
      "  vec4 pssmSplitPoints, float camDepth)\n"
      "{\n"
      "  float shadow = 1.0;\n"
      "  // calculate shadow\n";

    for (Ogre::uint i = 0; i < numTextures; ++i)
    {
      if (!i)
      {
        _outStream << "  if (camDepth <= pssmSplitPoints."
          << this->GetChannel(i) << ")\n";
      }
      else if (i < numTextures-1)
      {
        _outStream << "  else if (camDepth <= pssmSplitPoints."
          << this->GetChannel(i) << ")\n";
      }
      else
        _outStream << "  else\n";

      _outStream << "  {\n";

      if (_prof->getReceiveDynamicShadowsDepth())
      {
        _outStream << "    shadow = calcDepthShadow(shadowMap" << i
          << ", lsPos" << i << ", invShadowmapSize" << i << ");\n";
      }
      else
      {
        _outStream << "    shadow = calcSimpleShadow(shadowMap" << i
          << ", lsPos" << i << ");\n";
      }
      _outStream << "  }\n";
    }

    _outStream << "  return shadow;\n"
                  "}\n\n\n";
  }
}

/////////////////////////////////////////////////
void GzTerrainMatGen::SM2Profile::ShaderHelperGLSL::generateFpDynamicShadows(
    const SM2Profile *_prof, const Ogre::Terrain * /*_terrain*/,
    TechniqueType /*_tt*/, Ogre::StringStream &_outStream)
{
  if (_prof->getReceiveDynamicShadowsPSSM())
  {
    Ogre::uint numTextures =
      _prof->getReceiveDynamicShadowsPSSM()->getSplitCount();

    _outStream << "  float camDepth = uvMisc.z;\n";

    if (_prof->getReceiveDynamicShadowsDepth())
    {
      _outStream << "  float rtshadow = calcPSSMDepthShadow(";
    }
    else
    {
      _outStream << "  float rtshadow = calcPSSMSimpleShadow(";
    }

    for (Ogre::uint i = 0; i < numTextures; ++i)
      _outStream << "shadowMap" << i << ", ";

    _outStream << "\n    ";

    for (Ogre::uint i = 0; i < numTextures; ++i)
      _outStream << "lightSpacePos" << i << ", ";

    if (_prof->getReceiveDynamicShadowsDepth())
    {
      _outStream << "\n    ";

      for (Ogre::uint i = 0; i < numTextures; ++i)
        _outStream << "inverseShadowmapSize" << i << ", ";
    }
    _outStream << "\n" <<
      "    pssmSplitPoints, camDepth);\n";
  }
  else
  {
    if (_prof->getReceiveDynamicShadowsDepth())
    {
      _outStream <<
        "  float rtshadow = calcDepthShadow(shadowMap0, lightSpacePos0, "
        "inverseShadowmapSize0);";
    }
    else
    {
      _outStream <<
        "  float rtshadow = calcSimpleShadow(shadowMap0, lightSpacePos0);";
    }
  }

  _outStream << "  shadow = rtshadow;//min(shadow, rtshadow);\n";
}

/////////////////////////////////////////////////
void
GzTerrainMatGen::SM2Profile::ShaderHelperGLSL::generateFragmentProgramSource(
    const SM2Profile *_prof, const Ogre::Terrain *_terrain,
    TechniqueType _tt, Ogre::StringStream &_outStream)
{
  this->generateFpHeader(_prof, _terrain, _tt, _outStream);

  if (_tt != LOW_LOD)
  {
    Ogre::uint maxLayers = _prof->getMaxLayers(_terrain);
    Ogre::uint numLayers = std::min(maxLayers,
        static_cast<Ogre::uint>(_terrain->getLayerCount()));

    for (Ogre::uint i = 0; i < numLayers; ++i)
      this->generateFpLayer(_prof, _terrain, _tt, i, _outStream);
  }

  this->generateFpFooter(_prof, _terrain, _tt, _outStream);
}

/////////////////////////////////////////////////
void GzTerrainMatGen::SM2Profile::ShaderHelperGLSL::updateVpParams(
    const SM2Profile *_prof, const Ogre::Terrain *_terrain,
#if OGRE_VERSION_MAJOR >= 1 && OGRE_VERSION_MINOR >= 8
    TechniqueType _tt,
#else
    TechniqueType /*_tt*/,
#endif
    const Ogre::GpuProgramParametersSharedPtr &_params)
{
  _params->setIgnoreMissingParams(true);
  Ogre::uint maxLayers = _prof->getMaxLayers(_terrain);
  Ogre::uint numLayers = std::min(maxLayers,
      static_cast<Ogre::uint>(_terrain->getLayerCount()));

  Ogre::uint numUVMul = numLayers / 4;

  if (numLayers % 4)
    ++numUVMul;

  for (Ogre::uint i = 0; i < numUVMul; ++i)
  {
    Ogre::Vector4 uvMul(
        _terrain->getLayerUVMultiplier(i * 4),
        _terrain->getLayerUVMultiplier(i * 4 + 1),
        _terrain->getLayerUVMultiplier(i * 4 + 2),
        _terrain->getLayerUVMultiplier(i * 4 + 3));
    _params->setNamedConstant("uvMul" +
        Ogre::StringConverter::toString(i), uvMul);
  }

#if OGRE_VERSION_MAJOR >= 1 && OGRE_VERSION_MINOR >= 8
  if (_terrain->_getUseVertexCompression() && _tt != RENDER_COMPOSITE_MAP)
  {
    Ogre::Real baseUVScale = 1.0f / (_terrain->getSize() - 1);
    _params->setNamedConstant("baseUVScale", baseUVScale);
  }
#endif
}

/////////////////////////////////////////////////
Ogre::String GzTerrainMatGen::SM2Profile::ShaderHelperGLSL::GetChannel(
Ogre::uint _idx)
{
  Ogre::uint rem = _idx % 4;
  switch (rem)
  {
    case 0:
    default:
      return "x";
    case 1:
      return "y";
    case 2:
      return "z";
    case 3:
      return "w";
  };
}

/////////////////////////////////////////////////
/////////////////////////////////////////////////
// CG Shader helper
/////////////////////////////////////////////////
/////////////////////////////////////////////////

/////////////////////////////////////////////////
Ogre::HighLevelGpuProgramPtr
GzTerrainMatGen::SM2Profile::ShaderHelperCg::generateVertexProgram(
    const SM2Profile *_prof, const Ogre::Terrain *_terrain,
    TechniqueType _tt)
{
  Ogre::HighLevelGpuProgramPtr ret =
    this->createVertexProgram(_prof, _terrain, _tt);

  Ogre::StringStream sourceStr;
  this->generateVertexProgramSource(_prof, _terrain, _tt, sourceStr);

  ret->setSource(sourceStr.str());
  ret->load();
  this->defaultVpParams(_prof, _terrain, _tt, ret);

  return ret;
}

/////////////////////////////////////////////////
void GzTerrainMatGen::SM2Profile::ShaderHelperCg::defaultVpParams(
    const SM2Profile *_prof, const Ogre::Terrain *_terrain,
    TechniqueType _tt, const Ogre::HighLevelGpuProgramPtr &_prog)
{
  Ogre::GpuProgramParametersSharedPtr params = _prog->getDefaultParameters();
  params->setIgnoreMissingParams(true);

  params->setNamedAutoConstant("worldMatrix",
      Ogre::GpuProgramParameters::ACT_WORLD_MATRIX);

  params->setNamedAutoConstant("viewProjMatrix",
      Ogre::GpuProgramParameters::ACT_VIEWPROJ_MATRIX);

  params->setNamedAutoConstant("lodMorph",
      Ogre::GpuProgramParameters::ACT_CUSTOM,
      Ogre::Terrain::LOD_MORPH_CUSTOM_PARAM);

  params->setNamedAutoConstant("fogParams",
      Ogre::GpuProgramParameters::ACT_FOG_PARAMS);

  if (_prof->isShadowingEnabled(_tt, _terrain))
  {
    unsigned int numTextures = 1;
    if (_prof->getReceiveDynamicShadowsPSSM())
    {
      numTextures = _prof->getReceiveDynamicShadowsPSSM()->getSplitCount();
    }
    for (unsigned int i = 0; i < numTextures; ++i)
    {
      params->setNamedAutoConstant("texViewProjMatrix" +
          Ogre::StringConverter::toString(i),
          Ogre::GpuProgramParameters::ACT_TEXTURE_VIEWPROJ_MATRIX, i);

      // Don't add depth range params
      // if (prof->getReceiveDynamicShadowsDepth())
      // {
      //   params->setNamedAutoConstant("depthRange" +
      //       Ogre::StringConverter::toString(i),
      //       Ogre::GpuProgramParameters::ACT_SHADOW_SCENE_DEPTH_RANGE, i);
      // }
    }
  }

#if OGRE_VERSION_MAJOR >= 1 && OGRE_VERSION_MINOR >= 8
  if (_terrain->_getUseVertexCompression() && _tt != RENDER_COMPOSITE_MAP)
  {
    Ogre::Matrix4 posIndexToObjectSpace;
    _terrain->getPointTransform(&posIndexToObjectSpace);
    params->setNamedConstant("posIndexToObjectSpace", posIndexToObjectSpace);
  }
#endif
}

/////////////////////////////////////////////////
void
GzTerrainMatGen::SM2Profile::ShaderHelperCg::generateVpDynamicShadows(
    const SM2Profile *_prof, const Ogre::Terrain * /*_terrain*/,
    TechniqueType /*_tt*/, Ogre::StringStream &_outStream)
{
  unsigned int numTextures = 1;

  if (_prof->getReceiveDynamicShadowsPSSM())
  {
    numTextures = _prof->getReceiveDynamicShadowsPSSM()->getSplitCount();
  }

  // Calculate the position of vertex in light space
  for (unsigned int i = 0; i < numTextures; ++i)
  {
    _outStream << "  oLightSpacePos" << i << " = mul(texViewProjMatrix"
               << i << ", worldPos);\n";

    // Don't linearize depth range: RTSS PSSM implementation uses
    // view-space depth
    // if (prof->getReceiveDynamicShadowsDepth())
    // {
    //   // make linear
    //   outStream << "oLightSpacePos" << i << ".z = (oLightSpacePos" << i
    //             << ".z - depthRange" << i << ".x) * depthRange" << i
    //             << ".w;\n";
    // }
  }

  if (_prof->getReceiveDynamicShadowsPSSM())
  {
    _outStream << "  // pass cam depth\n   oUVMisc.z = oPos.z;\n";
  }
}

/////////////////////////////////////////////////
unsigned int GzTerrainMatGen::SM2Profile::ShaderHelperCg::
generateVpDynamicShadowsParams(unsigned int _texCoord, const SM2Profile *_prof,
    const Ogre::Terrain * /*_terrain*/, TechniqueType /*_tt*/,
    Ogre::StringStream &_outStream)
{
  // out semantics & params
  unsigned int numTextures = 1;

  if (_prof->getReceiveDynamicShadowsPSSM())
  {
    numTextures = _prof->getReceiveDynamicShadowsPSSM()->getSplitCount();
  }

  for (unsigned int i = 0; i < numTextures; ++i)
  {
    _outStream << ", out float4 oLightSpacePos" << i
               << " : TEXCOORD" << _texCoord++ << "\n"
               << ", uniform float4x4 texViewProjMatrix" << i << "\n";

    // Don't add depth range params
    // if (prof->getReceiveDynamicShadowsDepth())
    // {
    //   _outStream << ", uniform float4 depthRange" << i
    //             << " // x = min, y = max, z = range, w = 1/range\n";
    // }
  }

  return _texCoord;
}

/////////////////////////////////////////////////
// This method is identical to
// TerrainMaterialGeneratorA::SM2Profile::ShaderHelperCg::generateVpHeader()
// but is needed because generateVpDynamicShadowsParams() is not declared
// virtual.
void GzTerrainMatGen::SM2Profile::ShaderHelperCg::generateVpHeader(
    const SM2Profile *_prof, const Ogre::Terrain *_terrain,
    TechniqueType _tt, Ogre::StringStream &_outStream)
{
  _outStream << "void main_vp(\n";

  bool compression = false;

#if OGRE_VERSION_MAJOR >= 1 && OGRE_VERSION_MINOR >= 8
  compression = _terrain->_getUseVertexCompression() &&
                _tt != RENDER_COMPOSITE_MAP;
#endif

  if (compression)
  {
    _outStream << "float2 posIndex : POSITION,\nfloat height  : TEXCOORD0,\n";
  }
  else
  {
    _outStream << "float4 pos : POSITION,\nfloat2 uv  : TEXCOORD0,\n";
  }

  if (_tt != RENDER_COMPOSITE_MAP)
    _outStream << "float2 delta  : TEXCOORD1,\n";

  _outStream <<
    "uniform float4x4 worldMatrix,\n"
    "uniform float4x4 viewProjMatrix,\n"
    "uniform float2   lodMorph,\n";

  if (compression)
  {
    _outStream <<
      "uniform float4x4   posIndexToObjectSpace,\n"
      "uniform float    baseUVScale,\n";
  }

  // uv multipliers
  Ogre::uint maxLayers = _prof->getMaxLayers(_terrain);
  Ogre::uint numLayers = std::min(maxLayers,
      static_cast<unsigned int>(_terrain->getLayerCount()));

  unsigned int numUVMultipliers = (numLayers / 4);

  if (numLayers % 4)
    ++numUVMultipliers;

  for (unsigned int i = 0; i < numUVMultipliers; ++i)
    _outStream << "uniform float4 uvMul" << i << ",\n";

  _outStream <<
    "out float4 oPos : POSITION,\n"
    "out float4 oPosObj : TEXCOORD0\n";

  unsigned int texCoordSet = 1;
  _outStream << ", out float4 oUVMisc : TEXCOORD" << texCoordSet++
            << " // xy = uv, z = camDepth\n";

  // layer UV's premultiplied, packed as xy/zw
  unsigned int numUVSets = numLayers / 2;

  if (numLayers % 2)
    ++numUVSets;

  if (_tt != LOW_LOD)
  {
    for (unsigned int i = 0; i < numUVSets; ++i)
    {
      _outStream << ", out float4 oUV" << i
                << " : TEXCOORD" << texCoordSet++ << "\n";
    }
  }

  if (_prof->getParent()->getDebugLevel() && _tt != RENDER_COMPOSITE_MAP)
  {
    _outStream << ", out float2 lodInfo : TEXCOORD" << texCoordSet++ << "\n";
  }

  bool fog = _terrain->getSceneManager()->getFogMode() != Ogre::FOG_NONE &&
             _tt != RENDER_COMPOSITE_MAP;

  if (fog)
  {
    _outStream <<
      ", uniform float4 fogParams\n"
      ", out float fogVal : COLOR\n";
  }

  if (_prof->isShadowingEnabled(_tt, _terrain))
  {
    texCoordSet = generateVpDynamicShadowsParams(texCoordSet, _prof,
        _terrain, _tt, _outStream);
  }

  // check we haven't exceeded texture coordinates
  if (texCoordSet > 8)
  {
    OGRE_EXCEPT(Ogre::Exception::ERR_INVALIDPARAMS,
        "Requested options require too many texture coordinate sets! "
        "Try reducing the number of layers.",
        __FUNCTION__);
  }

  _outStream <<
    ")\n"
    "{\n";

  if (compression)
  {
    _outStream << "  float4 pos;\n"
      << "  pos = mul(posIndexToObjectSpace, float4(posIndex, height, 1));\n"
      << "  float2 uv = float2(posIndex.x * baseUVScale, 1.0 - "
      << "(posIndex.y * baseUVScale));\n";
  }

  _outStream <<
    "  float4 worldPos = mul(worldMatrix, pos);\n"
    "  oPosObj = pos;\n";

  if (_tt != RENDER_COMPOSITE_MAP)
  {
    // determine whether to apply the LOD morph to this vertex
    // we store the deltas against all vertices so we only want to apply
    // the morph to the ones which would disappear. The target LOD which is
    // being morphed to is stored in lodMorph.y, and the LOD at which
    // the vertex should be morphed is stored in uv.w. If we subtract
    // the former from the latter, and arrange to only morph if the
    // result is negative (it will only be -1 in fact, since after that
    // the vertex will never be indexed), we will achieve our aim.
    // sign(vertexLOD - targetLOD) == -1 is to morph
    _outStream <<
      "  float toMorph = -min(0, sign(delta.y - lodMorph.y));\n";

    // this will either be 1 (morph) or 0 (don't morph)
    if (_prof->getParent()->getDebugLevel())
    {
      // x == LOD level (-1 since value is target level, we want to
      // display actual)
      _outStream << "lodInfo.x = (lodMorph.y - 1) / "
                 << _terrain->getNumLodLevels() << ";\n";

      // y == LOD morph
      _outStream << "lodInfo.y = toMorph * lodMorph.x;\n";
    }

    // morph
    switch (_terrain->getAlignment())
    {
      case Ogre::Terrain::ALIGN_X_Y:
        _outStream << "  worldPos.z += delta.x * toMorph * lodMorph.x;\n";
        break;
      case Ogre::Terrain::ALIGN_X_Z:
        _outStream << "  worldPos.y += delta.x * toMorph * lodMorph.x;\n";
        break;
      case Ogre::Terrain::ALIGN_Y_Z:
        _outStream << "  worldPos.x += delta.x * toMorph * lodMorph.x;\n";
        break;
      default:
        gzerr << "Invalid alignment\n";
    };
  }

  // generate UVs
  if (_tt != LOW_LOD)
  {
    for (unsigned int i = 0; i < numUVSets; ++i)
    {
      unsigned int layer  =  i * 2;
      unsigned int uvMulIdx = layer / 4;

      _outStream << "  oUV" << i << ".xy = " << " uv.xy * uvMul"
                 << uvMulIdx << "." << getChannel(layer) << ";\n";
      _outStream << "  oUV" << i << ".zw = " << " uv.xy * uvMul"
                 << uvMulIdx << "." << getChannel(layer+1) << ";\n";
    }
  }
}

/////////////////////////////////////////////////
// This method is identical to
// TerrainMaterialGeneratorA::SM2Profile::ShaderHelperCg::generateVpFooter()
// but is needed because generateVpDynamicShadows() is not declared virtual.
void GzTerrainMatGen::SM2Profile::ShaderHelperCg::generateVpFooter(
    const SM2Profile *_prof, const Ogre::Terrain *_terrain,
    TechniqueType _tt, Ogre::StringStream &_outStream)
{
  _outStream << "  oPos = mul(viewProjMatrix, worldPos);\n"
             << "  oUVMisc.xy = uv.xy;\n";

  bool fog = _terrain->getSceneManager()->getFogMode() != Ogre::FOG_NONE &&
             _tt != RENDER_COMPOSITE_MAP;
  if (fog)
  {
    if (_terrain->getSceneManager()->getFogMode() == Ogre::FOG_LINEAR)
    {
      _outStream <<
        "  fogVal = saturate((oPos.z - fogParams.y) * fogParams.w);\n";
    }
    else
    {
      _outStream <<
        "  fogVal = 1 - saturate(1 / (exp(oPos.z * fogParams.x)));\n";
    }
  }

  if (_prof->isShadowingEnabled(_tt, _terrain))
    this->generateVpDynamicShadows(_prof, _terrain, _tt, _outStream);

  _outStream << "}\n";
}

/////////////////////////////////////////////////
void GzTerrainMatGen::SM2Profile::ShaderHelperCg::
generateVertexProgramSource(const SM2Profile *_prof,
    const Ogre::Terrain* _terrain, TechniqueType _tt,
    Ogre::StringStream &_outStream)
{
  this->generateVpHeader(_prof, _terrain, _tt, _outStream);

  if (_tt != LOW_LOD)
  {
    unsigned int maxLayers = _prof->getMaxLayers(_terrain);
    unsigned int numLayers = std::min(maxLayers,
        static_cast<unsigned int>(_terrain->getLayerCount()));

    for (unsigned int i = 0; i < numLayers; ++i)
      this->generateVpLayer(_prof, _terrain, _tt, i, _outStream);
  }

  this->generateVpFooter(_prof, _terrain, _tt, _outStream);
}

/////////////////////////////////////////////////
Ogre::HighLevelGpuProgramPtr
GzTerrainMatGen::SM2Profile::ShaderHelperCg::generateFragmentProgram(
    const SM2Profile *_prof, const Ogre::Terrain *_terrain, TechniqueType _tt)
{
  Ogre::HighLevelGpuProgramPtr ret = this->createFragmentProgram(_prof,
      _terrain, _tt);

  Ogre::StringStream sourceStr;

  this->generateFragmentProgramSource(_prof, _terrain, _tt, sourceStr);

  ret->setSource(sourceStr.str());

  ret->load();

  this->defaultFpParams(_prof, _terrain, _tt, ret);

  return ret;
}

/////////////////////////////////////////////////
/////////////////////////////////////////////////
// TerrainMaterial
/////////////////////////////////////////////////
/////////////////////////////////////////////////

//////////////////////////////////////////////////
TerrainMaterial::TerrainMaterial(const std::string &_materialname)
{
  this->materialName = _materialname;
  this->mProfiles.push_back(OGRE_NEW Profile(this, "OgreMaterial",
      "Profile for rendering Ogre standard material"));
  this->setActiveProfile("OgreMaterial");
}

//////////////////////////////////////////////////
void TerrainMaterial::setMaterialByName(const std::string &_materialname)
{
  this->materialName = _materialname;
}

//////////////////////////////////////////////////
void TerrainMaterial::setGridSize(const unsigned int _size)
{
  if (_size == 0)
  {
    gzerr << "Unable to set a grid size of zero" << std::endl;
    return;
  }

  this->gridSize = _size;
}

//////////////////////////////////////////////////
TerrainMaterial::Profile::Profile(Ogre::TerrainMaterialGenerator *_parent,
    const Ogre::String &_name, const Ogre::String &_desc)
    : Ogre::TerrainMaterialGenerator::Profile(_parent, _name, _desc)
{
}

//////////////////////////////////////////////////
TerrainMaterial::Profile::~Profile()
{
}

//////////////////////////////////////////////////
bool TerrainMaterial::Profile::isVertexCompressionSupported() const
{
  return false;
}

//////////////////////////////////////////////////
Ogre::MaterialPtr TerrainMaterial::Profile::generate(
    const Ogre::Terrain *_terrain)
{
  const Ogre::String& matName = _terrain->getMaterialName();

  Ogre::MaterialPtr mat =
      Ogre::MaterialManager::getSingleton().getByName(matName);
  if (!mat.isNull())
      Ogre::MaterialManager::getSingleton().remove(matName);

  TerrainMaterial *parent =
      dynamic_cast<TerrainMaterial *>(getParent());

  // Set Ogre material
  mat = Ogre::MaterialManager::getSingleton().getByName(parent->materialName);

  // clone the material
  mat = mat->clone(matName);
  if (!mat->isLoaded())
    mat->load();

  // size of grid in one direction
  unsigned int gridWidth =
      static_cast<unsigned int>(std::sqrt(parent->gridSize));
  // factor to be applied to uv transformation: scale and translation
  double factor = 1.0 / gridWidth;
  // static counter to keep track which terrain slot we are currently in
  static int gridCount = 0;

  for (unsigned int i = 0; i < mat->getNumTechniques(); ++i)
  {
    Ogre::Technique *tech = mat->getTechnique(i);
    for (unsigned int j = 0; j < tech->getNumPasses(); ++j)
    {
      Ogre::Pass *pass = tech->getPass(j);

      // check if there is a fragment shader
      if (!pass->hasFragmentProgram())
        continue;

      Ogre::GpuProgramParametersSharedPtr params =
          pass->getFragmentProgramParameters();
      if (params.isNull())
        continue;

      // set up shadow split points in a way that is consistent with the
      // default ogre terrain material generator
      Ogre::PSSMShadowCameraSetup* pssm =
          RTShaderSystem::Instance()->GetPSSMShadowCameraSetup();
      unsigned int numTextures =
          static_cast<unsigned int>(pssm->getSplitCount());
      Ogre::Vector4 splitPoints;
      const Ogre::PSSMShadowCameraSetup::SplitPointList& splitPointList =
          pssm->getSplitPoints();
<<<<<<< HEAD
      // populate from split point 1 not 0
=======
      // populate from split point 1 not 0, and include shadowFarDistance
>>>>>>> 7f650c05
      for (unsigned int t = 0u; t < numTextures; ++t)
        splitPoints[t] = splitPointList[t+1];
      params->setNamedConstant("pssmSplitPoints", splitPoints);

      // set up uv transform
      double xTrans = static_cast<int>(gridCount / gridWidth) * factor;
      double yTrans = (gridWidth - 1 - (gridCount % gridWidth)) * factor;
      // explicitly set all matrix elements to avoid uninitialized values
      Ogre::Matrix4 uvTransform(factor, 0.0, 0.0, xTrans,
                                0.0, factor, 0.0, yTrans,
                                0.0, 0.0, 1.0, 0.0,
                                0.0, 0.0, 0.0, 1.0);
      params->setNamedConstant("uvTransform", uvTransform);
    }
  }
  gridCount++;

  // Get default pass
  Ogre::Pass *p = mat->getTechnique(0)->getPass(0);

  // Add terrain's global normalmap to renderpass so the
  // fragment program can find it.
  Ogre::TextureUnitState *tu = p->createTextureUnitState(matName+"/nm");

  Ogre::TexturePtr nmtx = _terrain->getTerrainNormalMap();
  tu->_setTexturePtr(nmtx);

  return mat;
}

//////////////////////////////////////////////////
Ogre::MaterialPtr TerrainMaterial::Profile::generateForCompositeMap(
    const Ogre::Terrain *_terrain)
{
  return _terrain->_getCompositeMapMaterial();
}

//////////////////////////////////////////////////
void TerrainMaterial::Profile::setLightmapEnabled(bool /*_enabled*/)
{
}

//////////////////////////////////////////////////
Ogre::uint8 TerrainMaterial::Profile::getMaxLayers(
    const Ogre::Terrain */*_terrain*/) const
{
  return 0;
}

//////////////////////////////////////////////////
void TerrainMaterial::Profile::updateParams(const Ogre::MaterialPtr &/*_mat*/,
    const Ogre::Terrain */*_terrain*/)
{
}

//////////////////////////////////////////////////
void TerrainMaterial::Profile::updateParamsForCompositeMap(
    const Ogre::MaterialPtr &/*_mat*/, const Ogre::Terrain */*_terrain*/)
{
}

//////////////////////////////////////////////////
void TerrainMaterial::Profile::requestOptions(Ogre::Terrain *_terrain)
{
  _terrain->_setMorphRequired(true);
  // enable global normal map
  _terrain->_setNormalMapRequired(true);
  _terrain->_setLightMapRequired(false);
  _terrain->_setCompositeMapRequired(false);
}<|MERGE_RESOLUTION|>--- conflicted
+++ resolved
@@ -40,7 +40,6 @@
 #include "gazebo/common/SystemPaths.hh"
 #include "gazebo/transport/TransportIface.hh"
 #include "gazebo/rendering/ogre_gazebo.h"
-#include "gazebo/rendering/RenderEvents.hh"
 #include "gazebo/rendering/RTShaderSystem.hh"
 #include "gazebo/rendering/Scene.hh"
 #include "gazebo/rendering/Light.hh"
@@ -80,64 +79,6 @@
   this->dataPtr->gzPagingDir =
       common::SystemPaths::Instance()->GetLogPath() /
       this->dataPtr->pagingDirname;
-
-}
-
-/////////////////////////////////////////////////
-void Heightmap::ToggleLayer(const int32_t _layer)
-{
-  if (_layer == 0)
-  {
-    Ogre::TerrainGroup::TerrainIterator ti =
-      this->dataPtr->terrainGroup->getTerrainIterator();
-    while (ti.hasMoreElements())
-    {
-      Ogre::Terrain *terrain = ti.getNext()->instance;
-      GZ_ASSERT(terrain != nullptr, "Unable to get a valid terrain pointer");
-
-      Ogre::Material *material = terrain->getMaterial().get();
-
-      unsigned int techniqueCount, passCount, unitStateCount;
-      Ogre::Technique *technique;
-      Ogre::Pass *pass;
-
-      for (techniqueCount = 0; techniqueCount < material->getNumTechniques();
-          ++techniqueCount)
-      {
-        technique = material->getTechnique(techniqueCount);
-
-        for (passCount = 0; passCount < technique->getNumPasses(); ++passCount)
-        {
-          pass = technique->getPass(passCount);
-          pass->setDepthWriteEnabled(false);
-          Ogre::ColourValue dc = pass->getDiffuse();
-          float alpha = dc.a > 0 ? 0.0f : 1.0f;
-          dc.a = alpha;
-          pass->setDiffuse(dc);
-          Ogre::String fpName = pass->getFragmentProgramName();
-
-          if (alpha <= 0)
-            pass->setSceneBlending(Ogre::SBT_TRANSPARENT_ALPHA);
-          else
-            pass->setSceneBlending(Ogre::SBT_REPLACE);
-
-          for (unitStateCount = 0; unitStateCount <
-              pass->getNumTextureUnitStates(); ++unitStateCount)
-          {
-            auto textureUnitState = pass->getTextureUnitState(unitStateCount);
-
-            if (textureUnitState->getColourBlendMode().operation ==
-                Ogre::LBX_SOURCE1)
-            {
-              textureUnitState->setAlphaOperation(
-                  Ogre::LBX_SOURCE1, Ogre::LBS_MANUAL, Ogre::LBS_CURRENT,
-                  alpha);
-            }
-          }
-        }
-      }
-    }
-  }
 }
 
 //////////////////////////////////////////////////
@@ -722,10 +663,6 @@
         event::Events::ConnectPreRender(
         std::bind(&Heightmap::SaveHeightmap, this)));
   }
-
-  this->dataPtr->connections.push_back(
-      rendering::Events::ConnectToggleLayer(
-        std::bind(&Heightmap::ToggleLayer, this, std::placeholders::_1)));
 }
 
 ///////////////////////////////////////////////////
@@ -1987,12 +1924,12 @@
     if (_terrain->getSceneManager()->getFogMode() == Ogre::FOG_LINEAR)
     {
       _outStream <<
-        "  fogVal = clamp((gl_Position.z - fogParams.y) * fogParams.w, 0.0, 1.0);\n";
+        "  fogVal = clamp((oPos.z - fogParams.y) * fogParams.w, 0.0, 1.0);\n";
     }
     else
     {
       _outStream <<
-        "  fogVal = 1 - clamp(1 / (exp(gl_Position.z * fogParams.x)), 0.0, 1.0);\n";
+        "  fogVal = 1 - clamp(1 / (exp(oPos.z * fogParams.x)), 0.0, 1.0);\n";
     }
   }
 
@@ -2193,7 +2130,6 @@
   _outStream <<
     // Only 1 light supported in this version
     // deferred shading profile / generator later, ok? :)
-    "uniform bool visible;\n"
     "uniform vec3 ambient;\n"
     "uniform vec4 lightPosObjSpace;\n"
     "uniform vec3 lightDiffuseColour;\n"
@@ -2523,8 +2459,7 @@
     else
     {
       // Apply specular
-
-      _outStream << "specular=0.1;  outputCol.xyz += litRes.z * lightSpecularColour * "
+      _outStream << "  outputCol.xyz += litRes.z * lightSpecularColour * "
                     "specular * shadow;\n";
 
       if (_prof->getParent()->getDebugLevel())
@@ -2540,8 +2475,6 @@
   {
     _outStream << "  outputCol.xyz = mix(outputCol.xyz, fogColour, fogVal);\n";
   }
-
-  _outStream << "  outputCol.a = visible ? 1 : 0;\n";
 
   if (glslVersion == "120")
     _outStream << "  gl_FragColor = outputCol;\n";
@@ -3335,11 +3268,7 @@
       Ogre::Vector4 splitPoints;
       const Ogre::PSSMShadowCameraSetup::SplitPointList& splitPointList =
           pssm->getSplitPoints();
-<<<<<<< HEAD
-      // populate from split point 1 not 0
-=======
       // populate from split point 1 not 0, and include shadowFarDistance
->>>>>>> 7f650c05
       for (unsigned int t = 0u; t < numTextures; ++t)
         splitPoints[t] = splitPointList[t+1];
       params->setNamedConstant("pssmSplitPoints", splitPoints);
