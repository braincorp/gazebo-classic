/*
 * Copyright (C) 2012-2015 Open Source Robotics Foundation
 *
 * Licensed under the Apache License, Version 2.0 (the "License");
 * you may not use this file except in compliance with the License.
 * You may obtain a copy of the License at
 *
 *     http://www.apache.org/licenses/LICENSE-2.0
 *
 * Unless required by applicable law or agreed to in writing, software
 * distributed under the License is distributed on an "AS IS" BASIS,
 * WITHOUT WARRANTIES OR CONDITIONS OF ANY KIND, either express or implied.
 * See the License for the specific language governing permissions and
 * limitations under the License.
 *
*/

#ifdef _WIN32
  // Ensure that Winsock2.h is included before Windows.h, which can get
  // pulled in by anybody (e.g., Boost).
  #include <Winsock2.h>
#endif

#include <memory>

#include <string.h>
#include <math.h>

#include <boost/filesystem.hpp>

#include "gazebo/common/Assert.hh"
#include "gazebo/common/CommonIface.hh"
#include "gazebo/common/Exception.hh"
#include "gazebo/common/SystemPaths.hh"
#include "gazebo/math/Helpers.hh"
#include "gazebo/transport/TransportIface.hh"
#include "gazebo/rendering/ogre_gazebo.h"
#include "gazebo/rendering/RTShaderSystem.hh"
#include "gazebo/rendering/Scene.hh"
#include "gazebo/rendering/Light.hh"
#include "gazebo/rendering/Conversions.hh"
#include "gazebo/rendering/UserCamera.hh"
#include "gazebo/rendering/RenderEngine.hh"

#include "gazebo/rendering/Heightmap.hh"
#include "gazebo/rendering/HeightmapPrivate.hh"

using namespace gazebo;
using namespace rendering;

const unsigned int HeightmapPrivate::numTerrainSubdivisions = 16;
const double HeightmapPrivate::loadRadiusFactor = 1.0;
const double HeightmapPrivate::holdRadiusFactor = 1.15;
const boost::filesystem::path HeightmapPrivate::pagingDirname = "paging";
const boost::filesystem::path HeightmapPrivate::hashFilename = "gzterrain.SHA1";

static std::string glslVersion = "130";
static std::string vpInStr = "in";
static std::string vpOutStr = "out";
static std::string fpInStr = "in";
static std::string fpOutStr = "out";
static std::string textureStr = "texture";

//////////////////////////////////////////////////
Heightmap::Heightmap(ScenePtr _scene)
  : dataPtr(new HeightmapPrivate)
{
  this->dataPtr->scene = _scene;
  this->dataPtr->terrainGlobals = NULL;
  this->dataPtr->terrainPaging = NULL;
  this->dataPtr->pageManager = NULL;

  this->dataPtr->terrainIdx = 0;
  this->dataPtr->useTerrainPaging = false;

  this->dataPtr->pageManager = NULL;
  this->dataPtr->terrainPaging = NULL;
  this->dataPtr->terrainHashChanged = true;
  this->dataPtr->terrainsImported = true;

  this->dataPtr->gzPagingDir =
      common::SystemPaths::Instance()->GetLogPath() /
      this->dataPtr->pagingDirname;
}

//////////////////////////////////////////////////
Heightmap::~Heightmap()
{
  this->dataPtr->scene.reset();

  if (this->dataPtr->terrainPaging)
  {
    OGRE_DELETE this->dataPtr->terrainPaging;
    this->dataPtr->pageManager->destroyWorld(this->dataPtr->world);
    OGRE_DELETE this->dataPtr->pageManager;
  }
  else
  {
    this->dataPtr->terrainGroup->removeAllTerrains();

    OGRE_DELETE this->dataPtr->terrainGroup;
    this->dataPtr->terrainGroup = NULL;
  }

  OGRE_DELETE this->dataPtr->terrainGlobals;
  this->dataPtr->terrainGlobals = NULL;
}

//////////////////////////////////////////////////
void Heightmap::LoadFromMsg(ConstVisualPtr &_msg)
{
  this->dataPtr->terrainSize =
      msgs::ConvertIgn(_msg->geometry().heightmap().size());
  this->dataPtr->terrainOrigin =
      msgs::ConvertIgn(_msg->geometry().heightmap().origin());

  for (int i = 0; i < _msg->geometry().heightmap().texture_size(); ++i)
  {
    std::string diffusePath = common::find_file(
        _msg->geometry().heightmap().texture(i).diffuse());
    std::string normalPath = common::find_file(
        _msg->geometry().heightmap().texture(i).normal());

    RenderEngine::Instance()->AddResourcePath(diffusePath);
    RenderEngine::Instance()->AddResourcePath(normalPath);

    this->dataPtr->diffuseTextures.push_back(diffusePath);
    this->dataPtr->normalTextures.push_back(normalPath);
    this->dataPtr->worldSizes.push_back(
        _msg->geometry().heightmap().texture(i).size());
  }

  for (int i = 0; i < _msg->geometry().heightmap().blend_size(); ++i)
  {
    this->dataPtr->blendHeight.push_back(
        _msg->geometry().heightmap().blend(i).min_height());
    this->dataPtr->blendFade.push_back(
        _msg->geometry().heightmap().blend(i).fade_dist());
  }

  if (_msg->geometry().heightmap().has_use_terrain_paging())
  {
    this->dataPtr->useTerrainPaging =
        _msg->geometry().heightmap().use_terrain_paging();
  }

  this->Load();
}

//////////////////////////////////////////////////
Ogre::TerrainGroup *Heightmap::GetOgreTerrain() const
{
  return this->OgreTerrain();
}

//////////////////////////////////////////////////
Ogre::TerrainGroup *Heightmap::OgreTerrain() const
{
  return this->dataPtr->terrainGroup;
}

//////////////////////////////////////////////////
common::Image Heightmap::GetImage() const
{
  return this->Image();
}

//////////////////////////////////////////////////
common::Image Heightmap::Image() const
{
  common::Image result;

  double height = 0.0;
  unsigned char *imageData = NULL;

  /// \todo Support multiple terrain objects
  Ogre::Terrain *terrain = this->dataPtr->terrainGroup->getTerrain(0, 0);

  GZ_ASSERT(terrain != NULL, "Unable to get a valid terrain pointer");

  double minHeight = terrain->getMinHeight();
  double maxHeight = terrain->getMaxHeight() - minHeight;

  // Get the number of vertices along one side of the terrain
  uint16_t size = terrain->getSize();

  // Create the image data buffer
  imageData = new unsigned char[size * size];

  // Get height data from all vertices
  for (uint16_t y = 0; y < size; ++y)
  {
    for (uint16_t x = 0; x < size; ++x)
    {
      // Normalize height value
      height = (terrain->getHeightAtPoint(x, y) - minHeight) / maxHeight;

      GZ_ASSERT(height <= 1.0, "Normalized terrain height > 1.0");
      GZ_ASSERT(height >= 0.0, "Normalized terrain height < 0.0");

      // Scale height to a value between 0 and 255
      imageData[(size - y - 1)*size+x] =
        static_cast<unsigned char>(height * 255.0);
    }
  }

  result.SetFromData(imageData, size, size, common::Image::L_INT8);

  delete [] imageData;
  return result;
}

//////////////////////////////////////////////////
void Heightmap::SplitHeights(const std::vector<float> &_heightmap,
    const int _n, std::vector<std::vector<float> > &_v)
{
  // We support splitting the terrain in 4 or 16 pieces
  GZ_ASSERT(_n == 4 || _n == 16,
      "Invalid number of terrain divisions (it should be 4 or 16)");

  int count = 0;
  int width = sqrt(_heightmap.size());
  int newWidth = 1 + (width - 1) / sqrt(_n);

  // Memory allocation
  _v.resize(_n);

  for (int tileR = 0; tileR < sqrt(_n); ++tileR)
  {
    int tileIndex = tileR * sqrt(_n);
    for (int row = 0; row < newWidth - 1; ++row)
    {
      for (int tileC = 0; tileC < sqrt(_n); ++tileC)
      {
        for (int col = 0; col < newWidth - 1; ++col)
        {
          _v[tileIndex].push_back(_heightmap[count]);
          ++count;
        }
        // Copy last value into the last column
        _v[tileIndex].push_back(_v[tileIndex].back());

        tileIndex = tileR * sqrt(_n) +
            (tileIndex + 1) % static_cast<int>(sqrt(_n));
      }
      ++count;
    }
    // Copy the last row
    for (int i = 0; i < sqrt(_n); ++i)
    {
      tileIndex = tileR * sqrt(_n) + i;
      std::vector<float> lastRow(_v[tileIndex].end() - newWidth,
          _v[tileIndex].end());
      _v[tileIndex].insert(_v[tileIndex].end(),
          lastRow.begin(), lastRow.end());
    }
  }
}

//////////////////////////////////////////////////
void Heightmap::UpdateTerrainHash(const std::string &_hash,
    const boost::filesystem::path &_terrainDir)
{
  std::ofstream terrainHashFile;
  boost::filesystem::path terrainHashFullPath;

  // Create the subdirectories if they do not exist
  boost::filesystem::create_directories(_terrainDir);

  terrainHashFullPath = _terrainDir / this->dataPtr->hashFilename;

  // Update the terrain hash
  terrainHashFile.open(terrainHashFullPath.string().c_str());

  // Throw an error if we couldn't open the file for writing.
  if (terrainHashFile.is_open())
  {
    terrainHashFile << _hash;
    terrainHashFile.close();
  }
  else
  {
    gzerr << "Unable to open file for creating a terrain hash: [" +
        terrainHashFullPath.string() + "]\n";
  }
}

//////////////////////////////////////////////////
bool Heightmap::PrepareTerrainPaging(
    const boost::filesystem::path &_terrainDirPath)
{
  std::string heightmapHash;
  boost::filesystem::path terrainHashFullPath;
  bool updateHash = true;

  // Compute the original heightmap's image.
  heightmapHash = common::get_sha1<std::vector<float> >(this->dataPtr->heights);

  // Check if the terrain hash exists
  terrainHashFullPath = _terrainDirPath / this->dataPtr->hashFilename;
  if (boost::filesystem::exists(terrainHashFullPath))
  {
    try
    {
      // Read the terrain hash
      std::ifstream in(terrainHashFullPath.string().c_str());
      std::stringstream buffer;
      buffer << in.rdbuf();
      std::string terrainHash(buffer.str());
      updateHash = terrainHash != heightmapHash;
    }
    catch(std::ifstream::failure &e)
    {
      gzerr << "Terrain paging error: Unable to read terrain hash\n";
    }
  }

  // Update the terrain hash and split the terrain into small pieces
  if (updateHash)
  {
    this->UpdateTerrainHash(heightmapHash, _terrainDirPath);
  }

  return updateHash;
}

//////////////////////////////////////////////////
void Heightmap::Load()
{
  if (this->dataPtr->terrainGlobals != NULL)
    return;

  const Ogre::RenderSystemCapabilities *capabilities;
  Ogre::RenderSystemCapabilities::ShaderProfiles profiles;
  Ogre::RenderSystemCapabilities::ShaderProfiles::const_iterator iter;

  capabilities =
      Ogre::Root::getSingleton().getRenderSystem()->getCapabilities();
  Ogre::DriverVersion glVersion;
  glVersion.build = 0;
  glVersion.major = 3;
  glVersion.minor = 0;
  glVersion.release = 0;
  if (capabilities->isDriverOlderThanVersion(glVersion))
  {
    glslVersion = "120";
    vpInStr = "attribute";
    vpOutStr = "varying";
    fpInStr = "varying";
    textureStr = "texture2D";
  }

  // The terraingGroup is composed by a number of terrains (1 by default)
  int nTerrains = 1;

  this->dataPtr->terrainGlobals = new Ogre::TerrainGlobalOptions();

#if (OGRE_VERSION_MAJOR == 1 && OGRE_VERSION_MINOR >= 8) || \
    OGRE_VERSION_MAJOR > 1
  // Vertex compression breaks anything, e.g. Gpu laser, that tries to build
  // a depth map.
  this->dataPtr->terrainGlobals->setUseVertexCompressionWhenAvailable(false);
#endif

  msgs::Geometry geomMsg;
  boost::filesystem::path imgPath;
  boost::filesystem::path terrainName;
  boost::filesystem::path terrainDirPath;
  boost::filesystem::path prefix;
  boost::shared_ptr<msgs::Response> response = transport::request(
     this->dataPtr->scene->GetName(), "heightmap_data");

  if (response->response() != "error" &&
      response->type() == geomMsg.GetTypeName())
  {
    geomMsg.ParseFromString(response->serialized_data());

    // Copy the height data.
    this->dataPtr->terrainSize = msgs::ConvertIgn(geomMsg.heightmap().size());
    this->dataPtr->heights.resize(geomMsg.heightmap().heights().size());
    memcpy(&this->dataPtr->heights[0], geomMsg.heightmap().heights().data(),
        sizeof(this->dataPtr->heights[0])*geomMsg.heightmap().heights().size());

    this->dataPtr->dataSize = geomMsg.heightmap().width();

    if (geomMsg.heightmap().has_filename())
    {
      // Get the full path of the image heightmap
      imgPath = geomMsg.heightmap().filename();
      terrainName = imgPath.filename().stem();
      terrainDirPath = this->dataPtr->gzPagingDir / terrainName;

      // Add the top level terrain paging directory to the OGRE
      // ResourceGroupManager
      if (!Ogre::ResourceGroupManager::getSingleton().resourceLocationExists(
            this->dataPtr->gzPagingDir.string(), "General"))
      {
        Ogre::ResourceGroupManager::getSingleton().addResourceLocation(
            this->dataPtr->gzPagingDir.string(), "FileSystem", "General", true);
        Ogre::ResourceGroupManager::getSingleton().initialiseResourceGroup(
            "General");
      }
    }
  }

  if (!ignition::math::isPowerOfTwo(this->dataPtr->dataSize - 1))
    gzthrow("Heightmap image size must be square, with a size of 2^n+1\n");

  // If the paging is enabled we modify the number of subterrains
  if (this->dataPtr->useTerrainPaging)
  {
    nTerrains = this->dataPtr->numTerrainSubdivisions;
    prefix = terrainDirPath / "gazebo_terrain_cache";
  }
  else
  {
    prefix = terrainDirPath / "gazebo_terrain_nocache";
  }

  double sqrtN = sqrt(nTerrains);

  // Create terrain group, which holds all the individual terrain instances.
  // Param 1: Pointer to the scene manager
  // Param 2: Alignment plane
  // Param 3: Number of vertices along one edge of the terrain (2^n+1).
  //          Terrains must be square, with each side a power of 2 in size
  // Param 4: World size of each terrain instance, in meters.

  this->dataPtr->terrainGroup = new Ogre::TerrainGroup(
      this->dataPtr->scene->GetManager(), Ogre::Terrain::ALIGN_X_Y,
      1 + ((this->dataPtr->dataSize - 1) / sqrtN),
      this->dataPtr->terrainSize.X() / (sqrtN));

  this->dataPtr->terrainGroup->setFilenameConvention(
    Ogre::String(prefix.string()), Ogre::String("dat"));

  Ogre::Vector3 orig = Conversions::Convert(this->dataPtr->terrainOrigin);
  ignition::math::Vector3d origin(orig.x -0.5 * this->dataPtr->terrainSize.X() +
      0.5 * this->dataPtr->terrainSize.X() / sqrtN,
      orig.y -0.5 * this->dataPtr->terrainSize.X() +
      0.5 * this->dataPtr->terrainSize.X() / sqrtN,
      orig.z);

  this->dataPtr->terrainGroup->setOrigin(Conversions::Convert(origin));
  this->ConfigureTerrainDefaults();
  this->SetupShadows(true);

  if (!this->dataPtr->heights.empty())
  {
    UserCameraPtr userCam = this->dataPtr->scene->GetUserCamera(0);

    // Move the camera above the terrain only if the user did not modify the
    // camera position in the world file
    if (userCam && !userCam->IsCameraSetInWorldFile())
    {
      double h = *std::max_element(
        &this->dataPtr->heights[0],
        &this->dataPtr->heights[0] + this->dataPtr->heights.size());

      ignition::math::Vector3d camPos(5, -5, h + 200);
      ignition::math::Vector3d lookAt(0, 0, h);
      ignition::math::Vector3d delta = lookAt - camPos;

      double yaw = atan2(delta.Y(), delta.X());
      double pitch = atan2(-delta.Z(),
                           sqrt(delta.X() * delta.X() + delta.Y() * delta.Y()));

      userCam->SetWorldPose(ignition::math::Pose3d(camPos,
          ignition::math::Vector3d(0, pitch, yaw)));
    }
  }

  if (this->dataPtr->useTerrainPaging)
  {
    this->dataPtr->terrainHashChanged =
        this->PrepareTerrainPaging(terrainDirPath);

    if (this->dataPtr->terrainHashChanged)
    {
      // Split the terrain. Every subterrain will be saved on disk and paged
      this->SplitHeights(this->dataPtr->heights, nTerrains,
          this->dataPtr->subTerrains);
    }

    this->dataPtr->pageManager = OGRE_NEW Ogre::PageManager();
    this->dataPtr->pageManager->setPageProvider(
        &this->dataPtr->dummyPageProvider);

    // Add cameras
    for (unsigned int i = 0; i < this->dataPtr->scene->GetCameraCount(); ++i)
    {
<<<<<<< HEAD
      this->dataPtr->pageManager->addCamera(
          this->dataPtr->scene->GetCamera(i)->GetOgreCamera());
=======
      this->pageManager->addCamera(this->scene->GetCamera(i)->OgreCamera());
>>>>>>> 75a718fb
    }
    for (unsigned int i = 0; i < this->dataPtr->scene->GetUserCameraCount();
        ++i)
    {
<<<<<<< HEAD
      this->dataPtr->pageManager->addCamera(
          this->dataPtr->scene->GetUserCamera(i)->GetOgreCamera());
=======
      this->pageManager->addCamera(
          this->scene->GetUserCamera(i)->OgreCamera());
>>>>>>> 75a718fb
    }

    this->dataPtr->terrainPaging =
        OGRE_NEW Ogre::TerrainPaging(this->dataPtr->pageManager);
    this->dataPtr->world = this->dataPtr->pageManager->createWorld();
    this->dataPtr->terrainPaging->createWorldSection(
        this->dataPtr->world, this->dataPtr->terrainGroup,
        this->dataPtr->loadRadiusFactor * this->dataPtr->terrainSize.X(),
        this->dataPtr->holdRadiusFactor * this->dataPtr->terrainSize.X(),
        0, 0, sqrtN - 1, sqrtN - 1);
  }

  for (int y = 0; y <= sqrtN - 1; ++y)
    for (int x = 0; x <= sqrtN - 1; ++x)
      this->DefineTerrain(x, y);

  // Sync load since we want everything in place when we start
  this->dataPtr->terrainGroup->loadAllTerrains(true);

  // Calculate blend maps
  if (this->dataPtr->terrainsImported)
  {
    Ogre::TerrainGroup::TerrainIterator ti =
      this->dataPtr->terrainGroup->getTerrainIterator();
    while (ti.hasMoreElements())
    {
      Ogre::Terrain *t = ti.getNext()->instance;
      this->InitBlendMaps(t);
    }
    if (this->dataPtr->terrainHashChanged)
    {
      // Save all subterrains using files.
      this->dataPtr->terrainGroup->saveAllTerrains(true);
    }
  }

  this->dataPtr->terrainGroup->freeTemporaryResources();
}

///////////////////////////////////////////////////
void Heightmap::ConfigureTerrainDefaults()
{
  // Configure global

  // MaxPixelError: Decides how precise our terrain is going to be.
  // A lower number will mean a more accurate terrain, at the cost of
  // performance (because of more vertices)
  this->dataPtr->terrainGlobals->setMaxPixelError(0);

  // CompositeMapDistance: decides how far the Ogre terrain will render
  // the lightmapped terrain.
  this->dataPtr->terrainGlobals->setCompositeMapDistance(2000);

#if (OGRE_VERSION_MAJOR == 1 && OGRE_VERSION_MINOR >= 8) || \
    OGRE_VERSION_MAJOR > 1
  // Vertex compression breaks anything, e.g. Gpu laser, that tries to build
  // a depth map.
  this->dataPtr->terrainGlobals->setUseVertexCompressionWhenAvailable(false);
#endif

  // Get the first directional light
  LightPtr directionalLight;
  for (unsigned int i = 0; i < this->dataPtr->scene->GetLightCount(); ++i)
  {
    LightPtr light = this->dataPtr->scene->GetLight(i);
    if (light->Type() == "directional")
    {
      directionalLight = light;
      break;
    }
  }

  this->dataPtr->terrainGlobals->setCompositeMapAmbient(
      this->dataPtr->scene->GetManager()->getAmbientLight());

  // Important to set these so that the terrain knows what to use for
  // derived (non-realtime) data
  if (directionalLight)
  {
    this->dataPtr->terrainGlobals->setLightMapDirection(
        Conversions::Convert(directionalLight->Direction()));

    this->dataPtr->terrainGlobals->setCompositeMapDiffuse(
        Conversions::Convert(directionalLight->DiffuseColor()));
  }
  else
  {
    this->dataPtr->terrainGlobals->setLightMapDirection(
        Ogre::Vector3(0, 0, -1));
    this->dataPtr->terrainGlobals->setCompositeMapDiffuse(
        Ogre::ColourValue(.6, .6, .6, 1));
  }

  // Configure default import settings for if we use imported image
  Ogre::Terrain::ImportData &defaultimp =
    this->dataPtr->terrainGroup->getDefaultImportSettings();

  defaultimp.terrainSize = this->dataPtr->dataSize;
  defaultimp.worldSize = this->dataPtr->terrainSize.X();

  defaultimp.inputScale = 1.0;

  defaultimp.minBatchSize = 17;
  defaultimp.maxBatchSize = 65;

  // textures. The default material generator takes two materials per layer.
  //    1. diffuse_specular - diffuse texture with a specular map in the
  //    alpha channel
  //    2. normal_height - normal map with a height map in the alpha channel
  {
    // number of texture layers
    defaultimp.layerList.resize(this->dataPtr->diffuseTextures.size());

    // The worldSize decides how big each splat of textures will be.
    // A smaller value will increase the resolution
    for (unsigned int i = 0; i < this->dataPtr->diffuseTextures.size(); ++i)
    {
      defaultimp.layerList[i].worldSize = this->dataPtr->worldSizes[i];
      defaultimp.layerList[i].textureNames.push_back(
          this->dataPtr->diffuseTextures[i]);
      defaultimp.layerList[i].textureNames.push_back(
          this->dataPtr->normalTextures[i]);
    }
  }
}

/////////////////////////////////////////////////
void Heightmap::SetWireframe(const bool _show)
{
  Ogre::Terrain *terrain = this->dataPtr->terrainGroup->getTerrain(0, 0);
  GZ_ASSERT(terrain != NULL, "Unable to get a valid terrain pointer");

  Ogre::Material *material = terrain->getMaterial().get();

  unsigned int techniqueCount, passCount;
  Ogre::Technique *technique;
  Ogre::Pass *pass;

  for (techniqueCount = 0; techniqueCount < material->getNumTechniques();
      techniqueCount++)
  {
    technique = material->getTechnique(techniqueCount);

    for (passCount = 0; passCount < technique->getNumPasses(); passCount++)
    {
      pass = technique->getPass(passCount);
      if (_show)
        pass->setPolygonMode(Ogre::PM_WIREFRAME);
      else
        pass->setPolygonMode(Ogre::PM_SOLID);
    }
  }
}

/////////////////////////////////////////////////
void Heightmap::DefineTerrain(const int _x, const int _y)
{
  Ogre::String filename = this->dataPtr->terrainGroup->generateFilename(_x, _y);

  if (!this->dataPtr->useTerrainPaging)
  {
    this->dataPtr->terrainGroup->defineTerrain(_x, _y,
        &this->dataPtr->heights[0]);
  }
  else if ((Ogre::ResourceGroupManager::getSingleton().resourceExists(
             this->dataPtr->terrainGroup->getResourceGroup(), filename)) &&
          (!this->dataPtr->terrainHashChanged))
  {
    this->dataPtr->terrainGroup->defineTerrain(_x, _y);
    this->dataPtr->terrainsImported = false;
  }
  else
  {
      this->dataPtr->terrainGroup->defineTerrain(_x, _y,
          &this->dataPtr->subTerrains[this->dataPtr->terrainIdx][0]);
      ++this->dataPtr->terrainIdx;
  }
}

/////////////////////////////////////////////////
bool Heightmap::InitBlendMaps(Ogre::Terrain *_terrain)
{
  if (!_terrain)
  {
    gzerr << "Invalid terrain\n";
    return false;
  }

  Ogre::Real val, height;
  unsigned int i = 0;

  std::vector<Ogre::TerrainLayerBlendMap *> blendMaps;
  std::vector<float*> pBlend;

  // Create the blend maps
  for (i = 0; i < this->dataPtr->blendHeight.size(); ++i)
  {
    blendMaps.push_back(_terrain->getLayerBlendMap(i+1));
    pBlend.push_back(blendMaps[i]->getBlendPointer());
  }

  // Set the blend values based on the height of the terrain
  for (Ogre::uint16 y = 0; y < _terrain->getLayerBlendMapSize(); ++y)
  {
    for (Ogre::uint16 x = 0; x < _terrain->getLayerBlendMapSize(); ++x)
    {
      Ogre::Real tx, ty;

      blendMaps[0]->convertImageToTerrainSpace(x, y, &tx, &ty);
      height = _terrain->getHeightAtTerrainPosition(tx, ty);

      for (i = 0; i < this->dataPtr->blendHeight.size(); ++i)
      {
        val = (height - this->dataPtr->blendHeight[i]) /
            this->dataPtr->blendFade[i];
        val = Ogre::Math::Clamp(val, (Ogre::Real)0, (Ogre::Real)1);
        *pBlend[i]++ = val;
      }
    }
  }

  // Make sure the blend maps are properly updated
  for (i = 0; i < blendMaps.size(); ++i)
  {
    blendMaps[i]->dirty();
    blendMaps[i]->update();
  }

  return true;
}

/////////////////////////////////////////////////
double Heightmap::GetHeight(double _x, double _y, double _z)
{
  return this->Height(_x, _y, _z);
}

/////////////////////////////////////////////////
double Heightmap::Height(const double _x, const double _y, const double _z)
    const
{
  GZ_ASSERT(this->dataPtr->terrainGroup, "TerrainGroup pointer is NULL");

  Ogre::TerrainGroup::RayResult result =
      this->dataPtr->terrainGroup->rayIntersects(
      Ogre::Ray(Ogre::Vector3(_x, _y, _z), Ogre::Vector3(0, 0, -1)));

  if (result.hit)
    return result.position.z;
  else
  {
    return 0;
  }
}

/////////////////////////////////////////////////
Ogre::TerrainGroup::RayResult Heightmap::GetMouseHit(CameraPtr _camera,
    math::Vector2i _mousePos)
{
<<<<<<< HEAD
  return this->MouseHit(_camera, _mousePos.Ign());
}

/////////////////////////////////////////////////
Ogre::TerrainGroup::RayResult Heightmap::MouseHit(CameraPtr _camera,
    const ignition::math::Vector2i &_mousePos) const
{
  Ogre::Ray mouseRay = _camera->GetOgreCamera()->getCameraToViewportRay(
      static_cast<float>(_mousePos.X()) /
      _camera->GetViewport()->getActualWidth(),
      static_cast<float>(_mousePos.Y()) /
      _camera->GetViewport()->getActualHeight());
=======
  Ogre::Ray mouseRay = _camera->OgreCamera()->getCameraToViewportRay(
      static_cast<float>(_mousePos.x) /
      _camera->OgreViewport()->getActualWidth(),
      static_cast<float>(_mousePos.y) /
      _camera->OgreViewport()->getActualHeight());
>>>>>>> 75a718fb

  // The terrain uses a special ray intersection test.
  return this->dataPtr->terrainGroup->rayIntersects(mouseRay);
}

/////////////////////////////////////////////////
bool Heightmap::Smooth(CameraPtr _camera, math::Vector2i _mousePos,
                         double _outsideRadius, double _insideRadius,
                         double _weight)
{
  return this->Smooth(_camera, _mousePos.Ign(), _outsideRadius, _insideRadius,
      _weight);
}

/////////////////////////////////////////////////
bool Heightmap::Smooth(CameraPtr _camera,
                       const ignition::math::Vector2i &_mousePos,
                       const double _outsideRadius, const double _insideRadius,
                       const double _weight)
{
  Ogre::TerrainGroup::RayResult terrainResult =
    this->MouseHit(_camera, _mousePos);

  if (terrainResult.hit)
    this->ModifyTerrain(terrainResult.position, _outsideRadius, _insideRadius,
        _weight, "smooth");

  return terrainResult.hit;
}

/////////////////////////////////////////////////
bool Heightmap::Flatten(CameraPtr _camera, math::Vector2i _mousePos,
                         double _outsideRadius, double _insideRadius,
                         double _weight)
{
  return this->Flatten(_camera, _mousePos.Ign(), _outsideRadius, _insideRadius,
      _weight);
}

/////////////////////////////////////////////////
bool Heightmap::Flatten(CameraPtr _camera,
                        const ignition::math::Vector2i &_mousePos,
                        const double _outsideRadius, const double _insideRadius,
                        const double _weight)
{
  Ogre::TerrainGroup::RayResult terrainResult =
    this->MouseHit(_camera, _mousePos);

  if (terrainResult.hit)
    this->ModifyTerrain(terrainResult.position, _outsideRadius,
        _insideRadius, _weight, "flatten");

  return terrainResult.hit;
}

/////////////////////////////////////////////////
bool Heightmap::Raise(CameraPtr _camera, math::Vector2i _mousePos,
    double _outsideRadius, double _insideRadius, double _weight)
{
  return this->Raise(_camera, _mousePos.Ign(), _outsideRadius, _insideRadius,
      _weight);
}

/////////////////////////////////////////////////
bool Heightmap::Raise(CameraPtr _camera,
    const ignition::math::Vector2i &_mousePos,
    const double _outsideRadius, const double _insideRadius,
    const double _weight)
{
  // The terrain uses a special ray intersection test.
  Ogre::TerrainGroup::RayResult terrainResult =
    this->MouseHit(_camera, _mousePos);

  if (terrainResult.hit)
    this->ModifyTerrain(terrainResult.position, _outsideRadius,
       _insideRadius, _weight, "raise");

  return terrainResult.hit;
}

/////////////////////////////////////////////////
bool Heightmap::Lower(CameraPtr _camera, math::Vector2i _mousePos,
    double _outsideRadius, double _insideRadius, double _weight)
{
  return this->Lower(_camera, _mousePos.Ign(), _outsideRadius, _insideRadius,
      _weight);
}

/////////////////////////////////////////////////
bool Heightmap::Lower(CameraPtr _camera,
    const ignition::math::Vector2i &_mousePos,
    const double _outsideRadius, const double _insideRadius,
    const double _weight)
{
  // The terrain uses a special ray intersection test.
  Ogre::TerrainGroup::RayResult terrainResult =
    this->MouseHit(_camera, _mousePos);

  if (terrainResult.hit)
    this->ModifyTerrain(terrainResult.position, _outsideRadius,
        _insideRadius, _weight, "lower");

  return terrainResult.hit;
}

/////////////////////////////////////////////////
double Heightmap::GetAvgHeight(Ogre::Vector3 _pos, double _radius)
{
  return this->AvgHeight(Conversions::ConvertIgn(_pos), _radius);
}

/////////////////////////////////////////////////
double Heightmap::AvgHeight(const ignition::math::Vector3d &_pos,
    const double _radius) const
{
  GZ_ASSERT(this->dataPtr->terrainGroup, "TerrainGroup pointer is NULL");
  Ogre::Terrain *terrain = this->dataPtr->terrainGroup->getTerrain(0, 0);

  if (!terrain)
  {
    gzerr << "Invalid heightmap position [" << _pos << "]\n";
    return 0.0;
  }

  int size = static_cast<int>(terrain->getSize());

  Ogre::Vector3 pos;
  terrain->getTerrainPosition(Conversions::Convert(_pos), &pos);

  int startx = (pos.x - _radius) * size;
  int starty = (pos.y - _radius) * size;
  int endx = (pos.x + _radius) * size;
  int endy = (pos.y + _radius) * size;

  startx = std::max(startx, 0);
  starty = std::max(starty, 0);

  endx = std::min(endx, size);
  endy = std::min(endy, size);

  double sum = 0.0;
  int count = 0;
  for (int y = starty; y <= endy; ++y)
  {
    for (int x = startx; x <= endx; ++x)
    {
      sum += terrain->getHeightAtPoint(x, y);
      count++;
    }
  }

  return sum / count;
}

/////////////////////////////////////////////////
void Heightmap::ModifyTerrain(Ogre::Vector3 _pos, const double _outsideRadius,
    const double _insideRadius, const double _weight, const std::string &_op)
{
  GZ_ASSERT(this->dataPtr->terrainGroup, "TerrainGroup pointer is NULL");
  Ogre::Terrain *terrain = this->dataPtr->terrainGroup->getTerrain(0, 0);

  if (!terrain)
  {
    gzerr << "Invalid heightmap position [" << _pos << "]\n";
    return;
  }

  int size = static_cast<int>(terrain->getSize());

  Ogre::Vector3 pos;
  terrain->getTerrainPosition(_pos, &pos);

  int startx = (pos.x - _outsideRadius) * size;
  int starty = (pos.y - _outsideRadius) * size;
  int endx = (pos.x + _outsideRadius) * size;
  int endy = (pos.y + _outsideRadius) * size;

  startx = std::max(startx, 0);
  starty = std::max(starty, 0);

  endx = std::min(endx, size);
  endy = std::min(endy, size);

  double avgHeight = 0;

  if (_op == "flatten" || _op == "smooth")
    avgHeight = this->AvgHeight(Conversions::ConvertIgn(pos), _outsideRadius);

  for (int y = starty; y <= endy; ++y)
  {
    for (int x = startx; x <= endx; ++x)
    {
      double tsXdist = (x / static_cast<double>(size)) - pos.x;
      double tsYdist = (y / static_cast<double>(size))  - pos.y;

      double weight = 1.0;
      double dist = sqrt(tsYdist * tsYdist + tsXdist * tsXdist);

      if (dist > _insideRadius)
      {
        weight = ignition::math::clamp(dist / _outsideRadius, 0.0, 1.0);
        weight = 1.0 - (weight * weight);
      }

      float addedHeight = weight * _weight;
      float newHeight = terrain->getHeightAtPoint(x, y);

      if (_op == "raise")
        newHeight += addedHeight;
      else if (_op == "lower")
        newHeight -= addedHeight;
      else if (_op == "flatten")
      {
        if (newHeight < avgHeight)
          newHeight += addedHeight;
        else
          newHeight -= addedHeight;
      }
      else if (_op == "smooth")
      {
        if (newHeight < avgHeight)
          newHeight += addedHeight;
        else
          newHeight -= addedHeight;
      }
      else
        gzerr << "Unknown terrain operation[" << _op << "]\n";

      terrain->setHeightAtPoint(x, y, newHeight);
    }
  }
  terrain->dirty();
  terrain->update();
}

/////////////////////////////////////////////////
void Heightmap::SetupShadows(bool _enableShadows)
{
  this->dataPtr->gzMatGen = new GzTerrainMatGen();

  // Assume we get a shader model 2 material profile
  Ogre::TerrainMaterialGeneratorA::SM2Profile *matProfile;

  // RTSS PSSM shadows compatible terrain material
  Ogre::TerrainMaterialGenerator *matGen = this->dataPtr->gzMatGen;

  Ogre::TerrainMaterialGeneratorPtr ptr = Ogre::TerrainMaterialGeneratorPtr();
  ptr.bind(matGen);

  this->dataPtr->terrainGlobals->setDefaultMaterialGenerator(ptr);
  matProfile = static_cast<GzTerrainMatGen::SM2Profile*>(
      matGen->getActiveProfile());
  if (!matProfile)
    gzerr << "Invalid mat profile\n";

  matProfile->setLayerParallaxMappingEnabled(false);

  if (_enableShadows)
  {
    // Make sure PSSM is already setup
    matProfile->setReceiveDynamicShadowsEnabled(true);
    matProfile->setReceiveDynamicShadowsPSSM(
        RTShaderSystem::Instance()->GetPSSMShadowCameraSetup());
    matProfile->setReceiveDynamicShadowsDepth(true);
    matProfile->setReceiveDynamicShadowsLowLod(false);
  }
  else
  {
    matProfile->setReceiveDynamicShadowsPSSM(NULL);
  }
}

/////////////////////////////////////////////////
unsigned int Heightmap::GetTerrainSubdivisionCount() const
{
  return this->TerrainSubdivisionCount();
}

/////////////////////////////////////////////////
unsigned int Heightmap::TerrainSubdivisionCount() const
{
  return this->dataPtr->numTerrainSubdivisions;
}

/////////////////////////////////////////////////
/////////////////////////////////////////////////
// GzTerrainMatGen
/////////////////////////////////////////////////
/////////////////////////////////////////////////


/////////////////////////////////////////////////
GzTerrainMatGen::GzTerrainMatGen()
: TerrainMaterialGeneratorA()
{
  /// \TODO - This will have to be changed if TerrainMaterialGeneratorA
  /// ever supports more profiles than only CG

  // Add custom SM2Profile SPAM
  this->mProfiles.clear();

  this->mProfiles.push_back(OGRE_NEW SM2Profile(this, "SM2",
        "Profile for rendering on Shader Model 2 capable cards "
        "(RTSS depth shadows compatible)"));

  /// \TODO - check hardware capabilities & use fallbacks if required
  /// (more profiles needed)
  this->setActiveProfile(this->mProfiles[0]);
}

/////////////////////////////////////////////////
GzTerrainMatGen::~GzTerrainMatGen()
{
}

/////////////////////////////////////////////////
GzTerrainMatGen::SM2Profile::SM2Profile(
    Ogre::TerrainMaterialGenerator *_parent, const Ogre::String &_name,
    const Ogre::String &_desc)
: TerrainMaterialGeneratorA::SM2Profile(_parent, _name, _desc)
{
  this->mShaderGen = NULL;
}

/////////////////////////////////////////////////
GzTerrainMatGen::SM2Profile::~SM2Profile()
{
  // Because the base SM2Profile has no virtual destructor:
  delete this->mShaderGen;
  this->mShaderGen = NULL;
}

/////////////////////////////////////////////////
void GzTerrainMatGen::SM2Profile::addTechnique(
    const Ogre::MaterialPtr &_mat, const Ogre::Terrain *_terrain,
    TechniqueType _tt)
{
  // Initiate specialized mShaderGen
  // Ogre::GpuProgramManager &gmgr = Ogre::GpuProgramManager::getSingleton();

  Ogre::HighLevelGpuProgramManager &hmgr =
    Ogre::HighLevelGpuProgramManager::getSingleton();

  if (!this->mShaderGen)
  {
    // By default we use the GLSL shaders.
    if (hmgr.isLanguageSupported("glsl"))
    {
      this->mShaderGen = OGRE_NEW
        GzTerrainMatGen::SM2Profile::ShaderHelperGLSL();
    }
    else
    {
      gzthrow("No supported shader languages");
    }

    // Uncomment this to use cg shaders. I'm keeping the CG
    // shader for reference. There is some more code to switch, located
    // below, to enable CG shaders.
    // if (hmgr.isLanguageSupported("cg"))
    // {
    //   this->mShaderGen = OGRE_NEW
    //     // This will use Ogre's CG shader
    //     // Ogre::TerrainMaterialGeneratorA::SM2Profile::ShaderHelperCg();
    //     //
    //     // This will use our CG shader, which has terrain shadows
    //     GzTerrainMatGen::SM2Profile::ShaderHelperCg();
    // }

    // check SM3 features
    this->mSM3Available =
      Ogre::GpuProgramManager::getSingleton().isSyntaxSupported("ps_3_0");

#if OGRE_VERSION_MAJOR >= 1 && OGRE_VERSION_MINOR >= 8
    this->mSM4Available =
      Ogre::GpuProgramManager::getSingleton().isSyntaxSupported("ps_4_0");
#endif
  }

  // Unfortunately this doesn't work
  // Default implementation
  // TerrainMaterialGeneratorA::SM2Profile::addTechnique(mat, terrain, tt);

  // So we have to replicate the entire method:
  Ogre::Technique *tech = _mat->createTechnique();

  // Only supporting one pass
  Ogre::Pass *pass = tech->createPass();

  // Doesn't delegate to the proper method otherwise
  Ogre::HighLevelGpuProgramPtr vprog =
    ((GzTerrainMatGen::SM2Profile::ShaderHelperGLSL*)this->mShaderGen)
  // Use this line if running Ogre's CG shaders
  // ((TerrainMaterialGeneratorA::SM2Profile::ShaderHelperCg*)this->mShaderGen)
  // Use this line if running our CG shaders
  // ((GzTerrainMatGen::SM2Profile::ShaderHelperCg*)this->mShaderGen)
    ->generateVertexProgram(this, _terrain, _tt);

  // DEBUG: std::cout << "VertShader[" << vprog->getName() << "]:\n"
  //          << vprog->getSource() << "\n\n";

  Ogre::HighLevelGpuProgramPtr fprog =
    ((GzTerrainMatGen::SM2Profile::ShaderHelperGLSL*)this->mShaderGen)
  // Use this line if running Ogre's CG shaders
  // ((TerrainMaterialGeneratorA::SM2Profile::ShaderHelperCg*)this->mShaderGen)
  // Use this line if running our CG shaders
  // ((GzTerrainMatGen::SM2Profile::ShaderHelperCg*)this->mShaderGen)
    ->generateFragmentProgram(this, _terrain, _tt);

  // DEBUG: std::cout << "FragShader[" << fprog->getName() << "]:\n"
  //          << fprog->getSource() << "\n\n";

  pass->setVertexProgram(vprog->getName());
  pass->setFragmentProgram(fprog->getName());

  if (_tt == HIGH_LOD || _tt == RENDER_COMPOSITE_MAP)
  {
    // global normal map
    Ogre::TextureUnitState* tu = pass->createTextureUnitState();
    tu->setTextureName(_terrain->getTerrainNormalMap()->getName());
    tu->setTextureAddressingMode(Ogre::TextureUnitState::TAM_CLAMP);

    // global colour map
    if (_terrain->getGlobalColourMapEnabled() &&
        this->isGlobalColourMapEnabled())
    {
      tu = pass->createTextureUnitState(
          _terrain->getGlobalColourMap()->getName());
      tu->setTextureAddressingMode(Ogre::TextureUnitState::TAM_CLAMP);
    }

    // light map
    if (this->isLightmapEnabled())
    {
      tu = pass->createTextureUnitState(_terrain->getLightmap()->getName());
      tu->setTextureAddressingMode(Ogre::TextureUnitState::TAM_CLAMP);
    }

    // blend maps
    unsigned int maxLayers = this->getMaxLayers(_terrain);

    unsigned int numBlendTextures = std::min(
        _terrain->getBlendTextureCount(maxLayers),
        _terrain->getBlendTextureCount());

    unsigned int numLayers = std::min(
        maxLayers, static_cast<unsigned int>(_terrain->getLayerCount()));

    for (unsigned int i = 0; i < numBlendTextures; ++i)
    {
      tu = pass->createTextureUnitState(_terrain->getBlendTextureName(i));
      tu->setTextureAddressingMode(Ogre::TextureUnitState::TAM_CLAMP);
    }

    // layer textures
    for (unsigned int i = 0; i < numLayers; ++i)
    {
      // diffuse / specular
      pass->createTextureUnitState(_terrain->getLayerTextureName(i, 0));

      // normal / height
      pass->createTextureUnitState(_terrain->getLayerTextureName(i, 1));
    }
  }
  else
  {
    // LOW_LOD textures
    // composite map
    Ogre::TextureUnitState *tu = pass->createTextureUnitState();
    tu->setTextureName(_terrain->getCompositeMap()->getName());
    tu->setTextureAddressingMode(Ogre::TextureUnitState::TAM_CLAMP);
  }

  // Add shadow textures (always at the end)
  if (this->isShadowingEnabled(_tt, _terrain))
  {
    unsigned int numTextures = 1;

    if (this->getReceiveDynamicShadowsPSSM())
    {
      numTextures = this->getReceiveDynamicShadowsPSSM()->getSplitCount();
    }
    for (unsigned int i = 0; i < numTextures; ++i)
    {
      Ogre::TextureUnitState *tu = pass->createTextureUnitState();
      tu->setContentType(Ogre::TextureUnitState::CONTENT_SHADOW);
      tu->setTextureAddressingMode(Ogre::TextureUnitState::TAM_BORDER);
      tu->setTextureBorderColour(Ogre::ColourValue::White);
    }
  }
}

/////////////////////////////////////////////////
// generate() and generateForCompositeMap() are identical to
// TerrainMaterialGeneratorA implementation, the only reason for repeating
// them is that, unfortunately, addTechnique() is not declared virtual.
Ogre::MaterialPtr GzTerrainMatGen::SM2Profile::generate(
    const Ogre::Terrain *_terrain)
{
  // re-use old material if exists
  Ogre::MaterialPtr mat = _terrain->_getMaterial();

  if (mat.isNull())
  {
    Ogre::MaterialManager &matMgr = Ogre::MaterialManager::getSingleton();

    // it's important that the names are deterministic for a given terrain, so
    // use the terrain pointer as an ID
    const Ogre::String &matName = _terrain->getMaterialName();
    mat = matMgr.getByName(matName);

    if (mat.isNull())
    {
      mat = matMgr.create(matName,
          Ogre::ResourceGroupManager::DEFAULT_RESOURCE_GROUP_NAME);
    }
  }

  // clear everything
  mat->removeAllTechniques();

  // Automatically disable normal & parallax mapping if card cannot handle it
  // We do this rather than having a specific technique for it since it's
  // simpler.
  Ogre::GpuProgramManager &gmgr = Ogre::GpuProgramManager::getSingleton();

  if (!gmgr.isSyntaxSupported("ps_4_0") &&
      !gmgr.isSyntaxSupported("ps_3_0") &&
      !gmgr.isSyntaxSupported("ps_2_x") &&
      !gmgr.isSyntaxSupported("fp40") &&
      !gmgr.isSyntaxSupported("arbfp1"))
  {
    this->setLayerNormalMappingEnabled(false);
    this->setLayerParallaxMappingEnabled(false);
  }

  this->addTechnique(mat, _terrain, HIGH_LOD);

  // LOD
  if (this->mCompositeMapEnabled)
  {
    this->addTechnique(mat, _terrain, LOW_LOD);
    Ogre::Material::LodValueList lodValues;
    lodValues.push_back(
        Ogre::TerrainGlobalOptions::getSingleton().getCompositeMapDistance());

    mat->setLodLevels(lodValues);
    Ogre::Technique *lowLodTechnique = mat->getTechnique(1);
    lowLodTechnique->setLodIndex(1);
  }

  this->UpdateParams(mat, _terrain);

  return mat;
}

/////////////////////////////////////////////////
Ogre::MaterialPtr GzTerrainMatGen::SM2Profile::generateForCompositeMap(
    const Ogre::Terrain *_terrain)
{
  // re-use old material if exists
  Ogre::MaterialPtr mat = _terrain->_getCompositeMapMaterial();

  if (mat.isNull())
  {
    Ogre::MaterialManager &matMgr = Ogre::MaterialManager::getSingleton();

    // it's important that the names are deterministic for a given terrain, so
    // use the terrain pointer as an ID
    const Ogre::String &matName = _terrain->getMaterialName() + "/comp";

    mat = matMgr.getByName(matName);

    if (mat.isNull())
    {
      mat = matMgr.create(matName,
          Ogre::ResourceGroupManager::DEFAULT_RESOURCE_GROUP_NAME);
    }
  }

  // clear everything
  mat->removeAllTechniques();

  this->addTechnique(mat, _terrain, RENDER_COMPOSITE_MAP);

  this->UpdateParamsForCompositeMap(mat, _terrain);

  return mat;
}

/////////////////////////////////////////////////
void GzTerrainMatGen::SM2Profile::UpdateParams(const Ogre::MaterialPtr &_mat,
                  const Ogre::Terrain *_terrain)
{
  static_cast<GzTerrainMatGen::SM2Profile::ShaderHelperGLSL*>(
      this->mShaderGen)->updateParams(this, _mat, _terrain, false);
}

/////////////////////////////////////////////////
void GzTerrainMatGen::SM2Profile::UpdateParamsForCompositeMap(
    const Ogre::MaterialPtr &_mat, const Ogre::Terrain *_terrain)
{
  static_cast<GzTerrainMatGen::SM2Profile::ShaderHelperGLSL*>(
      this->mShaderGen)->updateParams(this, _mat, _terrain, true);
}

/////////////////////////////////////////////////
/////////////////////////////////////////////////
// GLSL Shader helper
/////////////////////////////////////////////////
/////////////////////////////////////////////////

/////////////////////////////////////////////////
Ogre::HighLevelGpuProgramPtr
GzTerrainMatGen::SM2Profile::ShaderHelperGLSL::generateVertexProgram(
    const SM2Profile *_prof, const Ogre::Terrain *_terrain,
    TechniqueType _tt)
{
  Ogre::HighLevelGpuProgramPtr ret =
    this->createVertexProgram(_prof, _terrain, _tt);

  Ogre::StringStream sourceStr;
  this->generateVertexProgramSource(_prof, _terrain, _tt, sourceStr);

  ret->setSource(sourceStr.str());
  ret->load();
  this->defaultVpParams(_prof, _terrain, _tt, ret);

  return ret;
}

/////////////////////////////////////////////////
Ogre::HighLevelGpuProgramPtr
GzTerrainMatGen::SM2Profile::ShaderHelperGLSL::generateFragmentProgram(
    const SM2Profile *_prof, const Ogre::Terrain *_terrain, TechniqueType _tt)
{
  Ogre::HighLevelGpuProgramPtr ret = this->createFragmentProgram(_prof,
      _terrain, _tt);

  Ogre::StringStream sourceStr;

  this->generateFragmentProgramSource(_prof, _terrain, _tt, sourceStr);

  ret->setSource(sourceStr.str());

  ret->load();

  this->defaultFpParams(_prof, _terrain, _tt, ret);

  Ogre::GpuProgramParametersSharedPtr params = ret->getDefaultParameters();
  params->setIgnoreMissingParams(false);

  Ogre::uint maxLayers = _prof->getMaxLayers(_terrain);
  Ogre::uint numBlendTextures = std::min(
      _terrain->getBlendTextureCount(maxLayers),
      _terrain->getBlendTextureCount());

  Ogre::uint numLayers = std::min(maxLayers,
      static_cast<Ogre::uint>(_terrain->getLayerCount()));

  int samplerCounter = 0;

  if (_tt == LOW_LOD)
    params->setNamedConstant("compositeMap", samplerCounter++);
  else
  {
    params->setNamedConstant("globalNormal", samplerCounter++);

    if (_terrain->getGlobalColourMapEnabled() &&
        _prof->isGlobalColourMapEnabled())
    {
      params->setNamedConstant("globalColourMap", samplerCounter++);
    }

    if (_prof->isLightmapEnabled())
      params->setNamedConstant("lightMap", samplerCounter++);

    for (Ogre::uint i = 0; i < numBlendTextures; ++i)
    {
      params->setNamedConstant("blendTex" +
          boost::lexical_cast<std::string>(i), samplerCounter++);
    }

    for (Ogre::uint i = 0; i < numLayers; ++i)
    {
      params->setNamedConstant("difftex" +
          boost::lexical_cast<std::string>(i), samplerCounter++);
      params->setNamedConstant("normtex" +
          boost::lexical_cast<std::string>(i), samplerCounter++);
    }
  }

  if (_prof->isShadowingEnabled(_tt, _terrain))
  {
    Ogre::uint numTextures = 1;
    if (_prof->getReceiveDynamicShadowsPSSM())
    {
      numTextures = _prof->getReceiveDynamicShadowsPSSM()->getSplitCount();
    }

    for (Ogre::uint i = 0; i < numTextures; ++i)
    {
      params->setNamedConstant("shadowMap" +
          boost::lexical_cast<std::string>(i), samplerCounter++);
    }
  }

  return ret;
}

/////////////////////////////////////////////////
void GzTerrainMatGen::SM2Profile::ShaderHelperGLSL::updateParams(
    const SM2Profile *_prof, const Ogre::MaterialPtr &_mat,
    const Ogre::Terrain *_terrain, bool _compositeMap)
{
  Ogre::Pass *p = _mat->getTechnique(0)->getPass(0);

  if (_compositeMap)
  {
    this->updateVpParams(_prof, _terrain, RENDER_COMPOSITE_MAP,
        p->getVertexProgramParameters());
    this->updateFpParams(_prof, _terrain, RENDER_COMPOSITE_MAP,
        p->getFragmentProgramParameters());
  }
  else
  {
    // high lod
    this->updateVpParams(_prof, _terrain, HIGH_LOD,
        p->getVertexProgramParameters());
    this->updateFpParams(_prof, _terrain, HIGH_LOD,
        p->getFragmentProgramParameters());

    if (_prof->isCompositeMapEnabled())
    {
      // low lod
      p = _mat->getTechnique(1)->getPass(0);
      this->updateVpParams(_prof, _terrain, LOW_LOD,
          p->getVertexProgramParameters());
      this->updateFpParams(_prof, _terrain, LOW_LOD,
          p->getFragmentProgramParameters());
    }
  }
}

/////////////////////////////////////////////////
void GzTerrainMatGen::SM2Profile::ShaderHelperGLSL::
generateVertexProgramSource(const SM2Profile *_prof,
    const Ogre::Terrain* _terrain, TechniqueType _tt,
    Ogre::StringStream &_outStream)
{
  this->generateVpHeader(_prof, _terrain, _tt, _outStream);

  if (_tt != LOW_LOD)
  {
    unsigned int maxLayers = _prof->getMaxLayers(_terrain);
    unsigned int numLayers = std::min(maxLayers,
        static_cast<unsigned int>(_terrain->getLayerCount()));

    for (unsigned int i = 0; i < numLayers; ++i)
      this->generateVpLayer(_prof, _terrain, _tt, i, _outStream);
  }

  this->generateVpFooter(_prof, _terrain, _tt, _outStream);
}

/////////////////////////////////////////////////
// This method is identical to
// TerrainMaterialGeneratorA::SM2Profile::ShaderHelperGLSL::generateVpHeader()
// but is needed because generateVpDynamicShadowsParams() is not declared
// virtual.
void GzTerrainMatGen::SM2Profile::ShaderHelperGLSL::generateVpHeader(
    const SM2Profile *_prof, const Ogre::Terrain *_terrain,
    TechniqueType _tt, Ogre::StringStream &_outStream)
{
  bool compression = false;

  _outStream << "#version " << glslVersion << "\n\n";

#if OGRE_VERSION_MAJOR >= 1 && OGRE_VERSION_MINOR >= 8
  compression = _terrain->_getUseVertexCompression() &&
                _tt != RENDER_COMPOSITE_MAP;

  if (compression)
  {
    // The parameter "in vec4 vertex;" is automatically bound by OGRE.
    // The parameter "in vec4 uv0'" is automatically bound by OGRE.
    _outStream << vpInStr << " vec4 vertex;\n"
               << vpInStr << " vec4 uv0;\n";
  }
  else
#endif
  {
    // The parameter "in vec4 vertex;" is automatically bound by OGRE.
    // The parameter "in vec4 uv0'" is automatically bound by OGRE.
    _outStream << vpInStr << " vec4 vertex;\n"
               << vpInStr << " vec4 uv0;\n";
  }

  if (_tt != RENDER_COMPOSITE_MAP)
    // The parameter "in vec4 uv1'" is automatically bound by OGRE.
    _outStream << vpInStr << " vec4 uv1;\n";

  _outStream <<
    "uniform mat4 worldMatrix;\n"
    "uniform mat4 viewProjMatrix;\n"
    "uniform vec2 lodMorph;\n";

  if (compression)
  {
    _outStream <<
      "uniform mat4  posIndexToObjectSpace;\n"
      "uniform float baseUVScale;\n";
  }


  // uv multipliers
  unsigned int maxLayers = _prof->getMaxLayers(_terrain);
  unsigned int numLayers = std::min(maxLayers,
      static_cast<unsigned int>(_terrain->getLayerCount()));

  unsigned int numUVMultipliers = (numLayers / 4);

  if (numLayers % 4)
    ++numUVMultipliers;

  for (unsigned int i = 0; i < numUVMultipliers; ++i)
    _outStream << "uniform vec4 uvMul" << i << ";\n";

  _outStream <<
    vpOutStr << " vec4 position;\n";

  unsigned int texCoordSet = 1;
  _outStream << vpOutStr << " vec4 uvMisc;\n";

  // layer UV's premultiplied, packed as xy/zw
  unsigned int numUVSets = numLayers / 2;

  if (numLayers % 2)
    ++numUVSets;

  if (_tt != LOW_LOD)
  {
    for (unsigned int i = 0; i < numUVSets; ++i)
    {
      _outStream << vpOutStr << " vec4 layerUV" << i << ";\n";
    }
  }

  if (_prof->getParent()->getDebugLevel() && _tt != RENDER_COMPOSITE_MAP)
  {
    _outStream << vpOutStr << " vec2 lodInfo;\n";
  }

  bool fog = _terrain->getSceneManager()->getFogMode() != Ogre::FOG_NONE &&
             _tt != RENDER_COMPOSITE_MAP;

  if (fog)
  {
    _outStream <<
      "uniform vec4 fogParams;\n"
      << vpOutStr << " float fogVal;\n";
  }

  if (_prof->isShadowingEnabled(_tt, _terrain))
  {
    texCoordSet = this->generateVpDynamicShadowsParams(texCoordSet, _prof,
        _terrain, _tt, _outStream);
  }

  // check we haven't exceeded texture coordinates
  if (texCoordSet > 8)
  {
    OGRE_EXCEPT(Ogre::Exception::ERR_INVALIDPARAMS,
        "Requested options require too many texture coordinate sets! "
        "Try reducing the number of layers.",
        __FUNCTION__);
  }

  _outStream << "void main()\n"
             << "{\n";

  if (compression)
  {
    _outStream
      << "  vec4 pos = posIndexToObjectSpace * "
      << "vec4(vertex.x, vertex.y, uv0.x, 1.0);\n"

      << "  vec2 uv = vec2(vertex.x * baseUVScale, 1.0 - "
      << "(vertex.y * baseUVScale));\n";
  }
  else
  {
    _outStream
      << "  vec4 pos = vertex;\n"
      << "  vec2 uv = vec2(uv0.x, uv0.y);\n";
  }

  _outStream << "  vec4 worldPos = worldMatrix * pos;\n";
  _outStream << "  position = pos;\n";

  if (_tt != RENDER_COMPOSITE_MAP)
  {
    // determine whether to apply the LOD morph to this vertex
    // we store the deltas against all vertices so we only want to apply
    // the morph to the ones which would disappear. The target LOD which is
    // being morphed to is stored in lodMorph.y, and the LOD at which
    // the vertex should be morphed is stored in uv.w. If we subtract
    // the former from the latter, and arrange to only morph if the
    // result is negative (it will only be -1 in fact, since after that
    // the vertex will never be indexed), we will achieve our aim.
    // sign(vertexLOD - targetLOD) == -1 is to morph
    _outStream <<
      "  float toMorph = -min(0.0, sign(uv1.y - lodMorph.y));\n";

    // this will either be 1 (morph) or 0 (don't morph)
    if (_prof->getParent()->getDebugLevel())
    {
      // x == LOD level (-1 since value is target level, we want to
      // display actual)
      _outStream << "lodInfo.x = (lodMorph.y - 1.0) / "
                 << _terrain->getNumLodLevels() << ";\n";

      // y == LOD morph
      _outStream << "lodInfo.y = toMorph * lodMorph.x;\n";
    }

    // morph
    switch (_terrain->getAlignment())
    {
      case Ogre::Terrain::ALIGN_X_Y:
        _outStream << "  worldPos.z += uv1.x * toMorph * lodMorph.x;\n";
        break;
      case Ogre::Terrain::ALIGN_X_Z:
        _outStream << "  worldPos.y += uv1.x * toMorph * lodMorph.x;\n";
        break;
      case Ogre::Terrain::ALIGN_Y_Z:
        _outStream << "  worldPos.x += uv1.x * toMorph * lodMorph.x;\n";
        break;
      default:
        gzerr << "Invalid alignment\n";
    };
  }

  // generate UVs
  if (_tt != LOW_LOD)
  {
    for (unsigned int i = 0; i < numUVSets; ++i)
    {
      unsigned int layer  =  i * 2;
      unsigned int uvMulIdx = layer / 4;

      _outStream << "  layerUV" << i << ".xy = " << " uv.xy * uvMul"
                 << uvMulIdx << "." << this->GetChannel(layer) << ";\n";
      _outStream << "  layerUV" << i << ".zw = " << " uv.xy * uvMul"
                 << uvMulIdx << "." << this->GetChannel(layer+1) << ";\n";
    }
  }
}

/////////////////////////////////////////////////
// This method is identical to
// TerrainMaterialGeneratorA::SM2Profile::ShaderHelperGLSL::generateVpFooter()
// but is needed because generateVpDynamicShadows() is not declared virtual.
void GzTerrainMatGen::SM2Profile::ShaderHelperGLSL::generateVpFooter(
    const SM2Profile *_prof, const Ogre::Terrain *_terrain,
    TechniqueType _tt, Ogre::StringStream &_outStream)
{
  _outStream << "  gl_Position = viewProjMatrix * worldPos;\n"
             << "  uvMisc.xy = uv.xy;\n";

  bool fog = _terrain->getSceneManager()->getFogMode() != Ogre::FOG_NONE &&
             _tt != RENDER_COMPOSITE_MAP;
  if (fog)
  {
    if (_terrain->getSceneManager()->getFogMode() == Ogre::FOG_LINEAR)
    {
      _outStream <<
        "  fogVal = clamp((oPos.z - fogParams.y) * fogParams.w, 0.0, 1.0);\n";
    }
    else
    {
      _outStream <<
        "  fogVal = 1 - clamp(1 / (exp(oPos.z * fogParams.x)), 0.0, 1.0);\n";
    }
  }

  if (_prof->isShadowingEnabled(_tt, _terrain))
    this->generateVpDynamicShadows(_prof, _terrain, _tt, _outStream);

  _outStream << "}\n";
}

/////////////////////////////////////////////////
void
GzTerrainMatGen::SM2Profile::ShaderHelperGLSL::generateVpDynamicShadows(
    const SM2Profile *_prof, const Ogre::Terrain * /*_terrain*/,
    TechniqueType /*_tt*/, Ogre::StringStream &_outStream)
{
  unsigned int numTextures = 1;

  if (_prof->getReceiveDynamicShadowsPSSM())
  {
    numTextures = _prof->getReceiveDynamicShadowsPSSM()->getSplitCount();
  }

  // Calculate the position of vertex in light space
  for (unsigned int i = 0; i < numTextures; ++i)
  {
    _outStream << "  lightSpacePos" << i << " = texViewProjMatrix"
               << i << " * worldPos;\n";

    // Don't linearize depth range: RTSS PSSM implementation uses
    // view-space depth
    // if (prof->getReceiveDynamicShadowsDepth())
    // {
    //   // make linear
    //   outStream << "lightSpacePos" << i << ".z = (lightSpacePos" << i
    //             << ".z - depthRange" << i << ".x) * depthRange" << i
    //             << ".w;\n";
    // }
  }

  if (_prof->getReceiveDynamicShadowsPSSM())
  {
    _outStream << "  // pass cam depth\n  uvMisc.z = gl_Position.z;\n";
  }
}

/////////////////////////////////////////////////
void GzTerrainMatGen::SM2Profile::ShaderHelperGLSL::defaultVpParams(
    const SM2Profile *_prof, const Ogre::Terrain *_terrain,
    TechniqueType _tt, const Ogre::HighLevelGpuProgramPtr &_prog)
{
  Ogre::GpuProgramParametersSharedPtr params = _prog->getDefaultParameters();
  params->setIgnoreMissingParams(true);

  params->setNamedAutoConstant("worldMatrix",
      Ogre::GpuProgramParameters::ACT_WORLD_MATRIX);

  params->setNamedAutoConstant("viewProjMatrix",
      Ogre::GpuProgramParameters::ACT_VIEWPROJ_MATRIX);

  params->setNamedAutoConstant("lodMorph",
      Ogre::GpuProgramParameters::ACT_CUSTOM,
      Ogre::Terrain::LOD_MORPH_CUSTOM_PARAM);

  params->setNamedAutoConstant("fogParams",
      Ogre::GpuProgramParameters::ACT_FOG_PARAMS);

  if (_prof->isShadowingEnabled(_tt, _terrain))
  {
    unsigned int numTextures = 1;
    if (_prof->getReceiveDynamicShadowsPSSM())
    {
      numTextures = _prof->getReceiveDynamicShadowsPSSM()->getSplitCount();
    }
    for (unsigned int i = 0; i < numTextures; ++i)
    {
      params->setNamedAutoConstant("texViewProjMatrix" +
          Ogre::StringConverter::toString(i),
          Ogre::GpuProgramParameters::ACT_TEXTURE_VIEWPROJ_MATRIX, i);

      // Don't add depth range params
      // if (prof->getReceiveDynamicShadowsDepth())
      // {
      //   params->setNamedAutoConstant("depthRange" +
      //       Ogre::StringConverter::toString(i),
      //       Ogre::GpuProgramParameters::ACT_SHADOW_SCENE_DEPTH_RANGE, i);
      // }
    }
  }

#if OGRE_VERSION_MAJOR >= 1 && OGRE_VERSION_MINOR >= 8
  if (_terrain->_getUseVertexCompression() && _tt != RENDER_COMPOSITE_MAP)
  {
    Ogre::Matrix4 posIndexToObjectSpace;
    _terrain->getPointTransform(&posIndexToObjectSpace);
    params->setNamedConstant("posIndexToObjectSpace", posIndexToObjectSpace);
  }
#endif
}

/////////////////////////////////////////////////
unsigned int GzTerrainMatGen::SM2Profile::ShaderHelperGLSL::
generateVpDynamicShadowsParams(unsigned int _texCoord, const SM2Profile *_prof,
    const Ogre::Terrain * /*_terrain*/, TechniqueType /*_tt*/,
    Ogre::StringStream &_outStream)
{
  // out semantics & params
  unsigned int numTextures = 1;

  if (_prof->getReceiveDynamicShadowsPSSM())
  {
    numTextures = _prof->getReceiveDynamicShadowsPSSM()->getSplitCount();
  }

  for (unsigned int i = 0; i < numTextures; ++i)
  {
    _outStream << vpOutStr << " vec4 lightSpacePos" << i << ";\n"
               << "uniform mat4 texViewProjMatrix" << i << ";\n";

    // Don't add depth range params
    // if (prof->getReceiveDynamicShadowsDepth())
    // {
    //   _outStream << ", uniform float4 depthRange" << i
    //             << " // x = min, y = max, z = range, w = 1/range\n";
    // }
  }

  return _texCoord;
}

/////////////////////////////////////////////////
void GzTerrainMatGen::SM2Profile::ShaderHelperGLSL::generateFpHeader(
    const SM2Profile *_prof, const Ogre::Terrain *_terrain,
    TechniqueType _tt, Ogre::StringStream &_outStream)
{
  _outStream << "#version " << glslVersion << "\n\n";

  _outStream <<
    "vec4 expand(vec4 v)\n"
    "{\n"
    "  return v * 2 - 1;\n"
    "}\n\n";

  _outStream <<
    "vec4 lit(float NdotL, float NdotH, float m)\n"
    "{\n"
    "  float specular = (NdotL > 0) ? pow(max(0.0, NdotH), m) : 0.0;\n"
    "  return vec4(1.0, max(0.0, NdotL), specular, 1.0);\n"
    "}\n";

  if (_prof->isShadowingEnabled(_tt, _terrain))
    this->generateFpDynamicShadowsHelpers(_prof, _terrain, _tt, _outStream);

  _outStream <<
    fpInStr << " vec4 position;\n";

  Ogre::uint texCoordSet = 1;
  _outStream << fpInStr << " vec4 uvMisc;\n";

  // UV's premultiplied, packed as xy/zw
  Ogre::uint maxLayers = _prof->getMaxLayers(_terrain);
  Ogre::uint numBlendTextures = std::min(
      _terrain->getBlendTextureCount(maxLayers),
      _terrain->getBlendTextureCount());
  Ogre::uint numLayers = std::min(maxLayers,
      static_cast<Ogre::uint>(_terrain->getLayerCount()));

  Ogre::uint numUVSets = numLayers / 2;

  if (numLayers % 2)
    ++numUVSets;

  if (_tt != LOW_LOD)
  {
    for (Ogre::uint i = 0; i < numUVSets; ++i)
    {
      _outStream <<
        fpInStr << " vec4 layerUV" << i << ";\n";
    }
  }

  if (_prof->getParent()->getDebugLevel() && _tt != RENDER_COMPOSITE_MAP)
  {
    _outStream << fpInStr << " vec2 lodInfo;\n";
  }

  bool fog = _terrain->getSceneManager()->getFogMode() != Ogre::FOG_NONE &&
             _tt != RENDER_COMPOSITE_MAP;

  if (fog)
  {
    _outStream <<
      "uniform vec3 fogColour;\n"
      << fpInStr << " float fogVal;\n";
  }

  Ogre::uint currentSamplerIdx = 0;

  _outStream <<
    // Only 1 light supported in this version
    // deferred shading profile / generator later, ok? :)
    "uniform vec3 ambient;\n"
    "uniform vec4 lightPosObjSpace;\n"
    "uniform vec3 lightDiffuseColour;\n"
    "uniform vec3 lightSpecularColour;\n"
    "uniform vec3 eyePosObjSpace;\n"
    // pack scale, bias and specular
    "uniform vec4 scaleBiasSpecular;\n";

  if (_tt == LOW_LOD)
  {
    // single composite map covers all the others below
    _outStream << "uniform sampler2D compositeMap;\n";
  }
  else
  {
    _outStream << "uniform sampler2D globalNormal;\n";

    if (_terrain->getGlobalColourMapEnabled() &&
        _prof->isGlobalColourMapEnabled())
    {
      _outStream << "uniform sampler2D globalColourMap;\n";
    }

    if (_prof->isLightmapEnabled())
    {
      _outStream << "uniform sampler2D lightMap;\n";
    }

    // Blend textures - sampler definitions
    for (Ogre::uint i = 0; i < numBlendTextures; ++i)
    {
      _outStream << "uniform sampler2D blendTex" << i << ";\n";
    }

    // Layer textures - sampler definitions & UV multipliers
    for (Ogre::uint i = 0; i < numLayers; ++i)
    {
      _outStream << "uniform sampler2D difftex" << i << ";\n";
      _outStream << "uniform sampler2D normtex" << i << ";\n";
    }
  }

  if (_prof->isShadowingEnabled(_tt, _terrain))
  {
    this->generateFpDynamicShadowsParams(&texCoordSet, &currentSamplerIdx,
        _prof, _terrain, _tt, _outStream);
  }

  // check we haven't exceeded samplers
  if (currentSamplerIdx > 16)
  {
    OGRE_EXCEPT(Ogre::Exception::ERR_INVALIDPARAMS,
        "Requested options require too many texture samplers! "
        "Try reducing the number of layers.", __FUNCTION__);
  }

  std::string outputColTypeStr = "vec4";
  if (glslVersion != "120")
  {
    _outStream << "out vec4 outputCol;\n";
    outputColTypeStr = "";
  }

  _outStream <<
    "void main()\n"
    "{\n"
    "  float shadow = 1.0;\n"
    "  vec2 uv = uvMisc.xy;\n"
    "  " << outputColTypeStr << " outputCol = vec4(0.0, 0.0, 0.0, 1.0);\n";

  if (_tt != LOW_LOD)
  {
    // global normal
    _outStream << "  vec3 normal = expand("
               << textureStr << "(globalNormal, uv)).xyz;\n";
  }

  _outStream <<
    "  vec3 lightDir =\n"
    "    lightPosObjSpace.xyz -  (position.xyz * lightPosObjSpace.w);\n"
    "  vec3 eyeDir = eyePosObjSpace - position.xyz;\n"

    // set up accumulation areas
    "  vec3 diffuse = vec3(0.0, 0.0, 0.0);\n"
    "  float specular = 0.0;\n";

  if (_tt == LOW_LOD)
  {
    // we just do a single calculation from composite map
    _outStream <<
      "  vec4 composite = " << textureStr << "(compositeMap, uv);\n"
      "  diffuse = composite.xyz;\n";
    // TODO - specular; we'll need normals for this!
  }
  else
  {
    // set up the blend values
    for (Ogre::uint i = 0; i < numBlendTextures; ++i)
    {
      _outStream << "  vec4 blendTexVal" << i
                 << " = " << textureStr << "(blendTex" << i << ", uv);\n";
    }

    if (_prof->isLayerNormalMappingEnabled())
    {
      // derive the tangent space basis
      // we do this in the pixel shader because we don't have per-vertex normals
      // because of the LOD, we use a normal map
      // tangent is always +x or -z in object space depending on alignment
      switch (_terrain->getAlignment())
      {
        case Ogre::Terrain::ALIGN_X_Y:
        case Ogre::Terrain::ALIGN_X_Z:
          _outStream << "  vec3 tangent = vec3(1.0, 0.0, 0.0);\n";
          break;
        case Ogre::Terrain::ALIGN_Y_Z:
          _outStream << "  vec3 tangent = vec3(0.0, 0.0, -1.0);\n";
          break;
        default:
          gzerr << "Inavlid terrain alignment\n";
          break;
      };

      _outStream << "  vec3 binormal = normalize(cross(tangent, normal));\n";
      // note, now we need to re-cross to derive tangent again because it
      // wasn't orthonormal
      _outStream << "  tangent = normalize(cross(normal, binormal));\n";
      // derive final matrix
      /*_outStream << "  mat3 TBN = mat3(tangent.x, tangent.y, tangent.z,"
                                      "binormal.x, binormal.y, binormal.z,"
                                      "normal.x, normal.y, normal.z);\n";
                                      */

      // set up lighting result placeholders for interpolation
      _outStream << "  vec4 litRes, litResLayer;\n";
      _outStream << "  vec3 TSlightDir, TSeyeDir, TShalfAngle, TSnormal;\n";
      if (_prof->isLayerParallaxMappingEnabled())
        _outStream << "  float displacement;\n";
      // move
      _outStream << "  TSlightDir = normalize(vec3(dot(tangent, lightDir),"
                                              "dot(binormal, lightDir),"
                                              "dot(normal, lightDir)));\n";
      _outStream << "  TSeyeDir = normalize(vec3(dot(tangent, eyeDir),"
                                           "dot(binormal, eyeDir),"
                                           "dot(normal, eyeDir)));\n";
    }
    else
    {
      // simple per-pixel lighting with no normal mapping
      _outStream << "  lightDir = normalize(lightDir);\n";
      _outStream << "  eyeDir = normalize(eyeDir);\n";
      _outStream << "  vec3 halfAngle = normalize(lightDir + eyeDir);\n";

       _outStream << "  vec4 litRes = lit(dot(lightDir, normal), "
         "dot(halfAngle, normal), scaleBiasSpecular.z);\n";
    }
  }
}

/////////////////////////////////////////////////
void
GzTerrainMatGen::SM2Profile::ShaderHelperGLSL::generateFpDynamicShadowsParams(
    Ogre::uint *_texCoord, Ogre::uint *_sampler, const SM2Profile *_prof,
    const Ogre::Terrain * /*_terrain*/, TechniqueType _tt,
    Ogre::StringStream &_outStream)
{
  if (_tt == HIGH_LOD)
    this->mShadowSamplerStartHi = *_sampler;
  else if (_tt == LOW_LOD)
    this->mShadowSamplerStartLo = *_sampler;

  // in semantics & params
  Ogre::uint numTextures = 1;
  if (_prof->getReceiveDynamicShadowsPSSM())
  {
    numTextures = _prof->getReceiveDynamicShadowsPSSM()->getSplitCount();
    _outStream << "uniform vec4 pssmSplitPoints;\n";
  }

  for (Ogre::uint i = 0; i < numTextures; ++i)
  {
    _outStream <<
      "varying vec4 lightSpacePos" << i << ";\n" <<
      "uniform sampler2D shadowMap" << i << ";\n";

    *_sampler = *_sampler + 1;
    *_texCoord = *_texCoord + 1;

    if (_prof->getReceiveDynamicShadowsDepth())
    {
      _outStream <<
        "uniform float inverseShadowmapSize" << i << ";\n";
    }
  }
}

/////////////////////////////////////////////////
void GzTerrainMatGen::SM2Profile::ShaderHelperGLSL::generateFpLayer(
    const SM2Profile *_prof, const Ogre::Terrain * /*_terrain*/,
    TechniqueType _tt, Ogre::uint _layer,
    Ogre::StringStream &_outStream)
{
  Ogre::uint uvIdx = _layer / 2;
  Ogre::String uvChannels = (_layer % 2) ? ".zw" : ".xy";
  Ogre::uint blendIdx = (_layer-1) / 4;
  Ogre::String blendChannel = this->GetChannel(_layer-1);
  Ogre::String blendWeightStr = Ogre::String("blendTexVal") +
    Ogre::StringConverter::toString(blendIdx) + "." + blendChannel;

  // generate early-out conditional
  // Disable - causing some issues even when trying to force the use of texldd
  //   if (layer && prof->_isSM3Available())
  //   _outStream << "  if (" << blendWeightStr << " > 0.0003)\n  {\n";

  // generate UV
  _outStream << "  vec2 uv" << _layer << " = layerUV" << uvIdx
             << uvChannels << ";\n";

  // calculate lighting here if normal mapping
  if (_prof->isLayerNormalMappingEnabled())
  {
    if (_prof->isLayerParallaxMappingEnabled() && _tt != RENDER_COMPOSITE_MAP)
    {
      // modify UV - note we have to sample an extra time
      _outStream << "  displacement = " << textureStr << "(normtex" << _layer
                 << ", uv" << _layer << ").w\n"
        "   * scaleBiasSpecular.x + scaleBiasSpecular.y;\n";
      _outStream << "  uv" << _layer << " += TSeyeDir.xy * displacement;\n";
    }

    // access TS normal map
    _outStream << "  TSnormal = expand(" << textureStr << "(normtex"
               << _layer << ", uv" << _layer << ")).xyz;\n";
    _outStream << "  TShalfAngle = normalize(TSlightDir + TSeyeDir);\n";

    _outStream << "  litResLayer = lit(dot(TSlightDir, TSnormal), "
      "dot(TShalfAngle, TSnormal), scaleBiasSpecular.z);\n";

    if (!_layer)
      _outStream << "  litRes = litResLayer;\n";
    else
      _outStream << "  litRes = mix(litRes, litResLayer, "
                 << blendWeightStr << ");\n";
  }

  // sample diffuse texture
  _outStream << "  vec4 diffuseSpecTex" << _layer
    << " = " << textureStr << "(difftex" << _layer << ", uv" << _layer
    << ");\n";

  // apply to common
  if (!_layer)
  {
    _outStream << "  diffuse = diffuseSpecTex0.xyz;\n";
    if (_prof->isLayerSpecularMappingEnabled())
      _outStream << "  specular = diffuseSpecTex0.w;\n";
  }
  else
  {
     _outStream << "  diffuse = mix(diffuse, diffuseSpecTex" << _layer
                << ".xyz, " << blendWeightStr << ");\n";

    if (_prof->isLayerSpecularMappingEnabled())
    {
       _outStream << "  specular = mix(specular, diffuseSpecTex" << _layer
                  << ".w, " << blendWeightStr << ");\n";
    }
  }

  // End early-out
  // Disable - causing some issues even when trying to force the use of texldd
  //   if (layer && prof->_isSM3Available())
  //   _outStream << "  } // early-out blend value\n";
}

/////////////////////////////////////////////////
void GzTerrainMatGen::SM2Profile::ShaderHelperGLSL::generateFpFooter(
    const SM2Profile *_prof, const Ogre::Terrain *_terrain,
    TechniqueType _tt, Ogre::StringStream &_outStream)
{
  if (_tt == LOW_LOD)
  {
    if (_prof->isShadowingEnabled(_tt, _terrain))
    {
      this->generateFpDynamicShadows(_prof, _terrain, _tt, _outStream);
      _outStream << "  outputCol.xyz = diffuse * rtshadow;\n";
    }
    else
    {
      _outStream << "  outputCol.xyz = diffuse;\n";
    }
  }
  else
  {
    if (_terrain->getGlobalColourMapEnabled() &&
        _prof->isGlobalColourMapEnabled())
    {
      // sample colour map and apply to diffuse
      _outStream << "  diffuse *= " << textureStr
                 << "(globalColourMap, uv).xyz;\n";
    }

    if (_prof->isLightmapEnabled())
    {
      // sample lightmap
      _outStream << "  shadow = " << textureStr << "(lightMap, uv).x;\n";
    }

    if (_prof->isShadowingEnabled(_tt, _terrain))
    {
      this->generateFpDynamicShadows(_prof, _terrain, _tt, _outStream);
    }

    // diffuse lighting
    _outStream << "  outputCol.xyz += ambient * diffuse + litRes.y * "
                  "lightDiffuseColour * diffuse * shadow;\n";

    // specular default
    if (!_prof->isLayerSpecularMappingEnabled())
      _outStream << "  specular = 1.0;\n";

    if (_tt == RENDER_COMPOSITE_MAP)
    {
      // Lighting embedded in alpha
      _outStream << "  outputCol.w = shadow;\n";
    }
    else
    {
      // Apply specular
      _outStream << "  outputCol.xyz += litRes.z * lightSpecularColour * "
                    "specular * shadow;\n";

      if (_prof->getParent()->getDebugLevel())
      {
        _outStream << "  outputCol.xy += lodInfo.xy;\n";
      }
    }
  }

  bool fog = _terrain->getSceneManager()->getFogMode() != Ogre::FOG_NONE &&
             _tt != RENDER_COMPOSITE_MAP;
  if (fog)
  {
    _outStream << "  outputCol.xyz = mix(outputCol.xyz, fogColour, fogVal);\n";
  }

  if (glslVersion == "120")
    _outStream << "  gl_FragColor = outputCol;\n";

  // Final return
  _outStream << "\n}\n";
}

/////////////////////////////////////////////////
void
GzTerrainMatGen::SM2Profile::ShaderHelperGLSL::generateFpDynamicShadowsHelpers(
    const SM2Profile *_prof, const Ogre::Terrain * /*_terrain*/,
    TechniqueType /*_tt*/, Ogre::StringStream &_outStream)
{
  // TODO make filtering configurable
  _outStream <<
    "// Simple PCF\n"
    "// Number of samples in one dimension (square for total samples)\n"
    "#define NUM_SHADOW_SAMPLES_1D 2.0\n"
    "#define SHADOW_FILTER_SCALE 1.0\n"

    "#define SHADOW_SAMPLES NUM_SHADOW_SAMPLES_1D*NUM_SHADOW_SAMPLES_1D\n"

    "vec4 offsetSample(vec4 uv, vec2 offset, float invMapSize)\n"
    "{\n"
    "  return vec4(uv.xy + offset * invMapSize * uv.w, uv.z, uv.w);\n"
    "}\n";

  if (_prof->getReceiveDynamicShadowsDepth())
  {
    _outStream <<
      "float calcDepthShadow(sampler2D shadowMap, vec4 uv, "
      "float invShadowMapSize)\n"
      "{\n"
      "  // 4-sample PCF\n"
      "  float shadow = 0.0;\n"
      "  float offset = (NUM_SHADOW_SAMPLES_1D/2.0 - 0.5) *SHADOW_FILTER_SCALE;"
      "\n"
      "  for (float y = -offset; y <= offset; y += SHADOW_FILTER_SCALE)\n"
      "    for (float x = -offset; x <= offset; x += SHADOW_FILTER_SCALE)\n"
      "    {\n"
      "      vec4 newUV = offsetSample(uv, vec2(x, y), invShadowMapSize);\n"
      "      // manually project and assign derivatives\n"
      "      // to avoid gradient issues inside loops\n"
      "      newUV = newUV / newUV.w;\n";
      // The following line used to be:
      // "      float depth = tex2d(shadowMap, newUV.xy).x;\n"
    if (glslVersion == "120")
      _outStream <<
          "      float depth = texture2D(shadowMap, newUV.xy).x;\n";
    else
    {
      _outStream <<
          "      float depth = textureGrad(shadowMap, newUV.xy, "
          " vec2(1.0, 1.0), vec2(1.0, 1.0)).x;\n";
    }
    _outStream <<
      // "      if (depth >= 1.0 || depth >= uv.z)\n"
      "      if (depth >= 1.0 || depth >= newUV.z)\n"
      "        shadow += 1.0;\n"
      "    }\n"
      "  shadow /= (SHADOW_SAMPLES); \n"
      "  return shadow;\n"
      "}\n";
  }
  else
  {
    _outStream <<
      "float calcSimpleShadow(sampler2D shadowMap, vec4 shadowMapPos)\n"
      "{\n"
      "  return " << textureStr << "Proj(shadowMap, shadowMapPos).x;\n"
      "}\n";
  }

  if (_prof->getReceiveDynamicShadowsPSSM())
  {
    Ogre::uint numTextures =
      _prof->getReceiveDynamicShadowsPSSM()->getSplitCount();

    if (_prof->getReceiveDynamicShadowsDepth())
    {
      _outStream << "float calcPSSMDepthShadow(";
    }
    else
    {
      _outStream << "float calcPSSMSimpleShadow(";
    }

    _outStream << "\n  ";

    for (Ogre::uint i = 0; i < numTextures; ++i)
      _outStream << "sampler2D shadowMap" << i << ", ";

    _outStream << "\n  ";

    for (Ogre::uint i = 0; i < numTextures; ++i)
      _outStream << "vec4 lsPos" << i << ", ";

    if (_prof->getReceiveDynamicShadowsDepth())
    {
      _outStream << "\n  ";
      for (Ogre::uint i = 0; i < numTextures; ++i)
        _outStream << "float invShadowmapSize" << i << ", ";
    }

    _outStream << "\n"
      "  vec4 pssmSplitPoints, float camDepth)\n"
      "{\n"
      "  float shadow = 1.0;\n"
      "  // calculate shadow\n";

    for (Ogre::uint i = 0; i < numTextures; ++i)
    {
      if (!i)
      {
        _outStream << "  if (camDepth <= pssmSplitPoints."
          << this->GetChannel(i) << ")\n";
      }
      else if (i < numTextures-1)
      {
        _outStream << "  else if (camDepth <= pssmSplitPoints."
          << this->GetChannel(i) << ")\n";
      }
      else
        _outStream << "  else\n";

      _outStream << "  {\n";

      if (_prof->getReceiveDynamicShadowsDepth())
      {
        _outStream << "    shadow = calcDepthShadow(shadowMap" << i
          << ", lsPos" << i << ", invShadowmapSize" << i << ");\n";
      }
      else
      {
        _outStream << "    shadow = calcSimpleShadow(shadowMap" << i
          << ", lsPos" << i << ");\n";
      }
      _outStream << "  }\n";
    }

    _outStream << "  return shadow;\n"
                  "}\n\n\n";
  }
}

/////////////////////////////////////////////////
void GzTerrainMatGen::SM2Profile::ShaderHelperGLSL::generateFpDynamicShadows(
    const SM2Profile *_prof, const Ogre::Terrain * /*_terrain*/,
    TechniqueType /*_tt*/, Ogre::StringStream &_outStream)
{
  if (_prof->getReceiveDynamicShadowsPSSM())
  {
    Ogre::uint numTextures =
      _prof->getReceiveDynamicShadowsPSSM()->getSplitCount();

    _outStream << "  float camDepth = uvMisc.z;\n";

    if (_prof->getReceiveDynamicShadowsDepth())
    {
      _outStream << "  float rtshadow = calcPSSMDepthShadow(";
    }
    else
    {
      _outStream << "  float rtshadow = calcPSSMSimpleShadow(";
    }

    for (Ogre::uint i = 0; i < numTextures; ++i)
      _outStream << "shadowMap" << i << ", ";

    _outStream << "\n    ";

    for (Ogre::uint i = 0; i < numTextures; ++i)
      _outStream << "lightSpacePos" << i << ", ";

    if (_prof->getReceiveDynamicShadowsDepth())
    {
      _outStream << "\n    ";

      for (Ogre::uint i = 0; i < numTextures; ++i)
        _outStream << "inverseShadowmapSize" << i << ", ";
    }
    _outStream << "\n" <<
      "    pssmSplitPoints, camDepth);\n";
  }
  else
  {
    if (_prof->getReceiveDynamicShadowsDepth())
    {
      _outStream <<
        "  float rtshadow = calcDepthShadow(shadowMap0, lightSpacePos0, "
        "inverseShadowmapSize0);";
    }
    else
    {
      _outStream <<
        "  float rtshadow = calcSimpleShadow(shadowMap0, lightSpacePos0);";
    }
  }

  _outStream << "  shadow = rtshadow;//min(shadow, rtshadow);\n";
}

/////////////////////////////////////////////////
void
GzTerrainMatGen::SM2Profile::ShaderHelperGLSL::generateFragmentProgramSource(
    const SM2Profile *_prof, const Ogre::Terrain *_terrain,
    TechniqueType _tt, Ogre::StringStream &_outStream)
{
  this->generateFpHeader(_prof, _terrain, _tt, _outStream);

  if (_tt != LOW_LOD)
  {
    Ogre::uint maxLayers = _prof->getMaxLayers(_terrain);
    Ogre::uint numLayers = std::min(maxLayers,
        static_cast<Ogre::uint>(_terrain->getLayerCount()));

    for (Ogre::uint i = 0; i < numLayers; ++i)
      this->generateFpLayer(_prof, _terrain, _tt, i, _outStream);
  }

  this->generateFpFooter(_prof, _terrain, _tt, _outStream);
}

/////////////////////////////////////////////////
void GzTerrainMatGen::SM2Profile::ShaderHelperGLSL::updateVpParams(
    const SM2Profile *_prof, const Ogre::Terrain *_terrain,
#if OGRE_VERSION_MAJOR >= 1 && OGRE_VERSION_MINOR >= 8
    TechniqueType _tt,
#else
    TechniqueType /*_tt*/,
#endif
    const Ogre::GpuProgramParametersSharedPtr &_params)
{
  _params->setIgnoreMissingParams(true);
  Ogre::uint maxLayers = _prof->getMaxLayers(_terrain);
  Ogre::uint numLayers = std::min(maxLayers,
      static_cast<Ogre::uint>(_terrain->getLayerCount()));

  Ogre::uint numUVMul = numLayers / 4;

  if (numLayers % 4)
    ++numUVMul;

  for (Ogre::uint i = 0; i < numUVMul; ++i)
  {
    Ogre::Vector4 uvMul(
        _terrain->getLayerUVMultiplier(i * 4),
        _terrain->getLayerUVMultiplier(i * 4 + 1),
        _terrain->getLayerUVMultiplier(i * 4 + 2),
        _terrain->getLayerUVMultiplier(i * 4 + 3));
    _params->setNamedConstant("uvMul" +
        Ogre::StringConverter::toString(i), uvMul);
  }

#if OGRE_VERSION_MAJOR >= 1 && OGRE_VERSION_MINOR >= 8
  if (_terrain->_getUseVertexCompression() && _tt != RENDER_COMPOSITE_MAP)
  {
    Ogre::Real baseUVScale = 1.0f / (_terrain->getSize() - 1);
    _params->setNamedConstant("baseUVScale", baseUVScale);
  }
#endif
}

/////////////////////////////////////////////////
Ogre::String GzTerrainMatGen::SM2Profile::ShaderHelperGLSL::GetChannel(
Ogre::uint _idx)
{
  Ogre::uint rem = _idx % 4;
  switch (rem)
  {
    case 0:
    default:
      return "x";
    case 1:
      return "y";
    case 2:
      return "z";
    case 3:
      return "w";
  };
}

/////////////////////////////////////////////////
/////////////////////////////////////////////////
// CG Shader helper
/////////////////////////////////////////////////
/////////////////////////////////////////////////

/////////////////////////////////////////////////
Ogre::HighLevelGpuProgramPtr
GzTerrainMatGen::SM2Profile::ShaderHelperCg::generateVertexProgram(
    const SM2Profile *_prof, const Ogre::Terrain *_terrain,
    TechniqueType _tt)
{
  Ogre::HighLevelGpuProgramPtr ret =
    this->createVertexProgram(_prof, _terrain, _tt);

  Ogre::StringStream sourceStr;
  this->generateVertexProgramSource(_prof, _terrain, _tt, sourceStr);

  ret->setSource(sourceStr.str());
  ret->load();
  this->defaultVpParams(_prof, _terrain, _tt, ret);

  return ret;
}

/////////////////////////////////////////////////
void GzTerrainMatGen::SM2Profile::ShaderHelperCg::defaultVpParams(
    const SM2Profile *_prof, const Ogre::Terrain *_terrain,
    TechniqueType _tt, const Ogre::HighLevelGpuProgramPtr &_prog)
{
  Ogre::GpuProgramParametersSharedPtr params = _prog->getDefaultParameters();
  params->setIgnoreMissingParams(true);

  params->setNamedAutoConstant("worldMatrix",
      Ogre::GpuProgramParameters::ACT_WORLD_MATRIX);

  params->setNamedAutoConstant("viewProjMatrix",
      Ogre::GpuProgramParameters::ACT_VIEWPROJ_MATRIX);

  params->setNamedAutoConstant("lodMorph",
      Ogre::GpuProgramParameters::ACT_CUSTOM,
      Ogre::Terrain::LOD_MORPH_CUSTOM_PARAM);

  params->setNamedAutoConstant("fogParams",
      Ogre::GpuProgramParameters::ACT_FOG_PARAMS);

  if (_prof->isShadowingEnabled(_tt, _terrain))
  {
    unsigned int numTextures = 1;
    if (_prof->getReceiveDynamicShadowsPSSM())
    {
      numTextures = _prof->getReceiveDynamicShadowsPSSM()->getSplitCount();
    }
    for (unsigned int i = 0; i < numTextures; ++i)
    {
      params->setNamedAutoConstant("texViewProjMatrix" +
          Ogre::StringConverter::toString(i),
          Ogre::GpuProgramParameters::ACT_TEXTURE_VIEWPROJ_MATRIX, i);

      // Don't add depth range params
      // if (prof->getReceiveDynamicShadowsDepth())
      // {
      //   params->setNamedAutoConstant("depthRange" +
      //       Ogre::StringConverter::toString(i),
      //       Ogre::GpuProgramParameters::ACT_SHADOW_SCENE_DEPTH_RANGE, i);
      // }
    }
  }

#if OGRE_VERSION_MAJOR >= 1 && OGRE_VERSION_MINOR >= 8
  if (_terrain->_getUseVertexCompression() && _tt != RENDER_COMPOSITE_MAP)
  {
    Ogre::Matrix4 posIndexToObjectSpace;
    _terrain->getPointTransform(&posIndexToObjectSpace);
    params->setNamedConstant("posIndexToObjectSpace", posIndexToObjectSpace);
  }
#endif
}

/////////////////////////////////////////////////
void
GzTerrainMatGen::SM2Profile::ShaderHelperCg::generateVpDynamicShadows(
    const SM2Profile *_prof, const Ogre::Terrain * /*_terrain*/,
    TechniqueType /*_tt*/, Ogre::StringStream &_outStream)
{
  unsigned int numTextures = 1;

  if (_prof->getReceiveDynamicShadowsPSSM())
  {
    numTextures = _prof->getReceiveDynamicShadowsPSSM()->getSplitCount();
  }

  // Calculate the position of vertex in light space
  for (unsigned int i = 0; i < numTextures; ++i)
  {
    _outStream << "  oLightSpacePos" << i << " = mul(texViewProjMatrix"
               << i << ", worldPos);\n";

    // Don't linearize depth range: RTSS PSSM implementation uses
    // view-space depth
    // if (prof->getReceiveDynamicShadowsDepth())
    // {
    //   // make linear
    //   outStream << "oLightSpacePos" << i << ".z = (oLightSpacePos" << i
    //             << ".z - depthRange" << i << ".x) * depthRange" << i
    //             << ".w;\n";
    // }
  }

  if (_prof->getReceiveDynamicShadowsPSSM())
  {
    _outStream << "  // pass cam depth\n   oUVMisc.z = oPos.z;\n";
  }
}

/////////////////////////////////////////////////
unsigned int GzTerrainMatGen::SM2Profile::ShaderHelperCg::
generateVpDynamicShadowsParams(unsigned int _texCoord, const SM2Profile *_prof,
    const Ogre::Terrain * /*_terrain*/, TechniqueType /*_tt*/,
    Ogre::StringStream &_outStream)
{
  // out semantics & params
  unsigned int numTextures = 1;

  if (_prof->getReceiveDynamicShadowsPSSM())
  {
    numTextures = _prof->getReceiveDynamicShadowsPSSM()->getSplitCount();
  }

  for (unsigned int i = 0; i < numTextures; ++i)
  {
    _outStream << ", out float4 oLightSpacePos" << i
               << " : TEXCOORD" << _texCoord++ << "\n"
               << ", uniform float4x4 texViewProjMatrix" << i << "\n";

    // Don't add depth range params
    // if (prof->getReceiveDynamicShadowsDepth())
    // {
    //   _outStream << ", uniform float4 depthRange" << i
    //             << " // x = min, y = max, z = range, w = 1/range\n";
    // }
  }

  return _texCoord;
}

/////////////////////////////////////////////////
// This method is identical to
// TerrainMaterialGeneratorA::SM2Profile::ShaderHelperCg::generateVpHeader()
// but is needed because generateVpDynamicShadowsParams() is not declared
// virtual.
void GzTerrainMatGen::SM2Profile::ShaderHelperCg::generateVpHeader(
    const SM2Profile *_prof, const Ogre::Terrain *_terrain,
    TechniqueType _tt, Ogre::StringStream &_outStream)
{
  _outStream << "void main_vp(\n";

  bool compression = false;

#if OGRE_VERSION_MAJOR >= 1 && OGRE_VERSION_MINOR >= 8
  compression = _terrain->_getUseVertexCompression() &&
                _tt != RENDER_COMPOSITE_MAP;
#endif

  if (compression)
  {
    _outStream << "float2 posIndex : POSITION,\nfloat height  : TEXCOORD0,\n";
  }
  else
  {
    _outStream << "float4 pos : POSITION,\nfloat2 uv  : TEXCOORD0,\n";
  }

  if (_tt != RENDER_COMPOSITE_MAP)
    _outStream << "float2 delta  : TEXCOORD1,\n";

  _outStream <<
    "uniform float4x4 worldMatrix,\n"
    "uniform float4x4 viewProjMatrix,\n"
    "uniform float2   lodMorph,\n";

  if (compression)
  {
    _outStream <<
      "uniform float4x4   posIndexToObjectSpace,\n"
      "uniform float    baseUVScale,\n";
  }

  // uv multipliers
  Ogre::uint maxLayers = _prof->getMaxLayers(_terrain);
  Ogre::uint numLayers = std::min(maxLayers,
      static_cast<unsigned int>(_terrain->getLayerCount()));

  unsigned int numUVMultipliers = (numLayers / 4);

  if (numLayers % 4)
    ++numUVMultipliers;

  for (unsigned int i = 0; i < numUVMultipliers; ++i)
    _outStream << "uniform float4 uvMul" << i << ",\n";

  _outStream <<
    "out float4 oPos : POSITION,\n"
    "out float4 oPosObj : TEXCOORD0\n";

  unsigned int texCoordSet = 1;
  _outStream << ", out float4 oUVMisc : TEXCOORD" << texCoordSet++
            << " // xy = uv, z = camDepth\n";

  // layer UV's premultiplied, packed as xy/zw
  unsigned int numUVSets = numLayers / 2;

  if (numLayers % 2)
    ++numUVSets;

  if (_tt != LOW_LOD)
  {
    for (unsigned int i = 0; i < numUVSets; ++i)
    {
      _outStream << ", out float4 oUV" << i
                << " : TEXCOORD" << texCoordSet++ << "\n";
    }
  }

  if (_prof->getParent()->getDebugLevel() && _tt != RENDER_COMPOSITE_MAP)
  {
    _outStream << ", out float2 lodInfo : TEXCOORD" << texCoordSet++ << "\n";
  }

  bool fog = _terrain->getSceneManager()->getFogMode() != Ogre::FOG_NONE &&
             _tt != RENDER_COMPOSITE_MAP;

  if (fog)
  {
    _outStream <<
      ", uniform float4 fogParams\n"
      ", out float fogVal : COLOR\n";
  }

  if (_prof->isShadowingEnabled(_tt, _terrain))
  {
    texCoordSet = generateVpDynamicShadowsParams(texCoordSet, _prof,
        _terrain, _tt, _outStream);
  }

  // check we haven't exceeded texture coordinates
  if (texCoordSet > 8)
  {
    OGRE_EXCEPT(Ogre::Exception::ERR_INVALIDPARAMS,
        "Requested options require too many texture coordinate sets! "
        "Try reducing the number of layers.",
        __FUNCTION__);
  }

  _outStream <<
    ")\n"
    "{\n";

  if (compression)
  {
    _outStream << "  float4 pos;\n"
      << "  pos = mul(posIndexToObjectSpace, float4(posIndex, height, 1));\n"
      << "  float2 uv = float2(posIndex.x * baseUVScale, 1.0 - "
      << "(posIndex.y * baseUVScale));\n";
  }

  _outStream <<
    "  float4 worldPos = mul(worldMatrix, pos);\n"
    "  oPosObj = pos;\n";

  if (_tt != RENDER_COMPOSITE_MAP)
  {
    // determine whether to apply the LOD morph to this vertex
    // we store the deltas against all vertices so we only want to apply
    // the morph to the ones which would disappear. The target LOD which is
    // being morphed to is stored in lodMorph.y, and the LOD at which
    // the vertex should be morphed is stored in uv.w. If we subtract
    // the former from the latter, and arrange to only morph if the
    // result is negative (it will only be -1 in fact, since after that
    // the vertex will never be indexed), we will achieve our aim.
    // sign(vertexLOD - targetLOD) == -1 is to morph
    _outStream <<
      "  float toMorph = -min(0, sign(delta.y - lodMorph.y));\n";

    // this will either be 1 (morph) or 0 (don't morph)
    if (_prof->getParent()->getDebugLevel())
    {
      // x == LOD level (-1 since value is target level, we want to
      // display actual)
      _outStream << "lodInfo.x = (lodMorph.y - 1) / "
                 << _terrain->getNumLodLevels() << ";\n";

      // y == LOD morph
      _outStream << "lodInfo.y = toMorph * lodMorph.x;\n";
    }

    // morph
    switch (_terrain->getAlignment())
    {
      case Ogre::Terrain::ALIGN_X_Y:
        _outStream << "  worldPos.z += delta.x * toMorph * lodMorph.x;\n";
        break;
      case Ogre::Terrain::ALIGN_X_Z:
        _outStream << "  worldPos.y += delta.x * toMorph * lodMorph.x;\n";
        break;
      case Ogre::Terrain::ALIGN_Y_Z:
        _outStream << "  worldPos.x += delta.x * toMorph * lodMorph.x;\n";
        break;
      default:
        gzerr << "Invalid alignment\n";
    };
  }

  // generate UVs
  if (_tt != LOW_LOD)
  {
    for (unsigned int i = 0; i < numUVSets; ++i)
    {
      unsigned int layer  =  i * 2;
      unsigned int uvMulIdx = layer / 4;

      _outStream << "  oUV" << i << ".xy = " << " uv.xy * uvMul"
                 << uvMulIdx << "." << getChannel(layer) << ";\n";
      _outStream << "  oUV" << i << ".zw = " << " uv.xy * uvMul"
                 << uvMulIdx << "." << getChannel(layer+1) << ";\n";
    }
  }
}

/////////////////////////////////////////////////
// This method is identical to
// TerrainMaterialGeneratorA::SM2Profile::ShaderHelperCg::generateVpFooter()
// but is needed because generateVpDynamicShadows() is not declared virtual.
void GzTerrainMatGen::SM2Profile::ShaderHelperCg::generateVpFooter(
    const SM2Profile *_prof, const Ogre::Terrain *_terrain,
    TechniqueType _tt, Ogre::StringStream &_outStream)
{
  _outStream << "  oPos = mul(viewProjMatrix, worldPos);\n"
             << "  oUVMisc.xy = uv.xy;\n";

  bool fog = _terrain->getSceneManager()->getFogMode() != Ogre::FOG_NONE &&
             _tt != RENDER_COMPOSITE_MAP;
  if (fog)
  {
    if (_terrain->getSceneManager()->getFogMode() == Ogre::FOG_LINEAR)
    {
      _outStream <<
        "  fogVal = saturate((oPos.z - fogParams.y) * fogParams.w);\n";
    }
    else
    {
      _outStream <<
        "  fogVal = 1 - saturate(1 / (exp(oPos.z * fogParams.x)));\n";
    }
  }

  if (_prof->isShadowingEnabled(_tt, _terrain))
    this->generateVpDynamicShadows(_prof, _terrain, _tt, _outStream);

  _outStream << "}\n";
}

/////////////////////////////////////////////////
void GzTerrainMatGen::SM2Profile::ShaderHelperCg::
generateVertexProgramSource(const SM2Profile *_prof,
    const Ogre::Terrain* _terrain, TechniqueType _tt,
    Ogre::StringStream &_outStream)
{
  this->generateVpHeader(_prof, _terrain, _tt, _outStream);

  if (_tt != LOW_LOD)
  {
    unsigned int maxLayers = _prof->getMaxLayers(_terrain);
    unsigned int numLayers = std::min(maxLayers,
        static_cast<unsigned int>(_terrain->getLayerCount()));

    for (unsigned int i = 0; i < numLayers; ++i)
      this->generateVpLayer(_prof, _terrain, _tt, i, _outStream);
  }

  this->generateVpFooter(_prof, _terrain, _tt, _outStream);
}

/////////////////////////////////////////////////
Ogre::HighLevelGpuProgramPtr
GzTerrainMatGen::SM2Profile::ShaderHelperCg::generateFragmentProgram(
    const SM2Profile *_prof, const Ogre::Terrain *_terrain, TechniqueType _tt)
{
  Ogre::HighLevelGpuProgramPtr ret = this->createFragmentProgram(_prof,
      _terrain, _tt);

  Ogre::StringStream sourceStr;

  this->generateFragmentProgramSource(_prof, _terrain, _tt, sourceStr);

  ret->setSource(sourceStr.str());

  ret->load();

  this->defaultFpParams(_prof, _terrain, _tt, ret);

  return ret;
}<|MERGE_RESOLUTION|>--- conflicted
+++ resolved
@@ -489,23 +489,14 @@
     // Add cameras
     for (unsigned int i = 0; i < this->dataPtr->scene->GetCameraCount(); ++i)
     {
-<<<<<<< HEAD
       this->dataPtr->pageManager->addCamera(
-          this->dataPtr->scene->GetCamera(i)->GetOgreCamera());
-=======
-      this->pageManager->addCamera(this->scene->GetCamera(i)->OgreCamera());
->>>>>>> 75a718fb
+          this->dataPtr->scene->GetCamera(i)->OgreCamera());
     }
     for (unsigned int i = 0; i < this->dataPtr->scene->GetUserCameraCount();
         ++i)
     {
-<<<<<<< HEAD
       this->dataPtr->pageManager->addCamera(
-          this->dataPtr->scene->GetUserCamera(i)->GetOgreCamera());
-=======
-      this->pageManager->addCamera(
-          this->scene->GetUserCamera(i)->OgreCamera());
->>>>>>> 75a718fb
+          this->dataPtr->scene->GetUserCamera(i)->OgreCamera());
     }
 
     this->dataPtr->terrainPaging =
@@ -765,7 +756,6 @@
 Ogre::TerrainGroup::RayResult Heightmap::GetMouseHit(CameraPtr _camera,
     math::Vector2i _mousePos)
 {
-<<<<<<< HEAD
   return this->MouseHit(_camera, _mousePos.Ign());
 }
 
@@ -773,18 +763,11 @@
 Ogre::TerrainGroup::RayResult Heightmap::MouseHit(CameraPtr _camera,
     const ignition::math::Vector2i &_mousePos) const
 {
-  Ogre::Ray mouseRay = _camera->GetOgreCamera()->getCameraToViewportRay(
+  Ogre::Ray mouseRay = _camera->OgreCamera()->getCameraToViewportRay(
       static_cast<float>(_mousePos.X()) /
-      _camera->GetViewport()->getActualWidth(),
+      _camera->OgreViewport()->getActualWidth(),
       static_cast<float>(_mousePos.Y()) /
-      _camera->GetViewport()->getActualHeight());
-=======
-  Ogre::Ray mouseRay = _camera->OgreCamera()->getCameraToViewportRay(
-      static_cast<float>(_mousePos.x) /
-      _camera->OgreViewport()->getActualWidth(),
-      static_cast<float>(_mousePos.y) /
       _camera->OgreViewport()->getActualHeight());
->>>>>>> 75a718fb
 
   // The terrain uses a special ray intersection test.
   return this->dataPtr->terrainGroup->rayIntersects(mouseRay);
