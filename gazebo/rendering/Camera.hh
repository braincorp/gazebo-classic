--- conflicted
+++ resolved
@@ -257,14 +257,6 @@
       /// \return Image height
       public: virtual unsigned int ImageHeight() const;
 
-<<<<<<< HEAD
-=======
-      /// \brief Get the depth of the image
-      /// \return Depth of the image
-      /// \deprecated See ImageDepth()
-      public: unsigned int GetImageDepth() const GAZEBO_DEPRECATED(7.0);
-
->>>>>>> 58ed9f30
       /// \brief Get the depth of the image in bytes per pixel
       /// \return Depth of the image in bytes per pixel
       public: unsigned int ImageDepth() const;
