--- conflicted
+++ resolved
@@ -408,7 +408,6 @@
     double pitchAdj = this->trackVisualPitchPID.Update(pitchError, 0.01);
     double yawAdj = this->trackVisualYawPID.Update(yawError, 0.01);
 
-    printf("ERRROR!!!\n\n\n\n");
     this->SetWorldRotation(math::Quaternion(0, currPitch + pitchAdj,
           currYaw + yawAdj));
 
@@ -582,20 +581,6 @@
 
   math::Quaternion p, s;
   math::Vector3 rpy = _quant.GetAsEuler();
-<<<<<<< HEAD
-
-  Ogre::Quaternion pitchO = this->pitchNode->getOrientation();
-  Ogre::Quaternion pitchD = this->pitchNode->_getDerivedOrientation();
-
-  Ogre::Quaternion camO = this->camera->getOrientation();
-  Ogre::Quaternion camD = this->camera->getDerivedOrientation();
-
-  Ogre::Quaternion sceneO = this->sceneNode->getOrientation();
-  Ogre::Quaternion sceneD = this->sceneNode->_getDerivedOrientation();
-
-=======
-  std::cout << "Camera[" << this->GetName() << "]::SetWorldRotation RPY[" << rpy << "]\n";
->>>>>>> df1a6512
   p.SetFromEuler(math::Vector3(0, rpy.y, 0));
 
   // As far as I can tell, OGRE is broken. It makes a strong assumption
@@ -605,77 +590,14 @@
   // The -1.0 to Roll is a hack to set the correct orientation. 
   s.SetFromEuler(math::Vector3(-rpy.x, 0, rpy.z));
 
-  Ogre::Vector3 dir = this->camera->getDerivedDirection();
-
-  if (this->GetName() == "default::left_camera(0)")
-  {
-    printf("\n!!!!!!!!!!!!!!!!!!!!! SET WORLD ROTATION !!!!!!!!!!!!!!!!!!\n");
-    std::cout << "Derived dir[" << dir.x << " " << dir.y << " " << dir.z << "]\n";
-    std::cout << "-------[" << this->GetName() << "][" << rpy << "]\n";
-    std::cout << "Scene O[" << sceneO.getRoll() << " "
-      << sceneO.getPitch() << " " << sceneO.getYaw() << "]\n";
-    std::cout << "Scene D[" << sceneD.getRoll() << " "
-      << sceneD.getPitch() << " " << sceneD.getYaw() << "]\n";
-
-    std::cout << "Pitch O[" << pitchO.getRoll() << " "
-      << pitchO.getPitch() << " " << pitchO.getYaw() << "]\n";
-    std::cout << "Pitch D[" << pitchD.getRoll() << " "
-      << pitchD.getPitch() << " " << pitchD.getYaw() << "]\n";
-
-    std::cout << "Cam O[" << camO.getRoll() << " "
-      << camO.getPitch() << " " << camO.getYaw() << "]\n";
-    std::cout << "Cam D[" << camD.getRoll() << " "
-      << camD.getPitch() << " " << camD.getYaw() << "]\n";
-
-    std::cout << "P[" << p.GetAsEuler().x << " "
-      << p.GetAsEuler().y << " " << p.GetAsEuler().z << "]\n";
-    std::cout << "s[" << s.GetAsEuler().x << " "
-      << s.GetAsEuler().y << " " << s.GetAsEuler().z << "]\n";
-  }
-
-  this->sceneNode->_setDerivedOrientation(
+  this->sceneNode->setOrientation(
       Ogre::Quaternion(s.w, s.x, s.y, s.z));
 
   this->pitchNode->setOrientation(
       Ogre::Quaternion(p.w, p.x, p.y, p.z));
-<<<<<<< HEAD
 
   this->sceneNode->needUpdate();
   this->pitchNode->needUpdate();
-
-  pitchO = this->pitchNode->getOrientation();
-  pitchD = this->pitchNode->_getDerivedOrientation();
-
-  camO = this->camera->getOrientation();
-  camD = this->camera->getDerivedOrientation();
-
-  sceneO = this->sceneNode->getOrientation();
-  sceneD = this->sceneNode->_getDerivedOrientation();
-
-  if (this->GetName() == "default::left_camera(0)")
-  {
-    std::cout << "*******\n";
-    std::cout << "Scene O[" << sceneO.getRoll() << " "
-      << sceneO.getPitch() << " " << sceneO.getYaw() << "]\n";
-    std::cout << "Scene D[" << sceneD.getRoll() << " "
-      << sceneD.getPitch() << " " << sceneD.getYaw() << "]\n";
-
-    std::cout << "Pitch O[" << pitchO.getRoll() << " "
-      << pitchO.getPitch() << " " << pitchO.getYaw() << "]\n";
-    std::cout << "Pitch D[" << pitchD.getRoll() << " "
-      << pitchD.getPitch() << " " << pitchD.getYaw() << "]\n";
-
-
-    std::cout << "Cam O[" << camO.getRoll() << " "
-      << camO.getPitch() << " " << camO.getYaw() << "]\n";
-    std::cout << "Cam D[" << camD.getRoll() << " "
-      << camD.getPitch() << " " << camD.getYaw() << "]\n";
-
-    printf("\n!!!!!!!!!!!!!!!!!!!!! DONE SET WORLD ROTATION !!!!!!!!!!!!!!!\n");
-  }
-=======
-  this->pitchNode->needUpdate();
->>>>>>> df1a6512
 }
 
 //////////////////////////////////////////////////
@@ -1321,67 +1243,11 @@
 //////////////////////////////////////////////////
 void Camera::CreateCamera()
 {
-
   this->camera = this->scene->GetManager()->createCamera(this->name);
-
-  Ogre::Vector3 dirD = this->camera->getDerivedDirection();
-  Ogre::Vector3 dirR = this->camera->getDirection();
-  Ogre::Vector3 upR = this->camera->getUp();
-  Ogre::Vector3 upD = this->camera->getDerivedUp();
-  Ogre::Quaternion camR = this->camera->getOrientation();
-  Ogre::Quaternion camD = this->camera->getDerivedOrientation();
-
-  if (this->GetName() == "default::left_camera(0)")
-  {
-    printf("\n!!!!!!!!! CREATE CAMERA !!!!!!!!!!!!!!!!!!!\n");
-
-    std::cout << "Orig Cam Dir R[" << dirR.x << " " << dirR.y << " " << dirR.z << "]\n";
-    std::cout << "Orig Cam Dir D[" << dirD.x << " " << dirD.y << " " << dirD.z << "]\n";
-    std::cout << "Orig Cam Up R[" << upR.x << " " << upR.y << " " << upR.z << "]\n";
-    std::cout << "Orig Cam Up D[" << upD.x << " " << upD.y << " " << upD.z << "]\n";
-    std::cout << "Orig Cam R[" << camR.getRoll() << " "
-      << camR.getPitch() << " " << camR.getYaw() << "]\n";
-    std::cout << "Orig Cam D[" << camD.getRoll() << " "
-      << camD.getPitch() << " " << camD.getYaw() << "]\n";
-  }
-
-  // Use X/Y as horizon, Z up
-  // this->camera->yaw(Ogre::Degree(-90.0));
-  // this->camera->pitch(Ogre::Degree(90.0));
-  // this->camera->roll(Ogre::Degree(-90.0));
-
-  // Don't yaw along variable axis, causes leaning
-  // this->camera->setFixedYawAxis(true, Ogre::Vector3::UNIT_Z);
-  //this->camera->setDirection(1, 0, 0);
 
   this->camera->setFixedYawAxis(false);
   this->camera->yaw(Ogre::Degree(-90.0));
   this->camera->roll(Ogre::Degree(-90.0));
-
-  camR = this->camera->getOrientation();
-  camD = this->camera->getDerivedOrientation();
-  dirR = this->camera->getDirection();
-  dirD = this->camera->getDerivedDirection();
-  upR = this->camera->getUp();
-  upD = this->camera->getDerivedUp();
-
-  if (this->GetName() == "default::left_camera(0)")
-  {
-    std::cout << "*****\n";
-    std::cout << "Orig Cam Dir R[" << dirR.x << " " << dirR.y << " " << dirR.z << "]\n";
-    std::cout << "Orig Cam Dir D[" << dirD.x << " " << dirD.y << " " << dirD.z << "]\n";
-    std::cout << "Orig Cam Up R[" << upR.x << " " << upR.y << " " << upR.z << "]\n";
-    std::cout << "Orig Cam Up D[" << upD.x << " " << upD.y << " " << upD.z << "]\n";
-
-
-
-    std::cout << "Orig Cam R[" << camR.getRoll() << " "
-      << camR.getPitch() << " " << camR.getYaw() << "]\n";
-    std::cout << "Orig Cam D[" << camD.getRoll() << " "
-      << camD.getPitch() << " " << camD.getYaw() << "]\n";
-
-    printf("!!!!!!!!! DONE CREATE CAMERA !!!!!!!!!!!!!!!!!!!\n\n");
-  }
 }
 
 //////////////////////////////////////////////////
@@ -1583,12 +1449,9 @@
     math::Pose origPose = this->GetWorldPose();
     _visual->GetSceneNode()->addChild(this->sceneNode);
     this->sceneNode->setInheritOrientation(_inheritOrientation);
-    gzwarn << "Connect Camera[" << this->GetName() << "] to visual. OrigPose[" << origPose.rot.GetAsEuler() << "]\n";
     this->SetWorldPose(origPose);
     return true;
   }
-  else
-    gzerr << "Unable to connect Camera[" << this->GetName() << "] to visual.\n";
 
   return false;
 }
