/*
 * Copyright (C) 2012-2015 Open Source Robotics Foundation
 *
 * Licensed under the Apache License, Version 2.0 (the "License");
 * you may not use this file except in compliance with the License.
 * You may obtain a copy of the License at
 *
 *     http://www.apache.org/licenses/LICENSE-2.0
 *
 * Unless required by applicable law or agreed to in writing, software
 * distributed under the License is distributed on an "AS IS" BASIS,
 * WITHOUT WARRANTIES OR CONDITIONS OF ANY KIND, either express or implied.
 * See the License for the specific language governing permissions and
 * limitations under the License.
 *
*/

#ifdef _WIN32
  // Ensure that Winsock2.h is included before Windows.h, which can get
  // pulled in by anybody (e.g., Boost).
  #include <Winsock2.h>
#endif

#include <sstream>

#include <boost/algorithm/string.hpp>
#include <boost/filesystem.hpp>
#include <sdf/sdf.hh>

#ifndef _WIN32
  #include <dirent.h>
#else
  #include "gazebo/common/win_dirent.h"
#endif

// Moved to top to avoid osx compilation errors
#include "gazebo/math/Rand.hh"

#include "gazebo/rendering/skyx/include/SkyX.h"

#include "gazebo/common/Assert.hh"
#include "gazebo/common/Events.hh"
#include "gazebo/common/Console.hh"
#include "gazebo/common/Exception.hh"
#include "gazebo/math/Pose.hh"

#include "gazebo/rendering/ogre_gazebo.h"
#include "gazebo/rendering/RTShaderSystem.hh"
#include "gazebo/rendering/RenderEngine.hh"
#include "gazebo/rendering/Visual.hh"
#include "gazebo/rendering/Conversions.hh"
#include "gazebo/rendering/Scene.hh"
#include "gazebo/rendering/Distortion.hh"
#include "gazebo/rendering/CameraPrivate.hh"
#include "gazebo/rendering/Camera.hh"

using namespace gazebo;
using namespace rendering;


unsigned int CameraPrivate::cameraCounter = 0;

//////////////////////////////////////////////////
Camera::Camera(const std::string &_name, ScenePtr _scene,
               bool _autoRender)
  : dataPtr(new CameraPrivate)
{
  this->initialized = false;
  this->sdf.reset(new sdf::Element);
  sdf::initFile("camera.sdf", this->sdf);

  this->animState = NULL;
  this->windowId = 0;
  this->scene = _scene;

  this->newData = false;

  this->textureWidth = this->textureHeight = 0;

  this->saveFrameBuffer = NULL;
  this->saveCount = 0;
  this->bayerFrameBuffer = NULL;

  this->name = _name;
  this->scopedName = this->scene->Name() + "::" + _name;
  this->scopedUniqueName = this->scopedName + "(" +
    boost::lexical_cast<std::string>(++this->dataPtr->cameraCounter) + ")";

  this->renderTarget = NULL;
  this->renderTexture = NULL;

  this->captureData = false;
  this->captureDataOnce = false;

  this->camera = NULL;
  this->viewport = NULL;

  this->sceneNode = NULL;

  this->screenshotPath = getenv("HOME");
  this->screenshotPath += "/.gazebo/pictures";

  // Connect to the render signal
  this->connections.push_back(
      event::Events::ConnectPostRender(std::bind(&Camera::Update, this)));

  if (_autoRender)
  {
    this->connections.push_back(event::Events::ConnectRender(
          std::bind(&Camera::Render, this, false)));
    this->connections.push_back(
        event::Events::ConnectPostRender(
          std::bind(&Camera::PostRender, this)));
  }

  this->lastRenderWallTime = common::Time::GetWallTime();

  // Set default render rate to unlimited
  this->SetRenderRate(0.0);

  this->dataPtr->node = transport::NodePtr(new transport::Node());
  this->dataPtr->node->Init();
}

//////////////////////////////////////////////////
Camera::~Camera()
{
  delete [] this->saveFrameBuffer;
  this->saveFrameBuffer = NULL;
  delete [] this->bayerFrameBuffer;
  this->bayerFrameBuffer = NULL;

  this->Fini();

  this->sdf->Reset();
  this->sdf.reset();

  // merging conflict, should this be done?
  // delete this->dataPtr;
  // this->dataPtr = NULL;
}

//////////////////////////////////////////////////
void Camera::Load(sdf::ElementPtr _sdf)
{
  this->sdf->Copy(_sdf);
  this->Load();
}

//////////////////////////////////////////////////
void Camera::Load()
{
  sdf::ElementPtr imgElem = this->sdf->GetElement("image");
  if (imgElem)
  {
    this->imageWidth = imgElem->Get<int>("width");
    this->imageHeight = imgElem->Get<int>("height");
    this->imageFormat = this->OgrePixelFormat(
        imgElem->Get<std::string>("format"));
  }
  else
    gzthrow("Camera has no <image> tag.");

  // Create the directory to store frames
  if (this->sdf->HasElement("save") &&
      this->sdf->GetElement("save")->Get<bool>("enabled"))
  {
    sdf::ElementPtr elem = this->sdf->GetElement("save");
    std::string command;

    command = "mkdir " + elem->Get<std::string>("path")+ " 2>>/dev/null";
    if (system(command.c_str()) < 0)
      gzerr << "Error making directory\n";
  }

  if (this->sdf->HasElement("horizontal_fov"))
  {
    sdf::ElementPtr elem = this->sdf->GetElement("horizontal_fov");
    ignition::math::Angle angle = elem->Get<double>();
    if (angle < 0.01 || angle > M_PI*2)
    {
      gzthrow("Camera horizontal field of view invalid.");
    }
    this->SetHFOV(angle);
  }

  // Only create a command subscription for real cameras. Ignore camera's
  // created for visualization purposes.
  if (this->name.find("_GUIONLY_") == std::string::npos)
  {
    std::string topicName = this->Name();
    boost::replace_all(topicName, "::", "/");

    this->dataPtr->cmdSub = this->dataPtr->node->Subscribe(
        "~/" + topicName + "/cmd", &Camera::OnCmdMsg, this, true);
  }

  if (this->sdf->HasElement("distortion"))
  {
    this->dataPtr->distortion.reset(new Distortion());
    this->dataPtr->distortion->Load(this->sdf->GetElement("distortion"));
  }
}

//////////////////////////////////////////////////
void Camera::Init()
{
  this->SetSceneNode(
      this->scene->OgreSceneManager()->getRootSceneNode()->createChildSceneNode(
        this->scopedUniqueName + "_SceneNode"));

  this->CreateCamera();

  this->sceneNode->attachObject(this->camera);
  this->camera->setAutoAspectRatio(true);

  this->sceneNode->setInheritScale(false);

  this->saveCount = 0;

  this->SetClipDist();
}

//////////////////////////////////////////////////
void Camera::Fini()
{
  this->initialized = false;
  this->dataPtr->node.reset();

  if (this->viewport && this->scene)
    RTShaderSystem::DetachViewport(this->viewport, this->scene);

  if (this->renderTarget)
    this->renderTarget->removeAllViewports();
  this->renderTarget = NULL;

  if (this->renderTexture)
    Ogre::TextureManager::getSingleton().remove(this->renderTexture->getName());
  this->renderTexture = NULL;

  if (this->camera)
  {
    this->scene->OgreSceneManager()->destroyCamera(this->scopedUniqueName);
    this->camera = NULL;
  }

  this->sceneNode = NULL;
  this->viewport = NULL;

  this->scene.reset();
  this->connections.clear();
}

//////////////////////////////////////////////////
void Camera::SetWindowId(unsigned int _windowId)
{
  this->windowId = _windowId;
}

//////////////////////////////////////////////////
unsigned int Camera::GetWindowId() const
{
  return this->WindowId();
}

//////////////////////////////////////////////////
unsigned int Camera::WindowId() const
{
  return this->windowId;
}

//////////////////////////////////////////////////
void Camera::SetScene(ScenePtr _scene)
{
  this->scene = _scene;
}

//////////////////////////////////////////////////
void Camera::Update()
{
  std::lock_guard<std::mutex> lock(this->dataPtr->receiveMutex);

  // Process all the command messages.
  for (CameraPrivate::CameraCmdMsgs_L::iterator iter =
      this->dataPtr->commandMsgs.begin();
      iter != this->dataPtr->commandMsgs.end(); ++iter)
  {
    if ((*iter)->has_follow_model())
      this->TrackVisual((*iter)->follow_model());
  }
  this->dataPtr->commandMsgs.clear();

  std::list<msgs::Request>::iterator iter = this->requests.begin();
  while (iter != this->requests.end())
  {
    bool erase = false;
    if ((*iter).request() == "track_visual")
    {
      if (this->TrackVisualImpl((*iter).data()))
        erase = true;
    }
    else if ((*iter).request() == "attach_visual")
    {
      msgs::TrackVisual msg;
      msg.ParseFromString((*iter).data());
      bool result = false;

      if (msg.id() < GZ_UINT32_MAX)
        result = this->AttachToVisualImpl(msg.id(),
            msg.inherit_orientation(), msg.min_dist(), msg.max_dist());
      else
        result = this->AttachToVisualImpl(msg.name(),
            msg.inherit_orientation(), msg.min_dist(), msg.max_dist());

      if (result)
        erase = true;
    }

    if (erase)
      iter = this->requests.erase(iter);
    else
      ++iter;
  }

  // Update animations
  if (this->animState)
  {
    this->animState->addTime(
        (common::Time::GetWallTime() - this->prevAnimTime).Double());
    this->prevAnimTime = common::Time::GetWallTime();

    if (this->animState->hasEnded())
    {
      try
      {
        this->scene->OgreSceneManager()->destroyAnimation(
            std::string(this->animState->getAnimationName()));
      } catch(Ogre::Exception &_e)
      {
      }

      this->animState = NULL;

      this->AnimationComplete();

      if (this->onAnimationComplete)
        this->onAnimationComplete();

      if (!this->dataPtr->moveToPositionQueue.empty())
      {
        this->MoveToPosition(this->dataPtr->moveToPositionQueue[0].first,
                             this->dataPtr->moveToPositionQueue[0].second);
        this->dataPtr->moveToPositionQueue.pop_front();
      }
    }
  }
  else if (this->dataPtr->trackedVisual)
  {
    ignition::math::Vector3d direction =
      this->dataPtr->trackedVisual->GetWorldPose().pos.Ign() -
                              this->WorldPose().Pos();

    double yaw = atan2(direction.Y(), direction.X());
    double pitch = atan2(-direction.Z(),
                         sqrt(pow(direction.X(), 2) + pow(direction.Y(), 2)));

    Ogre::Quaternion localRotOgre = this->sceneNode->getOrientation();
    ignition::math::Quaterniond localRot = ignition::math::Quaterniond(
      localRotOgre.w, localRotOgre.x, localRotOgre.y, localRotOgre.z);
    double currPitch = localRot.Euler().Y();
    double currYaw = localRot.Euler().Z();

    double pitchError = currPitch - pitch;

    double yawError = currYaw - yaw;
    if (yawError > M_PI)
      yawError -= M_PI*2;
    if (yawError < -M_PI)
      yawError += M_PI*2;

    double pitchAdj = this->dataPtr->trackVisualPitchPID.Update(
        pitchError, 0.01);
    double yawAdj = this->dataPtr->trackVisualYawPID.Update(
        yawError, 0.01);

    this->SetWorldRotation(ignition::math::Quaterniond(0, currPitch + pitchAdj,
          currYaw + yawAdj));

    double origDistance = 8.0;
    double distance = direction.Length();
    double error = origDistance - distance;

    double scaling = this->dataPtr->trackVisualPID.Update(error, 0.3);

    ignition::math::Vector3d displacement = direction;
    displacement.Normalize();
    displacement *= scaling;

    ignition::math::Vector3d localPos =
      Conversions::ConvertIgn(this->sceneNode->_getDerivedPosition());
    ignition::math::Vector3d pos = localPos + displacement;

    this->SetWorldPosition(pos);
  }
}

//////////////////////////////////////////////////
void Camera::Render(const bool _force)
{
  if (this->initialized && (_force ||
       common::Time::GetWallTime() - this->lastRenderWallTime >=
        this->dataPtr->renderPeriod))
  {
    this->newData = true;
    this->RenderImpl();
  }
}

//////////////////////////////////////////////////
void Camera::RenderImpl()
{
  if (this->renderTarget)
  {
    this->renderTarget->update();
  }
}

//////////////////////////////////////////////////
void Camera::ReadPixelBuffer()
{
  if (this->newData && (this->captureData || this->captureDataOnce))
  {
    size_t size;
    unsigned int width = this->ImageWidth();
    unsigned int height = this->ImageHeight();

    // Get access to the buffer and make an image and write it to file
    size = Ogre::PixelUtil::getMemorySize(width, height, 1,
        static_cast<Ogre::PixelFormat>(this->imageFormat));

    // Allocate buffer
    if (!this->saveFrameBuffer)
      this->saveFrameBuffer = new unsigned char[size];

    memset(this->saveFrameBuffer, 128, size);

    Ogre::PixelBox box(width, height, 1,
        static_cast<Ogre::PixelFormat>(this->imageFormat),
        this->saveFrameBuffer);

#if OGRE_VERSION_MAJOR == 1 && OGRE_VERSION_MINOR < 8
    // Case for UserCamera where there is no RenderTexture but
    // a RenderTarget (RenderWindow) exists. We can not call SetRenderTarget
    // because that overrides the this->renderTarget variable
    if (this->renderTarget && !this->renderTexture)
    {
      // Create the render texture
      this->renderTexture = (Ogre::TextureManager::getSingleton().createManual(
        this->renderTarget->getName() + "_tex",
        "General",
        Ogre::TEX_TYPE_2D,
        this->ImageWidth(),
        this->ImageHeight(),
        0,
        (Ogre::PixelFormat)this->imageFormat,
        Ogre::TU_RENDERTARGET)).getPointer();
        Ogre::RenderTexture *rtt
            = this->renderTexture->getBuffer()->getRenderTarget();

      // Setup the viewport to use the texture
      Ogre::Viewport *vp = rtt->addViewport(this->camera);
      vp->setClearEveryFrame(true);
      vp->setShadowsEnabled(true);
      vp->setOverlaysEnabled(false);
    }

    // This update is only needed for client side data captures
    if (this->renderTexture->getBuffer()->getRenderTarget()
        != this->renderTarget)
      this->renderTexture->getBuffer()->getRenderTarget()->update();

    // The code below is equivalent to
    // this->viewport->getTarget()->copyContentsToMemory(box);
    // which causes problems on some machines if running ogre-1.7.4
    Ogre::HardwarePixelBufferSharedPtr pixelBuffer;
    pixelBuffer = this->renderTexture->getBuffer();
    pixelBuffer->blitToMemory(box);
#else
    // There is a fix in ogre-1.8 for a buffer overrun problem in
    // OgreGLXWindow.cpp's copyContentsToMemory(). It fixes reading
    // pixels from buffer into memory.
    this->viewport->getTarget()->copyContentsToMemory(box);
#endif
  }
}

//////////////////////////////////////////////////
common::Time Camera::GetLastRenderWallTime()
{
  return this->LastRenderWallTime();
}

//////////////////////////////////////////////////
common::Time Camera::LastRenderWallTime() const
{
  return this->lastRenderWallTime;
}

//////////////////////////////////////////////////
void Camera::PostRender()
{
  this->ReadPixelBuffer();

  // Only record last render time if data was actually generated
  // (If a frame was rendered).
  if (this->newData)
    this->lastRenderWallTime = common::Time::GetWallTime();

  if (this->newData && (this->captureData || this->captureDataOnce))
  {
    if (this->captureDataOnce)
    {
      this->SaveFrame(this->FrameFilename());
      this->captureDataOnce = false;
    }

    if (this->sdf->HasElement("save") &&
        this->sdf->GetElement("save")->Get<bool>("enabled"))
    {
      this->SaveFrame(this->FrameFilename());
    }

    unsigned int width = this->ImageWidth();
    unsigned int height = this->ImageHeight();
    const unsigned char *buffer = this->saveFrameBuffer;

    // do last minute conversion if Bayer pattern is requested, go from R8G8B8
    if ((this->ImageFormat() == "BAYER_RGGB8") ||
         (this->ImageFormat() == "BAYER_BGGR8") ||
         (this->ImageFormat() == "BAYER_GBRG8") ||
         (this->ImageFormat() == "BAYER_GRBG8"))
    {
      if (!this->bayerFrameBuffer)
        this->bayerFrameBuffer = new unsigned char[width * height];

      this->ConvertRGBToBAYER(this->bayerFrameBuffer,
          this->saveFrameBuffer, this->ImageFormat(),
          width, height);

      buffer = this->bayerFrameBuffer;
    }

    this->newImageFrame(buffer, width, height, this->ImageDepth(),
                    this->ImageFormat());
  }

  this->newData = false;
}

//////////////////////////////////////////////////
math::Vector3 Camera::GetWorldPosition() const
{
  return Conversions::Convert(this->sceneNode->_getDerivedPosition());
}

//////////////////////////////////////////////////
ignition::math::Vector3d Camera::WorldPosition() const
{
  return Conversions::ConvertIgn(this->sceneNode->_getDerivedPosition());
}

//////////////////////////////////////////////////
math::Quaternion Camera::GetWorldRotation() const
{
  Ogre::Quaternion rot = this->sceneNode->_getDerivedOrientation();
  return math::Quaternion(rot.w, rot.x, rot.y, rot.z);
}

//////////////////////////////////////////////////
ignition::math::Quaterniond Camera::WorldRotation() const
{
  Ogre::Quaternion rot = this->sceneNode->_getDerivedOrientation();
  return ignition::math::Quaterniond(rot.w, rot.x, rot.y, rot.z);
}

//////////////////////////////////////////////////
void Camera::SetWorldPose(const math::Pose &_pose)
{
  this->SetWorldPosition(_pose.pos.Ign());
  this->SetWorldRotation(_pose.rot.Ign());
}

//////////////////////////////////////////////////
void Camera::SetWorldPose(const ignition::math::Pose3d &_pose)
{
  this->SetWorldPosition(_pose.Pos());
  this->SetWorldRotation(_pose.Rot());
}

//////////////////////////////////////////////////
math::Pose Camera::GetWorldPose() const
{
  return WorldPose();
}

//////////////////////////////////////////////////
ignition::math::Pose3d Camera::WorldPose() const
{
  return ignition::math::Pose3d(this->WorldPosition(), this->WorldRotation());
}

//////////////////////////////////////////////////
void Camera::SetWorldPosition(const math::Vector3 &_pos)
{
  this->SetWorldPosition(_pos.Ign());
}

//////////////////////////////////////////////////
void Camera::SetWorldPosition(const ignition::math::Vector3d &_pos)
{
  if (this->animState)
    return;

  this->sceneNode->_setDerivedPosition(Conversions::Convert(_pos));
  this->sceneNode->needUpdate();
}

//////////////////////////////////////////////////
void Camera::SetWorldRotation(const math::Quaternion &_quat)
{
  this->SetWorldRotation(_quat.Ign());
}

//////////////////////////////////////////////////
void Camera::SetWorldRotation(const ignition::math::Quaterniond &_quat)
{
  if (this->animState)
    return;

  ignition::math::Vector3d rpy = _quat.Euler();

  // Set the roll and yaw for sceneNode
  ignition::math::Quaterniond s(rpy.X(), rpy.Y(), rpy.Z());

  this->sceneNode->_setDerivedOrientation(Conversions::Convert(s));

  this->sceneNode->needUpdate();
}

//////////////////////////////////////////////////
void Camera::Translate(const math::Vector3 &_direction)
{
  this->Translate(_direction.Ign());
}

//////////////////////////////////////////////////
void Camera::Translate(const ignition::math::Vector3d &_direction)
{
  this->sceneNode->translate(this->sceneNode->getOrientation() *
      Conversions::Convert(_direction));
}

//////////////////////////////////////////////////
void Camera::Roll(const math::Angle &_angle,
    Ogre::Node::TransformSpace _relativeTo)
{
  this->Roll(_angle.Ign(), Conversions::Convert(_relativeTo));
}

//////////////////////////////////////////////////
void Camera::Roll(const ignition::math::Angle &_angle,
    ReferenceFrame _relativeTo)
{
  this->sceneNode->pitch(Ogre::Radian(_angle.Radian()),
      Conversions::Convert(_relativeTo));
}

//////////////////////////////////////////////////
void Camera::Yaw(const math::Angle &_angle,
    Ogre::Node::TransformSpace _relativeTo)
{
  this->Yaw(_angle.Ign(), Conversions::Convert(_relativeTo));
}

//////////////////////////////////////////////////
void Camera::Yaw(const ignition::math::Angle &_angle,
    ReferenceFrame _relativeTo)
{
  this->sceneNode->roll(Ogre::Radian(_angle.Radian()),
      Conversions::Convert(_relativeTo));
}

//////////////////////////////////////////////////
void Camera::Pitch(const math::Angle &_angle,
    Ogre::Node::TransformSpace _relativeTo)
{
  this->Pitch(_angle.Ign(), Conversions::Convert(_relativeTo));
}

//////////////////////////////////////////////////
void Camera::Pitch(const ignition::math::Angle &_angle,
    ReferenceFrame _relativeTo)
{
  this->sceneNode->yaw(Ogre::Radian(_angle.Radian()),
      Conversions::Convert(_relativeTo));
}

//////////////////////////////////////////////////
void Camera::SetClipDist()
{
  sdf::ElementPtr clipElem = this->sdf->GetElement("clip");
  if (!clipElem)
    gzthrow("Camera has no <clip> tag.");

  if (this->camera)
  {
    this->camera->setNearClipDistance(clipElem->Get<double>("near"));
    this->camera->setFarClipDistance(clipElem->Get<double>("far"));
    this->camera->setRenderingDistance(clipElem->Get<double>("far"));
  }
  else
    gzerr << "Setting clip distances failed -- no camera yet\n";
}

//////////////////////////////////////////////////
void Camera::SetClipDist(const float _near, const float _far)
{
  sdf::ElementPtr elem = this->sdf->GetElement("clip");

  elem->GetElement("near")->Set(_near);
  elem->GetElement("far")->Set(_far);

  this->SetClipDist();
}

//////////////////////////////////////////////////
void Camera::SetHFOV(math::Angle _angle)
{
  this->SetHFOV(_angle.Ign());
}

//////////////////////////////////////////////////
void Camera::SetHFOV(const ignition::math::Angle &_angle)
{
  this->sdf->GetElement("horizontal_fov")->Set(_angle.Radian());
  this->UpdateFOV();
}

//////////////////////////////////////////////////
math::Angle Camera::GetHFOV() const
{
  return math::Angle(this->sdf->Get<double>("horizontal_fov"));
}

//////////////////////////////////////////////////
ignition::math::Angle Camera::HFOV() const
{
  return ignition::math::Angle(this->sdf->Get<double>("horizontal_fov"));
}

//////////////////////////////////////////////////
math::Angle Camera::GetVFOV() const
{
  return math::Angle(this->camera->getFOVy().valueRadians());
}

//////////////////////////////////////////////////
ignition::math::Angle Camera::VFOV() const
{
  return ignition::math::Angle(this->camera->getFOVy().valueRadians());
}

//////////////////////////////////////////////////
void Camera::SetImageSize(const unsigned int _w, const unsigned int _h)
{
  this->SetImageWidth(_w);
  this->SetImageHeight(_h);
}

//////////////////////////////////////////////////
void Camera::SetImageWidth(const unsigned int _w)
{
  sdf::ElementPtr elem = this->sdf->GetElement("image");
  elem->GetElement("width")->Set(_w);
}

//////////////////////////////////////////////////
void Camera::SetImageHeight(const unsigned int _h)
{
  sdf::ElementPtr elem = this->sdf->GetElement("image");
  elem->GetElement("height")->Set(_h);
}

//////////////////////////////////////////////////
unsigned int Camera::GetImageWidth() const
{
  return this->ImageWidth();
}

//////////////////////////////////////////////////
unsigned int Camera::ImageWidth() const
{
  unsigned int width = 0;
  if (this->viewport)
  {
    width = this->viewport->getActualWidth();
  }
  else
  {
    sdf::ElementPtr elem = this->sdf->GetElement("image");
    width = elem->Get<int>("width");
  }
  return width;
}

//////////////////////////////////////////////////
unsigned int Camera::GetImageHeight() const
{
  return this->ImageHeight();
}

//////////////////////////////////////////////////
unsigned int Camera::ImageHeight() const
{
  unsigned int height = 0;
  if (this->viewport)
  {
    height = this->viewport->getActualHeight();
  }
  else
  {
    sdf::ElementPtr elem = this->sdf->GetElement("image");
    height = elem->Get<int>("height");
  }
  return height;
}

//////////////////////////////////////////////////
unsigned int Camera::GetImageDepth() const
{
  return this->ImageDepth();
}

//////////////////////////////////////////////////
unsigned int Camera::ImageDepth() const
{
  sdf::ElementPtr imgElem = this->sdf->GetElement("image");
  std::string imgFmt = imgElem->Get<std::string>("format");

  if (imgFmt == "L8" || imgFmt == "L_INT8")
    return 1;
  else if (imgFmt == "R8G8B8" || imgFmt == "RGB_INT8")
    return 3;
  else if (imgFmt == "B8G8R8" || imgFmt == "BGR_INT8")
    return 3;
  else if ((imgFmt == "BAYER_RGGB8") || (imgFmt == "BAYER_BGGR8") ||
            (imgFmt == "BAYER_GBRG8") || (imgFmt == "BAYER_GRBG8"))
    return 1;
  else
  {
    gzerr << "Error parsing image format ("
          << imgFmt << "), using default Ogre::PF_R8G8B8\n";
    return 3;
  }
}

//////////////////////////////////////////////////
std::string Camera::GetImageFormat() const
{
  return this->ImageFormat();
}

//////////////////////////////////////////////////
std::string Camera::ImageFormat() const
{
  sdf::ElementPtr imgElem = this->sdf->GetElement("image");
  return imgElem->Get<std::string>("format");
}

//////////////////////////////////////////////////
unsigned int Camera::GetTextureWidth() const
{
  return this->TextureWidth();
}

//////////////////////////////////////////////////
unsigned int Camera::TextureWidth() const
{
  return this->renderTexture->getBuffer(0, 0)->getWidth();
}

//////////////////////////////////////////////////
unsigned int Camera::GetTextureHeight() const
{
  return this->TextureHeight();
}

//////////////////////////////////////////////////
unsigned int Camera::TextureHeight() const
{
  return this->renderTexture->getBuffer(0, 0)->getHeight();
}

//////////////////////////////////////////////////
size_t Camera::GetImageByteSize() const
{
  return this->ImageByteSize();
}

//////////////////////////////////////////////////
size_t Camera::ImageByteSize() const
{
  sdf::ElementPtr elem = this->sdf->GetElement("image");
  return this->ImageByteSize(elem->Get<int>("width"),
                             elem->Get<int>("height"),
                             this->ImageFormat());
}

//////////////////////////////////////////////////
size_t Camera::GetImageByteSize(unsigned int _width, unsigned int _height,
                                const std::string &_format)
{
  return ImageByteSize(_width, _height, _format);
}

//////////////////////////////////////////////////
size_t Camera::ImageByteSize(const unsigned int _width,
    const unsigned int _height, const std::string &_format)
{
  Ogre::PixelFormat fmt =
    (Ogre::PixelFormat)(Camera::OgrePixelFormat(_format));

  return Ogre::PixelUtil::getMemorySize(_width, _height, 1, fmt);
}

//////////////////////////////////////////////////
int Camera::OgrePixelFormat(const std::string &_format)
{
  int result;

  if (_format == "L8" || _format == "L_INT8")
    result = static_cast<int>(Ogre::PF_L8);
  else if (_format == "R8G8B8" || _format == "RGB_INT8")
    result = static_cast<int>(Ogre::PF_BYTE_RGB);
  else if (_format == "B8G8R8" || _format == "BGR_INT8")
    result = static_cast<int>(Ogre::PF_BYTE_BGR);
  else if (_format == "FLOAT32")
    result = static_cast<int>(Ogre::PF_FLOAT32_R);
  else if (_format == "FLOAT16")
    result = static_cast<int>(Ogre::PF_FLOAT16_R);
  else if ((_format == "BAYER_RGGB8") ||
            (_format == "BAYER_BGGR8") ||
            (_format == "BAYER_GBRG8") ||
            (_format == "BAYER_GRBG8"))
  {
    // let ogre generate rgb8 images for all bayer format requests
    // then post process to produce actual bayer images
    result = static_cast<int>(Ogre::PF_BYTE_RGB);
  }
  else
  {
    gzerr << "Error parsing image format (" << _format
          << "), using default Ogre::PF_R8G8B8\n";
    result = static_cast<int>(Ogre::PF_R8G8B8);
  }

  return result;
}

//////////////////////////////////////////////////
void Camera::EnableSaveFrame(const bool _enable)
{
  sdf::ElementPtr elem = this->sdf->GetElement("save");
  elem->GetAttribute("enabled")->Set(_enable);
  this->captureData = _enable;
}

//////////////////////////////////////////////////
bool Camera::GetCaptureData() const
{
  return this->CaptureData();
}

//////////////////////////////////////////////////
bool Camera::CaptureData() const
{
  return this->captureData;
}

//////////////////////////////////////////////////
void Camera::SetSaveFramePathname(const std::string &_pathname)
{
  sdf::ElementPtr elem = this->sdf->GetElement("save");
  elem->GetElement("path")->Set(_pathname);

  // Create the directory to store frames
  if (elem->Get<bool>("enabled"))
  {
    std::string command;
    command = "mkdir -p " + _pathname + " 2>>/dev/null";
    if (system(command.c_str()) <0)
      gzerr << "Error making directory\n";
  }
}

//////////////////////////////////////////////////
Ogre::Camera *Camera::GetOgreCamera() const
{
  return this->OgreCamera();
}

//////////////////////////////////////////////////
Ogre::Camera *Camera::OgreCamera() const
{
  return this->camera;
}

//////////////////////////////////////////////////
Ogre::Viewport *Camera::GetViewport() const
{
  return this->OgreViewport();
}

//////////////////////////////////////////////////
Ogre::Viewport *Camera::OgreViewport() const
{
  return this->viewport;
}

//////////////////////////////////////////////////
double Camera::GetNearClip()
{
  return this->NearClip();
}

//////////////////////////////////////////////////
double Camera::NearClip() const
{
  if (this->camera)
    return this->camera->getNearClipDistance();
  else
    return 0;
}

//////////////////////////////////////////////////
double Camera::GetFarClip()
{
  return this->FarClip();
}

//////////////////////////////////////////////////
double Camera::FarClip() const
{
  if (this->camera)
    return this->camera->getFarClipDistance();
  else
    return 0;
}

//////////////////////////////////////////////////
unsigned int Camera::GetViewportWidth() const
{
  return this->ViewportWidth();
}

//////////////////////////////////////////////////
unsigned int Camera::ViewportWidth() const
{
  if (this->renderTarget)
    return this->renderTarget->getViewport(0)->getActualWidth();
  else if (this->camera && this->camera->getViewport())
    return this->camera->getViewport()->getActualWidth();
  else
    return 0;
}

//////////////////////////////////////////////////
unsigned int Camera::GetViewportHeight() const
{
  return this->ViewportHeight();
}

//////////////////////////////////////////////////
unsigned int Camera::ViewportHeight() const
{
  if (this->renderTarget)
    return this->renderTarget->getViewport(0)->getActualHeight();
  else if (this->camera && this->camera->getViewport())
    return this->camera->getViewport()->getActualHeight();
  else
    return 0;
}

//////////////////////////////////////////////////
void Camera::SetAspectRatio(const float ratio)
{
  this->camera->setAspectRatio(ratio);
}

//////////////////////////////////////////////////
float Camera::GetAspectRatio() const
{
  return this->AspectRatio();
}

//////////////////////////////////////////////////
float Camera::AspectRatio() const
{
  return this->camera->getAspectRatio();
}

//////////////////////////////////////////////////
math::Vector3 Camera::GetUp()
{
  Ogre::Vector3 up = this->camera->getRealUp();
  return math::Vector3(up.x, up.y, up.z);
}

//////////////////////////////////////////////////
ignition::math::Vector3d Camera::Up() const
{
  Ogre::Vector3 up = this->camera->getRealUp();
  return ignition::math::Vector3d(up.x, up.y, up.z);
}

//////////////////////////////////////////////////
math::Vector3 Camera::GetRight()
{
  Ogre::Vector3 right = this->camera->getRealRight();
  return math::Vector3(right.x, right.y, right.z);
}

//////////////////////////////////////////////////
ignition::math::Vector3d Camera::Right() const
{
  Ogre::Vector3 right = this->camera->getRealRight();
  return ignition::math::Vector3d(right.x, right.y, right.z);
}

//////////////////////////////////////////////////
void Camera::SetSceneNode(Ogre::SceneNode *_node)
{
  this->sceneNode = _node;
}

//////////////////////////////////////////////////
Ogre::SceneNode *Camera::GetSceneNode() const
{
  return this->SceneNode();
}

//////////////////////////////////////////////////
Ogre::SceneNode *Camera::SceneNode() const
{
  return this->sceneNode;
}

//////////////////////////////////////////////////
const unsigned char *Camera::GetImageData(unsigned int _i)
{
  return this->ImageData(_i);
}

//////////////////////////////////////////////////
const unsigned char *Camera::ImageData(const unsigned int _i) const
{
  if (_i != 0)
    gzerr << "Camera index must be zero for cam";

  // do last minute conversion if Bayer pattern is requested, go from R8G8B8
  if ((this->ImageFormat() == "BAYER_RGGB8") ||
       (this->ImageFormat() == "BAYER_BGGR8") ||
       (this->ImageFormat() == "BAYER_GBRG8") ||
       (this->ImageFormat() == "BAYER_GRBG8"))
  {
    return this->bayerFrameBuffer;
  }
  else
    return this->saveFrameBuffer;
}

//////////////////////////////////////////////////
std::string Camera::GetName() const
{
  return this->Name();
}

//////////////////////////////////////////////////
std::string Camera::Name() const
{
  return this->name;
}

//////////////////////////////////////////////////
std::string Camera::GetScopedName() const
{
  return this->ScopedName();
}

//////////////////////////////////////////////////
std::string Camera::ScopedName() const
{
  return this->scopedName;
}

//////////////////////////////////////////////////
bool Camera::SaveFrame(const std::string &_filename)
{
  return Camera::SaveFrame(this->saveFrameBuffer, this->ImageWidth(),
                          this->ImageHeight(), this->ImageDepth(),
                          this->ImageFormat(), _filename);
}

//////////////////////////////////////////////////
std::string Camera::GetFrameFilename()
{
  return FrameFilename();
}

//////////////////////////////////////////////////
std::string Camera::FrameFilename()
{
  sdf::ElementPtr saveElem = this->sdf->GetElement("save");

  std::string path = saveElem->Get<std::string>("path");
  boost::filesystem::path pathToFile;

  std::string friendlyName = this->scopedUniqueName;

  boost::replace_all(friendlyName, "::", "_");

  if (this->captureDataOnce)
  {
    pathToFile = this->screenshotPath;
    std::string timestamp = common::Time::GetWallTimeAsISOString();
    boost::replace_all(timestamp, ":", "_");
    pathToFile /= friendlyName + "-" + timestamp + ".jpg";
  }
  else
  {
    pathToFile = (path.empty()) ? "." : path;
    pathToFile /= str(boost::format("%s-%04d.jpg")
        % friendlyName.c_str() % this->saveCount);
    this->saveCount++;
  }

  // Create a directory if not present
  if (!boost::filesystem::exists(pathToFile.parent_path()))
    boost::filesystem::create_directories(pathToFile.parent_path());

  return pathToFile.string();
}

/////////////////////////////////////////////////
std::string Camera::GetScreenshotPath() const
{
  return this->ScreenshotPath();
}

/////////////////////////////////////////////////
std::string Camera::ScreenshotPath() const
{
  return this->screenshotPath;
}

/////////////////////////////////////////////////
bool Camera::SaveFrame(const unsigned char *_image,
                       const unsigned int _width, const unsigned int _height,
                       const int _depth,
                       const std::string &_format,
                       const std::string &_filename)
{
  if (!_image)
  {
    gzerr << "Can't save an empty image\n";
    return false;
  }

  Ogre::ImageCodec::ImageData *imgData;
  Ogre::Codec * pCodec;
  size_t size, pos;

  // Create image data structure
  imgData  = new Ogre::ImageCodec::ImageData();
  imgData->width  =  _width;
  imgData->height = _height;
  imgData->depth  = _depth;
  imgData->format = (Ogre::PixelFormat)Camera::OgrePixelFormat(_format);
  size = Camera::ImageByteSize(_width, _height, _format);

  // Wrap buffer in a chunk
  Ogre::MemoryDataStreamPtr stream(
      new Ogre::MemoryDataStream(const_cast<unsigned char*>(_image),
        size, false));

  // Get codec
  Ogre::String filename = _filename;
  pos = filename.find_last_of(".");
  Ogre::String extension;

  while (pos != filename.length() - 1)
    extension += filename[++pos];

  // Get the codec
  pCodec = Ogre::Codec::getCodec(extension);

  // Write out
  Ogre::Codec::CodecDataPtr codecDataPtr(imgData);

  // OGRE 1.9 renames codeToFile to encodeToFile
  // Looks like 1.9RC, which we're using on Windows, doesn't have this change.
  #if (OGRE_VERSION < ((1 << 16) | (9 << 8) | 0)) || defined(_WIN32)
  pCodec->codeToFile(stream, filename, codecDataPtr);
  #else
  pCodec->encodeToFile(stream, filename, codecDataPtr);
  #endif
  return true;
}

//////////////////////////////////////////////////
void Camera::ToggleShowWireframe()
{
  if (this->camera)
  {
    if (this->camera->getPolygonMode() == Ogre::PM_WIREFRAME)
      this->camera->setPolygonMode(Ogre::PM_SOLID);
    else
      this->camera->setPolygonMode(Ogre::PM_WIREFRAME);
  }
}

//////////////////////////////////////////////////
void Camera::ShowWireframe(const bool s)
{
  if (this->camera)
  {
    if (s)
    {
      this->camera->setPolygonMode(Ogre::PM_WIREFRAME);
    }
    else
    {
      this->camera->setPolygonMode(Ogre::PM_SOLID);
    }
  }
}

//////////////////////////////////////////////////
void Camera::GetCameraToViewportRay(int _screenx, int _screeny,
                                    math::Vector3 &_origin,
                                    math::Vector3 &_dir)
{
  Ogre::Ray ray = this->camera->getCameraToViewportRay(
      static_cast<float>(_screenx) / this->ViewportWidth(),
      static_cast<float>(_screeny) / this->ViewportHeight());

  _origin.Set(ray.getOrigin().x, ray.getOrigin().y, ray.getOrigin().z);
  _dir.Set(ray.getDirection().x, ray.getDirection().y, ray.getDirection().z);
}

//////////////////////////////////////////////////
void Camera::CameraToViewportRay(const int _screenx, const int _screeny,
    ignition::math::Vector3d &_origin,
    ignition::math::Vector3d &_dir) const
{
  Ogre::Ray ray = this->camera->getCameraToViewportRay(
      static_cast<float>(_screenx) / this->ViewportWidth(),
      static_cast<float>(_screeny) / this->ViewportHeight());

  _origin.Set(ray.getOrigin().x, ray.getOrigin().y, ray.getOrigin().z);
  _dir.Set(ray.getDirection().x, ray.getDirection().y, ray.getDirection().z);
}

//////////////////////////////////////////////////
void Camera::ConvertRGBToBAYER(unsigned char *_dst,
    const unsigned char *_src, const std::string &_format, const int _width,
    const int _height)
{
  if (_src)
  {
    // do last minute conversion if Bayer pattern is requested, go from R8G8B8
    if (_format == "BAYER_RGGB8")
    {
      for (int i = 0; i < _width; i++)
      {
        for (int j = 0; j < _height; j++)
        {
          //
          // RG
          // GB
          //
          // determine position
          if (j%2)  // even column
            if (i%2)  // even row, red
              _dst[i+j*_width] = _src[i*3+j*_width*3+2];
            else  // odd row, green
              _dst[i+j*_width] = _src[i*3+j*_width*3+1];
          else  // odd column
            if (i%2)  // even row, green
              _dst[i+j*_width] = _src[i*3+j*_width*3+1];
            else  // odd row, blue
              _dst[i+j*_width] = _src[i*3+j*_width*3+0];
        }
      }
    }
    else if (_format == "BAYER_BGGR8")
    {
      for (int i = 0; i < _width; i++)
      {
        for (int j = 0; j < _height; j++)
        {
          //
          // BG
          // GR
          //
          // determine position
          if (j%2)  // even column
            if (i%2)  // even row, blue
              _dst[i+j*_width] = _src[i*3+j*_width*3+0];
            else  // odd row, green
              _dst[i+j*_width] = _src[i*3+j*_width*3+1];
          else  // odd column
            if (i%2)  // even row, green
              _dst[i+j*_width] = _src[i*3+j*_width*3+1];
            else  // odd row, red
              _dst[i+j*_width] = _src[i*3+j*_width*3+2];
        }
      }
    }
    else if (_format == "BAYER_GBRG8")
    {
      for (int i = 0; i < _width; i++)
      {
        for (int j = 0; j < _height; j++)
        {
          //
          // GB
          // RG
          //
          // determine position
          if (j%2)  // even column
            if (i%2)  // even row, green
              _dst[i+j*_width] = _src[i*3+j*_width*3+1];
            else  // odd row, blue
              _dst[i+j*_width] = _src[i*3+j*_width*3+2];
          else  // odd column
            if (i%2)  // even row, red
              _dst[i+j*_width] = _src[i*3+j*_width*3+0];
            else  // odd row, green
              _dst[i+j*_width] = _src[i*3+j*_width*3+1];
        }
      }
    }
    else if (_format == "BAYER_GRBG8")
    {
      for (int i = 0; i < _width; i++)
      {
        for (int j = 0; j < _height; j++)
        {
          //
          // GR
          // BG
          //
          // determine position
          if (j%2)  // even column
            if (i%2)  // even row, green
              _dst[i+j*_width] = _src[i*3+j*_width*3+1];
            else  // odd row, red
              _dst[i+j*_width] = _src[i*3+j*_width*3+0];
          else  // odd column
            if (i%2)  // even row, blue
              _dst[i+j*_width] = _src[i*3+j*_width*3+2];
            else  // odd row, green
              _dst[i+j*_width] = _src[i*3+j*_width*3+1];
        }
      }
    }
  }
}

//////////////////////////////////////////////////
void Camera::SetCaptureData(const bool _value)
{
  this->captureData = _value;
}

//////////////////////////////////////////////////
void Camera::SetCaptureDataOnce()
{
  this->captureDataOnce = true;
}

//////////////////////////////////////////////////
void Camera::CreateRenderTexture(const std::string &_textureName)
{
  int fsaa = 4;

  // Full-screen anti-aliasing only works correctly in 1.8 and above
#if OGRE_VERSION_MAJOR == 1 && OGRE_VERSION_MINOR < 8
  fsaa = 0;
#endif

  // Create the render texture
  this->renderTexture = (Ogre::TextureManager::getSingleton().createManual(
      _textureName,
      "General",
      Ogre::TEX_TYPE_2D,
      this->ImageWidth(),
      this->ImageHeight(),
      0,
      (Ogre::PixelFormat)this->imageFormat,
      Ogre::TU_RENDERTARGET,
      0,
      false,
      fsaa)).getPointer();

  this->SetRenderTarget(this->renderTexture->getBuffer()->getRenderTarget());

  this->initialized = true;
}

//////////////////////////////////////////////////
ScenePtr Camera::GetScene() const
{
  return this->scene;
}

//////////////////////////////////////////////////
void Camera::CreateCamera()
{
  this->camera = this->scene->OgreSceneManager()->createCamera(
      this->scopedUniqueName);

  if (this->sdf->HasElement("projection_type"))
    this->SetProjectionType(this->sdf->Get<std::string>("projection_type"));

  this->camera->setFixedYawAxis(false);
  this->camera->yaw(Ogre::Degree(-90.0));
  this->camera->roll(Ogre::Degree(-90.0));
}

//////////////////////////////////////////////////
bool Camera::GetWorldPointOnPlane(int _x, int _y,
                                  const math::Plane &_plane,
                                  math::Vector3 &_result)
{
#ifndef _WIN32
#pragma GCC diagnostic push
#pragma GCC diagnostic ignored "-Wdeprecated-declarations"
#endif
  math::Vector3 origin, dir;
  double dist;

  // Cast two rays from the camera into the world
  this->GetCameraToViewportRay(_x, _y, origin, dir);

  dist = _plane.Distance(origin, dir);

  _result = origin + dir * dist;

  if (!math::equal(dist, -1.0))
    return true;
  else
    return false;
#ifndef _WIN32
#pragma GCC diagnostic pop
#endif
}

//////////////////////////////////////////////////
bool Camera::WorldPointOnPlane(const int _x, const int _y,
    const ignition::math::Planed &_plane,
    ignition::math::Vector3d &_result)
{
  ignition::math::Vector3d origin, dir;
  double dist;

  // Cast two rays from the camera into the world
  this->CameraToViewportRay(_x, _y, origin, dir);

  dist = _plane.Distance(origin, dir);

  _result = origin + dir * dist;

  if (!ignition::math::equal(dist, -1.0))
    return true;
  else
    return false;
}

//////////////////////////////////////////////////
void Camera::SetRenderTarget(Ogre::RenderTarget *_target)
{
  this->renderTarget = _target;

  if (this->renderTarget)
  {
    // Setup the viewport to use the texture
    this->viewport = this->renderTarget->addViewport(this->camera);
    this->viewport->setClearEveryFrame(true);
    this->viewport->setShadowsEnabled(true);
    this->viewport->setOverlaysEnabled(false);

    if (this->camera->getProjectionType() == Ogre::PT_ORTHOGRAPHIC)
      this->scene->SetShadowsEnabled(false);

    RTShaderSystem::AttachViewport(this->viewport, this->GetScene());

    this->viewport->setBackgroundColour(
        Conversions::Convert(this->scene->BackgroundColor()));
    this->viewport->setVisibilityMask(GZ_VISIBILITY_ALL &
        ~(GZ_VISIBILITY_GUI | GZ_VISIBILITY_SELECTABLE));

    double ratio = static_cast<double>(this->viewport->getActualWidth()) /
                   static_cast<double>(this->viewport->getActualHeight());

    double hfov = this->HFOV().Radian();
    double vfov = 2.0 * atan(tan(hfov / 2.0) / ratio);

    this->camera->setAspectRatio(ratio);
    this->camera->setFOVy(Ogre::Radian(vfov));

    // Setup Deferred rendering for the camera
    if (RenderEngine::Instance()->GetRenderPathType() == RenderEngine::DEFERRED)
    {
      // Deferred shading GBuffer compositor
      this->dataPtr->dsGBufferInstance =
        Ogre::CompositorManager::getSingleton().addCompositor(this->viewport,
            "DeferredShading/GBuffer");

      // Deferred lighting GBuffer compositor
      this->dataPtr->dlGBufferInstance =
        Ogre::CompositorManager::getSingleton().addCompositor(this->viewport,
            "DeferredLighting/GBuffer");

      // Deferred shading: Merging compositor
      this->dataPtr->dsMergeInstance =
        Ogre::CompositorManager::getSingleton().addCompositor(this->viewport,
            "DeferredShading/ShowLit");

      // Deferred lighting: Merging compositor
      this->dataPtr->dlMergeInstance =
        Ogre::CompositorManager::getSingleton().addCompositor(this->viewport,
            "DeferredLighting/ShowLit");

      // Screen space ambient occlusion
      // this->dataPtr->this->ssaoInstance =
      //  Ogre::CompositorManager::getSingleton().addCompositor(this->viewport,
      //      "DeferredShading/SSAO");

      this->dataPtr->dsGBufferInstance->setEnabled(false);
      this->dataPtr->dsMergeInstance->setEnabled(false);

      this->dataPtr->dlGBufferInstance->setEnabled(true);
      this->dataPtr->dlMergeInstance->setEnabled(true);

      // this->dataPtr->this->ssaoInstance->setEnabled(false);
    }

    if (this->dataPtr->distortion)
      this->dataPtr->distortion->SetCamera(shared_from_this());

    if (this->GetScene()->GetSkyX() != NULL)
      this->renderTarget->addListener(this->GetScene()->GetSkyX());
  }
}

//////////////////////////////////////////////////
void Camera::AttachToVisual(const uint32_t _visualId,
                            const bool _inheritOrientation,
                            const double _minDist, const double _maxDist)
{
  msgs::Request request;
  msgs::TrackVisual track;

  track.set_name(this->Name() + "_attach_to_visual_track");
  track.set_id(_visualId);
  track.set_min_dist(_minDist);
  track.set_max_dist(_maxDist);
  track.set_inherit_orientation(_inheritOrientation);

  std::string *serializedData = request.mutable_data();
  track.SerializeToString(serializedData);

  request.set_request("attach_visual");
  request.set_id(_visualId);
  this->requests.push_back(request);
}

//////////////////////////////////////////////////
void Camera::AttachToVisual(const std::string &_visualName,
                            const bool _inheritOrientation,
                            const double _minDist, const double _maxDist)
{
  msgs::Request request;
  msgs::TrackVisual track;

  VisualPtr visual = this->scene->GetVisual(_visualName);

  if (visual)
    track.set_id(visual->GetId());
  else
  {
    gzerr << "Unable to attach to visual with name[" << _visualName << "]\n";
    track.set_id(GZ_UINT32_MAX);
  }

  track.set_name(_visualName);
  track.set_min_dist(_minDist);
  track.set_max_dist(_maxDist);
  track.set_inherit_orientation(_inheritOrientation);

  std::string *serializedData = request.mutable_data();
  track.SerializeToString(serializedData);

  request.set_request("attach_visual");
  request.set_id(0);
  this->requests.push_back(request);
}

//////////////////////////////////////////////////
void Camera::TrackVisual(const std::string &_name)
{
  msgs::Request request;
  request.set_request("track_visual");
  request.set_data(_name);
  request.set_id(0);
  this->requests.push_back(request);
}

//////////////////////////////////////////////////
bool Camera::AttachToVisualImpl(const uint32_t _id,
    const bool _inheritOrientation, const double _minDist,
    const double _maxDist)
{
  VisualPtr visual = this->scene->GetVisual(_id);
  return this->AttachToVisualImpl(visual, _inheritOrientation,
                                  _minDist, _maxDist);
}

//////////////////////////////////////////////////
bool Camera::AttachToVisualImpl(const std::string &_name,
    const bool _inheritOrientation, const double _minDist,
    const double _maxDist)
{
  VisualPtr visual = this->scene->GetVisual(_name);
  return this->AttachToVisualImpl(visual, _inheritOrientation,
                                  _minDist, _maxDist);
}

//////////////////////////////////////////////////
bool Camera::AttachToVisualImpl(VisualPtr _visual,
    const bool _inheritOrientation,
    const double /*_minDist*/, const double /*_maxDist*/)
{
  if (this->sceneNode->getParent())
      this->sceneNode->getParent()->removeChild(this->sceneNode);

  if (_visual)
  {
    _visual->GetSceneNode()->addChild(this->sceneNode);
    this->sceneNode->setInheritOrientation(_inheritOrientation);
    return true;
  }

  return false;
}

//////////////////////////////////////////////////
bool Camera::TrackVisualImpl(const std::string &_name)
{
  VisualPtr visual = this->scene->GetVisual(_name);
  if (visual)
    return this->TrackVisualImpl(visual);
  else
    this->dataPtr->trackedVisual.reset();

  if (_name.empty())
    return true;

  return false;
}

//////////////////////////////////////////////////
bool Camera::TrackVisualImpl(VisualPtr _visual)
{
  // if (this->sceneNode->getParent())
  //  this->sceneNode->getParent()->removeChild(this->sceneNode);

  bool result = false;
  if (_visual)
  {
    this->dataPtr->trackVisualPID.Init(0.25, 0, 0, 0, 0, 1.0, 0.0);
    this->dataPtr->trackVisualPitchPID.Init(0.05, 0, 0, 0, 0, 1.0, 0.0);
    this->dataPtr->trackVisualYawPID.Init(0.05, 0, 0, 0, 0, 1.0, 0.0);

    this->dataPtr->trackedVisual = _visual;
    result = true;
  }
  else
  {
    this->dataPtr->trackedVisual.reset();
  }

  return result;
}

//////////////////////////////////////////////////
Ogre::Texture *Camera::GetRenderTexture() const
{
  return this->RenderTexture();
}

//////////////////////////////////////////////////
Ogre::Texture *Camera::RenderTexture() const
{
  return this->renderTexture;
}

/////////////////////////////////////////////////
math::Vector3 Camera::GetDirection() const
{
  return this->Direction();
}

/////////////////////////////////////////////////
ignition::math::Vector3d Camera::Direction() const
{
  return Conversions::ConvertIgn(this->camera->getDerivedDirection());
}

/////////////////////////////////////////////////
bool Camera::IsVisible(VisualPtr _visual)
{
  if (this->camera && _visual)
  {
    ignition::math::Box bbox = _visual->GetBoundingBox().Ign();
    Ogre::AxisAlignedBox box;
    box.setMinimum(bbox.Min().X(), bbox.Min().Y(), bbox.Min().Z());
    box.setMaximum(bbox.Max().X(), bbox.Max().Y(), bbox.Max().Z());

    box.transformAffine(_visual->GetSceneNode()->_getFullTransform());
    return this->camera->isVisible(box);
  }

  return false;
}

/////////////////////////////////////////////////
bool Camera::IsVisible(const std::string &_visualName)
{
  return this->IsVisible(this->scene->GetVisual(_visualName));
}

/////////////////////////////////////////////////
bool Camera::IsAnimating() const
{
  return this->animState != NULL;
}

/////////////////////////////////////////////////
bool Camera::MoveToPosition(const math::Pose &_pose, const double _time)
{
  return this->MoveToPosition(_pose.Ign(), _time);
}

/////////////////////////////////////////////////
bool Camera::MoveToPosition(const ignition::math::Pose3d &_pose,
    const double _time)
{
  if (this->animState)
  {
    this->dataPtr->moveToPositionQueue.push_back(std::make_pair(_pose, _time));
    return false;
  }

  Ogre::TransformKeyFrame *key;
  ignition::math::Vector3d rpy = _pose.Rot().Euler();
  ignition::math::Vector3d start = this->WorldPose().Pos();

  Ogre::Quaternion localRotOgre = this->sceneNode->getOrientation();
  ignition::math::Quaterniond localRot = ignition::math::Quaterniond(
    localRotOgre.w, localRotOgre.x, localRotOgre.y, localRotOgre.z);
  double dyaw =  localRot.Euler().Z() - rpy.Z();

  if (dyaw > M_PI)
    rpy.Z() += 2*M_PI;
  else if (dyaw < -M_PI)
    rpy.Z() -= 2*M_PI;

  ignition::math::Quaterniond pitchYawOnly(0, rpy.Y(), rpy.Z());
  Ogre::Quaternion pitchYawFinal(pitchYawOnly.W(), pitchYawOnly.X(),
    pitchYawOnly.Y(), pitchYawOnly.Z());

  std::string trackName = "cameratrack";
  int i = 0;
  while (this->scene->OgreSceneManager()->hasAnimation(trackName))
  {
    trackName = std::string("cameratrack_") +
      boost::lexical_cast<std::string>(i);
    i++;
  }

  Ogre::Animation *anim =
    this->scene->OgreSceneManager()->createAnimation(trackName, _time);
  anim->setInterpolationMode(Ogre::Animation::IM_SPLINE);

  Ogre::NodeAnimationTrack *strack = anim->createNodeTrack(0, this->sceneNode);

  key = strack->createNodeKeyFrame(0);
  key->setTranslate(Ogre::Vector3(start.X(), start.Y(), start.Z()));
  key->setRotation(this->sceneNode->getOrientation());

  key = strack->createNodeKeyFrame(_time);
  key->setTranslate(Ogre::Vector3(_pose.Pos().X(), _pose.Pos().Y(),
        _pose.Pos().Z()));
  key->setRotation(pitchYawFinal);

  this->animState =
    this->scene->OgreSceneManager()->createAnimationState(trackName);

  this->animState->setTimePosition(0);
  this->animState->setEnabled(true);
  this->animState->setLoop(false);
  this->prevAnimTime = common::Time::GetWallTime();

  return true;
}

/////////////////////////////////////////////////
bool Camera::MoveToPositions(const std::vector<math::Pose> &_pts,
                             const double _time,
                             std::function<void()> _onComplete)
{
  std::vector<ignition::math::Pose3d> pts;
  for (auto const p : _pts)
    pts.push_back(p.Ign());

  return this->MoveToPositions(pts, _time, _onComplete);
}

/////////////////////////////////////////////////
bool Camera::MoveToPositions(const std::vector<ignition::math::Pose3d> &_pts,
                             const double _time,
                             std::function<void()> _onComplete)
{
  if (this->animState)
    return false;

  this->onAnimationComplete = _onComplete;

  Ogre::TransformKeyFrame *key;
  ignition::math::Vector3d start = this->WorldPose().Pos();

  std::string trackName = "cameratrack";
  int i = 0;
  while (this->scene->OgreSceneManager()->hasAnimation(trackName))
  {
    trackName = std::string("cameratrack_") +
      boost::lexical_cast<std::string>(i);
    i++;
  }

  Ogre::Animation *anim =
    this->scene->OgreSceneManager()->createAnimation(trackName, _time);
  anim->setInterpolationMode(Ogre::Animation::IM_SPLINE);

  Ogre::NodeAnimationTrack *strack = anim->createNodeTrack(0, this->sceneNode);

  key = strack->createNodeKeyFrame(0);
  key->setTranslate(Ogre::Vector3(start.X(), start.Y(), start.Z()));
  key->setRotation(this->sceneNode->getOrientation());

  double dt = _time / (_pts.size()-1);
  double tt = 0;

  Ogre::Quaternion localRotOgre = this->sceneNode->getOrientation();
  ignition::math::Quaterniond localRot = ignition::math::Quaterniond(
    localRotOgre.w, localRotOgre.x, localRotOgre.y, localRotOgre.z);
  double prevYaw = localRot.Euler().Z();
  for (unsigned int j = 0; j < _pts.size(); j++)
  {
    ignition::math::Vector3d pos = _pts[j].Pos();
    ignition::math::Vector3d rpy = _pts[j].Rot().Euler();
    double dyaw = prevYaw - rpy.Z();

    if (dyaw > M_PI)
      rpy.Z() += 2*M_PI;
    else if (dyaw < -M_PI)
      rpy.Z() -= 2*M_PI;

    prevYaw = rpy.Z();

    ignition::math::Quaterniond pitchYawOnly(0, rpy.Y(), rpy.Z());
    Ogre::Quaternion pitchYawFinal(pitchYawOnly.W(), pitchYawOnly.X(),
      pitchYawOnly.Y(), pitchYawOnly.Z());

    key = strack->createNodeKeyFrame(tt);
    key->setTranslate(Ogre::Vector3(pos.X(), pos.Y(), pos.Z()));
    key->setRotation(pitchYawFinal);

    tt += dt;
  }

  this->animState =
      this->scene->OgreSceneManager()->createAnimationState(trackName);

  this->animState->setTimePosition(0);
  this->animState->setEnabled(true);
  this->animState->setLoop(false);
  this->prevAnimTime = common::Time::GetWallTime();

  return true;
}

//////////////////////////////////////////////////
void Camera::SetRenderRate(const double _hz)
{
  if (_hz > 0.0)
    this->dataPtr->renderPeriod = 1.0 / _hz;
  else
    this->dataPtr->renderPeriod = 0.0;
}

//////////////////////////////////////////////////
double Camera::GetRenderRate() const
{
  return this->RenderRate();
}

//////////////////////////////////////////////////
double Camera::RenderRate() const
{
  return 1.0 / this->dataPtr->renderPeriod.Double();
}

//////////////////////////////////////////////////
void Camera::AnimationComplete()
{
}

//////////////////////////////////////////////////
bool Camera::GetInitialized() const
{
  return this->Initialized();
}

//////////////////////////////////////////////////
bool Camera::Initialized() const
{
<<<<<<< HEAD
  return this->initialized && this->scene->GetInitialized() &&
    this->renderTarget && this->renderTarget->getNumViewports() > 0;
=======
  return this->initialized && this->scene->Initialized();
>>>>>>> 59b4c49a
}

//////////////////////////////////////////////////
void Camera::OnCmdMsg(ConstCameraCmdPtr &_msg)
{
  std::lock_guard<std::mutex> lock(this->dataPtr->receiveMutex);
  this->dataPtr->commandMsgs.push_back(_msg);
}

//////////////////////////////////////////////////
DistortionPtr Camera::GetDistortion() const
{
  return this->dataPtr->distortion;
}

//////////////////////////////////////////////////
DistortionPtr Camera::LensDistortion() const
{
  return this->dataPtr->distortion;
}

//////////////////////////////////////////////////
void Camera::UpdateFOV()
{
  if (this->viewport)
  {
    this->viewport->setDimensions(0, 0, 1, 1);
    double ratio = static_cast<double>(this->viewport->getActualWidth()) /
      static_cast<double>(this->viewport->getActualHeight());

    double hfov = this->sdf->Get<double>("horizontal_fov");
    double vfov = 2.0 * atan(tan(hfov / 2.0) / ratio);

    this->camera->setAspectRatio(ratio);
    this->camera->setFOVy(Ogre::Radian(vfov));

    delete [] this->saveFrameBuffer;
    this->saveFrameBuffer = NULL;
  }
}

//////////////////////////////////////////////////
float Camera::GetAvgFPS() const
{
  return this->AvgFPS();
}

//////////////////////////////////////////////////
float Camera::AvgFPS() const
{
  if (this->renderTarget)
    return this->renderTarget->getAverageFPS();
  else
    return 0.0f;
}

//////////////////////////////////////////////////
unsigned int Camera::GetTriangleCount() const
{
  return this->TriangleCount();
}

//////////////////////////////////////////////////
unsigned int Camera::TriangleCount() const
{
  return this->renderTarget->getTriangleCount();
}

//////////////////////////////////////////////////
bool Camera::SetProjectionType(const std::string &_type)
{
  bool result = true;

  if (_type == "orthographic")
  {
    // Shadows do not work properly with orthographic projection
    this->scene->SetShadowsEnabled(false);
    this->camera->setProjectionType(Ogre::PT_ORTHOGRAPHIC);
  }
  else if (_type == "perspective")
  {
    this->camera->setProjectionType(Ogre::PT_PERSPECTIVE);
    this->camera->setCustomProjectionMatrix(false);
    this->scene->SetShadowsEnabled(true);
  }
  else
  {
    gzerr << "Invalid projection type[" << _type << "]. "
      << "Valid values are 'perspective' and 'orthographic'.\n";
    result = false;
  }

  return result;
}

//////////////////////////////////////////////////
std::string Camera::GetProjectionType() const
{
  return this->ProjectionType();
}

//////////////////////////////////////////////////
std::string Camera::ProjectionType() const
{
  if (this->camera->getProjectionType() == Ogre::PT_ORTHOGRAPHIC)
  {
    return "orthographic";
  }
  // There are only two types of projection in OGRE.
  else
  {
    return "perspective";
  }
}

//////////////////////////////////////////////////
event::ConnectionPtr Camera::ConnectNewImageFrame(
    std::function<void (const unsigned char *, unsigned int, unsigned int,
    unsigned int, const std::string &)> _subscriber)
{
  return this->newImageFrame.Connect(_subscriber);
}

//////////////////////////////////////////////////
void Camera::DisconnectNewImageFrame(event::ConnectionPtr &_c)
{
  this->newImageFrame.Disconnect(_c);
}<|MERGE_RESOLUTION|>--- conflicted
+++ resolved
@@ -134,10 +134,6 @@
 
   this->sdf->Reset();
   this->sdf.reset();
-
-  // merging conflict, should this be done?
-  // delete this->dataPtr;
-  // this->dataPtr = NULL;
 }
 
 //////////////////////////////////////////////////
@@ -2048,12 +2044,8 @@
 //////////////////////////////////////////////////
 bool Camera::Initialized() const
 {
-<<<<<<< HEAD
   return this->initialized && this->scene->GetInitialized() &&
     this->renderTarget && this->renderTarget->getNumViewports() > 0;
-=======
-  return this->initialized && this->scene->Initialized();
->>>>>>> 59b4c49a
 }
 
 //////////////////////////////////////////////////
