/*
 * Copyright (C) 2012-2015 Open Source Robotics Foundation
 *
 * Licensed under the Apache License, Version 2.0 (the "License");
 * you may not use this file except in compliance with the License.
 * You may obtain a copy of the License at
 *
 *     http://www.apache.org/licenses/LICENSE-2.0
 *
 * Unless required by applicable law or agreed to in writing, software
 * distributed under the License is distributed on an "AS IS" BASIS,
 * WITHOUT WARRANTIES OR CONDITIONS OF ANY KIND, either express or implied.
 * See the License for the specific language governing permissions and
 * limitations under the License.
 *
*/

#include <sstream>

#include <boost/filesystem.hpp>
#include <sdf/sdf.hh>

#ifndef _WIN32
  #include <dirent.h>
#else
  // Ensure that Winsock2.h is included before Windows.h, which can get
  // pulled in by anybody (e.g., Boost).
  #include <Winsock2.h>
  #include "gazebo/common/win_dirent.h"
#endif

// Moved to top to avoid osx compilation errors
#include "gazebo/math/Rand.hh"

#include "gazebo/rendering/skyx/include/SkyX.h"

#include "gazebo/common/Assert.hh"
#include "gazebo/common/Events.hh"
#include "gazebo/common/Console.hh"
#include "gazebo/common/Exception.hh"
#include "gazebo/math/Pose.hh"

#include "gazebo/rendering/ogre_gazebo.h"
#include "gazebo/rendering/RTShaderSystem.hh"
#include "gazebo/rendering/RenderEngine.hh"
#include "gazebo/rendering/Visual.hh"
#include "gazebo/rendering/Conversions.hh"
#include "gazebo/rendering/Scene.hh"
#include "gazebo/rendering/Distortion.hh"
#include "gazebo/rendering/CameraPrivate.hh"
#include "gazebo/rendering/Camera.hh"

using namespace gazebo;
using namespace rendering;


unsigned int CameraPrivate::cameraCounter = 0;

//////////////////////////////////////////////////
Camera::Camera(const std::string &_name, ScenePtr _scene,
               bool _autoRender)
  : dataPtr(new CameraPrivate)
{
  this->initialized = false;
  this->sdf.reset(new sdf::Element);
  sdf::initFile("camera.sdf", this->sdf);

  this->animState = NULL;
  this->windowId = 0;
  this->scene = _scene;

  this->newData = false;

  this->textureWidth = this->textureHeight = 0;

  this->saveFrameBuffer = NULL;
  this->saveCount = 0;
  this->bayerFrameBuffer = NULL;

  this->name = _name;
  this->scopedName = this->scene->GetName() + "::" + _name;
  this->scopedUniqueName = this->scopedName + "(" +
    boost::lexical_cast<std::string>(++this->dataPtr->cameraCounter) + ")";

  this->renderTarget = NULL;
  this->renderTexture = NULL;

  this->captureData = false;
  this->captureDataOnce = false;

  this->camera = NULL;
  this->viewport = NULL;

  this->sceneNode = NULL;

  this->screenshotPath = getenv("HOME");
  this->screenshotPath += "/.gazebo/pictures";

  // Connect to the render signal
  this->connections.push_back(
      event::Events::ConnectPostRender(boost::bind(&Camera::Update, this)));

  if (_autoRender)
  {
    this->connections.push_back(event::Events::ConnectRender(
          boost::bind(&Camera::Render, this, false)));
    this->connections.push_back(
        event::Events::ConnectPostRender(
          boost::bind(&Camera::PostRender, this)));
  }

  this->lastRenderWallTime = common::Time::GetWallTime();

  // Set default render rate to unlimited
  this->SetRenderRate(0.0);

  this->dataPtr->node = transport::NodePtr(new transport::Node());
  this->dataPtr->node->Init();
}

//////////////////////////////////////////////////
Camera::~Camera()
{
  delete [] this->saveFrameBuffer;
  this->saveFrameBuffer = NULL;
  delete [] this->bayerFrameBuffer;
  this->bayerFrameBuffer = NULL;

  this->Fini();

  this->sdf->Reset();
  this->sdf.reset();

  delete this->dataPtr;
  this->dataPtr = NULL;
}

//////////////////////////////////////////////////
void Camera::Load(sdf::ElementPtr _sdf)
{
  this->sdf->Copy(_sdf);
  this->Load();
}

//////////////////////////////////////////////////
void Camera::Load()
{
  sdf::ElementPtr imgElem = this->sdf->GetElement("image");
  if (imgElem)
  {
    this->imageWidth = imgElem->Get<int>("width");
    this->imageHeight = imgElem->Get<int>("height");
    this->imageFormat = this->GetOgrePixelFormat(
        imgElem->Get<std::string>("format"));
  }
  else
    gzthrow("Camera has no <image> tag.");

  // Create the directory to store frames
  if (this->sdf->HasElement("save") &&
      this->sdf->GetElement("save")->Get<bool>("enabled"))
  {
    sdf::ElementPtr elem = this->sdf->GetElement("save");
    std::string command;

    command = "mkdir " + elem->Get<std::string>("path")+ " 2>>/dev/null";
    if (system(command.c_str()) < 0)
      gzerr << "Error making directory\n";
  }

  if (this->sdf->HasElement("horizontal_fov"))
  {
    sdf::ElementPtr elem = this->sdf->GetElement("horizontal_fov");
    double angle = elem->Get<double>();
    if (angle < 0.01 || angle > M_PI)
    {
      gzthrow("Camera horizontal field of view invalid.");
    }
    this->SetHFOV(angle);
  }

  // Only create a command subscription for real cameras. Ignore camera's
  // created for visualization purposes.
  if (this->name.find("_GUIONLY_") == std::string::npos)
  {
    this->dataPtr->cmdSub = this->dataPtr->node->Subscribe(
        "~/" + this->GetName() + "/cmd", &Camera::OnCmdMsg, this, true);
  }

  if (this->sdf->HasElement("distortion"))
  {
    this->dataPtr->distortion.reset(new Distortion());
    this->dataPtr->distortion->Load(this->sdf->GetElement("distortion"));
  }
}

//////////////////////////////////////////////////
void Camera::Init()
{
  this->SetSceneNode(
      this->scene->GetManager()->getRootSceneNode()->createChildSceneNode(
        this->scopedUniqueName + "_SceneNode"));

  this->CreateCamera();

  this->sceneNode->attachObject(this->camera);
  this->camera->setAutoAspectRatio(true);

  this->sceneNode->setInheritScale(false);

  this->saveCount = 0;

  this->SetClipDist();
}

//////////////////////////////////////////////////
void Camera::Fini()
{
  this->initialized = false;
  this->dataPtr->node.reset();

  if (this->viewport && this->scene)
    RTShaderSystem::DetachViewport(this->viewport, this->scene);

  if (this->renderTarget)
    this->renderTarget->removeAllViewports();
  this->renderTarget = NULL;
<<<<<<< HEAD

  if (this->renderTexture)
    Ogre::TextureManager::getSingleton().remove(this->renderTexture->getName());
  this->renderTexture = NULL;

  if (this->camera)
  {
    this->scene->GetManager()->destroyCamera(this->scopedUniqueName);
    this->camera = NULL;
  }

=======

  if (this->renderTexture)
    Ogre::TextureManager::getSingleton().remove(this->renderTexture->getName());
  this->renderTexture = NULL;

  if (this->camera)
  {
    this->scene->GetManager()->destroyCamera(this->scopedUniqueName);
    this->camera = NULL;
  }

>>>>>>> 7c22a662
  this->sceneNode = NULL;
  this->viewport = NULL;

  this->scene.reset();
  this->connections.clear();
}

//////////////////////////////////////////////////
void Camera::SetWindowId(unsigned int windowId_)
{
  this->windowId = windowId_;
}

//////////////////////////////////////////////////
unsigned int Camera::GetWindowId() const
{
  return this->windowId;
}

//////////////////////////////////////////////////
void Camera::SetScene(ScenePtr _scene)
{
  this->scene = _scene;
}

//////////////////////////////////////////////////
void Camera::Update()
{
  boost::mutex::scoped_lock lock(this->dataPtr->receiveMutex);

  // Process all the command messages.
  for (CameraPrivate::CameraCmdMsgs_L::iterator iter =
      this->dataPtr->commandMsgs.begin();
      iter != this->dataPtr->commandMsgs.end(); ++iter)
  {
    if ((*iter)->has_follow_model())
      this->TrackVisual((*iter)->follow_model());
  }
  this->dataPtr->commandMsgs.clear();

  std::list<msgs::Request>::iterator iter = this->requests.begin();
  while (iter != this->requests.end())
  {
    bool erase = false;
    if ((*iter).request() == "track_visual")
    {
      if (this->TrackVisualImpl((*iter).data()))
        erase = true;
    }
    else if ((*iter).request() == "attach_visual")
    {
      msgs::TrackVisual msg;
      msg.ParseFromString((*iter).data());
      bool result = false;

      if (msg.id() < GZ_UINT32_MAX)
        result = this->AttachToVisualImpl(msg.id(),
            msg.inherit_orientation(), msg.min_dist(), msg.max_dist());
      else
        result = this->AttachToVisualImpl(msg.name(),
            msg.inherit_orientation(), msg.min_dist(), msg.max_dist());

      if (result)
        erase = true;
    }

    if (erase)
      iter = this->requests.erase(iter);
    else
      ++iter;
  }

  // Update animations
  if (this->animState)
  {
    this->animState->addTime(
        (common::Time::GetWallTime() - this->prevAnimTime).Double());
    this->prevAnimTime = common::Time::GetWallTime();

    if (this->animState->hasEnded())
    {
      try
      {
        this->scene->GetManager()->destroyAnimation(
            std::string(this->animState->getAnimationName()));
      } catch(Ogre::Exception &_e)
      {
      }

      this->animState = NULL;

      this->AnimationComplete();

      if (this->onAnimationComplete)
        this->onAnimationComplete();

      if (!this->dataPtr->moveToPositionQueue.empty())
      {
        this->MoveToPosition(this->dataPtr->moveToPositionQueue[0].first,
                             this->dataPtr->moveToPositionQueue[0].second);
        this->dataPtr->moveToPositionQueue.pop_front();
      }
    }
  }
  else if (this->dataPtr->trackedVisual)
  {
    math::Vector3 direction = this->dataPtr->trackedVisual->GetWorldPose().pos -
                              this->GetWorldPose().pos;

    double yaw = atan2(direction.y, direction.x);
    double pitch = atan2(-direction.z,
                         sqrt(pow(direction.x, 2) + pow(direction.y, 2)));

    Ogre::Quaternion localRotOgre = this->sceneNode->getOrientation();
    math::Quaternion localRot = math::Quaternion(
      localRotOgre.w, localRotOgre.x, localRotOgre.y, localRotOgre.z);
    double currPitch = localRot.GetAsEuler().y;
    double currYaw = localRot.GetAsEuler().z;

    double pitchError = currPitch - pitch;

    double yawError = currYaw - yaw;
    if (yawError > M_PI)
      yawError -= M_PI*2;
    if (yawError < -M_PI)
      yawError += M_PI*2;

    double pitchAdj = this->dataPtr->trackVisualPitchPID.Update(
        pitchError, 0.01);
    double yawAdj = this->dataPtr->trackVisualYawPID.Update(
        yawError, 0.01);

    this->SetWorldRotation(math::Quaternion(0, currPitch + pitchAdj,
          currYaw + yawAdj));

    double origDistance = 8.0;
    double distance = direction.GetLength();
    double error = origDistance - distance;

    double scaling = this->dataPtr->trackVisualPID.Update(error, 0.3);

    math::Vector3 displacement = direction;
    displacement.Normalize();
    displacement *= scaling;

    math::Vector3 localPos =
      Conversions::Convert(this->sceneNode->_getDerivedPosition());
    math::Vector3 pos = localPos + displacement;

    this->SetWorldPosition(pos);
  }
}

//////////////////////////////////////////////////
void Camera::Render(bool _force)
{
  if (this->initialized && (_force ||
       common::Time::GetWallTime() - this->lastRenderWallTime >=
        this->dataPtr->renderPeriod))
  {
    this->newData = true;
    this->RenderImpl();
  }
}

//////////////////////////////////////////////////
void Camera::RenderImpl()
{
  if (this->renderTarget)
  {
    this->renderTarget->update();
  }
}

//////////////////////////////////////////////////
void Camera::ReadPixelBuffer()
{
  if (this->newData && (this->captureData || this->captureDataOnce))
  {
    size_t size;
    unsigned int width = this->GetImageWidth();
    unsigned int height = this->GetImageHeight();

    // Get access to the buffer and make an image and write it to file
    size = Ogre::PixelUtil::getMemorySize(width, height, 1,
        static_cast<Ogre::PixelFormat>(this->imageFormat));

    // Allocate buffer
    if (!this->saveFrameBuffer)
      this->saveFrameBuffer = new unsigned char[size];

    memset(this->saveFrameBuffer, 128, size);

    Ogre::PixelBox box(width, height, 1,
        static_cast<Ogre::PixelFormat>(this->imageFormat),
        this->saveFrameBuffer);

#if OGRE_VERSION_MAJOR == 1 && OGRE_VERSION_MINOR < 8
    // Case for UserCamera where there is no RenderTexture but
    // a RenderTarget (RenderWindow) exists. We can not call SetRenderTarget
    // because that overrides the this->renderTarget variable
    if (this->renderTarget && !this->renderTexture)
    {
      // Create the render texture
      this->renderTexture = (Ogre::TextureManager::getSingleton().createManual(
        this->renderTarget->getName() + "_tex",
        "General",
        Ogre::TEX_TYPE_2D,
        this->GetImageWidth(),
        this->GetImageHeight(),
        0,
        (Ogre::PixelFormat)this->imageFormat,
        Ogre::TU_RENDERTARGET)).getPointer();
        Ogre::RenderTexture *rtt
            = this->renderTexture->getBuffer()->getRenderTarget();

      // Setup the viewport to use the texture
      Ogre::Viewport *vp = rtt->addViewport(this->camera);
      vp->setClearEveryFrame(true);
      vp->setShadowsEnabled(true);
      vp->setOverlaysEnabled(false);
    }

    // This update is only needed for client side data captures
    if (this->renderTexture->getBuffer()->getRenderTarget()
        != this->renderTarget)
      this->renderTexture->getBuffer()->getRenderTarget()->update();

    // The code below is equivalent to
    // this->viewport->getTarget()->copyContentsToMemory(box);
    // which causes problems on some machines if running ogre-1.7.4
    Ogre::HardwarePixelBufferSharedPtr pixelBuffer;
    pixelBuffer = this->renderTexture->getBuffer();
    pixelBuffer->blitToMemory(box);
#else
    // There is a fix in ogre-1.8 for a buffer overrun problem in
    // OgreGLXWindow.cpp's copyContentsToMemory(). It fixes reading
    // pixels from buffer into memory.
    this->viewport->getTarget()->copyContentsToMemory(box);
#endif
  }
}

//////////////////////////////////////////////////
common::Time Camera::GetLastRenderWallTime()
{
  return this->lastRenderWallTime;
}

//////////////////////////////////////////////////
void Camera::PostRender()
{
  this->ReadPixelBuffer();

  // Only record last render time if data was actually generated
  // (If a frame was rendered).
  if (this->newData)
    this->lastRenderWallTime = common::Time::GetWallTime();

  if (this->newData && (this->captureData || this->captureDataOnce))
  {
    if (this->captureDataOnce)
    {
      this->SaveFrame(this->GetFrameFilename());
      this->captureDataOnce = false;
    }

    if (this->sdf->HasElement("save") &&
        this->sdf->GetElement("save")->Get<bool>("enabled"))
    {
      this->SaveFrame(this->GetFrameFilename());
    }

    unsigned int width = this->GetImageWidth();
    unsigned int height = this->GetImageHeight();
    const unsigned char *buffer = this->saveFrameBuffer;

    // do last minute conversion if Bayer pattern is requested, go from R8G8B8
    if ((this->GetImageFormat() == "BAYER_RGGB8") ||
         (this->GetImageFormat() == "BAYER_BGGR8") ||
         (this->GetImageFormat() == "BAYER_GBRG8") ||
         (this->GetImageFormat() == "BAYER_GRBG8"))
    {
      if (!this->bayerFrameBuffer)
        this->bayerFrameBuffer = new unsigned char[width * height];

      this->ConvertRGBToBAYER(this->bayerFrameBuffer,
          this->saveFrameBuffer, this->GetImageFormat(),
          width, height);

      buffer = this->bayerFrameBuffer;
    }

    this->newImageFrame(buffer, width, height, this->GetImageDepth(),
                    this->GetImageFormat());
  }

  this->newData = false;
}

//////////////////////////////////////////////////
math::Vector3 Camera::GetWorldPosition() const
{
  return Conversions::Convert(this->sceneNode->_getDerivedPosition());
}

//////////////////////////////////////////////////
math::Quaternion Camera::GetWorldRotation() const
{
  Ogre::Quaternion rot = this->sceneNode->_getDerivedOrientation();
  return math::Quaternion(rot.w, rot.x, rot.y, rot.z);
}

//////////////////////////////////////////////////
void Camera::SetWorldPose(const math::Pose &_pose)
{
  this->SetWorldPosition(_pose.pos);
  this->SetWorldRotation(_pose.rot);
}

//////////////////////////////////////////////////
math::Pose Camera::GetWorldPose() const
{
  return math::Pose(this->GetWorldPosition(), this->GetWorldRotation());
}

//////////////////////////////////////////////////
void Camera::SetWorldPosition(const math::Vector3 &_pos)
{
  if (this->animState)
    return;

  this->sceneNode->_setDerivedPosition(Ogre::Vector3(_pos.x, _pos.y, _pos.z));
  this->sceneNode->needUpdate();
}

//////////////////////////////////////////////////
void Camera::SetWorldRotation(const math::Quaternion &_quant)
{
  if (this->animState)
    return;

  math::Vector3 rpy = _quant.GetAsEuler();

  // Set the roll and yaw for sceneNode
  math::Quaternion s(rpy.x, rpy.y, rpy.z);

  this->sceneNode->_setDerivedOrientation(Ogre::Quaternion(s.w, s.x, s.y, s.z));

  this->sceneNode->needUpdate();
}

//////////////////////////////////////////////////
void Camera::Translate(const math::Vector3 &_direction)
{
  this->sceneNode->translate(this->sceneNode->getOrientation() *
      Conversions::Convert(_direction));
}

//////////////////////////////////////////////////
void Camera::Roll(const math::Angle &_angle,
    Ogre::Node::TransformSpace _relativeTo)
{
  this->sceneNode->pitch(Ogre::Radian(_angle.Radian()), _relativeTo);
}

//////////////////////////////////////////////////
void Camera::Yaw(const math::Angle &_angle,
    Ogre::Node::TransformSpace _relativeTo)
{
  this->sceneNode->roll(Ogre::Radian(_angle.Radian()), _relativeTo);
}

//////////////////////////////////////////////////
void Camera::Pitch(const math::Angle &_angle,
    Ogre::Node::TransformSpace _relativeTo)
{
  this->sceneNode->yaw(Ogre::Radian(_angle.Radian()), _relativeTo);
}

//////////////////////////////////////////////////
void Camera::RotateYaw(math::Angle _angle)
{
  this->Yaw(_angle);
}

//////////////////////////////////////////////////
void Camera::RotatePitch(math::Angle _angle)
{
  this->Pitch(_angle);
}

//////////////////////////////////////////////////
void Camera::SetClipDist()
{
  sdf::ElementPtr clipElem = this->sdf->GetElement("clip");
  if (!clipElem)
    gzthrow("Camera has no <clip> tag.");

  if (this->camera)
  {
    this->camera->setNearClipDistance(clipElem->Get<double>("near"));
    this->camera->setFarClipDistance(clipElem->Get<double>("far"));
    this->camera->setRenderingDistance(clipElem->Get<double>("far"));
  }
  else
    gzerr << "Setting clip distances failed -- no camera yet\n";
}

//////////////////////////////////////////////////
void Camera::SetClipDist(float _near, float _far)
{
  sdf::ElementPtr elem = this->sdf->GetElement("clip");

  elem->GetElement("near")->Set(_near);
  elem->GetElement("far")->Set(_far);

  this->SetClipDist();
}

//////////////////////////////////////////////////
void Camera::SetHFOV(math::Angle _angle)
{
  this->sdf->GetElement("horizontal_fov")->Set(_angle.Radian());
  this->UpdateFOV();
}

//////////////////////////////////////////////////
math::Angle Camera::GetHFOV() const
{
  return math::Angle(this->sdf->Get<double>("horizontal_fov"));
}

//////////////////////////////////////////////////
math::Angle Camera::GetVFOV() const
{
  return math::Angle(this->camera->getFOVy().valueRadians());
}

//////////////////////////////////////////////////
void Camera::SetImageSize(unsigned int _w, unsigned int _h)
{
  this->SetImageWidth(_w);
  this->SetImageHeight(_h);
}

//////////////////////////////////////////////////
void Camera::SetImageWidth(unsigned int _w)
{
  sdf::ElementPtr elem = this->sdf->GetElement("image");
  elem->GetElement("width")->Set(_w);
}

//////////////////////////////////////////////////
void Camera::SetImageHeight(unsigned int _h)
{
  sdf::ElementPtr elem = this->sdf->GetElement("image");
  elem->GetElement("height")->Set(_h);
}

//////////////////////////////////////////////////
unsigned int Camera::GetImageWidth() const
{
  unsigned int width = 0;
  if (this->viewport)
  {
    width = this->viewport->getActualWidth();
  }
  else
  {
    sdf::ElementPtr elem = this->sdf->GetElement("image");
    width = elem->Get<int>("width");
  }
  return width;
}

//////////////////////////////////////////////////
unsigned int Camera::GetImageHeight() const
{
  unsigned int height = 0;
  if (this->viewport)
  {
    height = this->viewport->getActualHeight();
  }
  else
  {
    sdf::ElementPtr elem = this->sdf->GetElement("image");
    height = elem->Get<int>("height");
  }
  return height;
}

//////////////////////////////////////////////////
unsigned int Camera::GetImageDepth() const
{
  sdf::ElementPtr imgElem = this->sdf->GetElement("image");
  std::string imgFmt = imgElem->Get<std::string>("format");

  if (imgFmt == "L8" || imgFmt == "L_INT8")
    return 1;
  else if (imgFmt == "R8G8B8" || imgFmt == "RGB_INT8")
    return 3;
  else if (imgFmt == "B8G8R8" || imgFmt == "BGR_INT8")
    return 3;
  else if ((imgFmt == "BAYER_RGGB8") || (imgFmt == "BAYER_BGGR8") ||
            (imgFmt == "BAYER_GBRG8") || (imgFmt == "BAYER_GRBG8"))
    return 1;
  else
  {
    gzerr << "Error parsing image format ("
          << imgFmt << "), using default Ogre::PF_R8G8B8\n";
    return 3;
  }
}

//////////////////////////////////////////////////
std::string Camera::GetImageFormat() const
{
  sdf::ElementPtr imgElem = this->sdf->GetElement("image");
  return imgElem->Get<std::string>("format");
}

//////////////////////////////////////////////////
unsigned int Camera::GetTextureWidth() const
{
  return this->renderTexture->getBuffer(0, 0)->getWidth();
}

//////////////////////////////////////////////////
unsigned int Camera::GetTextureHeight() const
{
  return this->renderTexture->getBuffer(0, 0)->getHeight();
}


//////////////////////////////////////////////////
size_t Camera::GetImageByteSize() const
{
  sdf::ElementPtr elem = this->sdf->GetElement("image");
  return this->GetImageByteSize(elem->Get<int>("width"),
                                elem->Get<int>("height"),
                                this->GetImageFormat());
}

// Get the image size in bytes
size_t Camera::GetImageByteSize(unsigned int _width, unsigned int _height,
                                const std::string &_format)
{
  Ogre::PixelFormat fmt =
    (Ogre::PixelFormat)(Camera::GetOgrePixelFormat(_format));

  return Ogre::PixelUtil::getMemorySize(_width, _height, 1, fmt);
}

int Camera::GetOgrePixelFormat(const std::string &_format)
{
  int result;

  if (_format == "L8" || _format == "L_INT8")
    result = static_cast<int>(Ogre::PF_L8);
  else if (_format == "R8G8B8" || _format == "RGB_INT8")
    result = static_cast<int>(Ogre::PF_BYTE_RGB);
  else if (_format == "B8G8R8" || _format == "BGR_INT8")
    result = static_cast<int>(Ogre::PF_BYTE_BGR);
  else if (_format == "FLOAT32")
    result = static_cast<int>(Ogre::PF_FLOAT32_R);
  else if (_format == "FLOAT16")
    result = static_cast<int>(Ogre::PF_FLOAT16_R);
  else if ((_format == "BAYER_RGGB8") ||
            (_format == "BAYER_BGGR8") ||
            (_format == "BAYER_GBRG8") ||
            (_format == "BAYER_GRBG8"))
  {
    // let ogre generate rgb8 images for all bayer format requests
    // then post process to produce actual bayer images
    result = static_cast<int>(Ogre::PF_BYTE_RGB);
  }
  else
  {
    gzerr << "Error parsing image format (" << _format
          << "), using default Ogre::PF_R8G8B8\n";
    result = static_cast<int>(Ogre::PF_R8G8B8);
  }

  return result;
}

//////////////////////////////////////////////////
void Camera::EnableSaveFrame(bool _enable)
{
  sdf::ElementPtr elem = this->sdf->GetElement("save");
  elem->GetAttribute("enabled")->Set(_enable);
  this->captureData = _enable;
}

//////////////////////////////////////////////////
bool Camera::GetCaptureData() const
{
  return this->captureData;
}

//////////////////////////////////////////////////
void Camera::SetSaveFramePathname(const std::string &_pathname)
{
  sdf::ElementPtr elem = this->sdf->GetElement("save");
  elem->GetElement("path")->Set(_pathname);

  // Create the directory to store frames
  if (elem->Get<bool>("enabled"))
  {
    std::string command;
    command = "mkdir -p " + _pathname + " 2>>/dev/null";
    if (system(command.c_str()) <0)
      gzerr << "Error making directory\n";
  }
}

//////////////////////////////////////////////////
Ogre::Camera *Camera::GetOgreCamera() const
{
  return this->camera;
}

//////////////////////////////////////////////////
Ogre::Viewport *Camera::GetViewport() const
{
  return this->viewport;
}

//////////////////////////////////////////////////
double Camera::GetNearClip()
{
  if (this->camera)
    return this->camera->getNearClipDistance();
  else
    return 0;
}

//////////////////////////////////////////////////
double Camera::GetFarClip()
{
  if (this->camera)
    return this->camera->getFarClipDistance();
  else
    return 0;
}

//////////////////////////////////////////////////
unsigned int Camera::GetViewportWidth() const
{
  if (this->renderTarget)
    return this->renderTarget->getViewport(0)->getActualWidth();
  else if (this->camera && this->camera->getViewport())
    return this->camera->getViewport()->getActualWidth();
  else
    return 0;
}

//////////////////////////////////////////////////
unsigned int Camera::GetViewportHeight() const
{
  if (this->renderTarget)
    return this->renderTarget->getViewport(0)->getActualHeight();
  else if (this->camera && this->camera->getViewport())
    return this->camera->getViewport()->getActualHeight();
  else
    return 0;
}

//////////////////////////////////////////////////
void Camera::SetAspectRatio(float ratio)
{
  this->camera->setAspectRatio(ratio);
}

//////////////////////////////////////////////////
float Camera::GetAspectRatio() const
{
  return this->camera->getAspectRatio();
}

//////////////////////////////////////////////////
math::Vector3 Camera::GetUp()
{
  Ogre::Vector3 up = this->camera->getRealUp();
  return math::Vector3(up.x, up.y, up.z);
}

//////////////////////////////////////////////////
math::Vector3 Camera::GetRight()
{
  Ogre::Vector3 right = this->camera->getRealRight();
  return math::Vector3(right.x, right.y, right.z);
}

//////////////////////////////////////////////////
void Camera::SetSceneNode(Ogre::SceneNode *_node)
{
  this->sceneNode = _node;
}

//////////////////////////////////////////////////
Ogre::SceneNode *Camera::GetSceneNode() const
{
  return this->sceneNode;
}

//////////////////////////////////////////////////
const unsigned char *Camera::GetImageData(unsigned int _i)
{
  if (_i != 0)
    gzerr << "Camera index must be zero for cam";

  // do last minute conversion if Bayer pattern is requested, go from R8G8B8
  if ((this->GetImageFormat() == "BAYER_RGGB8") ||
       (this->GetImageFormat() == "BAYER_BGGR8") ||
       (this->GetImageFormat() == "BAYER_GBRG8") ||
       (this->GetImageFormat() == "BAYER_GRBG8"))
  {
    return this->bayerFrameBuffer;
  }
  else
    return this->saveFrameBuffer;
}

//////////////////////////////////////////////////
std::string Camera::GetName() const
{
  return this->name;
}

//////////////////////////////////////////////////
std::string Camera::GetScopedName() const
{
  return this->scopedName;
}

//////////////////////////////////////////////////
bool Camera::SaveFrame(const std::string &_filename)
{
  return Camera::SaveFrame(this->saveFrameBuffer, this->GetImageWidth(),
                          this->GetImageHeight(), this->GetImageDepth(),
                          this->GetImageFormat(), _filename);
}

//////////////////////////////////////////////////
std::string Camera::GetFrameFilename()
{
  sdf::ElementPtr saveElem = this->sdf->GetElement("save");

  std::string path = saveElem->Get<std::string>("path");
  boost::filesystem::path pathToFile;

  std::string friendlyName = this->scopedUniqueName;

  boost::replace_all(friendlyName, "::", "_");

  if (this->captureDataOnce)
  {
    pathToFile = this->screenshotPath;
    std::string timestamp = common::Time::GetWallTimeAsISOString();
    boost::replace_all(timestamp, ":", "_");
    pathToFile /= friendlyName + "-" + timestamp + ".jpg";
  }
  else
  {
    pathToFile = (path.empty()) ? "." : path;
    pathToFile /= str(boost::format("%s-%04d.jpg")
        % friendlyName.c_str() % this->saveCount);
    this->saveCount++;
  }

  // Create a directory if not present
  if (!boost::filesystem::exists(pathToFile.parent_path()))
    boost::filesystem::create_directories(pathToFile.parent_path());

  return pathToFile.string();
}

/////////////////////////////////////////////////
std::string Camera::GetScreenshotPath() const
{
  return this->screenshotPath;
}

/////////////////////////////////////////////////
bool Camera::SaveFrame(const unsigned char *_image,
                       unsigned int _width, unsigned int _height, int _depth,
                       const std::string &_format,
                       const std::string &_filename)
{
  if (!_image)
  {
    gzerr << "Can't save an empty image\n";
    return false;
  }

  Ogre::ImageCodec::ImageData *imgData;
  Ogre::Codec * pCodec;
  size_t size, pos;

  // Create image data structure
  imgData  = new Ogre::ImageCodec::ImageData();
  imgData->width  =  _width;
  imgData->height = _height;
  imgData->depth  = _depth;
  imgData->format = (Ogre::PixelFormat)Camera::GetOgrePixelFormat(_format);
  size = Camera::GetImageByteSize(_width, _height, _format);

  // Wrap buffer in a chunk
  Ogre::MemoryDataStreamPtr stream(
      new Ogre::MemoryDataStream(const_cast<unsigned char*>(_image),
        size, false));

  // Get codec
  Ogre::String filename = _filename;
  pos = filename.find_last_of(".");
  Ogre::String extension;

  while (pos != filename.length() - 1)
    extension += filename[++pos];

  // Get the codec
  pCodec = Ogre::Codec::getCodec(extension);

  // Write out
  Ogre::Codec::CodecDataPtr codecDataPtr(imgData);

  // OGRE 1.9 renames codeToFile to encodeToFile
  // Looks like 1.9RC, which we're using on Windows, doesn't have this change.
  #if (OGRE_VERSION < ((1 << 16) | (9 << 8) | 0)) || defined(_WIN32)
  pCodec->codeToFile(stream, filename, codecDataPtr);
  #else
  pCodec->encodeToFile(stream, filename, codecDataPtr);
  #endif
  return true;
}

//////////////////////////////////////////////////
void Camera::ToggleShowWireframe()
{
  if (this->camera)
  {
    if (this->camera->getPolygonMode() == Ogre::PM_WIREFRAME)
      this->camera->setPolygonMode(Ogre::PM_SOLID);
    else
      this->camera->setPolygonMode(Ogre::PM_WIREFRAME);
  }
}

//////////////////////////////////////////////////
void Camera::ShowWireframe(bool s)
{
  if (this->camera)
  {
    if (s)
    {
      this->camera->setPolygonMode(Ogre::PM_WIREFRAME);
    }
    else
    {
      this->camera->setPolygonMode(Ogre::PM_SOLID);
    }
  }
}

//////////////////////////////////////////////////
void Camera::GetCameraToViewportRay(int _screenx, int _screeny,
                                    math::Vector3 &_origin,
                                    math::Vector3 &_dir)
{
  Ogre::Ray ray = this->camera->getCameraToViewportRay(
      static_cast<float>(_screenx) / this->GetViewportWidth(),
      static_cast<float>(_screeny) / this->GetViewportHeight());

  _origin.Set(ray.getOrigin().x, ray.getOrigin().y, ray.getOrigin().z);
  _dir.Set(ray.getDirection().x, ray.getDirection().y, ray.getDirection().z);
}


//////////////////////////////////////////////////
void Camera::ConvertRGBToBAYER(unsigned char* dst, unsigned char* src,
                               std::string format, int width, int height)
{
  if (src)
  {
    // do last minute conversion if Bayer pattern is requested, go from R8G8B8
    if (format == "BAYER_RGGB8")
    {
      for (int i = 0; i < width; i++)
      {
        for (int j = 0; j < height; j++)
        {
          //
          // RG
          // GB
          //
          // determine position
          if (j%2)  // even column
            if (i%2)  // even row, red
              dst[i+j*width] = src[i*3+j*width*3+2];
            else  // odd row, green
              dst[i+j*width] = src[i*3+j*width*3+1];
          else  // odd column
            if (i%2)  // even row, green
              dst[i+j*width] = src[i*3+j*width*3+1];
            else  // odd row, blue
              dst[i+j*width] = src[i*3+j*width*3+0];
        }
      }
    }
    else if (format == "BAYER_BGGR8")
    {
      for (int i = 0; i < width; i++)
      {
        for (int j = 0; j < height; j++)
        {
          //
          // BG
          // GR
          //
          // determine position
          if (j%2)  // even column
            if (i%2)  // even row, blue
              dst[i+j*width] = src[i*3+j*width*3+0];
            else  // odd row, green
              dst[i+j*width] = src[i*3+j*width*3+1];
          else  // odd column
            if (i%2)  // even row, green
              dst[i+j*width] = src[i*3+j*width*3+1];
            else  // odd row, red
              dst[i+j*width] = src[i*3+j*width*3+2];
        }
      }
    }
    else if (format == "BAYER_GBRG8")
    {
      for (int i = 0; i < width; i++)
      {
        for (int j = 0; j < height; j++)
        {
          //
          // GB
          // RG
          //
          // determine position
          if (j%2)  // even column
            if (i%2)  // even row, green
              dst[i+j*width] = src[i*3+j*width*3+1];
            else  // odd row, blue
              dst[i+j*width] = src[i*3+j*width*3+2];
          else  // odd column
            if (i%2)  // even row, red
              dst[i+j*width] = src[i*3+j*width*3+0];
            else  // odd row, green
              dst[i+j*width] = src[i*3+j*width*3+1];
        }
      }
    }
    else if (format == "BAYER_GRBG8")
    {
      for (int i = 0; i < width; i++)
      {
        for (int j = 0; j < height; j++)
        {
          //
          // GR
          // BG
          //
          // determine position
          if (j%2)  // even column
            if (i%2)  // even row, green
              dst[i+j*width] = src[i*3+j*width*3+1];
            else  // odd row, red
              dst[i+j*width] = src[i*3+j*width*3+0];
          else  // odd column
            if (i%2)  // even row, blue
              dst[i+j*width] = src[i*3+j*width*3+2];
            else  // odd row, green
              dst[i+j*width] = src[i*3+j*width*3+1];
        }
      }
    }
  }
}

//////////////////////////////////////////////////
void Camera::SetCaptureData(bool _value)
{
  this->captureData = _value;
}

//////////////////////////////////////////////////
void Camera::SetCaptureDataOnce()
{
  this->captureDataOnce = true;
}

//////////////////////////////////////////////////
void Camera::CreateRenderTexture(const std::string &_textureName)
{
  int fsaa = 4;

  // Full-screen anti-aliasing only works correctly in 1.8 and above
#if OGRE_VERSION_MAJOR == 1 && OGRE_VERSION_MINOR < 8
  fsaa = 0;
#endif

  // Create the render texture
  this->renderTexture = (Ogre::TextureManager::getSingleton().createManual(
      _textureName,
      "General",
      Ogre::TEX_TYPE_2D,
      this->GetImageWidth(),
      this->GetImageHeight(),
      0,
      (Ogre::PixelFormat)this->imageFormat,
      Ogre::TU_RENDERTARGET,
      0,
      false,
      fsaa)).getPointer();

  this->SetRenderTarget(this->renderTexture->getBuffer()->getRenderTarget());

  this->initialized = true;
}

//////////////////////////////////////////////////
ScenePtr Camera::GetScene() const
{
  return this->scene;
}

//////////////////////////////////////////////////
void Camera::CreateCamera()
{
  this->camera = this->scene->GetManager()->createCamera(
      this->scopedUniqueName);

  if (this->sdf->HasElement("projection_type"))
    this->SetProjectionType(this->sdf->Get<std::string>("projection_type"));

  this->camera->setFixedYawAxis(false);
  this->camera->yaw(Ogre::Degree(-90.0));
  this->camera->roll(Ogre::Degree(-90.0));
}

//////////////////////////////////////////////////
bool Camera::GetWorldPointOnPlane(int _x, int _y,
                                  const math::Plane &_plane,
                                  math::Vector3 &_result)
{
  math::Vector3 origin, dir;
  double dist;

  // Cast two rays from the camera into the world
  this->GetCameraToViewportRay(_x, _y, origin, dir);

  dist = _plane.Distance(origin, dir);

  _result = origin + dir * dist;

  if (!math::equal(dist, -1.0))
    return true;
  else
    return false;
}

//////////////////////////////////////////////////
void Camera::SetRenderTarget(Ogre::RenderTarget *_target)
{
  this->renderTarget = _target;

  if (this->renderTarget)
  {
    // Setup the viewport to use the texture
    this->viewport = this->renderTarget->addViewport(this->camera);
    this->viewport->setClearEveryFrame(true);
    this->viewport->setShadowsEnabled(true);
    this->viewport->setOverlaysEnabled(false);

    if (this->camera->getProjectionType() == Ogre::PT_ORTHOGRAPHIC)
      this->scene->SetShadowsEnabled(false);

    RTShaderSystem::AttachViewport(this->viewport, this->GetScene());

    this->viewport->setBackgroundColour(
        Conversions::Convert(this->scene->GetBackgroundColor()));
    this->viewport->setVisibilityMask(GZ_VISIBILITY_ALL &
        ~(GZ_VISIBILITY_GUI | GZ_VISIBILITY_SELECTABLE));

    double ratio = static_cast<double>(this->viewport->getActualWidth()) /
                   static_cast<double>(this->viewport->getActualHeight());

    double hfov = this->GetHFOV().Radian();
    double vfov = 2.0 * atan(tan(hfov / 2.0) / ratio);

    this->camera->setAspectRatio(ratio);
    this->camera->setFOVy(Ogre::Radian(vfov));

    // Setup Deferred rendering for the camera
    if (RenderEngine::Instance()->GetRenderPathType() == RenderEngine::DEFERRED)
    {
      // Deferred shading GBuffer compositor
      this->dataPtr->dsGBufferInstance =
        Ogre::CompositorManager::getSingleton().addCompositor(this->viewport,
            "DeferredShading/GBuffer");

      // Deferred lighting GBuffer compositor
      this->dataPtr->dlGBufferInstance =
        Ogre::CompositorManager::getSingleton().addCompositor(this->viewport,
            "DeferredLighting/GBuffer");

      // Deferred shading: Merging compositor
      this->dataPtr->dsMergeInstance =
        Ogre::CompositorManager::getSingleton().addCompositor(this->viewport,
            "DeferredShading/ShowLit");

      // Deferred lighting: Merging compositor
      this->dataPtr->dlMergeInstance =
        Ogre::CompositorManager::getSingleton().addCompositor(this->viewport,
            "DeferredLighting/ShowLit");

      // Screen space ambient occlusion
      // this->dataPtr->this->ssaoInstance =
      //  Ogre::CompositorManager::getSingleton().addCompositor(this->viewport,
      //      "DeferredShading/SSAO");

      this->dataPtr->dsGBufferInstance->setEnabled(false);
      this->dataPtr->dsMergeInstance->setEnabled(false);

      this->dataPtr->dlGBufferInstance->setEnabled(true);
      this->dataPtr->dlMergeInstance->setEnabled(true);

      // this->dataPtr->this->ssaoInstance->setEnabled(false);
    }

    if (this->dataPtr->distortion)
      this->dataPtr->distortion->SetCamera(shared_from_this());

    if (this->GetScene()->GetSkyX() != NULL)
      this->renderTarget->addListener(this->GetScene()->GetSkyX());
  }
}

//////////////////////////////////////////////////
void Camera::AttachToVisual(uint32_t _visualId,
                            bool _inheritOrientation,
                            double _minDist, double _maxDist)
{
  msgs::Request request;
  msgs::TrackVisual track;

  track.set_name(this->GetName() + "_attach_to_visual_track");
  track.set_id(_visualId);
  track.set_min_dist(_minDist);
  track.set_max_dist(_maxDist);
  track.set_inherit_orientation(_inheritOrientation);

  std::string *serializedData = request.mutable_data();
  track.SerializeToString(serializedData);

  request.set_request("attach_visual");
  request.set_id(_visualId);
  this->requests.push_back(request);
}

//////////////////////////////////////////////////
void Camera::AttachToVisual(const std::string &_visualName,
                            bool _inheritOrientation,
                            double _minDist, double _maxDist)
{
  msgs::Request request;
  msgs::TrackVisual track;

  VisualPtr visual = this->scene->GetVisual(_visualName);

  if (visual)
    track.set_id(visual->GetId());
  else
  {
    gzerr << "Unable to attach to visual with name[" << _visualName << "]\n";
    track.set_id(GZ_UINT32_MAX);
  }

  track.set_name(_visualName);
  track.set_min_dist(_minDist);
  track.set_max_dist(_maxDist);
  track.set_inherit_orientation(_inheritOrientation);

  std::string *serializedData = request.mutable_data();
  track.SerializeToString(serializedData);

  request.set_request("attach_visual");
  request.set_id(0);
  this->requests.push_back(request);
}

//////////////////////////////////////////////////
void Camera::TrackVisual(const std::string &_name)
{
  msgs::Request request;
  request.set_request("track_visual");
  request.set_data(_name);
  request.set_id(0);
  this->requests.push_back(request);
}

//////////////////////////////////////////////////
bool Camera::AttachToVisualImpl(uint32_t _id,
    bool _inheritOrientation, double _minDist, double _maxDist)
{
  VisualPtr visual = this->scene->GetVisual(_id);
  return this->AttachToVisualImpl(visual, _inheritOrientation,
                                  _minDist, _maxDist);
}

//////////////////////////////////////////////////
bool Camera::AttachToVisualImpl(const std::string &_name,
    bool _inheritOrientation, double _minDist, double _maxDist)
{
  VisualPtr visual = this->scene->GetVisual(_name);
  return this->AttachToVisualImpl(visual, _inheritOrientation,
                                  _minDist, _maxDist);
}

//////////////////////////////////////////////////
bool Camera::AttachToVisualImpl(VisualPtr _visual, bool _inheritOrientation,
    double /*_minDist*/, double /*_maxDist*/)
{
  if (this->sceneNode->getParent())
      this->sceneNode->getParent()->removeChild(this->sceneNode);

  if (_visual)
  {
    _visual->GetSceneNode()->addChild(this->sceneNode);
    this->sceneNode->setInheritOrientation(_inheritOrientation);
    return true;
  }

  return false;
}

//////////////////////////////////////////////////
bool Camera::TrackVisualImpl(const std::string &_name)
{
  VisualPtr visual = this->scene->GetVisual(_name);
  if (visual)
    return this->TrackVisualImpl(visual);
  else
    this->dataPtr->trackedVisual.reset();

  if (_name.empty())
    return true;

  return false;
}

//////////////////////////////////////////////////
bool Camera::TrackVisualImpl(VisualPtr _visual)
{
  // if (this->sceneNode->getParent())
  //  this->sceneNode->getParent()->removeChild(this->sceneNode);

  bool result = false;
  if (_visual)
  {
    this->dataPtr->trackVisualPID.Init(0.25, 0, 0, 0, 0, 1.0, 0.0);
    this->dataPtr->trackVisualPitchPID.Init(0.05, 0, 0, 0, 0, 1.0, 0.0);
    this->dataPtr->trackVisualYawPID.Init(0.05, 0, 0, 0, 0, 1.0, 0.0);

    this->dataPtr->trackedVisual = _visual;
    result = true;
  }
  else
  {
    this->dataPtr->trackedVisual.reset();
  }

  return result;
}

//////////////////////////////////////////////////
Ogre::Texture *Camera::GetRenderTexture() const
{
  return this->renderTexture;
}

/////////////////////////////////////////////////
math::Vector3 Camera::GetDirection() const
{
  return Conversions::Convert(this->camera->getDerivedDirection());
}

/////////////////////////////////////////////////
bool Camera::IsVisible(VisualPtr _visual)
{
  if (this->camera && _visual)
  {
    math::Box bbox = _visual->GetBoundingBox();
    Ogre::AxisAlignedBox box;
    box.setMinimum(bbox.min.x, bbox.min.y, bbox.min.z);
    box.setMaximum(bbox.max.x, bbox.max.y, bbox.max.z);

    box.transformAffine(_visual->GetSceneNode()->_getFullTransform());
    return this->camera->isVisible(box);
  }

  return false;
}

/////////////////////////////////////////////////
bool Camera::IsVisible(const std::string &_visualName)
{
  return this->IsVisible(this->scene->GetVisual(_visualName));
}

/////////////////////////////////////////////////
bool Camera::IsAnimating() const
{
  return this->animState != NULL;
}

/////////////////////////////////////////////////
bool Camera::MoveToPosition(const math::Pose &_pose, double _time)
{
  if (this->animState)
  {
    this->dataPtr->moveToPositionQueue.push_back(std::make_pair(_pose, _time));
    return false;
  }

  Ogre::TransformKeyFrame *key;
  math::Vector3 rpy = _pose.rot.GetAsEuler();
  math::Vector3 start = this->GetWorldPose().pos;

  Ogre::Quaternion localRotOgre = this->sceneNode->getOrientation();
  math::Quaternion localRot = math::Quaternion(
    localRotOgre.w, localRotOgre.x, localRotOgre.y, localRotOgre.z);
  double dyaw =  localRot.GetAsEuler().z - rpy.z;

  if (dyaw > M_PI)
    rpy.z += 2*M_PI;
  else if (dyaw < -M_PI)
    rpy.z -= 2*M_PI;

  math::Quaternion pitchYawOnly(0, rpy.y, rpy.z);
  Ogre::Quaternion pitchYawFinal(pitchYawOnly.w, pitchYawOnly.x,
    pitchYawOnly.y, pitchYawOnly.z);

  std::string trackName = "cameratrack";
  int i = 0;
  while (this->scene->GetManager()->hasAnimation(trackName))
  {
    trackName = std::string("cameratrack_") +
      boost::lexical_cast<std::string>(i);
    i++;
  }

  Ogre::Animation *anim =
    this->scene->GetManager()->createAnimation(trackName, _time);
  anim->setInterpolationMode(Ogre::Animation::IM_SPLINE);

  Ogre::NodeAnimationTrack *strack = anim->createNodeTrack(0, this->sceneNode);

  key = strack->createNodeKeyFrame(0);
  key->setTranslate(Ogre::Vector3(start.x, start.y, start.z));
  key->setRotation(this->sceneNode->getOrientation());

  key = strack->createNodeKeyFrame(_time);
  key->setTranslate(Ogre::Vector3(_pose.pos.x, _pose.pos.y, _pose.pos.z));
  key->setRotation(pitchYawFinal);


  this->animState =
    this->scene->GetManager()->createAnimationState(trackName);

  this->animState->setTimePosition(0);
  this->animState->setEnabled(true);
  this->animState->setLoop(false);
  this->prevAnimTime = common::Time::GetWallTime();

  return true;
}

/////////////////////////////////////////////////
bool Camera::MoveToPositions(const std::vector<math::Pose> &_pts,
                             double _time, boost::function<void()> _onComplete)
{
  if (this->animState)
    return false;

  this->onAnimationComplete = _onComplete;

  Ogre::TransformKeyFrame *key;
  math::Vector3 start = this->GetWorldPose().pos;

  std::string trackName = "cameratrack";
  int i = 0;
  while (this->scene->GetManager()->hasAnimation(trackName))
  {
    trackName = std::string("cameratrack_") +
      boost::lexical_cast<std::string>(i);
    i++;
  }

  Ogre::Animation *anim =
    this->scene->GetManager()->createAnimation(trackName, _time);
  anim->setInterpolationMode(Ogre::Animation::IM_SPLINE);

  Ogre::NodeAnimationTrack *strack = anim->createNodeTrack(0, this->sceneNode);

  key = strack->createNodeKeyFrame(0);
  key->setTranslate(Ogre::Vector3(start.x, start.y, start.z));
  key->setRotation(this->sceneNode->getOrientation());

  double dt = _time / (_pts.size()-1);
  double tt = 0;

  Ogre::Quaternion localRotOgre = this->sceneNode->getOrientation();
  math::Quaternion localRot = math::Quaternion(
    localRotOgre.w, localRotOgre.x, localRotOgre.y, localRotOgre.z);
  double prevYaw = localRot.GetAsEuler().z;
  for (unsigned int j = 0; j < _pts.size(); j++)
  {
    math::Vector3 pos = _pts[j].pos;
    math::Vector3 rpy = _pts[j].rot.GetAsEuler();
    double dyaw = prevYaw - rpy.z;

    if (dyaw > M_PI)
      rpy.z += 2*M_PI;
    else if (dyaw < -M_PI)
      rpy.z -= 2*M_PI;

    prevYaw = rpy.z;

    math::Quaternion pitchYawOnly(0, rpy.y, rpy.z);
    Ogre::Quaternion pitchYawFinal(pitchYawOnly.w, pitchYawOnly.x,
      pitchYawOnly.y, pitchYawOnly.z);

    key = strack->createNodeKeyFrame(tt);
    key->setTranslate(Ogre::Vector3(pos.x, pos.y, pos.z));
    key->setRotation(pitchYawFinal);

    tt += dt;
  }

  this->animState = this->scene->GetManager()->createAnimationState(trackName);

  this->animState->setTimePosition(0);
  this->animState->setEnabled(true);
  this->animState->setLoop(false);
  this->prevAnimTime = common::Time::GetWallTime();

  return true;
}

//////////////////////////////////////////////////
void Camera::SetRenderRate(double _hz)
{
  if (_hz > 0.0)
    this->dataPtr->renderPeriod = 1.0 / _hz;
  else
    this->dataPtr->renderPeriod = 0.0;
}

//////////////////////////////////////////////////
double Camera::GetRenderRate() const
{
  return 1.0 / this->dataPtr->renderPeriod.Double();
}

//////////////////////////////////////////////////
void Camera::AnimationComplete()
{
}

//////////////////////////////////////////////////
bool Camera::GetInitialized() const
{
  return this->initialized && this->scene->GetInitialized();
}

//////////////////////////////////////////////////
void Camera::OnCmdMsg(ConstCameraCmdPtr &_msg)
{
  boost::mutex::scoped_lock lock(this->dataPtr->receiveMutex);
  this->dataPtr->commandMsgs.push_back(_msg);
}

//////////////////////////////////////////////////
DistortionPtr Camera::GetDistortion() const
{
  return this->dataPtr->distortion;
}

//////////////////////////////////////////////////
void Camera::UpdateFOV()
{
  if (this->viewport)
  {
    this->viewport->setDimensions(0, 0, 1, 1);
    double ratio = static_cast<double>(this->viewport->getActualWidth()) /
      static_cast<double>(this->viewport->getActualHeight());

<<<<<<< HEAD
    double hfov =
      this->sdf->Get<double>("horizontal_fov");
=======
    double hfov = this->sdf->Get<double>("horizontal_fov");
>>>>>>> 7c22a662
    double vfov = 2.0 * atan(tan(hfov / 2.0) / ratio);

    this->camera->setAspectRatio(ratio);
    this->camera->setFOVy(Ogre::Radian(vfov));

    delete [] this->saveFrameBuffer;
    this->saveFrameBuffer = NULL;
  }
}

//////////////////////////////////////////////////
float Camera::GetAvgFPS() const
{
<<<<<<< HEAD
  return this->renderTarget->getAverageFPS();
=======
  if (this->renderTarget)
    return this->renderTarget->getAverageFPS();
  else
    return 0.0f;
>>>>>>> 7c22a662
}

//////////////////////////////////////////////////
unsigned int Camera::GetTriangleCount() const
{
  return this->renderTarget->getTriangleCount();
<<<<<<< HEAD
=======
}

//////////////////////////////////////////////////
bool Camera::SetProjectionType(const std::string &_type)
{
  bool result = true;

  if (_type == "orthographic")
  {
    // Shadows do not work properly with orthographic projection
    this->scene->SetShadowsEnabled(false);
    this->camera->setProjectionType(Ogre::PT_ORTHOGRAPHIC);
  }
  else if (_type == "perspective")
  {
    this->camera->setProjectionType(Ogre::PT_PERSPECTIVE);
    this->camera->setCustomProjectionMatrix(false);
    this->scene->SetShadowsEnabled(true);
  }
  else
  {
    gzerr << "Invalid projection type[" << _type << "]. "
      << "Valid values are 'perspective' and 'orthographic'.\n";
    result = false;
  }

  return result;
}

//////////////////////////////////////////////////
std::string Camera::GetProjectionType() const
{
  if (this->camera->getProjectionType() == Ogre::PT_ORTHOGRAPHIC)
  {
    return "orthographic";
  }
  // There are only two types of projection in OGRE.
  else
  {
    return "perspective";
  }
>>>>>>> 7c22a662
}<|MERGE_RESOLUTION|>--- conflicted
+++ resolved
@@ -225,7 +225,6 @@
   if (this->renderTarget)
     this->renderTarget->removeAllViewports();
   this->renderTarget = NULL;
-<<<<<<< HEAD
 
   if (this->renderTexture)
     Ogre::TextureManager::getSingleton().remove(this->renderTexture->getName());
@@ -237,19 +236,6 @@
     this->camera = NULL;
   }
 
-=======
-
-  if (this->renderTexture)
-    Ogre::TextureManager::getSingleton().remove(this->renderTexture->getName());
-  this->renderTexture = NULL;
-
-  if (this->camera)
-  {
-    this->scene->GetManager()->destroyCamera(this->scopedUniqueName);
-    this->camera = NULL;
-  }
-
->>>>>>> 7c22a662
   this->sceneNode = NULL;
   this->viewport = NULL;
 
@@ -1755,12 +1741,7 @@
     double ratio = static_cast<double>(this->viewport->getActualWidth()) /
       static_cast<double>(this->viewport->getActualHeight());
 
-<<<<<<< HEAD
-    double hfov =
-      this->sdf->Get<double>("horizontal_fov");
-=======
     double hfov = this->sdf->Get<double>("horizontal_fov");
->>>>>>> 7c22a662
     double vfov = 2.0 * atan(tan(hfov / 2.0) / ratio);
 
     this->camera->setAspectRatio(ratio);
@@ -1774,22 +1755,16 @@
 //////////////////////////////////////////////////
 float Camera::GetAvgFPS() const
 {
-<<<<<<< HEAD
-  return this->renderTarget->getAverageFPS();
-=======
   if (this->renderTarget)
     return this->renderTarget->getAverageFPS();
   else
     return 0.0f;
->>>>>>> 7c22a662
 }
 
 //////////////////////////////////////////////////
 unsigned int Camera::GetTriangleCount() const
 {
   return this->renderTarget->getTriangleCount();
-<<<<<<< HEAD
-=======
 }
 
 //////////////////////////////////////////////////
@@ -1831,5 +1806,4 @@
   {
     return "perspective";
   }
->>>>>>> 7c22a662
 }