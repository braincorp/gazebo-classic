--- conflicted
+++ resolved
@@ -77,15 +77,13 @@
       /// \param[in] _textureName Name of the texture to create
       public: void CreateDepthTexture(const std::string &_textureName);
 
-<<<<<<< HEAD
       /// \brief Create a texture which will hold the reflectance data
       /// \param[in] _textureName Name of the texture to create
       public: void CreateReflectanceTexture(const std::string &_textureName);
-=======
+
       /// \brief Create a texture which will hold the normal data
       /// \param[in] _textureName Name of the texture to create
-      public: void CreateNormalsTexture(const std::string &_textureName);
->>>>>>> 82fe16b9
+      public: void CreateNormalsTexture(const std::string &_normalsName);
 
       /// \brief Render the camera
       public: virtual void PostRender();
@@ -112,12 +110,13 @@
           std::function<void (const float *, unsigned int, unsigned int,
           unsigned int, const std::string &)>  _subscriber);
 
-<<<<<<< HEAD
       /// \brief Connect a to the new reflectance data
       /// \param[in] _subscriber Subscriber callback function
       /// \return Pointer to the new Connection. This must be kept in scope
       public: event::ConnectionPtr ConnectNewReflectanceFrame(
-=======
+        std::function<void (const float *, unsigned int, unsigned int,
+        unsigned int, const std::string &)>  _subscriber);
+
       /// \brief Connect to the new normal data
       /// Normals are stored in a vector4f, XYZ contains the normal for this
       /// specific point cloud, the 4th channel should be skipped
@@ -125,7 +124,6 @@
       /// \param[in] _subscriber Subscriber callback function
       /// \return Pointer to the new Connection. This must be kept in scope
       public: event::ConnectionPtr ConnectNewNormalsPointCloud(
->>>>>>> 82fe16b9
           std::function<void (const float *, unsigned int, unsigned int,
           unsigned int, const std::string &)>  _subscriber);
 
