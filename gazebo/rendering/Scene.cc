/*
 * Copyright (C) 2015 Open Source Robotics Foundation
 *
 * Licensed under the Apache License, Version 2.0 (the "License");
 * you may not use this file except in compliance with the License.
 * You may obtain a copy of the License at
 *
 *     http://www.apache.org/licenses/LICENSE-2.0
 *
 * Unless required by applicable law or agreed to in writing, software
 * distributed under the License is distributed on an "AS IS" BASIS,
 * WITHOUT WARRANTIES OR CONDITIONS OF ANY KIND, either express or implied.
 * See the License for the specific language governing permissions and
 * limitations under the License.
 *
*/

#include <functional>

#include <boost/lexical_cast.hpp>

#include "gazebo/rendering/skyx/include/SkyX.h"
#include "gazebo/rendering/ogre_gazebo.h"

#include "gazebo/msgs/msgs.hh"

#include "gazebo/common/Exception.hh"
#include "gazebo/common/Assert.hh"
#include "gazebo/common/Console.hh"
#include "gazebo/rendering/Road2d.hh"
#include "gazebo/rendering/Projector.hh"
#include "gazebo/rendering/Heightmap.hh"
#include "gazebo/rendering/RenderEvents.hh"
#include "gazebo/rendering/LaserVisual.hh"
#include "gazebo/rendering/SonarVisual.hh"
#include "gazebo/rendering/WrenchVisual.hh"
#include "gazebo/rendering/CameraVisual.hh"
#include "gazebo/rendering/LogicalCameraVisual.hh"
#include "gazebo/rendering/JointVisual.hh"
#include "gazebo/rendering/COMVisual.hh"
#include "gazebo/rendering/InertiaVisual.hh"
#include "gazebo/rendering/LinkFrameVisual.hh"
#include "gazebo/rendering/ContactVisual.hh"
#include "gazebo/rendering/Conversions.hh"
#include "gazebo/rendering/Light.hh"
#include "gazebo/rendering/Visual.hh"
#include "gazebo/rendering/RenderEngine.hh"
#include "gazebo/rendering/UserCamera.hh"
#include "gazebo/rendering/Camera.hh"
#include "gazebo/rendering/WideAngleCamera.hh"
#include "gazebo/rendering/DepthCamera.hh"
#include "gazebo/rendering/GpuLaser.hh"
#include "gazebo/rendering/Grid.hh"
#include "gazebo/rendering/OriginVisual.hh"
#include "gazebo/rendering/RFIDVisual.hh"
#include "gazebo/rendering/RFIDTagVisual.hh"
#include "gazebo/rendering/VideoVisual.hh"
#include "gazebo/rendering/TransmitterVisual.hh"

#if OGRE_VERSION_MAJOR >= 1 && OGRE_VERSION_MINOR >= 8
#include "gazebo/rendering/deferred_shading/SSAOLogic.hh"
#include "gazebo/rendering/deferred_shading/GBufferSchemeHandler.hh"
#include "gazebo/rendering/deferred_shading/NullSchemeHandler.hh"
#include "gazebo/rendering/deferred_shading/MergeSchemeHandler.hh"
#include "gazebo/rendering/deferred_shading/DeferredLightCP.hh"
#endif

#include "gazebo/rendering/RTShaderSystem.hh"
#include "gazebo/transport/TransportIface.hh"
#include "gazebo/transport/Node.hh"

#include "gazebo/rendering/ScenePrivate.hh"
#include "gazebo/rendering/Scene.hh"

#ifdef HAVE_OCULUS
#include "gazebo/rendering/OculusCamera.hh"
#endif

using namespace gazebo;
using namespace rendering;

uint32_t ScenePrivate::idCounter = 0;

struct VisualMessageLess {
    bool operator() (boost::shared_ptr<msgs::Visual const> _i,
                     boost::shared_ptr<msgs::Visual const> _j)
    {
      return _i->name().size() < _j->name().size();
    }
} VisualMessageLessOp;

//////////////////////////////////////////////////
Scene::Scene()
  : dataPtr(new ScenePrivate)
{
}

//////////////////////////////////////////////////
Scene::Scene(const std::string &_name, const bool _enableVisualizations,
    const bool _isServer)
  : dataPtr(new ScenePrivate)
{
  // \todo: This is a hack. There is no guarantee (other than the
  // improbability of creating an extreme number of visuals), that
  // this contactVisId is unique.
  this->dataPtr->contactVisId = GZ_UINT32_MAX;

  this->dataPtr->initialized = false;
  this->dataPtr->showCOMs = false;
  this->dataPtr->showInertias = false;
  this->dataPtr->showLinkFrames = false;
  this->dataPtr->showCollisions = false;
  this->dataPtr->showJoints = false;
  this->dataPtr->transparent = false;
  this->dataPtr->wireframe = false;

  this->dataPtr->requestMsg = NULL;
  this->dataPtr->enableVisualizations = _enableVisualizations;
  this->dataPtr->node = transport::NodePtr(new transport::Node());
  this->dataPtr->node->Init(_name);
  this->dataPtr->id = ScenePrivate::idCounter++;
  this->dataPtr->idString = std::to_string(this->dataPtr->id);

  this->dataPtr->name = _name;
  this->dataPtr->manager = NULL;
  this->dataPtr->raySceneQuery = NULL;
  this->dataPtr->skyx = NULL;

  this->dataPtr->receiveMutex = new std::mutex();

  this->dataPtr->connections.push_back(
      event::Events::ConnectPreRender(std::bind(&Scene::PreRender, this)));

  this->dataPtr->connections.push_back(
      rendering::Events::ConnectToggleLayer(
        std::bind(&Scene::ToggleLayer, this, std::placeholders::_1)));

  this->dataPtr->sensorSub = this->dataPtr->node->Subscribe("~/sensor",
                                          &Scene::OnSensorMsg, this, true);
  this->dataPtr->visSub =
      this->dataPtr->node->Subscribe("~/visual", &Scene::OnVisualMsg, this);

  this->dataPtr->lightFactorySub =
      this->dataPtr->node->Subscribe("~/factory/light",
      &Scene::OnLightFactoryMsg, this);

  this->dataPtr->lightModifySub =
      this->dataPtr->node->Subscribe("~/light/modify",
      &Scene::OnLightModifyMsg, this);

  if (_isServer)
  {
    this->dataPtr->poseSub = this->dataPtr->node->Subscribe("~/pose/local/info",
        &Scene::OnPoseMsg, this);
  }
  else
  {
    this->dataPtr->poseSub = this->dataPtr->node->Subscribe("~/pose/info",
        &Scene::OnPoseMsg, this);
  }

  this->dataPtr->jointSub =
      this->dataPtr->node->Subscribe("~/joint", &Scene::OnJointMsg, this);
  this->dataPtr->skeletonPoseSub =
      this->dataPtr->node->Subscribe("~/skeleton_pose/info",
      &Scene::OnSkeletonPoseMsg, this);
  this->dataPtr->skySub =
      this->dataPtr->node->Subscribe("~/sky", &Scene::OnSkyMsg, this);
  this->dataPtr->modelInfoSub = this->dataPtr->node->Subscribe("~/model/info",
                                             &Scene::OnModelMsg, this);

  this->dataPtr->requestPub =
      this->dataPtr->node->Advertise<msgs::Request>("~/request");

  this->dataPtr->requestSub = this->dataPtr->node->Subscribe("~/request",
      &Scene::OnRequest, this);

  this->dataPtr->responseSub = this->dataPtr->node->Subscribe("~/response",
      &Scene::OnResponse, this, true);
  this->dataPtr->sceneSub =
      this->dataPtr->node->Subscribe("~/scene", &Scene::OnScene, this);

  this->dataPtr->sdf.reset(new sdf::Element);
  sdf::initFile("scene.sdf", this->dataPtr->sdf);

  this->dataPtr->terrain = NULL;
  this->dataPtr->selectedVis.reset();

  this->dataPtr->sceneSimTimePosesApplied = common::Time();
  this->dataPtr->sceneSimTimePosesReceived = common::Time();
}

//////////////////////////////////////////////////
void Scene::Clear()
{
  this->dataPtr->node->Fini();
  this->dataPtr->modelMsgs.clear();
  this->dataPtr->visualMsgs.clear();
  this->dataPtr->lightFactoryMsgs.clear();
  this->dataPtr->lightModifyMsgs.clear();
  this->dataPtr->poseMsgs.clear();
  this->dataPtr->sceneMsgs.clear();
  this->dataPtr->jointMsgs.clear();
  this->dataPtr->linkMsgs.clear();
  this->dataPtr->sensorMsgs.clear();

  this->dataPtr->poseSub.reset();
  this->dataPtr->jointSub.reset();
  this->dataPtr->sensorSub.reset();
  this->dataPtr->sceneSub.reset();
  this->dataPtr->skeletonPoseSub.reset();
  this->dataPtr->visSub.reset();
  this->dataPtr->skySub.reset();
  this->dataPtr->lightFactorySub.reset();
  this->dataPtr->lightModifySub.reset();
  this->dataPtr->requestSub.reset();
  this->dataPtr->responseSub.reset();
  this->dataPtr->modelInfoSub.reset();
  this->dataPtr->responsePub.reset();
  this->dataPtr->requestPub.reset();

  this->dataPtr->joints.clear();

  delete this->dataPtr->terrain;
  this->dataPtr->terrain = NULL;

  while (!this->dataPtr->visuals.empty())
    this->RemoveVisual(this->dataPtr->visuals.begin()->first);

  this->dataPtr->visuals.clear();

  if (this->dataPtr->originVisual)
  {
    this->dataPtr->originVisual->Fini();
    this->dataPtr->originVisual.reset();
  }

  if (this->dataPtr->worldVisual)
  {
    this->dataPtr->worldVisual->Fini();
    this->dataPtr->worldVisual.reset();
  }

  while (!this->dataPtr->lights.empty())
    if (this->dataPtr->lights.begin()->second)
      this->RemoveLight(this->dataPtr->lights.begin()->second);
  this->dataPtr->lights.clear();

  for (uint32_t i = 0; i < this->dataPtr->grids.size(); ++i)
    delete this->dataPtr->grids[i];
  this->dataPtr->grids.clear();

  for (unsigned int i = 0; i < this->dataPtr->cameras.size(); ++i)
    this->dataPtr->cameras[i]->Fini();
  this->dataPtr->cameras.clear();

  for (unsigned int i = 0; i < this->dataPtr->userCameras.size(); ++i)
    this->dataPtr->userCameras[i]->Fini();
  this->dataPtr->userCameras.clear();

  delete this->dataPtr->skyx;
  this->dataPtr->skyx = NULL;

  RTShaderSystem::Instance()->RemoveScene(this->Name());

  this->dataPtr->connections.clear();

  this->dataPtr->initialized = false;
}

//////////////////////////////////////////////////
Scene::~Scene()
{
  delete this->dataPtr->requestMsg;
  this->dataPtr->requestMsg = NULL;
  delete this->dataPtr->receiveMutex;
  this->dataPtr->receiveMutex = NULL;

  // raySceneQuery deletion handled by ogre
  this->dataPtr->raySceneQuery= NULL;

  this->Clear();

  this->dataPtr->sdf->Reset();
  this->dataPtr->sdf.reset();
}

//////////////////////////////////////////////////
void Scene::Load(sdf::ElementPtr _sdf)
{
  this->dataPtr->sdf->Copy(_sdf);
  this->Load();
}

//////////////////////////////////////////////////
void Scene::Load()
{
  this->dataPtr->initialized = false;
  Ogre::Root *root = RenderEngine::Instance()->Root();

  if (this->dataPtr->manager)
    root->destroySceneManager(this->dataPtr->manager);

  this->dataPtr->manager = root->createSceneManager(Ogre::ST_GENERIC);
  this->dataPtr->manager->setAmbientLight(
      Ogre::ColourValue(0.1, 0.1, 0.1, 0.1));

#if OGRE_VERSION_MAJOR > 1 || OGRE_VERSION_MINOR >= 9
  this->dataPtr->manager->addRenderQueueListener(
      RenderEngine::Instance()->OverlaySystem());
#endif
}

//////////////////////////////////////////////////
VisualPtr Scene::GetWorldVisual() const
{
  return this->WorldVisual();
}

//////////////////////////////////////////////////
VisualPtr Scene::WorldVisual() const
{
  return this->dataPtr->worldVisual;
}

//////////////////////////////////////////////////
void Scene::Init()
{
  this->dataPtr->worldVisual.reset(new Visual("__world_node__",
      shared_from_this()));
  this->dataPtr->worldVisual->SetId(0);
  this->dataPtr->visuals[0] = this->dataPtr->worldVisual;

  // RTShader system self-enables if the render path type is FORWARD,
  RTShaderSystem::Instance()->AddScene(shared_from_this());
  RTShaderSystem::Instance()->ApplyShadows(shared_from_this());

  if (RenderEngine::Instance()->GetRenderPathType() == RenderEngine::DEFERRED)
    this->InitDeferredShading();

  for (uint32_t i = 0; i < this->dataPtr->grids.size(); ++i)
    this->dataPtr->grids[i]->Init();

  // Create Sky. This initializes SkyX, and makes it invisible. A Sky
  // message must be received (via a scene message or on the ~/sky topic).
  try
  {
    this->SetSky();
  }
  catch(...)
  {
    gzerr << "Failed to create the sky\n";
  }

  // Create Fog
  if (this->dataPtr->sdf->HasElement("fog"))
  {
    sdf::ElementPtr fogElem = this->dataPtr->sdf->GetElement("fog");
    this->SetFog(fogElem->Get<std::string>("type"),
                 fogElem->Get<common::Color>("color"),
                 fogElem->Get<double>("density"),
                 fogElem->Get<double>("start"),
                 fogElem->Get<double>("end"));
  }

  // Create ray scene query
  this->dataPtr->raySceneQuery =
      this->dataPtr->manager->createRayQuery(Ogre::Ray());
  this->dataPtr->raySceneQuery->setSortByDistance(true);
  this->dataPtr->raySceneQuery->setQueryMask(
      Ogre::SceneManager::ENTITY_TYPE_MASK);

  // Force shadows on.
  this->SetShadowsEnabled(true);

  // Create origin visual
  this->dataPtr->originVisual.reset(new OriginVisual("__WORLD_ORIGIN__",
      this->dataPtr->worldVisual));
  this->dataPtr->originVisual->Load();

  this->dataPtr->requestPub->WaitForConnection();
  this->dataPtr->requestMsg = msgs::CreateRequest("scene_info");
  this->dataPtr->requestPub->Publish(*this->dataPtr->requestMsg);

  Road2d *road = new Road2d();
  road->Load(this->dataPtr->worldVisual);
}

//////////////////////////////////////////////////
bool Scene::GetInitialized() const
{
  return this->Initialized();
}

//////////////////////////////////////////////////
bool Scene::Initialized() const
{
  return this->dataPtr->initialized;
}

//////////////////////////////////////////////////
void Scene::InitDeferredShading()
{
#if OGRE_VERSION_MAJOR > 1 || OGRE_VERSION_MINOR >= 8
  Ogre::CompositorManager &compMgr = Ogre::CompositorManager::getSingleton();

  // Deferred Shading scheme handler
  Ogre::MaterialManager::getSingleton().addListener(
      new GBufferSchemeHandler(GBufferMaterialGenerator::GBT_FAT),
      "DSGBuffer");

  // Deferred Lighting scheme handlers
  Ogre::MaterialManager::getSingleton().addListener(
      new GBufferSchemeHandler(GBufferMaterialGenerator::GBT_NORMAL_AND_DEPTH),
      "DLGBuffer");
  Ogre::MaterialManager::getSingleton().addListener(
      new MergeSchemeHandler(false), "DLMerge");

  Ogre::MaterialManager::getSingleton().addListener(
      new NullSchemeHandler, "NoGBuffer");

  compMgr.registerCustomCompositionPass("DeferredShadingLight",
      new DeferredLightCompositionPass<DeferredShading>);
  compMgr.registerCustomCompositionPass("DeferredLightingLight",
      new DeferredLightCompositionPass<DeferredLighting>);

  compMgr.registerCompositorLogic("SSAOLogic", new SSAOLogic);

  // Create and instance geometry for VPL
  Ogre::MeshPtr VPLMesh =
    Ogre::MeshManager::getSingleton().createManual("VPLMesh",
        Ogre::ResourceGroupManager::AUTODETECT_RESOURCE_GROUP_NAME);

  Ogre::SubMesh *submeshMesh = VPLMesh->createSubMesh();
  submeshMesh->operationType = Ogre::RenderOperation::OT_TRIANGLE_LIST;
  submeshMesh->indexData = new Ogre::IndexData();
  submeshMesh->vertexData = new Ogre::VertexData();
  submeshMesh->useSharedVertices = false;
  VPLMesh->_setBoundingSphereRadius(10.8f);
  VPLMesh->_setBounds(Ogre::AxisAlignedBox(
        Ogre::Vector3(-10.8, -10.8, -10.8), Ogre::Vector3(10.8, 10.8, 10.8)));

  GeomUtils::CreateSphere(submeshMesh->vertexData, submeshMesh->indexData,
      1.0, 6, 6, false, false);

  int numVPLs = 400;
  Ogre::InstanceManager *im =
    this->dataPtr->manager->createInstanceManager("VPL_InstanceMgr",
      "VPLMesh", Ogre::ResourceGroupManager::AUTODETECT_RESOURCE_GROUP_NAME,
          Ogre::InstanceManager::HWInstancingBasic, numVPLs, Ogre::IM_USEALL);

  for (int i = 0; i < numVPLs; ++i)
  {
    // Ogre::InstancedEntity *new_entity =
    im->createInstancedEntity("DeferredLighting/VPL");
  }

  im->setBatchesAsStaticAndUpdate(true);
#endif
}

//////////////////////////////////////////////////
Ogre::SceneManager *Scene::GetManager() const
{
  return this->OgreSceneManager();
}

//////////////////////////////////////////////////
Ogre::SceneManager *Scene::OgreSceneManager() const
{
  return this->dataPtr->manager;
}

//////////////////////////////////////////////////
std::string Scene::GetName() const
{
  return this->Name();
}

//////////////////////////////////////////////////
std::string Scene::Name() const
{
  return this->dataPtr->name;
}

//////////////////////////////////////////////////
void Scene::SetAmbientColor(const common::Color &_color)
{
  this->dataPtr->sdf->GetElement("ambient")->Set(_color);

  // Ambient lighting
  if (this->dataPtr->manager &&
      Conversions::Convert(this->dataPtr->manager->getAmbientLight()) != _color)
  {
    this->dataPtr->manager->setAmbientLight(Conversions::Convert(_color));
  }
}

//////////////////////////////////////////////////
common::Color Scene::GetAmbientColor() const
{
  return this->AmbientColor();
}

//////////////////////////////////////////////////
common::Color Scene::AmbientColor() const
{
  return this->dataPtr->sdf->Get<common::Color>("ambient");
}

//////////////////////////////////////////////////
void Scene::SetBackgroundColor(const common::Color &_color)
{
  this->dataPtr->sdf->GetElement("background")->Set(_color);
  Ogre::ColourValue clr = Conversions::Convert(_color);

  std::vector<CameraPtr>::iterator iter;
  for (iter = this->dataPtr->cameras.begin();
      iter != this->dataPtr->cameras.end(); ++iter)
  {
    if ((*iter)->OgreViewport() &&
        (*iter)->OgreViewport()->getBackgroundColour() != clr)
      (*iter)->OgreViewport()->setBackgroundColour(clr);
  }

  std::vector<UserCameraPtr>::iterator iter2;
  for (iter2 = this->dataPtr->userCameras.begin();
       iter2 != this->dataPtr->userCameras.end(); ++iter2)
  {
    if ((*iter2)->OgreViewport() &&
        (*iter2)->OgreViewport()->getBackgroundColour() != clr)
    {
      (*iter2)->OgreViewport()->setBackgroundColour(clr);
    }
  }
}

//////////////////////////////////////////////////
common::Color Scene::GetBackgroundColor() const
{
  return this->BackgroundColor();
}

//////////////////////////////////////////////////
common::Color Scene::BackgroundColor() const
{
  return this->dataPtr->sdf->Get<common::Color>("background");
}

//////////////////////////////////////////////////
void Scene::CreateGrid(const uint32_t cell_count, const float cell_length,
                       const float line_width, const common::Color &color)
{
  Grid *grid = new Grid(this, cell_count, cell_length, line_width, color);

  if (this->dataPtr->manager)
    grid->Init();

  this->dataPtr->grids.push_back(grid);
}

//////////////////////////////////////////////////
Grid *Scene::GetGrid(const uint32_t index) const
{
  if (index >= this->dataPtr->grids.size())
  {
    gzerr << "Scene::GetGrid() Invalid index\n";
    return NULL;
  }

  return this->dataPtr->grids[index];
}

//////////////////////////////////////////////////
uint32_t Scene::GetGridCount() const
{
  return this->GridCount();
}

//////////////////////////////////////////////////
uint32_t Scene::GridCount() const
{
  return this->dataPtr->grids.size();
}

//////////////////////////////////////////////////
CameraPtr Scene::CreateCamera(const std::string &_name, const bool _autoRender)
{
  CameraPtr camera(new Camera(_name, shared_from_this(), _autoRender));
  this->dataPtr->cameras.push_back(camera);

  return camera;
}

//////////////////////////////////////////////////
DepthCameraPtr Scene::CreateDepthCamera(const std::string &_name,
                                        const bool _autoRender)
{
  DepthCameraPtr camera(new DepthCamera(this->dataPtr->name + "::" + _name,
        shared_from_this(), _autoRender));
  this->dataPtr->cameras.push_back(camera);

  return camera;
}

//////////////////////////////////////////////////
WideAngleCameraPtr Scene::CreateWideAngleCamera(const std::string &_name,
                                                const bool _autoRender)
{
  WideAngleCameraPtr camera(new WideAngleCamera(_name,
        shared_from_this(), _autoRender));
  this->dataPtr->cameras.push_back(camera);

  return camera;
}

//////////////////////////////////////////////////
GpuLaserPtr Scene::CreateGpuLaser(const std::string &_name,
                                  const bool _autoRender)
{
  GpuLaserPtr camera(new GpuLaser(this->dataPtr->name + "::" + _name,
        shared_from_this(), _autoRender));
  this->dataPtr->cameras.push_back(camera);

  return camera;
}

//////////////////////////////////////////////////
uint32_t Scene::GetCameraCount() const
{
  return this->CameraCount();
}

//////////////////////////////////////////////////
uint32_t Scene::CameraCount() const
{
  return this->dataPtr->cameras.size();
}

//////////////////////////////////////////////////
CameraPtr Scene::GetCamera(const uint32_t index) const
{
  CameraPtr cam;

  if (index < this->dataPtr->cameras.size())
    cam = this->dataPtr->cameras[index];

  return cam;
}

//////////////////////////////////////////////////
CameraPtr Scene::GetCamera(const std::string &_name) const
{
  CameraPtr result;
  std::vector<CameraPtr>::const_iterator iter;
  for (iter = this->dataPtr->cameras.begin();
      iter != this->dataPtr->cameras.end(); ++iter)
  {
    if ((*iter)->Name() == _name)
      result = *iter;
  }

  return result;
}

#ifdef HAVE_OCULUS
//////////////////////////////////////////////////
OculusCameraPtr Scene::CreateOculusCamera(const std::string &_name)
{
  OculusCameraPtr camera(new OculusCamera(_name, shared_from_this()));

  if (camera->Ready())
  {
    camera->Load();
    camera->Init();
    this->dataPtr->oculusCameras.push_back(camera);
  }

  return camera;
}

//////////////////////////////////////////////////
uint32_t Scene::GetOculusCameraCount() const
{
  return this->OculusCameraCount();
}

//////////////////////////////////////////////////
uint32_t Scene::OculusCameraCount() const
{
  return this->dataPtr->oculusCameras.size();
}
#endif

//////////////////////////////////////////////////
UserCameraPtr Scene::CreateUserCamera(const std::string &_name,
                                      const bool _stereoEnabled)
{
  UserCameraPtr camera(new UserCamera(_name, shared_from_this(),
        _stereoEnabled));
  camera->Load();
  camera->Init();
  this->dataPtr->userCameras.push_back(camera);

  return camera;
}

//////////////////////////////////////////////////
uint32_t Scene::GetUserCameraCount() const
{
  return this->UserCameraCount();
}

//////////////////////////////////////////////////
uint32_t Scene::UserCameraCount() const
{
  return this->dataPtr->userCameras.size();
}

//////////////////////////////////////////////////
UserCameraPtr Scene::GetUserCamera(const uint32_t index) const
{
  UserCameraPtr cam;

  if (index < this->dataPtr->userCameras.size())
    cam = this->dataPtr->userCameras[index];

  return cam;
}

//////////////////////////////////////////////////
void Scene::RemoveCamera(const std::string &_name)
{
  std::vector<CameraPtr>::iterator iter;
  for (iter = this->dataPtr->cameras.begin();
      iter != this->dataPtr->cameras.end(); ++iter)
  {
    if ((*iter)->Name() == _name)
    {
      (*iter)->Fini();
      (*iter).reset();
      this->dataPtr->cameras.erase(iter);
      break;
    }
  }
}

//////////////////////////////////////////////////
LightPtr Scene::GetLight(const std::string &_name) const
{
  LightPtr result;
  std::string n = this->StripSceneName(_name);
  Light_M::const_iterator iter = this->dataPtr->lights.find(n);
  if (iter != this->dataPtr->lights.end())
    result = iter->second;
  return result;
}

//////////////////////////////////////////////////
uint32_t Scene::GetLightCount() const
{
  return this->LightCount();
}

//////////////////////////////////////////////////
uint32_t Scene::LightCount() const
{
  return this->dataPtr->lights.size();
}

//////////////////////////////////////////////////
LightPtr Scene::GetLight(const uint32_t _index) const
{
  LightPtr result;
  if (_index < this->dataPtr->lights.size())
  {
    Light_M::const_iterator iter = this->dataPtr->lights.begin();
    std::advance(iter, _index);
    result = iter->second;
  }
  else
  {
    gzerr << "Error: light index(" << _index << ") larger than light count("
          << this->dataPtr->lights.size() << "\n";
  }

  return result;
}

//////////////////////////////////////////////////
VisualPtr Scene::GetVisual(const uint32_t _id) const
{
  Visual_M::const_iterator iter = this->dataPtr->visuals.find(_id);
  if (iter != this->dataPtr->visuals.end())
    return iter->second;
  return VisualPtr();
}

//////////////////////////////////////////////////
VisualPtr Scene::GetVisual(const std::string &_name) const
{
  VisualPtr result;

  Visual_M::const_iterator iter;
  for (iter = this->dataPtr->visuals.begin();
      iter != this->dataPtr->visuals.end(); ++iter)
  {
    if (iter->second->GetName() == _name)
      break;
  }

  if (iter != this->dataPtr->visuals.end())
    result = iter->second;
  else
  {
    std::string otherName = this->Name() + "::" + _name;
    for (iter = this->dataPtr->visuals.begin();
        iter != this->dataPtr->visuals.end(); ++iter)
    {
      if (iter->second->GetName() == otherName)
        break;
    }

    if (iter != this->dataPtr->visuals.end())
      result = iter->second;
  }

  return result;
}

//////////////////////////////////////////////////
uint32_t Scene::GetVisualCount() const
{
  return this->VisualCount();
}

//////////////////////////////////////////////////
uint32_t Scene::VisualCount() const
{
  return this->dataPtr->visuals.size();
}

//////////////////////////////////////////////////
void Scene::SelectVisual(const std::string &_name, const std::string &_mode)
{
  this->dataPtr->selectedVis = this->GetVisual(_name);
  this->dataPtr->selectionMode = _mode;
}

//////////////////////////////////////////////////
VisualPtr Scene::GetSelectedVisual() const
{
  return this->SelectedVisual();
}

//////////////////////////////////////////////////
VisualPtr Scene::SelectedVisual() const
{
  return this->dataPtr->selectedVis;
}

//////////////////////////////////////////////////
VisualPtr Scene::GetVisualAt(CameraPtr _camera,
                             const math::Vector2i &_mousePos,
                             std::string &_mod)
{
  return this->VisualAt(_camera, _mousePos.Ign(), _mod);
}

//////////////////////////////////////////////////
VisualPtr Scene::VisualAt(CameraPtr _camera,
                          const ignition::math::Vector2i &_mousePos,
                          std::string &_mod)
{
  VisualPtr visual;
  Ogre::Entity *closestEntity = this->OgreEntityAt(_camera, _mousePos, false);

  _mod = "";
  if (closestEntity)
  {
    // Make sure we set the _mod only if we have found a selection object
    if (closestEntity->getName().substr(0, 15) == "__SELECTION_OBJ" &&
        closestEntity->getUserObjectBindings().getUserAny().getType()
        == typeid(std::string))
    {
      try
      {
        _mod = Ogre::any_cast<std::string>(
            closestEntity->getUserObjectBindings().getUserAny());
      }
      catch(boost::bad_any_cast &e)
      {
        gzerr << "boost any_cast error:" << e.what() << "\n";
      }
    }

    try
    {
      visual = this->GetVisual(Ogre::any_cast<std::string>(
            closestEntity->getUserObjectBindings().getUserAny()));
    }
    catch(boost::bad_any_cast &e)
    {
      gzerr << "boost any_cast error:" << e.what() << "\n";
    }
  }

  return visual;
}

//////////////////////////////////////////////////
VisualPtr Scene::GetModelVisualAt(CameraPtr _camera,
                                  const math::Vector2i &_mousePos)
{
  return this->ModelVisualAt(_camera, _mousePos.Ign());
}

//////////////////////////////////////////////////
VisualPtr Scene::ModelVisualAt(CameraPtr _camera,
                               const ignition::math::Vector2i &_mousePos)
{
  VisualPtr vis = this->VisualAt(_camera, _mousePos);
  if (vis)
    vis = this->GetVisual(vis->GetName().substr(0, vis->GetName().find("::")));

  return vis;
}

//////////////////////////////////////////////////
void Scene::SnapVisualToNearestBelow(const std::string &_visualName)
{
  VisualPtr visBelow = this->VisualBelow(_visualName);
  VisualPtr vis = this->GetVisual(_visualName);

  if (vis && visBelow)
  {
    math::Vector3 pos = vis->GetWorldPose().pos;
    double dz = vis->GetBoundingBox().min.z - visBelow->GetBoundingBox().max.z;
    pos.z -= dz;
    vis->SetWorldPosition(pos);
  }
}

//////////////////////////////////////////////////
VisualPtr Scene::GetVisualBelow(const std::string &_visualName)
{
  return this->VisualBelow(_visualName);
}

//////////////////////////////////////////////////
VisualPtr Scene::VisualBelow(const std::string &_visualName)
{
  VisualPtr result;
  VisualPtr vis = this->GetVisual(_visualName);

  if (vis)
  {
    std::vector<VisualPtr> below;
    this->VisualsBelowPoint(vis->GetWorldPose().pos.Ign(), below);

    double maxZ = -10000;

    for (uint32_t i = 0; i < below.size(); ++i)
    {
      if (below[i]->GetName().find(vis->GetName()) != 0
          && below[i]->GetBoundingBox().max.z > maxZ)
      {
        maxZ = below[i]->GetBoundingBox().max.z;
        result = below[i];
      }
    }
  }

  return result;
}

//////////////////////////////////////////////////
double Scene::GetHeightBelowPoint(const math::Vector3 &_pt)
{
  return this->HeightBelowPoint(_pt.Ign());
}

//////////////////////////////////////////////////
double Scene::HeightBelowPoint(const ignition::math::Vector3d &_pt)
{
  double height = 0;
  Ogre::Ray ray(Conversions::Convert(_pt), Ogre::Vector3(0, 0, -1));

  if (!this->dataPtr->raySceneQuery)
  {
    this->dataPtr->raySceneQuery =
        this->dataPtr->manager->createRayQuery(Ogre::Ray());
  }
  this->dataPtr->raySceneQuery->setRay(ray);
  this->dataPtr->raySceneQuery->setSortByDistance(true, 0);

  // Perform the scene query
  Ogre::RaySceneQueryResult &result = this->dataPtr->raySceneQuery->execute();
  Ogre::RaySceneQueryResult::iterator iter;

  for (iter = result.begin(); iter != result.end(); ++iter)
  {
    // is the result a MovableObject
    if (iter->movable && iter->movable->getMovableType().compare("Entity") == 0)
    {
      if (!iter->movable->isVisible() ||
          iter->movable->getName().find("__COLLISION_VISUAL__") !=
          std::string::npos)
        continue;
      if (iter->movable->getName().substr(0, 15) == "__SELECTION_OBJ")
        continue;

      height = _pt.Z() - iter->distance;
      break;
    }
  }

  // The default ray scene query does not work with terrain, so we have to
  // check ourselves.
  if (this->dataPtr->terrain)
  {
    double terrainHeight =
<<<<<<< HEAD
        this->dataPtr->terrain->GetHeight(_pt.X(), _pt.Y(), _pt.Z());
    if (terrainHeight <= _pt.Z())
=======
        this->dataPtr->terrain->Height(_pt.x, _pt.y, _pt.z);
    if (terrainHeight <= _pt.z)
>>>>>>> 84d0ea37
      height = std::max(height, terrainHeight);
  }

  return height;
}

//////////////////////////////////////////////////
void Scene::GetVisualsBelowPoint(const math::Vector3 &_pt,
                                 std::vector<VisualPtr> &_visuals)
{
  return this->VisualsBelowPoint(_pt.Ign(), _visuals);
}

//////////////////////////////////////////////////
void Scene::VisualsBelowPoint(const ignition::math::Vector3d &_pt,
                              std::vector<VisualPtr> &_visuals)
{
  Ogre::Ray ray(Conversions::Convert(_pt), Ogre::Vector3(0, 0, -1));

  if (!this->dataPtr->raySceneQuery)
  {
    this->dataPtr->raySceneQuery =
        this->dataPtr->manager->createRayQuery(Ogre::Ray());
  }

  this->dataPtr->raySceneQuery->setRay(ray);
  this->dataPtr->raySceneQuery->setSortByDistance(true, 0);

  // Perform the scene query
  Ogre::RaySceneQueryResult &result = this->dataPtr->raySceneQuery->execute();
  Ogre::RaySceneQueryResult::iterator iter = result.begin();

  _visuals.clear();

  for (iter = result.begin(); iter != result.end(); ++iter)
  {
    // is the result a MovableObject
    if (iter->movable && iter->movable->getMovableType().compare("Entity") == 0)
    {
      if (!iter->movable->isVisible() ||
          iter->movable->getName().find("__COLLISION_VISUAL__") !=
          std::string::npos)
        continue;
      if (iter->movable->getName().substr(0, 15) == "__SELECTION_OBJ")
        continue;

      Ogre::Entity *ogreEntity = static_cast<Ogre::Entity*>(iter->movable);
      if (ogreEntity)
      {
        try
        {
          VisualPtr v = this->GetVisual(Ogre::any_cast<std::string>(
                ogreEntity->getUserObjectBindings().getUserAny()));
          if (v)
            _visuals.push_back(v);
        }
        catch(boost::bad_any_cast &e)
        {
          gzerr << "boost any_cast error:" << e.what() << "\n";
        }
      }
    }
  }
}

//////////////////////////////////////////////////
VisualPtr Scene::GetVisualAt(CameraPtr _camera,
                             const math::Vector2i &_mousePos)
{
  return this->VisualAt(_camera, _mousePos.Ign());
}

//////////////////////////////////////////////////
VisualPtr Scene::VisualAt(CameraPtr _camera,
                          const ignition::math::Vector2i &_mousePos)
{
  VisualPtr visual;

  Ogre::Entity *closestEntity = this->OgreEntityAt(_camera,
                                                    _mousePos, true);
  if (closestEntity)
  {
    try
    {
      visual = this->GetVisual(Ogre::any_cast<std::string>(
            closestEntity->getUserObjectBindings().getUserAny()));
    }
    catch(boost::bad_any_cast &e)
    {
      gzerr << "boost any_cast error:" << e.what() << "\n";
    }
  }

  return visual;
}

/////////////////////////////////////////////////
Ogre::Entity *Scene::OgreEntityAt(CameraPtr _camera,
                                  const ignition::math::Vector2i &_mousePos,
                                  const bool _ignoreSelectionObj)
{
  Ogre::Camera *ogreCam = _camera->OgreCamera();

  Ogre::Real closest_distance = -1.0f;
  Ogre::Ray mouseRay = ogreCam->getCameraToViewportRay(
      static_cast<float>(_mousePos.X()) /
      ogreCam->getViewport()->getActualWidth(),
      static_cast<float>(_mousePos.Y()) /
      ogreCam->getViewport()->getActualHeight());

  this->dataPtr->raySceneQuery->setRay(mouseRay);

  // Perform the scene query
  Ogre::RaySceneQueryResult &result = this->dataPtr->raySceneQuery->execute();
  Ogre::RaySceneQueryResult::iterator iter = result.begin();
  Ogre::Entity *closestEntity = NULL;

  for (iter = result.begin(); iter != result.end(); ++iter)
  {
    // is the result a MovableObject
    if (iter->movable && iter->movable->getMovableType().compare("Entity") == 0)
    {
      if (!iter->movable->isVisible() ||
          iter->movable->getName().find("__COLLISION_VISUAL__") !=
          std::string::npos)
        continue;
      if (_ignoreSelectionObj &&
          iter->movable->getName().substr(0, 15) == "__SELECTION_OBJ")
        continue;

      Ogre::Entity *ogreEntity = static_cast<Ogre::Entity*>(iter->movable);

      // mesh data to retrieve
      size_t vertex_count;
      size_t index_count;
      Ogre::Vector3 *vertices;
      uint64_t *indices;

      // Get the mesh information
      this->MeshInformation(ogreEntity->getMesh().get(), vertex_count,
          vertices, index_count, indices,
          Conversions::ConvertIgn(
            ogreEntity->getParentNode()->_getDerivedPosition()),
          Conversions::ConvertIgn(
          ogreEntity->getParentNode()->_getDerivedOrientation()),
          Conversions::ConvertIgn(
          ogreEntity->getParentNode()->_getDerivedScale()));

      bool new_closest_found = false;
      for (int i = 0; i < static_cast<int>(index_count); i += 3)
      {
        // when indices size is not divisible by 3
        if (i+2 >= static_cast<int>(index_count))
          break;

        // check for a hit against this triangle
        std::pair<bool, Ogre::Real> hit = Ogre::Math::intersects(mouseRay,
            vertices[indices[i]],
            vertices[indices[i+1]],
            vertices[indices[i+2]],
            true, false);

        // if it was a hit check if its the closest
        if (hit.first)
        {
          if ((closest_distance < 0.0f) || (hit.second < closest_distance))
          {
            // this is the closest so far, save it off
            closest_distance = hit.second;
            new_closest_found = true;
          }
        }
      }

      delete [] vertices;
      delete [] indices;

      if (new_closest_found)
      {
        closestEntity = ogreEntity;
        // break;
      }
    }
  }

  return closestEntity;
}

//////////////////////////////////////////////////
bool Scene::GetFirstContact(CameraPtr _camera,
                            const math::Vector2i &_mousePos,
                            math::Vector3 &_position)
{
  ignition::math::Vector3d position;
  bool result = this->FirstContact(_camera, _mousePos.Ign(), position);
  _position = position;
  return result;
}

//////////////////////////////////////////////////
bool Scene::FirstContact(CameraPtr _camera,
                         const ignition::math::Vector2i &_mousePos,
                         ignition::math::Vector3d &_position)
{
  bool valid = false;
  Ogre::Camera *ogreCam = _camera->OgreCamera();

  _position = ignition::math::Vector3d::Zero;

  // Ogre::Real closest_distance = -1.0f;
  Ogre::Ray mouseRay = ogreCam->getCameraToViewportRay(
      static_cast<float>(_mousePos.X()) /
      ogreCam->getViewport()->getActualWidth(),
      static_cast<float>(_mousePos.Y()) /
      ogreCam->getViewport()->getActualHeight());

  this->dataPtr->raySceneQuery->setSortByDistance(true);
  this->dataPtr->raySceneQuery->setRay(mouseRay);

  // Perform the scene query
  Ogre::RaySceneQueryResult &result = this->dataPtr->raySceneQuery->execute();
  Ogre::RaySceneQueryResult::iterator iter = result.begin();

  double distance = -1.0;

  // Iterate over all the results.
  for (; iter != result.end() && distance <= 0.0; ++iter)
  {
    // Skip results where the distance is zero or less
    if (iter->distance <= 0.0)
      continue;

    unsigned int flags = iter->movable->getVisibilityFlags();

    // Only accept a hit if there is an entity and not a gui visual
    if (iter->movable &&
        iter->movable->getMovableType().compare("Entity") == 0 &&
        !(flags != GZ_VISIBILITY_ALL && flags & GZ_VISIBILITY_GUI))
    {
      Ogre::Entity *ogreEntity = static_cast<Ogre::Entity*>(iter->movable);

      // mesh data to retrieve
      size_t vertexCount;
      size_t indexCount;
      Ogre::Vector3 *vertices;
      uint64_t *indices;

      // Get the mesh information
      this->MeshInformation(ogreEntity->getMesh().get(), vertexCount,
          vertices, indexCount, indices,
          Conversions::ConvertIgn(
          ogreEntity->getParentNode()->_getDerivedPosition()),
          Conversions::ConvertIgn(
          ogreEntity->getParentNode()->_getDerivedOrientation()),
          Conversions::ConvertIgn(
          ogreEntity->getParentNode()->_getDerivedScale()));

      for (int i = 0; i < static_cast<int>(indexCount); i += 3)
      {
        // when indices size is not divisible by 3
        if (i+2 >= static_cast<int>(indexCount))
          break;

        // check for a hit against this triangle
        std::pair<bool, Ogre::Real> hit = Ogre::Math::intersects(mouseRay,
            vertices[indices[i]],
            vertices[indices[i+1]],
            vertices[indices[i+2]],
            true, false);

        // if it was a hit check if its the closest
        if (hit.first)
        {
          if ((distance < 0.0f) || (hit.second < distance))
          {
            // this is the closest so far, save it off
            distance = hit.second;
          }
        }
      }
    }
  }

  // If nothing was hit, then check the terrain.
  if (distance <= 0.0 && this->dataPtr->terrain)
  {
    // The terrain uses a special ray intersection test.
    Ogre::TerrainGroup::RayResult terrainResult =
      this->dataPtr->terrain->OgreTerrain()->rayIntersects(mouseRay);

    if (terrainResult.hit)
    {
      _position = Conversions::ConvertIgn(terrainResult.position);
      valid = true;
    }
  }

  // Compute the interesection point using the mouse ray and a distance
  // value.
  if (_position == ignition::math::Vector3d::Zero && distance > 0.0)
  {
    _position = Conversions::ConvertIgn(mouseRay.getPoint(distance));
    valid = true;
  }

  return valid;
}

//////////////////////////////////////////////////
void Scene::PrintSceneGraph()
{
  this->PrintSceneGraphHelper("", this->dataPtr->manager->getRootSceneNode());
}

//////////////////////////////////////////////////
void Scene::PrintSceneGraphHelper(const std::string &prefix_, Ogre::Node *node_)
{
  Ogre::SceneNode *snode = dynamic_cast<Ogre::SceneNode*>(node_);

  std::string nodeName = node_->getName();
  int numAttachedObjs = 0;
  bool isInSceneGraph = false;
  if (snode)
  {
    numAttachedObjs = snode->numAttachedObjects();
    isInSceneGraph = snode->isInSceneGraph();
  }
  else
  {
    gzerr << "Invalid SceneNode\n";
    return;
  }

  int numChildren = node_->numChildren();
  Ogre::Vector3 pos = node_->getPosition();
  Ogre::Vector3 scale = node_->getScale();

  std::cout << prefix_ << nodeName << "\n";
  std::cout << prefix_ << "  Num Objs[" << numAttachedObjs << "]\n";
  for (int i = 0; i < numAttachedObjs; ++i)
  {
    std::cout << prefix_
      << "    Obj[" << snode->getAttachedObject(i)->getName() << "]\n";
  }
  std::cout << prefix_ << "  Num Children[" << numChildren << "]\n";
  std::cout << prefix_ << "  IsInGraph[" << isInSceneGraph << "]\n";
  std::cout << prefix_
    << "  Pos[" << pos.x << " " << pos.y << " " << pos.z << "]\n";
  std::cout << prefix_
    << "  Scale[" << scale.x << " " << scale.y << " " << scale.z << "]\n";

  for (uint32_t i = 0; i < node_->numChildren(); ++i)
  {
    this->PrintSceneGraphHelper(prefix_ + "  ", node_->getChild(i));
  }
}

//////////////////////////////////////////////////
void Scene::DrawLine(const math::Vector3 &_start,
                     const math::Vector3 &_end,
                     const std::string &_name)
{
  this->DrawLine(_start.Ign(), _end.Ign(), _name);
}

//////////////////////////////////////////////////
void Scene::DrawLine(const ignition::math::Vector3d &_start,
                     const ignition::math::Vector3d &_end,
                     const std::string &_name)
{
  Ogre::SceneNode *sceneNode = NULL;
  Ogre::ManualObject *obj = NULL;
  bool attached = false;

  if (this->dataPtr->manager->hasManualObject(_name))
  {
    sceneNode = this->dataPtr->manager->getSceneNode(_name);
    obj = this->dataPtr->manager->getManualObject(_name);
    attached = true;
  }
  else
  {
    sceneNode =
        this->dataPtr->manager->getRootSceneNode()->createChildSceneNode(_name);
    obj = this->dataPtr->manager->createManualObject(_name);
  }

  sceneNode->setVisible(true);
  obj->setVisible(true);

  obj->clear();
  obj->begin("Gazebo/Red", Ogre::RenderOperation::OT_LINE_LIST);
  obj->position(_start.X(), _start.Y(), _start.Z());
  obj->position(_end.X(), _end.Y(), _end.Z());
  obj->end();

  if (!attached)
    sceneNode->attachObject(obj);
}

//////////////////////////////////////////////////
void Scene::SetFog(const std::string &_type, const common::Color &_color,
                   const double _density, const double _start,
                   const double _end)
{
  Ogre::FogMode fogType = Ogre::FOG_NONE;

  if (_type == "linear")
    fogType = Ogre::FOG_LINEAR;
  else if (_type == "exp")
    fogType = Ogre::FOG_EXP;
  else if (_type == "exp2")
    fogType = Ogre::FOG_EXP2;

  sdf::ElementPtr elem = this->dataPtr->sdf->GetElement("fog");

  elem->GetElement("type")->Set(_type);
  elem->GetElement("color")->Set(_color);
  elem->GetElement("density")->Set(_density);
  elem->GetElement("start")->Set(_start);
  elem->GetElement("end")->Set(_end);

  if (this->dataPtr->manager)
    this->dataPtr->manager->setFog(fogType, Conversions::Convert(_color),
                           _density, _start, _end);
}

//////////////////////////////////////////////////
void Scene::SetVisible(const std::string &_name, const bool _visible)
{
  if (this->dataPtr->manager->hasSceneNode(_name))
    this->dataPtr->manager->getSceneNode(_name)->setVisible(_visible);

  if (this->dataPtr->manager->hasManualObject(_name))
    this->dataPtr->manager->getManualObject(_name)->setVisible(_visible);
}

//////////////////////////////////////////////////
uint32_t Scene::GetId() const
{
  return this->Id();
}

//////////////////////////////////////////////////
uint32_t Scene::Id() const
{
  return this->dataPtr->id;
}

//////////////////////////////////////////////////
std::string Scene::GetIdString() const
{
  return this->IdString();
}

//////////////////////////////////////////////////
std::string Scene::IdString() const
{
  return this->dataPtr->idString;
}

//////////////////////////////////////////////////
void Scene::MeshInformation(const Ogre::Mesh *_mesh,
                            size_t &_vertex_count,
                            Ogre::Vector3* &_vertices,
                            size_t &_index_count,
                            uint64_t* &_indices,
                            const ignition::math::Vector3d &_position,
                            const ignition::math::Quaterniond &_orient,
                            const ignition::math::Vector3d &_scale)
{
  bool added_shared = false;
  size_t current_offset = 0;
  size_t next_offset = 0;
  size_t index_offset = 0;

  _vertex_count = _index_count = 0;

  // Calculate how many vertices and indices we're going to need
  for (uint16_t i = 0; i < _mesh->getNumSubMeshes(); ++i)
  {
    Ogre::SubMesh* submesh = _mesh->getSubMesh(i);

    // We only need to add the shared vertices once
    if (submesh->useSharedVertices)
    {
      if (!added_shared)
      {
        _vertex_count += _mesh->sharedVertexData->vertexCount;
        added_shared = true;
      }
    }
    else
    {
      _vertex_count += submesh->vertexData->vertexCount;
    }

    // Add the indices
    _index_count += submesh->indexData->indexCount;
  }


  // Allocate space for the vertices and indices
  _vertices = new Ogre::Vector3[_vertex_count];
  _indices = new uint64_t[_index_count];

  added_shared = false;

  // Run through the submeshes again, adding the data into the arrays
  for (uint16_t i = 0; i < _mesh->getNumSubMeshes(); ++i)
  {
    Ogre::SubMesh* submesh = _mesh->getSubMesh(i);

    Ogre::VertexData* vertex_data = submesh->useSharedVertices ?
        _mesh->sharedVertexData : submesh->vertexData;

    if ((!submesh->useSharedVertices) ||
        (submesh->useSharedVertices && !added_shared))
    {
      if (submesh->useSharedVertices)
      {
        added_shared = true;
      }

      const Ogre::VertexElement* posElem =
        vertex_data->vertexDeclaration->findElementBySemantic(
            Ogre::VES_POSITION);

      Ogre::HardwareVertexBufferSharedPtr vbuf =
        vertex_data->vertexBufferBinding->getBuffer(posElem->getSource());

      unsigned char *vertex =
        static_cast<unsigned char*>(
            vbuf->lock(Ogre::HardwareBuffer::HBL_READ_ONLY));

      // There is _no_ baseVertexPointerToElement() which takes an
      // Ogre::Real or a double as second argument. So make it float,
      // to avoid trouble when Ogre::Real will be comiled/typedefed as double:
      //      Ogre::Real* pReal;
      float *pReal;

      for (size_t j = 0; j < vertex_data->vertexCount;
           ++j, vertex += vbuf->getVertexSize())
      {
        posElem->baseVertexPointerToElement(vertex, &pReal);
        ignition::math::Vector3d pt(pReal[0], pReal[1], pReal[2]);
        _vertices[current_offset + j] =
            Conversions::Convert((_orient * (pt * _scale)) + _position);
      }

      vbuf->unlock();
      next_offset += vertex_data->vertexCount;
    }

    Ogre::IndexData* index_data = submesh->indexData;
    Ogre::HardwareIndexBufferSharedPtr ibuf = index_data->indexBuffer;

    if ((ibuf->getType() == Ogre::HardwareIndexBuffer::IT_32BIT))
    {
      uint32_t*  pLong = static_cast<uint32_t*>(
          ibuf->lock(Ogre::HardwareBuffer::HBL_READ_ONLY));

      for (size_t k = 0; k < index_data->indexCount; k++)
      {
        _indices[index_offset++] = pLong[k];
      }
    }
    else
    {
      uint64_t*  pLong = static_cast<uint64_t*>(
          ibuf->lock(Ogre::HardwareBuffer::HBL_READ_ONLY));

      uint16_t* pShort = reinterpret_cast<uint16_t*>(pLong);
      for (size_t k = 0; k < index_data->indexCount; k++)
      {
        _indices[index_offset++] = static_cast<uint64_t>(pShort[k]);
      }
    }

    ibuf->unlock();
    current_offset = next_offset;
  }
}

/////////////////////////////////////////////////
bool Scene::ProcessSceneMsg(ConstScenePtr &_msg)
{
  {
    std::lock_guard<std::recursive_mutex> lock(this->dataPtr->poseMsgMutex);
    for (int i = 0; i < _msg->model_size(); ++i)
    {
      PoseMsgs_M::iterator iter =
          this->dataPtr->poseMsgs.find(_msg->model(i).id());
      if (iter != this->dataPtr->poseMsgs.end())
        iter->second.CopyFrom(_msg->model(i).pose());
      else
        this->dataPtr->poseMsgs.insert(
            std::make_pair(_msg->model(i).id(), _msg->model(i).pose()));

      this->dataPtr->poseMsgs[_msg->model(i).id()].set_name(
          _msg->model(i).name());
      this->dataPtr->poseMsgs[_msg->model(i).id()].set_id(_msg->model(i).id());

      this->ProcessModelMsg(_msg->model(i));
    }
  }

  for (int i = 0; i < _msg->light_size(); ++i)
  {
    boost::shared_ptr<msgs::Light> lm(new msgs::Light(_msg->light(i)));
    this->dataPtr->lightFactoryMsgs.push_back(lm);
  }

  for (int i = 0; i < _msg->joint_size(); ++i)
  {
    boost::shared_ptr<msgs::Joint> jm(new msgs::Joint(_msg->joint(i)));
    this->dataPtr->jointMsgs.push_back(jm);
  }

  if (_msg->has_ambient())
    this->SetAmbientColor(msgs::Convert(_msg->ambient()));

  if (_msg->has_background())
    this->SetBackgroundColor(msgs::Convert(_msg->background()));

  if (_msg->has_shadows())
    this->SetShadowsEnabled(_msg->shadows());

  if (_msg->has_grid())
    this->SetGrid(_msg->grid());

  if (_msg->has_origin_visual())
    this->ShowOrigin(_msg->origin_visual());

  // Process the sky message.
  if (_msg->has_sky())
  {
    boost::shared_ptr<msgs::Sky> sm(new msgs::Sky(_msg->sky()));
    this->OnSkyMsg(sm);
  }

  if (_msg->has_fog())
  {
    sdf::ElementPtr elem = this->dataPtr->sdf->GetElement("fog");

    if (_msg->fog().has_color())
      elem->GetElement("color")->Set(
          msgs::Convert(_msg->fog().color()));

    if (_msg->fog().has_density())
      elem->GetElement("density")->Set(_msg->fog().density());

    if (_msg->fog().has_start())
      elem->GetElement("start")->Set(_msg->fog().start());

    if (_msg->fog().has_end())
      elem->GetElement("end")->Set(_msg->fog().end());

    if (_msg->fog().has_type())
    {
      std::string type;
      if (_msg->fog().type() == msgs::Fog::LINEAR)
        type = "linear";
      else if (_msg->fog().type() == msgs::Fog::EXPONENTIAL)
        type = "exp";
      else if (_msg->fog().type() == msgs::Fog::EXPONENTIAL2)
        type = "exp2";
      else
        type = "none";

      elem->GetElement("type")->Set(type);
    }

    this->SetFog(elem->Get<std::string>("type"),
                 elem->Get<common::Color>("color"),
                 elem->Get<double>("density"),
                 elem->Get<double>("start"),
                 elem->Get<double>("end"));
  }
  return true;
}

//////////////////////////////////////////////////
bool Scene::ProcessModelMsg(const msgs::Model &_msg)
{
  std::string modelName, linkName;

  modelName = _msg.name() + "::";
  for (int j = 0; j < _msg.visual_size(); ++j)
  {
    boost::shared_ptr<msgs::Visual> vm(new msgs::Visual(
          _msg.visual(j)));
    this->dataPtr->modelVisualMsgs.push_back(vm);
  }

  // Set the scale of the model visual
  if (_msg.has_scale())
  {
    // update scale using a visual msg
    boost::shared_ptr<msgs::Visual> vm(new msgs::Visual);
    if (_msg.has_id())
      vm->set_id(_msg.id());
    if (_msg.has_name())
      vm->set_name(_msg.name());
    vm->mutable_scale()->set_x(_msg.scale().x());
    vm->mutable_scale()->set_y(_msg.scale().y());
    vm->mutable_scale()->set_z(_msg.scale().z());
    this->dataPtr->modelVisualMsgs.push_back(vm);
  }

  for (int j = 0; j < _msg.joint_size(); ++j)
  {
    boost::shared_ptr<msgs::Joint> jm(new msgs::Joint(
          _msg.joint(j)));
    this->dataPtr->jointMsgs.push_back(jm);

    for (int k = 0; k < _msg.joint(j).sensor_size(); ++k)
    {
      boost::shared_ptr<msgs::Sensor> sm(new msgs::Sensor(
            _msg.joint(j).sensor(k)));
      this->dataPtr->sensorMsgs.push_back(sm);
    }
  }

  for (int j = 0; j < _msg.link_size(); ++j)
  {
    linkName = modelName + _msg.link(j).name();

    {
      std::lock_guard<std::recursive_mutex> lock(this->dataPtr->poseMsgMutex);
      if (_msg.link(j).has_pose())
      {
        PoseMsgs_M::iterator iter =
            this->dataPtr->poseMsgs.find(_msg.link(j).id());
        if (iter != this->dataPtr->poseMsgs.end())
          iter->second.CopyFrom(_msg.link(j).pose());
        else
          this->dataPtr->poseMsgs.insert(
              std::make_pair(_msg.link(j).id(), _msg.link(j).pose()));

        this->dataPtr->poseMsgs[_msg.link(j).id()].set_name(linkName);
        this->dataPtr->poseMsgs[_msg.link(j).id()].set_id(_msg.link(j).id());
      }
    }

    if (_msg.link(j).has_inertial())
    {
      boost::shared_ptr<msgs::Link> lm(new msgs::Link(_msg.link(j)));
      this->dataPtr->linkMsgs.push_back(lm);
    }

    if (_msg.link(j).visual_size() > 0)
    {
      // note: the first visual in the link is the link visual
      msgs::VisualPtr vm(new msgs::Visual(
            _msg.link(j).visual(0)));
      this->dataPtr->linkVisualMsgs.push_back(vm);
    }

    for (int k = 1; k < _msg.link(j).visual_size(); ++k)
    {
      boost::shared_ptr<msgs::Visual> vm(new msgs::Visual(
            _msg.link(j).visual(k)));
      this->dataPtr->visualMsgs.push_back(vm);
    }

    for (int k = 0; k < _msg.link(j).collision_size(); ++k)
    {
      for (int l = 0;
          l < _msg.link(j).collision(k).visual_size(); l++)
      {
        boost::shared_ptr<msgs::Visual> vm(new msgs::Visual(
              _msg.link(j).collision(k).visual(l)));
        this->dataPtr->collisionVisualMsgs.push_back(vm);
      }
    }

    for (int k = 0; k < _msg.link(j).sensor_size(); ++k)
    {
      boost::shared_ptr<msgs::Sensor> sm(new msgs::Sensor(
            _msg.link(j).sensor(k)));
      this->dataPtr->sensorMsgs.push_back(sm);
    }
  }

  for (int i = 0; i < _msg.model_size(); ++i)
  {
    boost::shared_ptr<msgs::Model> mm(new msgs::Model(_msg.model(i)));
    this->dataPtr->modelMsgs.push_back(mm);
  }

  return true;
}

//////////////////////////////////////////////////
void Scene::OnSensorMsg(ConstSensorPtr &_msg)
{
  std::lock_guard<std::mutex> lock(*this->dataPtr->receiveMutex);
  this->dataPtr->sensorMsgs.push_back(_msg);
}

//////////////////////////////////////////////////
void Scene::OnVisualMsg(ConstVisualPtr &_msg)
{
  std::lock_guard<std::mutex> lock(*this->dataPtr->receiveMutex);
  this->dataPtr->visualMsgs.push_back(_msg);
}

//////////////////////////////////////////////////
void Scene::PreRender()
{
  /* Deferred shading debug code. Delete me soon (July 17, 2012)
  static bool first = true;

  if (!first)
  {
    Ogre::RenderSystem *renderSys =
        this->dataPtr->manager->getDestinationRenderSystem();
    Ogre::RenderSystem::RenderTargetIterator renderIter =
      renderSys->getRenderTargetIterator();

    int i = 0;
    for (; renderIter.current() != renderIter.end(); renderIter.moveNext())
    {
      if (renderIter.current()->second->getNumViewports() > 0)
      {
        std::ostringstream filename, filename2;
        filename << "/tmp/render_targets/iter_" << this->iterations
                 << "_" << i << ".png";
        filename2 << "/tmp/render_targets/iter_"
                  << this->iterations << "_" << i << "_b.png";

        Ogre::MultiRenderTarget *mtarget =
            dynamic_cast<Ogre::MultiRenderTarget *>(
            renderIter.current()->second);
        if (mtarget)
        {
          // std::cout << renderIter.current()->first << "\n";
          mtarget->getBoundSurface(0)->writeContentsToFile(filename.str());

          mtarget->getBoundSurface(1)->writeContentsToFile(filename2.str());
          ++i;
        }
        else
        {
          renderIter.current()->second->writeContentsToFile(filename.str());
          ++i;
        }
      }
    }
    this->iterations++;
  }
  else
    first = false;
  */

  static RequestMsgs_L::iterator rIter;
  static SceneMsgs_L::iterator sIter;
  static ModelMsgs_L::iterator modelIter;
  static VisualMsgs_L::iterator visualIter;
  static LightMsgs_L::iterator lightIter;
  static PoseMsgs_M::iterator pIter;
  static SkeletonPoseMsgs_L::iterator spIter;
  static JointMsgs_L::iterator jointIter;
  static SensorMsgs_L::iterator sensorIter;
  static LinkMsgs_L::iterator linkIter;

  SceneMsgs_L sceneMsgsCopy;
  ModelMsgs_L modelMsgsCopy;
  SensorMsgs_L sensorMsgsCopy;
  LightMsgs_L lightFactoryMsgsCopy;
  LightMsgs_L lightModifyMsgsCopy;
  VisualMsgs_L modelVisualMsgsCopy;
  VisualMsgs_L linkVisualMsgsCopy;
  VisualMsgs_L visualMsgsCopy;
  VisualMsgs_L collisionVisualMsgsCopy;
  JointMsgs_L jointMsgsCopy;
  LinkMsgs_L linkMsgsCopy;

  {
    std::lock_guard<std::mutex> lock(*this->dataPtr->receiveMutex);

    std::copy(this->dataPtr->sceneMsgs.begin(), this->dataPtr->sceneMsgs.end(),
              std::back_inserter(sceneMsgsCopy));
    this->dataPtr->sceneMsgs.clear();

    std::copy(this->dataPtr->modelMsgs.begin(), this->dataPtr->modelMsgs.end(),
              std::back_inserter(modelMsgsCopy));
    this->dataPtr->modelMsgs.clear();

    std::copy(this->dataPtr->sensorMsgs.begin(),
              this->dataPtr->sensorMsgs.end(),
              std::back_inserter(sensorMsgsCopy));
    this->dataPtr->sensorMsgs.clear();

    std::copy(this->dataPtr->lightFactoryMsgs.begin(),
              this->dataPtr->lightFactoryMsgs.end(),
              std::back_inserter(lightFactoryMsgsCopy));
    this->dataPtr->lightFactoryMsgs.clear();

    std::copy(this->dataPtr->lightModifyMsgs.begin(),
              this->dataPtr->lightModifyMsgs.end(),
              std::back_inserter(lightModifyMsgsCopy));
    this->dataPtr->lightModifyMsgs.clear();

    std::copy(this->dataPtr->modelVisualMsgs.begin(),
              this->dataPtr->modelVisualMsgs.end(),
              std::back_inserter(modelVisualMsgsCopy));
    this->dataPtr->modelVisualMsgs.clear();

    std::copy(this->dataPtr->linkVisualMsgs.begin(),
              this->dataPtr->linkVisualMsgs.end(),
              std::back_inserter(linkVisualMsgsCopy));
    this->dataPtr->linkVisualMsgs.clear();

    this->dataPtr->visualMsgs.sort(VisualMessageLessOp);
    std::copy(this->dataPtr->visualMsgs.begin(),
              this->dataPtr->visualMsgs.end(),
              std::back_inserter(visualMsgsCopy));
    this->dataPtr->visualMsgs.clear();

    std::copy(this->dataPtr->collisionVisualMsgs.begin(),
              this->dataPtr->collisionVisualMsgs.end(),
              std::back_inserter(collisionVisualMsgsCopy));
    this->dataPtr->collisionVisualMsgs.clear();

    std::copy(this->dataPtr->jointMsgs.begin(), this->dataPtr->jointMsgs.end(),
              std::back_inserter(jointMsgsCopy));
    this->dataPtr->jointMsgs.clear();

    std::copy(this->dataPtr->linkMsgs.begin(), this->dataPtr->linkMsgs.end(),
              std::back_inserter(linkMsgsCopy));
    this->dataPtr->linkMsgs.clear();
  }

  // Process the scene messages. DO THIS FIRST
  for (sIter = sceneMsgsCopy.begin(); sIter != sceneMsgsCopy.end();)
  {
    if (this->ProcessSceneMsg(*sIter))
    {
      if (!this->dataPtr->initialized)
        RTShaderSystem::Instance()->UpdateShaders();
      this->dataPtr->initialized = true;
      sceneMsgsCopy.erase(sIter++);
    }
    else
      ++sIter;
  }

  // Process the model messages.
  for (modelIter = modelMsgsCopy.begin(); modelIter != modelMsgsCopy.end();)
  {
    if (this->ProcessModelMsg(**modelIter))
      modelMsgsCopy.erase(modelIter++);
    else
      ++modelIter;
  }

  // Process the sensor messages.
  for (sensorIter = sensorMsgsCopy.begin(); sensorIter != sensorMsgsCopy.end();)
  {
    if (this->ProcessSensorMsg(*sensorIter))
      sensorMsgsCopy.erase(sensorIter++);
    else
      ++sensorIter;
  }

  // Process the light factory messages.
  for (lightIter = lightFactoryMsgsCopy.begin();
      lightIter != lightFactoryMsgsCopy.end();)
  {
    if (this->ProcessLightFactoryMsg(*lightIter))
      lightFactoryMsgsCopy.erase(lightIter++);
    else
      ++lightIter;
  }

  // Process the light modify messages.
  for (lightIter = lightModifyMsgsCopy.begin();
      lightIter != lightModifyMsgsCopy.end();)
  {
    if (this->ProcessLightModifyMsg(*lightIter))
      lightModifyMsgsCopy.erase(lightIter++);
    else
      ++lightIter;
  }

  // Process the model visual messages.
  for (visualIter = modelVisualMsgsCopy.begin();
      visualIter != modelVisualMsgsCopy.end();)
  {
    if (this->ProcessVisualMsg(*visualIter, Visual::VT_MODEL))
      modelVisualMsgsCopy.erase(visualIter++);
    else
      ++visualIter;
  }

  // Process the link visual messages.
  for (visualIter = linkVisualMsgsCopy.begin();
      visualIter != linkVisualMsgsCopy.end();)
  {
    if (this->ProcessVisualMsg(*visualIter, Visual::VT_LINK))
      linkVisualMsgsCopy.erase(visualIter++);
    else
      ++visualIter;
  }

  // Process the visual messages.
  for (visualIter = visualMsgsCopy.begin(); visualIter != visualMsgsCopy.end();)
  {
    Visual::VisualType visualType = Visual::VT_VISUAL;
    if ((*visualIter)->has_type())
      visualType = Visual::ConvertVisualType((*visualIter)->type());

    if (this->ProcessVisualMsg(*visualIter, visualType))
      visualMsgsCopy.erase(visualIter++);
    else
      ++visualIter;
  }

  // Process the collision visual messages.
  for (visualIter = collisionVisualMsgsCopy.begin();
      visualIter != collisionVisualMsgsCopy.end();)
  {
    if (this->ProcessVisualMsg(*visualIter, Visual::VT_COLLISION))
      collisionVisualMsgsCopy.erase(visualIter++);
    else
      ++visualIter;
  }

  // Process the joint messages.
  for (jointIter = jointMsgsCopy.begin(); jointIter != jointMsgsCopy.end();)
  {
    if (this->ProcessJointMsg(*jointIter))
      jointMsgsCopy.erase(jointIter++);
    else
      ++jointIter;
  }

  // Process the link messages.
  for (linkIter = linkMsgsCopy.begin(); linkIter != linkMsgsCopy.end();)
  {
    if (this->ProcessLinkMsg(*linkIter))
      linkMsgsCopy.erase(linkIter++);
    else
      ++linkIter;
  }

  // Process the request messages
  for (rIter =  this->dataPtr->requestMsgs.begin();
      rIter != this->dataPtr->requestMsgs.end(); ++rIter)
  {
    this->ProcessRequestMsg(*rIter);
  }
  this->dataPtr->requestMsgs.clear();

  {
    std::lock_guard<std::mutex> lock(*this->dataPtr->receiveMutex);

    std::copy(sceneMsgsCopy.begin(), sceneMsgsCopy.end(),
        std::front_inserter(this->dataPtr->sceneMsgs));

    std::copy(modelMsgsCopy.begin(), modelMsgsCopy.end(),
        std::front_inserter(this->dataPtr->modelMsgs));

    std::copy(sensorMsgsCopy.begin(), sensorMsgsCopy.end(),
        std::front_inserter(this->dataPtr->sensorMsgs));

    std::copy(lightFactoryMsgsCopy.begin(), lightFactoryMsgsCopy.end(),
        std::front_inserter(this->dataPtr->lightFactoryMsgs));

    std::copy(lightModifyMsgsCopy.begin(), lightModifyMsgsCopy.end(),
        std::front_inserter(this->dataPtr->lightModifyMsgs));

    std::copy(modelVisualMsgsCopy.begin(), modelVisualMsgsCopy.end(),
        std::front_inserter(this->dataPtr->modelVisualMsgs));

    std::copy(linkVisualMsgsCopy.begin(), linkVisualMsgsCopy.end(),
        std::front_inserter(this->dataPtr->linkVisualMsgs));

    std::copy(visualMsgsCopy.begin(), visualMsgsCopy.end(),
        std::front_inserter(this->dataPtr->visualMsgs));

    std::copy(collisionVisualMsgsCopy.begin(), collisionVisualMsgsCopy.end(),
        std::front_inserter(this->dataPtr->collisionVisualMsgs));

    std::copy(jointMsgsCopy.begin(), jointMsgsCopy.end(),
        std::front_inserter(this->dataPtr->jointMsgs));

    std::copy(linkMsgsCopy.begin(), linkMsgsCopy.end(),
        std::front_inserter(this->dataPtr->linkMsgs));
  }

  // update the rt shader
  RTShaderSystem::Instance()->Update();

  {
    std::lock_guard<std::recursive_mutex> lock(this->dataPtr->poseMsgMutex);

    // Process all the model messages last. Remove pose message from the list
    // only when a corresponding visual exits. We may receive pose updates
    // over the wire before  we recieve the visual
    pIter = this->dataPtr->poseMsgs.begin();
    while (pIter != this->dataPtr->poseMsgs.end())
    {
      Visual_M::iterator iter = this->dataPtr->visuals.find(pIter->first);
      if (iter != this->dataPtr->visuals.end() && iter->second)
      {
        // If an object is selected, don't let the physics engine move it.
        if (!this->dataPtr->selectedVis
            || this->dataPtr->selectionMode != "move" ||
            (iter->first != this->dataPtr->selectedVis->GetId() &&
            !this->dataPtr->selectedVis->IsAncestorOf(iter->second)))
        {
          ignition::math::Pose3d pose = msgs::ConvertIgn(pIter->second);
          GZ_ASSERT(iter->second, "Visual pointer is NULL");
          iter->second->SetPose(pose);
          PoseMsgs_M::iterator prev = pIter++;
          this->dataPtr->poseMsgs.erase(prev);
        }
        else
          ++pIter;
      }
      else
        ++pIter;
    }

    // process skeleton pose msgs
    spIter = this->dataPtr->skeletonPoseMsgs.begin();
    while (spIter != this->dataPtr->skeletonPoseMsgs.end())
    {
      Visual_M::iterator iter =
          this->dataPtr->visuals.find((*spIter)->model_id());
      for (int i = 0; i < (*spIter)->pose_size(); ++i)
      {
        const msgs::Pose& pose_msg = (*spIter)->pose(i);
        if (pose_msg.has_id())
        {
          Visual_M::iterator iter2 = this->dataPtr->visuals.find(pose_msg.id());
          if (iter2 != this->dataPtr->visuals.end())
          {
            // If an object is selected, don't let the physics engine move it.
            if (!this->dataPtr->selectedVis ||
                this->dataPtr->selectionMode != "move" ||
                (iter->first != this->dataPtr->selectedVis->GetId()&&
                !this->dataPtr->selectedVis->IsAncestorOf(iter->second)))
            {
              ignition::math::Pose3d pose = msgs::ConvertIgn(pose_msg);
              iter2->second->SetPose(pose);
            }
          }
        }
      }

      if (iter != this->dataPtr->visuals.end())
      {
        iter->second->SetSkeletonPose(*(*spIter).get());
        SkeletonPoseMsgs_L::iterator prev = spIter++;
        this->dataPtr->skeletonPoseMsgs.erase(prev);
      }
      else
        ++spIter;
    }

    // official time stamp of approval
    this->dataPtr->sceneSimTimePosesApplied =
        this->dataPtr->sceneSimTimePosesReceived;
  }
}

/////////////////////////////////////////////////
void Scene::OnJointMsg(ConstJointPtr &_msg)
{
  std::lock_guard<std::mutex> lock(*this->dataPtr->receiveMutex);
  this->dataPtr->jointMsgs.push_back(_msg);
}

/////////////////////////////////////////////////
bool Scene::ProcessSensorMsg(ConstSensorPtr &_msg)
{
  if (!this->dataPtr->enableVisualizations)
    return true;

  if ((_msg->type() == "ray" || _msg->type() == "gpu_ray") && _msg->visualize()
      && !_msg->topic().empty())
  {
    std::string rayVisualName = _msg->parent() + "::" + _msg->name();
    if (this->dataPtr->visuals.find(_msg->id()) == this->dataPtr->visuals.end())
    {
      VisualPtr parentVis = this->GetVisual(_msg->parent_id());
      if (!parentVis)
        return false;

      LaserVisualPtr laserVis(new LaserVisual(
            rayVisualName+"_GUIONLY_laser_vis", parentVis, _msg->topic()));
      laserVis->Load();
      laserVis->SetId(_msg->id());
      this->dataPtr->visuals[_msg->id()] = laserVis;
    }
  }
  else if ((_msg->type() == "sonar") && _msg->visualize()
      && !_msg->topic().empty())
  {
    std::string sonarVisualName = _msg->parent() + "::" + _msg->name();
    if (this->dataPtr->visuals.find(_msg->id()) == this->dataPtr->visuals.end())
    {
      VisualPtr parentVis = this->GetVisual(_msg->parent());
      if (!parentVis)
        return false;

      SonarVisualPtr sonarVis(new SonarVisual(
            sonarVisualName+"_GUIONLY_sonar_vis", parentVis, _msg->topic()));
      sonarVis->Load();
      sonarVis->SetId(_msg->id());
      this->dataPtr->visuals[_msg->id()] = sonarVis;
    }
  }
  else if ((_msg->type() == "force_torque") && _msg->visualize()
      && !_msg->topic().empty())
  {
    std::string wrenchVisualName = _msg->parent() + "::" + _msg->name();
    if (this->dataPtr->visuals.find(_msg->id()) == this->dataPtr->visuals.end())
    {
      ConstJointPtr jointMsg = this->dataPtr->joints[_msg->parent()];

      if (!jointMsg)
        return false;

      VisualPtr parentVis = this->GetVisual(jointMsg->child());

      if (!parentVis)
        return false;

      WrenchVisualPtr wrenchVis(new WrenchVisual(
            wrenchVisualName+"_GUIONLY_wrench_vis", parentVis,
            _msg->topic()));
      wrenchVis->Load(jointMsg);
      wrenchVis->SetId(_msg->id());
      this->dataPtr->visuals[_msg->id()] = wrenchVis;
    }
  }
  else if (_msg->type() == "camera" && _msg->visualize())
  {
    VisualPtr parentVis = this->GetVisual(_msg->parent_id());
    if (!parentVis)
      return false;

    // image size is 0 if rendering is unavailable
    if (_msg->camera().image_size().x() > 0 &&
        _msg->camera().image_size().y() > 0)
    {
      Visual_M::iterator iter = this->dataPtr->visuals.find(_msg->id());
      if (iter == this->dataPtr->visuals.end())
      {
        CameraVisualPtr cameraVis(new CameraVisual(
              _msg->name()+"_GUIONLY_camera_vis", parentVis));

        // need to call AttachVisual in order for cameraVis to be added to
        // parentVis' children list so that it can be properly deleted.
        parentVis->AttachVisual(cameraVis);

        cameraVis->SetPose(msgs::ConvertIgn(_msg->pose()));
        cameraVis->SetId(_msg->id());
        cameraVis->Load(_msg->camera());
        this->dataPtr->visuals[cameraVis->GetId()] = cameraVis;
      }
    }
  }
  else if (_msg->type() == "logical_camera" && _msg->visualize())
  {
    VisualPtr parentVis = this->GetVisual(_msg->parent_id());
    if (!parentVis)
      return false;

    Visual_M::iterator iter = this->dataPtr->visuals.find(_msg->id());
    if (iter == this->dataPtr->visuals.end())
    {
      LogicalCameraVisualPtr cameraVis(new LogicalCameraVisual(
            _msg->name()+"_GUIONLY_logical_camera_vis", parentVis));

      // need to call AttachVisual in order for cameraVis to be added to
      // parentVis' children list so that it can be properly deleted.
      parentVis->AttachVisual(cameraVis);

      cameraVis->SetPose(msgs::ConvertIgn(_msg->pose()));
      cameraVis->SetId(_msg->id());
      cameraVis->Load(_msg->logical_camera());
      this->dataPtr->visuals[cameraVis->GetId()] = cameraVis;
    }
    else if (_msg->has_pose())
    {
      iter->second->SetPose(msgs::ConvertIgn(_msg->pose()));
    }
  }
  else if (_msg->type() == "contact" && _msg->visualize() &&
           !_msg->topic().empty())
  {
    ContactVisualPtr contactVis(new ContactVisual(
          _msg->name()+"__GUIONLY_CONTACT_VISUAL__",
          this->dataPtr->worldVisual, _msg->topic()));
    contactVis->SetId(_msg->id());

    this->dataPtr->contactVisId = _msg->id();
    this->dataPtr->visuals[contactVis->GetId()] = contactVis;
  }
  else if (_msg->type() == "rfidtag" && _msg->visualize() &&
           !_msg->topic().empty())
  {
    VisualPtr parentVis = this->GetVisual(_msg->parent());
    if (!parentVis)
      return false;

    RFIDTagVisualPtr rfidVis(new RFIDTagVisual(
          _msg->name() + "_GUIONLY_rfidtag_vis", parentVis, _msg->topic()));
    rfidVis->SetId(_msg->id());

    this->dataPtr->visuals[rfidVis->GetId()] = rfidVis;
  }
  else if (_msg->type() == "rfid" && _msg->visualize() &&
           !_msg->topic().empty())
  {
    VisualPtr parentVis = this->GetVisual(_msg->parent());
    if (!parentVis)
      return false;

    RFIDVisualPtr rfidVis(new RFIDVisual(
          _msg->name() + "_GUIONLY_rfid_vis", parentVis, _msg->topic()));
    rfidVis->SetId(_msg->id());
    this->dataPtr->visuals[rfidVis->GetId()] = rfidVis;
  }
  else if (_msg->type() == "wireless_transmitter" && _msg->visualize() &&
           !_msg->topic().empty())
  {
    VisualPtr parentVis = this->GetVisual(_msg->parent());
    if (!parentVis)
      return false;

    VisualPtr transmitterVis(new TransmitterVisual(
          _msg->name() + "_GUIONLY_transmitter_vis", parentVis, _msg->topic()));
    this->dataPtr->visuals[transmitterVis->GetId()] = transmitterVis;
    transmitterVis->Load();
  }

  return true;
}

/////////////////////////////////////////////////
bool Scene::ProcessLinkMsg(ConstLinkPtr &_msg)
{
  VisualPtr linkVis;

  if (_msg->has_id())
    linkVis = this->GetVisual(_msg->id());
  else
    linkVis = this->GetVisual(_msg->name());

  if (!linkVis)
  {
    gzerr << "No link visual with id[" << _msg->id() << "] and name["
      << _msg->name() << "]\n";
    return false;
  }

  std::string linkName = linkVis->GetName();
  if (!this->GetVisual(linkName + "_COM_VISUAL__"))
  {
    this->CreateCOMVisual(_msg, linkVis);
  }

  if (!this->GetVisual(linkName + "_INERTIA_VISUAL__"))
  {
    this->CreateInertiaVisual(_msg, linkVis);
  }

  if (!this->GetVisual(linkName + "_LINK_FRAME_VISUAL__"))
  {
    this->CreateLinkFrameVisual(_msg, linkVis);
  }

  for (int i = 0; i < _msg->projector_size(); ++i)
  {
    std::string pname = _msg->name() + "::" + _msg->projector(i).name();

    if (this->dataPtr->projectors.find(pname) ==
        this->dataPtr->projectors.end())
    {
      Projector *projector = new Projector(linkVis);
      projector->Load(_msg->projector(i));
      projector->Toggle();
      this->dataPtr->projectors[pname] = projector;
    }
  }

  return true;
}

/////////////////////////////////////////////////
bool Scene::ProcessJointMsg(ConstJointPtr &_msg)
{
  VisualPtr childVis;

  if (_msg->has_child() && _msg->child() == "world")
    childVis = this->dataPtr->worldVisual;
  else if (_msg->has_child_id())
    childVis = this->GetVisual(_msg->child_id());

  if (!childVis)
    return false;

  JointVisualPtr jointVis(new JointVisual(
      _msg->name() + "_JOINT_VISUAL__", childVis));
  jointVis->Load(_msg);
  jointVis->SetVisible(this->dataPtr->showJoints);
  if (_msg->has_id())
    jointVis->SetId(_msg->id());

  this->dataPtr->visuals[jointVis->GetId()] = jointVis;

  return true;
}

/////////////////////////////////////////////////
void Scene::OnScene(ConstScenePtr &_msg)
{
  std::lock_guard<std::mutex> lock(*this->dataPtr->receiveMutex);
  this->dataPtr->sceneMsgs.push_back(_msg);
}

/////////////////////////////////////////////////
void Scene::OnResponse(ConstResponsePtr &_msg)
{
  if (!this->dataPtr->requestMsg ||
      _msg->id() != this->dataPtr->requestMsg->id())
    return;

  msgs::Scene sceneMsg;
  sceneMsg.ParseFromString(_msg->serialized_data());
  boost::shared_ptr<msgs::Scene> sm(new msgs::Scene(sceneMsg));

  std::lock_guard<std::mutex> lock(*this->dataPtr->receiveMutex);
  this->dataPtr->sceneMsgs.push_back(sm);
  this->dataPtr->requestMsg = NULL;
}

/////////////////////////////////////////////////
void Scene::OnRequest(ConstRequestPtr &_msg)
{
  std::lock_guard<std::mutex> lock(*this->dataPtr->receiveMutex);
  this->dataPtr->requestMsgs.push_back(_msg);
}

/////////////////////////////////////////////////
void Scene::ProcessRequestMsg(ConstRequestPtr &_msg)
{
  if (_msg->request() == "entity_info")
  {
    msgs::Response response;
    response.set_id(_msg->id());
    response.set_request(_msg->request());

    Light_M::iterator iter;
    iter = this->dataPtr->lights.find(_msg->data());
    if (iter != this->dataPtr->lights.end())
    {
      msgs::Light lightMsg;
      iter->second->FillMsg(lightMsg);

      std::string *serializedData = response.mutable_serialized_data();
      lightMsg.SerializeToString(serializedData);
      response.set_type(lightMsg.GetTypeName());

      response.set_response("success");
    }
    else
      response.set_response("failure");

    // this->responsePub->Publish(response);
  }
  else if (_msg->request() == "entity_delete")
  {
    Light_M::iterator lightIter = this->dataPtr->lights.find(_msg->data());

    // Check to see if the deleted entity is a light.
    if (lightIter != this->dataPtr->lights.end())
    {
      this->dataPtr->lights.erase(lightIter);
    }
    // Otherwise delete a visual
    else
    {
      VisualPtr visPtr;
      try
      {
        Visual_M::iterator iter;
        iter = this->dataPtr->visuals.find(
            boost::lexical_cast<uint32_t>(_msg->data()));
        visPtr = iter->second;
      } catch(...)
      {
        visPtr = this->GetVisual(_msg->data());
      }

      if (visPtr)
        this->RemoveVisual(visPtr);
    }
  }
  else if (_msg->request() == "show_contact")
  {
    this->ShowContacts(true);
  }
  else if (_msg->request() == "hide_contact")
  {
    this->ShowContacts(false);
  }
  else if (_msg->request() == "show_collision")
  {
    if (_msg->data() == "all")
      this->ShowCollisions(true);
    else
    {
      VisualPtr vis = this->GetVisual(_msg->data());
      if (vis)
        vis->ShowCollision(true);
      else
        gzerr << "Unable to find visual[" << _msg->data() << "]\n";
    }
  }
  else if (_msg->request() == "hide_collision")
  {
    if (_msg->data() == "all")
      this->ShowCollisions(false);
    else
    {
      VisualPtr vis = this->GetVisual(_msg->data());
      if (vis)
        vis->ShowCollision(false);
    }
  }
  else if (_msg->request() == "show_joints")
  {
    if (_msg->data() == "all")
      this->ShowJoints(true);
    else
    {
      VisualPtr vis = this->GetVisual(_msg->data());
      if (vis)
        vis->ShowJoints(true);
      else
        gzerr << "Unable to find joint visual[" << _msg->data() << "]\n";
    }
  }
  else if (_msg->request() == "hide_joints")
  {
    if (_msg->data() == "all")
      this->ShowJoints(false);
    else
    {
      VisualPtr vis = this->GetVisual(_msg->data());
      if (vis)
        vis->ShowJoints(false);
    }
  }
  else if (_msg->request() == "show_com")
  {
    if (_msg->data() == "all")
      this->ShowCOMs(true);
    else
    {
      VisualPtr vis = this->GetVisual(_msg->data());
      if (vis)
        vis->ShowCOM(true);
      else
        gzerr << "Unable to find COM visual[" << _msg->data() << "]\n";
    }
  }
  else if (_msg->request() == "hide_com")
  {
    if (_msg->data() == "all")
      this->ShowCOMs(false);
    else
    {
      VisualPtr vis = this->GetVisual(_msg->data());
      if (vis)
        vis->ShowCOM(false);
    }
  }
  else if (_msg->request() == "show_inertia")
  {
    if (_msg->data() == "all")
      this->ShowInertias(true);
    else
    {
      VisualPtr vis = this->GetVisual(_msg->data());
      if (vis)
        vis->ShowInertia(true);
      else
        gzerr << "Unable to find inertia visual[" << _msg->data() << "]\n";
    }
  }
  else if (_msg->request() == "hide_inertia")
  {
    if (_msg->data() == "all")
      this->ShowInertias(false);
    else
    {
      VisualPtr vis = this->GetVisual(_msg->data());
      if (vis)
        vis->ShowInertia(false);
    }
  }
  else if (_msg->request() == "show_link_frame")
  {
    if (_msg->data() == "all")
      this->ShowLinkFrames(true);
    else
    {
      VisualPtr vis = this->GetVisual(_msg->data());
      if (vis)
        vis->ShowLinkFrame(true);
      else
        gzerr << "Unable to find link frame visual[" << _msg->data() << "]\n";
    }
  }
  else if (_msg->request() == "hide_link_frame")
  {
    if (_msg->data() == "all")
      this->ShowLinkFrames(false);
    else
    {
      VisualPtr vis = this->GetVisual(_msg->data());
      if (vis)
        vis->ShowLinkFrame(false);
    }
  }
  else if (_msg->request() == "set_transparent")
  {
    if (_msg->data() == "all")
      this->SetTransparent(true);
    else
    {
      VisualPtr vis = this->GetVisual(_msg->data());
      if (vis)
        vis->SetTransparency(0.5);
    }
  }
  else if (_msg->request() == "set_wireframe")
  {
    if (_msg->data() == "all")
      this->SetWireframe(true);
    else
    {
      VisualPtr vis = this->GetVisual(_msg->data());
      if (vis)
        vis->SetWireframe(true);
    }
  }
  else if (_msg->request() == "set_solid")
  {
    if (_msg->data() == "all")
      this->SetWireframe(false);
    else
    {
      VisualPtr vis = this->GetVisual(_msg->data());
      if (vis)
        vis->SetWireframe(false);
    }
  }
  else if (_msg->request() == "set_opaque")
  {
    if (_msg->data() == "all")
      this->SetTransparent(false);
    else
    {
      VisualPtr vis = this->GetVisual(_msg->data());
      if (vis)
        vis->SetTransparency(0.0);
    }
  }
  else if (_msg->request() == "show_skeleton")
  {
    VisualPtr vis = this->GetVisual(_msg->data());
    bool show = (math::equal(_msg->dbl_data(), 1.0)) ? true : false;
      if (vis)
        vis->ShowSkeleton(show);
  }
}

/////////////////////////////////////////////////
bool Scene::ProcessVisualMsg(ConstVisualPtr &_msg, Visual::VisualType _type)
{
  bool result = false;
  Visual_M::iterator iter = this->dataPtr->visuals.end();

  if (_msg->has_id())
    iter = this->dataPtr->visuals.find(_msg->id());
  else
  {
    VisualPtr vis = this->GetVisual(_msg->name());
    iter = vis ? this->dataPtr->visuals.find(vis->GetId()) :
        this->dataPtr->visuals.end();
  }

  if (_msg->has_delete_me() && _msg->delete_me())
  {
    if (iter != this->dataPtr->visuals.end())
    {
      this->dataPtr->visuals.erase(iter);
      result = true;
    }
  }
  else if (iter != this->dataPtr->visuals.end())
  {
    iter->second->UpdateFromMsg(_msg);
    result = true;
  }
  else
  {
    VisualPtr visual;

    // TODO: A bit of a hack.
    if (_msg->has_geometry() &&
        _msg->geometry().type() == msgs::Geometry::HEIGHTMAP)
    {
      // Ignore collision visuals for the heightmap
      if (_msg->name().find("__COLLISION_VISUAL__") == std::string::npos &&
          this->dataPtr->terrain == NULL)
      {
        try
        {
          if (!this->dataPtr->terrain)
          {
            this->dataPtr->terrain = new Heightmap(shared_from_this());
            this->dataPtr->terrain->LoadFromMsg(_msg);
          }
          else
            gzerr << "Only one Heightmap can be created per Scene\n";
        } catch(...)
        {
          return false;
        }
      }
      return true;
    }

    // If the visual has a parent which is not the name of the scene...
    if (_msg->has_parent_name() && _msg->parent_name() != this->Name())
    {
      if (_msg->has_id())
        iter = this->dataPtr->visuals.find(_msg->id());
      else
      {
        VisualPtr vis = this->GetVisual(_msg->name());
        iter = vis ? this->dataPtr->visuals.find(vis->GetId()) :
            this->dataPtr->visuals.end();
      }

      if (iter != this->dataPtr->visuals.end())
        gzerr << "Visual already exists. This shouldn't happen.\n";

      // Make sure the parent visual exists before trying to add a child
      // visual
      iter = this->dataPtr->visuals.find(_msg->parent_id());
      if (iter != this->dataPtr->visuals.end())
      {
        visual.reset(new Visual(_msg->name(), iter->second));
        if (_msg->has_id())
          visual->SetId(_msg->id());
      }
    }
    else
    {
      // Add a visual that is attached to the scene root
      visual.reset(new Visual(_msg->name(), this->dataPtr->worldVisual));
      if (_msg->has_id())
        visual->SetId(_msg->id());
    }

    if (visual)
    {
      result = true;
      visual->LoadFromMsg(_msg);
      visual->SetType(_type);

      this->dataPtr->visuals[visual->GetId()] = visual;
      if (visual->GetName().find("__COLLISION_VISUAL__") != std::string::npos ||
          visual->GetName().find("__SKELETON_VISUAL__") != std::string::npos)
      {
        visual->SetVisible(false);
        visual->SetVisibilityFlags(GZ_VISIBILITY_GUI);
      }

      visual->ShowCOM(this->dataPtr->showCOMs);
      visual->ShowInertia(this->dataPtr->showInertias);
      visual->ShowLinkFrame(this->dataPtr->showLinkFrames);
      visual->ShowCollision(this->dataPtr->showCollisions);
      visual->ShowJoints(this->dataPtr->showJoints);
      if (visual->GetType() == Visual::VT_MODEL)
        visual->SetTransparency(this->dataPtr->transparent ? 0.5 : 0.0);
      visual->SetWireframe(this->dataPtr->wireframe);
    }
  }

  return result;
}

/////////////////////////////////////////////////
common::Time Scene::GetSimTime() const
{
  return this->SimTime();
}

/////////////////////////////////////////////////
common::Time Scene::SimTime() const
{
  std::lock_guard<std::mutex> lock(*this->dataPtr->receiveMutex);
  return this->dataPtr->sceneSimTimePosesApplied;
}

/////////////////////////////////////////////////
void Scene::OnPoseMsg(ConstPosesStampedPtr &_msg)
{
  std::lock_guard<std::recursive_mutex> lock(this->dataPtr->poseMsgMutex);
  this->dataPtr->sceneSimTimePosesReceived =
    common::Time(_msg->time().sec(), _msg->time().nsec());

  for (int i = 0; i < _msg->pose_size(); ++i)
  {
    PoseMsgs_M::iterator iter =
        this->dataPtr->poseMsgs.find(_msg->pose(i).id());
    if (iter != this->dataPtr->poseMsgs.end())
      iter->second.CopyFrom(_msg->pose(i));
    else
      this->dataPtr->poseMsgs.insert(
          std::make_pair(_msg->pose(i).id(), _msg->pose(i)));
  }
}

/////////////////////////////////////////////////
void Scene::OnSkeletonPoseMsg(ConstPoseAnimationPtr &_msg)
{
  std::lock_guard<std::mutex> lock(*this->dataPtr->receiveMutex);
  SkeletonPoseMsgs_L::iterator iter;

  // Find an old model message, and remove them
  for (iter = this->dataPtr->skeletonPoseMsgs.begin();
        iter != this->dataPtr->skeletonPoseMsgs.end(); ++iter)
  {
    if ((*iter)->model_name() == _msg->model_name())
    {
      this->dataPtr->skeletonPoseMsgs.erase(iter);
      break;
    }
  }

  this->dataPtr->skeletonPoseMsgs.push_back(_msg);
}

/////////////////////////////////////////////////
void Scene::OnLightFactoryMsg(ConstLightPtr &_msg)
{
  std::lock_guard<std::mutex> lock(*this->dataPtr->receiveMutex);
  this->dataPtr->lightFactoryMsgs.push_back(_msg);
}

/////////////////////////////////////////////////
void Scene::OnLightModifyMsg(ConstLightPtr &_msg)
{
  std::lock_guard<std::mutex> lock(*this->dataPtr->receiveMutex);
  this->dataPtr->lightModifyMsgs.push_back(_msg);
}

/////////////////////////////////////////////////
bool Scene::ProcessLightFactoryMsg(ConstLightPtr &_msg)
{
  Light_M::iterator iter;
  iter = this->dataPtr->lights.find(_msg->name());

  if (iter == this->dataPtr->lights.end())
  {
    LightPtr light(new Light(shared_from_this()));
    light->LoadFromMsg(_msg);
    this->dataPtr->lights[_msg->name()] = light;
    RTShaderSystem::Instance()->UpdateShaders();
  }
  else
  {
    gzerr << "Light [" << _msg->name() << "] already exists."
        << " Use topic ~/light/modify to modify it." << std::endl;
    return false;
  }

  return true;
}

/////////////////////////////////////////////////
bool Scene::ProcessLightModifyMsg(ConstLightPtr &_msg)
{
  Light_M::iterator iter;
  iter = this->dataPtr->lights.find(_msg->name());

  if (iter == this->dataPtr->lights.end())
  {
    gzerr << "Light [" << _msg->name() << "] not found."
        << " Use topic ~/factory/light to spawn a new light." << std::endl;
    return false;
  }
  else
  {
    iter->second->UpdateFromMsg(_msg);
    RTShaderSystem::Instance()->UpdateShaders();
  }

  return true;
}

/////////////////////////////////////////////////
void Scene::OnModelMsg(ConstModelPtr &_msg)
{
  std::lock_guard<std::mutex> lock(*this->dataPtr->receiveMutex);
  this->dataPtr->modelMsgs.push_back(_msg);
}

/////////////////////////////////////////////////
void Scene::OnSkyMsg(ConstSkyPtr &_msg)
{
  if (!this->dataPtr->skyx)
    return;

  Ogre::Root::getSingletonPtr()->addFrameListener(this->dataPtr->skyx);
  this->dataPtr->skyx->update(0);

  this->dataPtr->skyx->setVisible(true);

  SkyX::VClouds::VClouds *vclouds =
    this->dataPtr->skyx->getVCloudsManager()->getVClouds();

  if (_msg->has_time())
  {
    Ogre::Vector3 t = this->dataPtr->skyxController->getTime();
    t.x = math::clamp(_msg->time(), 0.0, 24.0);
    this->dataPtr->skyxController->setTime(t);
  }

  if (_msg->has_sunrise())
  {
    Ogre::Vector3 t = this->dataPtr->skyxController->getTime();
    t.y = math::clamp(_msg->sunrise(), 0.0, 24.0);
    this->dataPtr->skyxController->setTime(t);
  }

  if (_msg->has_sunset())
  {
    Ogre::Vector3 t = this->dataPtr->skyxController->getTime();
    t.z = math::clamp(_msg->sunset(), 0.0, 24.0);
    this->dataPtr->skyxController->setTime(t);
  }

  if (_msg->has_wind_speed())
    vclouds->setWindSpeed(_msg->wind_speed());

  if (_msg->has_wind_direction())
    vclouds->setWindDirection(Ogre::Radian(_msg->wind_direction()));

  if (_msg->has_cloud_ambient())
  {
    vclouds->setAmbientFactors(Ogre::Vector4(
          _msg->cloud_ambient().r(),
          _msg->cloud_ambient().g(),
          _msg->cloud_ambient().b(),
          _msg->cloud_ambient().a()));
  }

  if (_msg->has_humidity())
  {
    Ogre::Vector2 wheater = vclouds->getWheater();
    vclouds->setWheater(math::clamp(_msg->humidity(), 0.0, 1.0),
                        wheater.y, true);
  }

  if (_msg->has_mean_cloud_size())
  {
    Ogre::Vector2 wheater = vclouds->getWheater();
    vclouds->setWheater(wheater.x,
                        math::clamp(_msg->mean_cloud_size(), 0.0, 1.0), true);
  }

  this->dataPtr->skyx->update(0);
}

/////////////////////////////////////////////////
void Scene::SetSky()
{
  // Create SkyX
  this->dataPtr->skyxController = new SkyX::BasicController();
  this->dataPtr->skyx = new SkyX::SkyX(this->dataPtr->manager,
      this->dataPtr->skyxController);
  this->dataPtr->skyx->create();

  this->dataPtr->skyx->setTimeMultiplier(0);

  // Set the time: x = current time[0-24], y = sunrise time[0-24],
  // z = sunset time[0-24]
  this->dataPtr->skyxController->setTime(Ogre::Vector3(10.0, 6.0, 20.0f));

  // Moon phase in [-1,1] range, where -1 means fully covered Moon,
  // 0 clear Moon and 1 fully covered Moon
  this->dataPtr->skyxController->setMoonPhase(0);

  this->dataPtr->skyx->getAtmosphereManager()->setOptions(
      SkyX::AtmosphereManager::Options(
        9.77501f,   // Inner radius
        10.2963f,   // Outer radius
        0.01f,      // Height position
        0.0017f,    // RayleighMultiplier
        0.000675f,  // MieMultiplier
        30,         // Sun Intensity
        Ogre::Vector3(0.57f, 0.54f, 0.44f),  // Wavelength
        -0.991f, 2.5f, 4));

  this->dataPtr->skyx->getVCloudsManager()->setWindSpeed(0.6);

  // Use true to update volumetric clouds based on the time multiplier
  this->dataPtr->skyx->getVCloudsManager()->setAutoupdate(false);

  SkyX::VClouds::VClouds *vclouds =
    this->dataPtr->skyx->getVCloudsManager()->getVClouds();

  // Set wind direction in radians
  vclouds->setWindDirection(Ogre::Radian(0.0));
  vclouds->setAmbientColor(Ogre::Vector3(0.9, 0.9, 1.0));

  // x = sun light power
  // y = sun beta multiplier
  // z = ambient color multiplier
  // w = distance attenuation
  vclouds->setLightResponse(Ogre::Vector4(0.9, 0.6, 0.5, 0.3));
  vclouds->setAmbientFactors(Ogre::Vector4(0.45, 0.3, 0.6, 0.1));
  vclouds->setWheater(.6, .6, false);

  if (true)
  {
    // Create VClouds
    if (!this->dataPtr->skyx->getVCloudsManager()->isCreated())
    {
      // SkyX::MeshManager::getSkydomeRadius(...) works for both finite and
      // infinite(=0) camera far clip distances
      this->dataPtr->skyx->getVCloudsManager()->create(2000.0);
      // this->dataPtr->skyx->getMeshManager()->getSkydomeRadius(
      //    mRenderingCamera));
    }
  }
  else
  {
    // Remove VClouds
    if (this->dataPtr->skyx->getVCloudsManager()->isCreated())
    {
      this->dataPtr->skyx->getVCloudsManager()->remove();
    }
  }

  // vclouds->getLightningManager()->setEnabled(preset.vcLightnings);
  // vclouds->getLightningManager()->setAverageLightningApparitionTime(
  //     preset.vcLightningsAT);
  // vclouds->getLightningManager()->setLightningColor(
  //     preset.vcLightningsColor);
  // vclouds->getLightningManager()->setLightningTimeMultiplier(
  //    preset.vcLightningsTM);

  this->dataPtr->skyx->setVisible(false);
}

/////////////////////////////////////////////////
void Scene::SetShadowsEnabled(bool _value)
{
  // If a usercamera is set to stereo mode, then turn off shadows.
  // If a usercamera uses orthographic projection, then turn off shadows.
  // Our shadow mapping technique disables stereo.
  bool shadowOverride = true;
  for (std::vector<UserCameraPtr>::iterator iter =
       this->dataPtr->userCameras.begin();
       iter != this->dataPtr->userCameras.end() && shadowOverride; ++iter)
  {
    shadowOverride = !(*iter)->StereoEnabled() &&
                     (*iter)->ProjectionType() != "orthographic";
  }

  _value = _value && shadowOverride;

  this->dataPtr->sdf->GetElement("shadows")->Set(_value);

  if (RenderEngine::Instance()->GetRenderPathType() == RenderEngine::DEFERRED)
  {
#if OGRE_VERSION_MAJOR >= 1 && OGRE_VERSION_MINOR >= 8
    this->dataPtr->manager->setShadowTechnique(
        Ogre::SHADOWTYPE_TEXTURE_ADDITIVE);
    this->dataPtr->manager->setShadowTextureCasterMaterial(
        "DeferredRendering/Shadows/RSMCaster_Spot");
    this->dataPtr->manager->setShadowTextureCount(1);
    this->dataPtr->manager->setShadowFarDistance(150);
    // Use a value of "2" to use a different depth buffer pool and
    // avoid sharing this with the Backbuffer's
    this->dataPtr->manager->setShadowTextureConfig(0, 1024, 1024,
        Ogre::PF_FLOAT32_RGBA, 0, 2);
    this->dataPtr->manager->setShadowDirectionalLightExtrusionDistance(75);
    this->dataPtr->manager->setShadowCasterRenderBackFaces(false);
    this->dataPtr->manager->setShadowTextureSelfShadow(true);
    this->dataPtr->manager->setShadowDirLightTextureOffset(1.75);
#endif
  }
  else if (RenderEngine::Instance()->GetRenderPathType() ==
           RenderEngine::FORWARD)
  {
    // RT Shader shadows
    if (_value)
      RTShaderSystem::Instance()->ApplyShadows(shared_from_this());
    else
      RTShaderSystem::Instance()->RemoveShadows(shared_from_this());
  }
  else
  {
    this->dataPtr->manager->setShadowCasterRenderBackFaces(false);
    this->dataPtr->manager->setShadowTextureSize(512);

    // The default shadows.
    if (_value && this->dataPtr->manager->getShadowTechnique()
        != Ogre::SHADOWTYPE_TEXTURE_ADDITIVE)
    {
      this->dataPtr->manager->setShadowTechnique(
          Ogre::SHADOWTYPE_TEXTURE_ADDITIVE);
    }
    else
      this->dataPtr->manager->setShadowTechnique(Ogre::SHADOWTYPE_NONE);
  }
}

/////////////////////////////////////////////////
bool Scene::GetShadowsEnabled() const
{
  return this->dataPtr->sdf->Get<bool>("shadows");
}

/////////////////////////////////////////////////
void Scene::AddVisual(VisualPtr _vis)
{
  if (this->dataPtr->visuals.find(_vis->GetId()) !=
      this->dataPtr->visuals.end())
  {
    gzwarn << "Duplicate visuals detected[" << _vis->GetName() << "]\n";
  }

  this->dataPtr->visuals[_vis->GetId()] = _vis;
}

/////////////////////////////////////////////////
void Scene::RemoveVisual(uint32_t _id)
{
  // Delete the visual
  auto iter = this->dataPtr->visuals.find(_id);
  if (iter != this->dataPtr->visuals.end())
  {
    VisualPtr vis = iter->second;
    // Remove all projectors attached to the visual
    auto piter = this->dataPtr->projectors.begin();
    while (piter != this->dataPtr->projectors.end())
    {
      // Check to see if the projector is a child of the visual that is
      // being removed.
      if (piter->second->GetParent()->GetRootVisual()->GetName() ==
          vis->GetRootVisual()->GetName())
      {
        delete piter->second;
        this->dataPtr->projectors.erase(piter++);
      }
      else
        ++piter;
    }

    this->RemoveVisualizations(vis);

    vis->Fini();
    this->dataPtr->visuals.erase(iter);
    if (this->dataPtr->selectedVis && this->dataPtr->selectedVis->GetId() ==
        vis->GetId())
      this->dataPtr->selectedVis.reset();
  }
}

/////////////////////////////////////////////////
void Scene::RemoveVisual(VisualPtr _vis)
{
  this->RemoveVisual(_vis->GetId());
}

/////////////////////////////////////////////////
void Scene::SetVisualId(VisualPtr _vis, uint32_t _id)
{
  if (!_vis)
    return;

  auto iter = this->dataPtr->visuals.find(_vis->GetId());
  if (iter != this->dataPtr->visuals.end())
  {
    this->dataPtr->visuals.erase(_vis->GetId());
    this->dataPtr->visuals[_id] = _vis;
    _vis->SetId(_id);
  }
}

/////////////////////////////////////////////////
void Scene::AddLight(LightPtr _light)
{
  std::string n = this->StripSceneName(_light->Name());
  const auto iter = this->dataPtr->lights.find(n);
  if (iter != this->dataPtr->lights.end())
    gzerr << "Duplicate lights detected[" << _light->Name() << "]\n";

  this->dataPtr->lights[n] = _light;
}

/////////////////////////////////////////////////
void Scene::RemoveLight(LightPtr _light)
{
  if (_light)
  {
    // Delete the light
    std::string n = this->StripSceneName(_light->Name());
    this->dataPtr->lights.erase(n);
  }
}

/////////////////////////////////////////////////
void Scene::SetGrid(const bool _enabled)
{
  if (_enabled && this->dataPtr->grids.empty())
  {
    Grid *grid = new Grid(this, 20, 1, 10, common::Color(0.3, 0.3, 0.3, 0.5));
    grid->Init();
    this->dataPtr->grids.push_back(grid);

    grid = new Grid(this, 4, 5, 20, common::Color(0.8, 0.8, 0.8, 0.5));
    grid->Init();
    this->dataPtr->grids.push_back(grid);
  }
  else
  {
    for (uint32_t i = 0; i < this->dataPtr->grids.size(); ++i)
    {
      this->dataPtr->grids[i]->Enable(_enabled);
    }
  }
}

/////////////////////////////////////////////////
void Scene::ShowOrigin(const bool _show)
{
  this->dataPtr->originVisual->SetVisible(_show);
}

//////////////////////////////////////////////////
std::string Scene::StripSceneName(const std::string &_name) const
{
  if (_name.find(this->Name() + "::") != std::string::npos)
    return _name.substr(this->Name().size() + 2);
  else
    return _name;
}

//////////////////////////////////////////////////
Heightmap *Scene::GetHeightmap() const
{
  std::lock_guard<std::mutex> lock(*this->dataPtr->receiveMutex);
  return this->dataPtr->terrain;
}

/////////////////////////////////////////////////
void Scene::CreateCOMVisual(ConstLinkPtr &_msg, VisualPtr _linkVisual)
{
  COMVisualPtr comVis(new COMVisual(_linkVisual->GetName() + "_COM_VISUAL__",
                                    _linkVisual));
  comVis->Load(_msg);
  comVis->SetVisible(this->dataPtr->showCOMs);
  this->dataPtr->visuals[comVis->GetId()] = comVis;
}

/////////////////////////////////////////////////
void Scene::CreateCOMVisual(sdf::ElementPtr _elem, VisualPtr _linkVisual)
{
  COMVisualPtr comVis(new COMVisual(_linkVisual->GetName() + "_COM_VISUAL__",
                                    _linkVisual));
  comVis->Load(_elem);
  comVis->SetVisible(false);
  this->dataPtr->visuals[comVis->GetId()] = comVis;
}

/////////////////////////////////////////////////
void Scene::CreateInertiaVisual(ConstLinkPtr &_msg, VisualPtr _linkVisual)
{
  InertiaVisualPtr inertiaVis(new InertiaVisual(_linkVisual->GetName() +
      "_INERTIA_VISUAL__", _linkVisual));
  inertiaVis->Load(_msg);
  inertiaVis->SetVisible(this->dataPtr->showInertias);
  this->dataPtr->visuals[inertiaVis->GetId()] = inertiaVis;
}

/////////////////////////////////////////////////
void Scene::CreateInertiaVisual(sdf::ElementPtr _elem, VisualPtr _linkVisual)
{
  InertiaVisualPtr inertiaVis(new InertiaVisual(_linkVisual->GetName() +
      "_INERTIA_VISUAL__", _linkVisual));
  inertiaVis->Load(_elem);
  inertiaVis->SetVisible(false);
  this->dataPtr->visuals[inertiaVis->GetId()] = inertiaVis;
}

/////////////////////////////////////////////////
void Scene::CreateLinkFrameVisual(ConstLinkPtr &/*_msg*/, VisualPtr _linkVisual)
{
  LinkFrameVisualPtr linkFrameVis(new LinkFrameVisual(_linkVisual->GetName() +
      "_LINK_FRAME_VISUAL__", _linkVisual));
  linkFrameVis->Load();
  linkFrameVis->SetVisible(this->dataPtr->showLinkFrames);
  this->dataPtr->visuals[linkFrameVis->GetId()] = linkFrameVis;
}

/////////////////////////////////////////////////
void Scene::RemoveVisualizations(rendering::VisualPtr _vis)
{
  std::vector<VisualPtr> toRemove;
  for (unsigned int i = 0; i < _vis->GetChildCount(); ++i)
  {
    rendering::VisualPtr childVis = _vis->GetChild(i);
    Visual::VisualType visType = childVis->GetType();
    if (visType == Visual::VT_PHYSICS || visType == Visual::VT_SENSOR
       || visType == Visual::VT_GUI)
    {
      toRemove.push_back(childVis);
    }
  }
  for (auto vis : toRemove)
    this->RemoveVisual(vis);
}

/////////////////////////////////////////////////
void Scene::SetWireframe(const bool _show)
{
  this->dataPtr->wireframe = _show;
  for (auto visual : this->dataPtr->visuals)
  {
    visual.second->SetWireframe(_show);
  }

  if (this->dataPtr->terrain)
    this->dataPtr->terrain->SetWireframe(_show);
}

/////////////////////////////////////////////////
void Scene::SetTransparent(const bool _show)
{
  this->dataPtr->transparent = _show;
  for (auto visual : this->dataPtr->visuals)
  {
    if (visual.second->GetType() == Visual::VT_MODEL)
      visual.second->SetTransparency(_show ? 0.5 : 0.0);
  }
}

/////////////////////////////////////////////////
void Scene::ShowCOMs(const bool _show)
{
  this->dataPtr->showCOMs = _show;
  for (auto visual : this->dataPtr->visuals)
  {
    visual.second->ShowCOM(_show);
  }
}

/////////////////////////////////////////////////
void Scene::ShowInertias(const bool _show)
{
  this->dataPtr->showInertias = _show;
  for (auto visual : this->dataPtr->visuals)
  {
    visual.second->ShowInertia(_show);
  }
}

/////////////////////////////////////////////////
void Scene::ShowLinkFrames(const bool _show)
{
  this->dataPtr->showLinkFrames = _show;
  for (auto visual : this->dataPtr->visuals)
  {
    visual.second->ShowLinkFrame(_show);
  }
}

/////////////////////////////////////////////////
void Scene::ShowCollisions(const bool _show)
{
  this->dataPtr->showCollisions = _show;
  for (auto visual : this->dataPtr->visuals)
  {
    visual.second->ShowCollision(_show);
  }
}

/////////////////////////////////////////////////
void Scene::ShowJoints(const bool _show)
{
  this->dataPtr->showJoints = _show;
  for (auto visual : this->dataPtr->visuals)
  {
    visual.second->ShowJoints(_show);
  }
}

/////////////////////////////////////////////////
void Scene::ShowContacts(const bool _show)
{
  ContactVisualPtr vis;

  if (this->dataPtr->contactVisId == GZ_UINT32_MAX && _show)
  {
    vis.reset(new ContactVisual("__GUIONLY_CONTACT_VISUAL__",
              this->dataPtr->worldVisual, "~/physics/contacts"));
    vis->SetEnabled(_show);
    this->dataPtr->contactVisId = vis->GetId();
    this->dataPtr->visuals[this->dataPtr->contactVisId] = vis;
  }
  else
    vis = std::dynamic_pointer_cast<ContactVisual>(
        this->dataPtr->visuals[this->dataPtr->contactVisId]);

  if (vis)
    vis->SetEnabled(_show);
  else
    gzerr << "Unable to get contact visualization. This should never happen.\n";
}

/////////////////////////////////////////////////
void Scene::ShowClouds(const bool _show)
{
  if (!this->dataPtr->skyx)
    return;

  SkyX::VCloudsManager *mgr = this->dataPtr->skyx->getVCloudsManager();
  if (mgr)
  {
    SkyX::VClouds::VClouds *vclouds =
        this->dataPtr->skyx->getVCloudsManager()->getVClouds();
    if (vclouds)
      vclouds->setVisible(_show);
  }
}

/////////////////////////////////////////////////
bool Scene::GetShowClouds() const
{
  return this->ShowClouds();
}

/////////////////////////////////////////////////
bool Scene::ShowClouds() const
{
  if (!this->dataPtr->skyx)
    return false;

  SkyX::VCloudsManager *mgr = this->dataPtr->skyx->getVCloudsManager();
  if (mgr)
  {
    SkyX::VClouds::VClouds *vclouds =
        this->dataPtr->skyx->getVCloudsManager()->getVClouds();
    if (vclouds)
      return vclouds->isVisible();
  }

  return false;
}

/////////////////////////////////////////////////
void Scene::SetSkyXMode(const unsigned int _mode)
{
  /// \todo This function is currently called on initialization of rendering
  /// based sensors to disable clouds and moon. More testing is required to
  /// make sure it functions correctly when called during a render update,
  /// issue #693.

  if (!this->dataPtr->skyx)
    return;

  bool enabled = _mode != GZ_SKYX_NONE;
  this->dataPtr->skyx->setEnabled(enabled);

  if (!enabled)
    return;

  this->dataPtr->skyx->setCloudsEnabled(_mode & GZ_SKYX_CLOUDS);
  this->dataPtr->skyx->setMoonEnabled(_mode & GZ_SKYX_MOON);
}

/////////////////////////////////////////////////
SkyX::SkyX *Scene::GetSkyX() const
{
  return this->dataPtr->skyx;
}

/////////////////////////////////////////////////
void Scene::RemoveProjectors()
{
  for (std::map<std::string, Projector *>::iterator iter =
      this->dataPtr->projectors.begin();
      iter != this->dataPtr->projectors.end(); ++iter)
  {
    delete iter->second;
  }
  this->dataPtr->projectors.clear();
}

/////////////////////////////////////////////////
void Scene::ToggleLayer(const int32_t _layer)
{
  for (auto visual : this->dataPtr->visuals)
  {
    visual.second->ToggleLayer(_layer);
  }
}<|MERGE_RESOLUTION|>--- conflicted
+++ resolved
@@ -1020,13 +1020,8 @@
   if (this->dataPtr->terrain)
   {
     double terrainHeight =
-<<<<<<< HEAD
-        this->dataPtr->terrain->GetHeight(_pt.X(), _pt.Y(), _pt.Z());
+        this->dataPtr->terrain->Height(_pt.X(), _pt.Y(), _pt.Z());
     if (terrainHeight <= _pt.Z())
-=======
-        this->dataPtr->terrain->Height(_pt.x, _pt.y, _pt.z);
-    if (terrainHeight <= _pt.z)
->>>>>>> 84d0ea37
       height = std::max(height, terrainHeight);
   }
 
