/*
 * Copyright (C) 2015 Open Source Robotics Foundation
 *
 * Licensed under the Apache License, Version 2.0 (the "License");
 * you may not use this file except in compliance with the License.
 * You may obtain a copy of the License at
 *
 *     http://www.apache.org/licenses/LICENSE-2.0
 *
 * Unless required by applicable law or agreed to in writing, software
 * distributed under the License is distributed on an "AS IS" BASIS,
 * WITHOUT WARRANTIES OR CONDITIONS OF ANY KIND, either express or implied.
 * See the License for the specific language governing permissions and
 * limitations under the License.
 *
*/
#include <boost/bind.hpp>
#include <boost/lexical_cast.hpp>

#include "gazebo/rendering/skyx/include/SkyX.h"
#include "gazebo/rendering/ogre_gazebo.h"

#include "gazebo/msgs/msgs.hh"

#include "gazebo/common/Exception.hh"
#include "gazebo/common/Assert.hh"
#include "gazebo/common/Console.hh"
#include "gazebo/rendering/Road2d.hh"
#include "gazebo/rendering/Projector.hh"
#include "gazebo/rendering/Heightmap.hh"
#include "gazebo/rendering/RenderEvents.hh"
#include "gazebo/rendering/LaserVisual.hh"
#include "gazebo/rendering/SonarVisual.hh"
#include "gazebo/rendering/WrenchVisual.hh"
#include "gazebo/rendering/CameraVisual.hh"
#include "gazebo/rendering/LogicalCameraVisual.hh"
#include "gazebo/rendering/JointVisual.hh"
#include "gazebo/rendering/COMVisual.hh"
#include "gazebo/rendering/InertiaVisual.hh"
#include "gazebo/rendering/LinkFrameVisual.hh"
#include "gazebo/rendering/ContactVisual.hh"
#include "gazebo/rendering/Conversions.hh"
#include "gazebo/rendering/Light.hh"
#include "gazebo/rendering/Visual.hh"
#include "gazebo/rendering/RenderEngine.hh"
#include "gazebo/rendering/UserCamera.hh"
#include "gazebo/rendering/Camera.hh"
#include "gazebo/rendering/DepthCamera.hh"
#include "gazebo/rendering/GpuLaser.hh"
#include "gazebo/rendering/Grid.hh"
#include "gazebo/rendering/OriginVisual.hh"
#include "gazebo/rendering/RFIDVisual.hh"
#include "gazebo/rendering/RFIDTagVisual.hh"
#include "gazebo/rendering/VideoVisual.hh"
#include "gazebo/rendering/TransmitterVisual.hh"

#if OGRE_VERSION_MAJOR >= 1 && OGRE_VERSION_MINOR >= 8
#include "gazebo/rendering/deferred_shading/SSAOLogic.hh"
#include "gazebo/rendering/deferred_shading/GBufferSchemeHandler.hh"
#include "gazebo/rendering/deferred_shading/NullSchemeHandler.hh"
#include "gazebo/rendering/deferred_shading/MergeSchemeHandler.hh"
#include "gazebo/rendering/deferred_shading/DeferredLightCP.hh"
#endif

#include "gazebo/rendering/RTShaderSystem.hh"
#include "gazebo/transport/TransportIface.hh"
#include "gazebo/transport/Node.hh"

#include "gazebo/rendering/ScenePrivate.hh"
#include "gazebo/rendering/Scene.hh"

#ifdef HAVE_OCULUS
#include "gazebo/rendering/OculusCamera.hh"
#endif

using namespace gazebo;
using namespace rendering;

uint32_t ScenePrivate::idCounter = 0;

struct VisualMessageLess {
    bool operator() (boost::shared_ptr<msgs::Visual const> _i,
                     boost::shared_ptr<msgs::Visual const> _j)
    {
      return _i->name().size() < _j->name().size();
    }
} VisualMessageLessOp;

//////////////////////////////////////////////////
Scene::Scene(const std::string &_name, bool _enableVisualizations,
    bool _isServer)
  : dataPtr(new ScenePrivate)
{
  // \todo: This is a hack. There is no guarantee (other than the
  // improbability of creating an extreme number of visuals), that
  // this contactVisId is unique.
  this->dataPtr->contactVisId = GZ_UINT32_MAX;

  this->dataPtr->initialized = false;
  this->dataPtr->showCOMs = false;
  this->dataPtr->showInertias = false;
  this->dataPtr->showLinkFrames = false;
  this->dataPtr->showCollisions = false;
  this->dataPtr->showJoints = false;
  this->dataPtr->transparent = false;
  this->dataPtr->wireframe = false;

  this->dataPtr->requestMsg = NULL;
  this->dataPtr->enableVisualizations = _enableVisualizations;
  this->dataPtr->node = transport::NodePtr(new transport::Node());
  this->dataPtr->node->Init(_name);
  this->dataPtr->id = ScenePrivate::idCounter++;
  this->dataPtr->idString = boost::lexical_cast<std::string>(this->dataPtr->id);

  this->dataPtr->name = _name;
  this->dataPtr->manager = NULL;
  this->dataPtr->raySceneQuery = NULL;
  this->dataPtr->skyx = NULL;

  this->dataPtr->receiveMutex = new boost::mutex();

  this->dataPtr->connections.push_back(
      event::Events::ConnectPreRender(boost::bind(&Scene::PreRender, this)));

  this->dataPtr->connections.push_back(
      rendering::Events::ConnectToggleLayer(
        boost::bind(&Scene::ToggleLayer, this, _1)));

  this->dataPtr->sensorSub = this->dataPtr->node->Subscribe("~/sensor",
                                          &Scene::OnSensorMsg, this, true);
  this->dataPtr->visSub =
      this->dataPtr->node->Subscribe("~/visual", &Scene::OnVisualMsg, this);

  this->dataPtr->lightPub =
      this->dataPtr->node->Advertise<msgs::Light>("~/light");

  this->dataPtr->lightSub =
      this->dataPtr->node->Subscribe("~/light", &Scene::OnLightMsg, this);

  if (_isServer)
  {
    this->dataPtr->poseSub = this->dataPtr->node->Subscribe("~/pose/local/info",
        &Scene::OnPoseMsg, this);
  }
  else
  {
    this->dataPtr->poseSub = this->dataPtr->node->Subscribe("~/pose/info",
        &Scene::OnPoseMsg, this);
  }

  this->dataPtr->jointSub =
      this->dataPtr->node->Subscribe("~/joint", &Scene::OnJointMsg, this);
  this->dataPtr->skeletonPoseSub =
      this->dataPtr->node->Subscribe("~/skeleton_pose/info",
      &Scene::OnSkeletonPoseMsg, this);
  this->dataPtr->skySub =
      this->dataPtr->node->Subscribe("~/sky", &Scene::OnSkyMsg, this);
  this->dataPtr->modelInfoSub = this->dataPtr->node->Subscribe("~/model/info",
                                             &Scene::OnModelMsg, this);

  this->dataPtr->requestPub =
      this->dataPtr->node->Advertise<msgs::Request>("~/request");

  this->dataPtr->requestSub = this->dataPtr->node->Subscribe("~/request",
      &Scene::OnRequest, this);

  this->dataPtr->responseSub = this->dataPtr->node->Subscribe("~/response",
      &Scene::OnResponse, this, true);
  this->dataPtr->sceneSub =
      this->dataPtr->node->Subscribe("~/scene", &Scene::OnScene, this);

  this->dataPtr->sdf.reset(new sdf::Element);
  sdf::initFile("scene.sdf", this->dataPtr->sdf);

  this->dataPtr->terrain = NULL;
  this->dataPtr->selectedVis.reset();

  this->dataPtr->sceneSimTimePosesApplied = common::Time();
  this->dataPtr->sceneSimTimePosesReceived = common::Time();
}

//////////////////////////////////////////////////
void Scene::Clear()
{
  this->dataPtr->node->Fini();
  this->dataPtr->modelMsgs.clear();
  this->dataPtr->visualMsgs.clear();
  this->dataPtr->lightMsgs.clear();
  this->dataPtr->poseMsgs.clear();
  this->dataPtr->sceneMsgs.clear();
  this->dataPtr->jointMsgs.clear();
  this->dataPtr->linkMsgs.clear();
  this->dataPtr->sensorMsgs.clear();

  this->dataPtr->poseSub.reset();
  this->dataPtr->jointSub.reset();
  this->dataPtr->sensorSub.reset();
  this->dataPtr->sceneSub.reset();
  this->dataPtr->skeletonPoseSub.reset();
  this->dataPtr->visSub.reset();
  this->dataPtr->skySub.reset();
  this->dataPtr->lightSub.reset();
  this->dataPtr->requestSub.reset();
  this->dataPtr->responseSub.reset();
  this->dataPtr->modelInfoSub.reset();
  this->dataPtr->lightPub.reset();
  this->dataPtr->responsePub.reset();
  this->dataPtr->requestPub.reset();

  this->dataPtr->joints.clear();

  delete this->dataPtr->terrain;
  this->dataPtr->terrain = NULL;

  while (!this->dataPtr->visuals.empty())
    this->RemoveVisual(this->dataPtr->visuals.begin()->first);

  this->dataPtr->visuals.clear();

  if (this->dataPtr->originVisual)
  {
    this->dataPtr->originVisual->Fini();
    this->dataPtr->originVisual.reset();
  }

  if (this->dataPtr->worldVisual)
  {
    this->dataPtr->worldVisual->Fini();
    this->dataPtr->worldVisual.reset();
  }

  while (!this->dataPtr->lights.empty())
    if (this->dataPtr->lights.begin()->second)
      this->RemoveLight(this->dataPtr->lights.begin()->second);
  this->dataPtr->lights.clear();

  for (uint32_t i = 0; i < this->dataPtr->grids.size(); ++i)
    delete this->dataPtr->grids[i];
  this->dataPtr->grids.clear();

  for (unsigned int i = 0; i < this->dataPtr->cameras.size(); ++i)
    this->dataPtr->cameras[i]->Fini();
  this->dataPtr->cameras.clear();

  for (unsigned int i = 0; i < this->dataPtr->userCameras.size(); ++i)
    this->dataPtr->userCameras[i]->Fini();
  this->dataPtr->userCameras.clear();

  delete this->dataPtr->skyx;
  this->dataPtr->skyx = NULL;

  RTShaderSystem::Instance()->RemoveScene(this->GetName());
  RTShaderSystem::Instance()->Clear();

  this->dataPtr->connections.clear();

  this->dataPtr->initialized = false;
}

//////////////////////////////////////////////////
Scene::~Scene()
{
  delete this->dataPtr->requestMsg;
  this->dataPtr->requestMsg = NULL;
  delete this->dataPtr->receiveMutex;
  this->dataPtr->receiveMutex = NULL;

  // raySceneQuery deletion handled by ogre
  this->dataPtr->raySceneQuery= NULL;

  this->Clear();

  this->dataPtr->sdf->Reset();
  this->dataPtr->sdf.reset();

  delete this->dataPtr;
  this->dataPtr = NULL;
}

//////////////////////////////////////////////////
void Scene::Load(sdf::ElementPtr _sdf)
{
  this->dataPtr->sdf->Copy(_sdf);
  this->Load();
}

//////////////////////////////////////////////////
void Scene::Load()
{
  this->dataPtr->initialized = false;
  Ogre::Root *root = RenderEngine::Instance()->root;

  if (this->dataPtr->manager)
    root->destroySceneManager(this->dataPtr->manager);

  this->dataPtr->manager = root->createSceneManager(Ogre::ST_GENERIC);
  this->dataPtr->manager->setAmbientLight(
      Ogre::ColourValue(0.1, 0.1, 0.1, 0.1));

#if OGRE_VERSION_MAJOR > 1 || OGRE_VERSION_MINOR >= 9
  this->dataPtr->manager->addRenderQueueListener(
      RenderEngine::Instance()->GetOverlaySystem());
#endif
}

//////////////////////////////////////////////////
VisualPtr Scene::GetWorldVisual() const
{
  return this->dataPtr->worldVisual;
}

//////////////////////////////////////////////////
void Scene::Init()
{
  this->dataPtr->worldVisual.reset(new Visual("__world_node__",
      shared_from_this()));
  this->dataPtr->worldVisual->SetId(0);
  this->dataPtr->visuals[0] = this->dataPtr->worldVisual;

  // RTShader system self-enables if the render path type is FORWARD,
  RTShaderSystem::Instance()->AddScene(shared_from_this());
  RTShaderSystem::Instance()->ApplyShadows(shared_from_this());

  if (RenderEngine::Instance()->GetRenderPathType() == RenderEngine::DEFERRED)
    this->InitDeferredShading();

  for (uint32_t i = 0; i < this->dataPtr->grids.size(); ++i)
    this->dataPtr->grids[i]->Init();

  // Create Sky. This initializes SkyX, and makes it invisible. A Sky
  // message must be received (via a scene message or on the ~/sky topic).
  try
  {
    this->SetSky();
  }
  catch(...)
  {
    gzerr << "Failed to create the sky\n";
  }

  // Create Fog
  if (this->dataPtr->sdf->HasElement("fog"))
  {
    sdf::ElementPtr fogElem = this->dataPtr->sdf->GetElement("fog");
    this->SetFog(fogElem->Get<std::string>("type"),
                 fogElem->Get<common::Color>("color"),
                 fogElem->Get<double>("density"),
                 fogElem->Get<double>("start"),
                 fogElem->Get<double>("end"));
  }

  // Create ray scene query
  this->dataPtr->raySceneQuery =
      this->dataPtr->manager->createRayQuery(Ogre::Ray());
  this->dataPtr->raySceneQuery->setSortByDistance(true);
  this->dataPtr->raySceneQuery->setQueryMask(
      Ogre::SceneManager::ENTITY_TYPE_MASK);

  // Force shadows on.
  this->SetShadowsEnabled(true);

  // Create origin visual
  this->dataPtr->originVisual.reset(new OriginVisual("__WORLD_ORIGIN__",
      this->dataPtr->worldVisual));
  this->dataPtr->originVisual->Load();

  this->dataPtr->requestPub->WaitForConnection();
  this->dataPtr->requestMsg = msgs::CreateRequest("scene_info");
  this->dataPtr->requestPub->Publish(*this->dataPtr->requestMsg);

  Road2d *road = new Road2d();
  road->Load(this->dataPtr->worldVisual);
}

//////////////////////////////////////////////////
bool Scene::GetInitialized() const
{
  return this->dataPtr->initialized;
}

//////////////////////////////////////////////////
void Scene::InitDeferredShading()
{
#if OGRE_VERSION_MAJOR > 1 || OGRE_VERSION_MINOR >= 8
  Ogre::CompositorManager &compMgr = Ogre::CompositorManager::getSingleton();

  // Deferred Shading scheme handler
  Ogre::MaterialManager::getSingleton().addListener(
      new GBufferSchemeHandler(GBufferMaterialGenerator::GBT_FAT),
      "DSGBuffer");

  // Deferred Lighting scheme handlers
  Ogre::MaterialManager::getSingleton().addListener(
      new GBufferSchemeHandler(GBufferMaterialGenerator::GBT_NORMAL_AND_DEPTH),
      "DLGBuffer");
  Ogre::MaterialManager::getSingleton().addListener(
      new MergeSchemeHandler(false), "DLMerge");

  Ogre::MaterialManager::getSingleton().addListener(
      new NullSchemeHandler, "NoGBuffer");

  compMgr.registerCustomCompositionPass("DeferredShadingLight",
      new DeferredLightCompositionPass<DeferredShading>);
  compMgr.registerCustomCompositionPass("DeferredLightingLight",
      new DeferredLightCompositionPass<DeferredLighting>);

  compMgr.registerCompositorLogic("SSAOLogic", new SSAOLogic);

  // Create and instance geometry for VPL
  Ogre::MeshPtr VPLMesh =
    Ogre::MeshManager::getSingleton().createManual("VPLMesh",
        Ogre::ResourceGroupManager::AUTODETECT_RESOURCE_GROUP_NAME);

  Ogre::SubMesh *submeshMesh = VPLMesh->createSubMesh();
  submeshMesh->operationType = Ogre::RenderOperation::OT_TRIANGLE_LIST;
  submeshMesh->indexData = new Ogre::IndexData();
  submeshMesh->vertexData = new Ogre::VertexData();
  submeshMesh->useSharedVertices = false;
  VPLMesh->_setBoundingSphereRadius(10.8f);
  VPLMesh->_setBounds(Ogre::AxisAlignedBox(
        Ogre::Vector3(-10.8, -10.8, -10.8), Ogre::Vector3(10.8, 10.8, 10.8)));

  GeomUtils::CreateSphere(submeshMesh->vertexData, submeshMesh->indexData,
      1.0, 6, 6, false, false);

  int numVPLs = 400;
  Ogre::InstanceManager *im =
    this->dataPtr->manager->createInstanceManager("VPL_InstanceMgr",
      "VPLMesh", Ogre::ResourceGroupManager::AUTODETECT_RESOURCE_GROUP_NAME,
          Ogre::InstanceManager::HWInstancingBasic, numVPLs, Ogre::IM_USEALL);

  for (int i = 0; i < numVPLs; ++i)
  {
    // Ogre::InstancedEntity *new_entity =
    im->createInstancedEntity("DeferredLighting/VPL");
  }

  im->setBatchesAsStaticAndUpdate(true);
#endif
}

//////////////////////////////////////////////////
Ogre::SceneManager *Scene::GetManager() const
{
  return this->dataPtr->manager;
}

//////////////////////////////////////////////////
std::string Scene::GetName() const
{
  return this->dataPtr->name;
}

//////////////////////////////////////////////////
void Scene::SetAmbientColor(const common::Color &_color)
{
  this->dataPtr->sdf->GetElement("ambient")->Set(_color);

  // Ambient lighting
  if (this->dataPtr->manager &&
      Conversions::Convert(this->dataPtr->manager->getAmbientLight()) != _color)
  {
    this->dataPtr->manager->setAmbientLight(Conversions::Convert(_color));
  }
}

//////////////////////////////////////////////////
common::Color Scene::GetAmbientColor() const
{
  return this->dataPtr->sdf->Get<common::Color>("ambient");
}

//////////////////////////////////////////////////
void Scene::SetBackgroundColor(const common::Color &_color)
{
  this->dataPtr->sdf->GetElement("background")->Set(_color);
  Ogre::ColourValue clr = Conversions::Convert(_color);

  std::vector<CameraPtr>::iterator iter;
  for (iter = this->dataPtr->cameras.begin();
      iter != this->dataPtr->cameras.end(); ++iter)
  {
    if ((*iter)->GetViewport() &&
        (*iter)->GetViewport()->getBackgroundColour() != clr)
      (*iter)->GetViewport()->setBackgroundColour(clr);
  }

  std::vector<UserCameraPtr>::iterator iter2;
  for (iter2 = this->dataPtr->userCameras.begin();
       iter2 != this->dataPtr->userCameras.end(); ++iter2)
  {
    if ((*iter2)->GetViewport() &&
        (*iter2)->GetViewport()->getBackgroundColour() != clr)
    {
      (*iter2)->GetViewport()->setBackgroundColour(clr);
    }
  }
}

//////////////////////////////////////////////////
common::Color Scene::GetBackgroundColor() const
{
  return this->dataPtr->sdf->Get<common::Color>("background");
}

//////////////////////////////////////////////////
void Scene::CreateGrid(uint32_t cell_count, float cell_length,
                       float line_width, const common::Color &color)
{
  Grid *grid = new Grid(this, cell_count, cell_length, line_width, color);

  if (this->dataPtr->manager)
    grid->Init();

  this->dataPtr->grids.push_back(grid);
}

//////////////////////////////////////////////////
Grid *Scene::GetGrid(uint32_t index) const
{
  if (index >= this->dataPtr->grids.size())
  {
    gzerr << "Scene::GetGrid() Invalid index\n";
    return NULL;
  }

  return this->dataPtr->grids[index];
}

//////////////////////////////////////////////////
uint32_t Scene::GetGridCount() const
{
  return this->dataPtr->grids.size();
}

//////////////////////////////////////////////////
CameraPtr Scene::CreateCamera(const std::string &_name, bool _autoRender)
{
  CameraPtr camera(new Camera(_name, shared_from_this(), _autoRender));
  this->dataPtr->cameras.push_back(camera);

  return camera;
}

//////////////////////////////////////////////////
DepthCameraPtr Scene::CreateDepthCamera(const std::string &_name,
                                        bool _autoRender)
{
  DepthCameraPtr camera(new DepthCamera(this->dataPtr->name + "::" + _name,
        shared_from_this(), _autoRender));
  this->dataPtr->cameras.push_back(camera);

  return camera;
}

//////////////////////////////////////////////////
GpuLaserPtr Scene::CreateGpuLaser(const std::string &_name,
                                        bool _autoRender)
{
  GpuLaserPtr camera(new GpuLaser(this->dataPtr->name + "::" + _name,
        shared_from_this(), _autoRender));
  this->dataPtr->cameras.push_back(camera);

  return camera;
}

//////////////////////////////////////////////////
uint32_t Scene::GetCameraCount() const
{
  return this->dataPtr->cameras.size();
}

//////////////////////////////////////////////////
CameraPtr Scene::GetCamera(uint32_t index) const
{
  CameraPtr cam;

  if (index < this->dataPtr->cameras.size())
    cam = this->dataPtr->cameras[index];

  return cam;
}

//////////////////////////////////////////////////
CameraPtr Scene::GetCamera(const std::string &_name) const
{
  CameraPtr result;
  std::vector<CameraPtr>::const_iterator iter;
  for (iter = this->dataPtr->cameras.begin();
      iter != this->dataPtr->cameras.end(); ++iter)
  {
    if ((*iter)->GetName() == _name)
      result = *iter;
  }

  return result;
}

#ifdef HAVE_OCULUS
//////////////////////////////////////////////////
OculusCameraPtr Scene::CreateOculusCamera(const std::string &_name)
{
  OculusCameraPtr camera(new OculusCamera(_name, shared_from_this()));

  if (camera->Ready())
  {
    camera->Load();
    camera->Init();
    this->dataPtr->oculusCameras.push_back(camera);
  }

  return camera;
}

//////////////////////////////////////////////////
uint32_t Scene::GetOculusCameraCount() const
{
  return this->dataPtr->oculusCameras.size();
}
#endif

//////////////////////////////////////////////////
UserCameraPtr Scene::CreateUserCamera(const std::string &_name,
                                      bool _stereoEnabled)
{
  UserCameraPtr camera(new UserCamera(_name, shared_from_this(),
        _stereoEnabled));
  camera->Load();
  camera->Init();
  this->dataPtr->userCameras.push_back(camera);

  return camera;
}

//////////////////////////////////////////////////
uint32_t Scene::GetUserCameraCount() const
{
  return this->dataPtr->userCameras.size();
}

//////////////////////////////////////////////////
UserCameraPtr Scene::GetUserCamera(uint32_t index) const
{
  UserCameraPtr cam;

  if (index < this->dataPtr->userCameras.size())
    cam = this->dataPtr->userCameras[index];

  return cam;
}

//////////////////////////////////////////////////
void Scene::RemoveCamera(const std::string &_name)
{
  std::vector<CameraPtr>::iterator iter;
  for (iter = this->dataPtr->cameras.begin();
      iter != this->dataPtr->cameras.end(); ++iter)
  {
    if ((*iter)->GetName() == _name)
    {
      (*iter)->Fini();
      (*iter).reset();
      this->dataPtr->cameras.erase(iter);
      break;
    }
  }
}

//////////////////////////////////////////////////
LightPtr Scene::GetLight(const std::string &_name) const
{
  LightPtr result;
  std::string n = this->StripSceneName(_name);
  Light_M::const_iterator iter = this->dataPtr->lights.find(n);
  if (iter != this->dataPtr->lights.end())
    result = iter->second;
  return result;
}

//////////////////////////////////////////////////
uint32_t Scene::GetLightCount() const
{
  return this->dataPtr->lights.size();
}

//////////////////////////////////////////////////
LightPtr Scene::GetLight(uint32_t _index) const
{
  LightPtr result;
  if (_index < this->dataPtr->lights.size())
  {
    Light_M::const_iterator iter = this->dataPtr->lights.begin();
    std::advance(iter, _index);
    result = iter->second;
  }
  else
  {
    gzerr << "Error: light index(" << _index << ") larger than light count("
          << this->dataPtr->lights.size() << "\n";
  }

  return result;
}

//////////////////////////////////////////////////
VisualPtr Scene::GetVisual(uint32_t _id) const
{
  Visual_M::const_iterator iter = this->dataPtr->visuals.find(_id);
  if (iter != this->dataPtr->visuals.end())
    return iter->second;
  return VisualPtr();
}

//////////////////////////////////////////////////
VisualPtr Scene::GetVisual(const std::string &_name) const
{
  VisualPtr result;

  Visual_M::const_iterator iter;
  for (iter = this->dataPtr->visuals.begin();
      iter != this->dataPtr->visuals.end(); ++iter)
  {
    if (iter->second->GetName() == _name)
      break;
  }

  if (iter != this->dataPtr->visuals.end())
    result = iter->second;
  else
  {
    std::string otherName = this->GetName() + "::" + _name;
    for (iter = this->dataPtr->visuals.begin();
        iter != this->dataPtr->visuals.end(); ++iter)
    {
      if (iter->second->GetName() == otherName)
        break;
    }

    if (iter != this->dataPtr->visuals.end())
      result = iter->second;
  }

  return result;
}

//////////////////////////////////////////////////
uint32_t Scene::GetVisualCount() const
{
  return this->dataPtr->visuals.size();
}

//////////////////////////////////////////////////
void Scene::SelectVisual(const std::string &_name, const std::string &_mode)
{
  this->dataPtr->selectedVis = this->GetVisual(_name);
  this->dataPtr->selectionMode = _mode;
}

//////////////////////////////////////////////////
VisualPtr Scene::GetSelectedVisual() const
{
  return this->dataPtr->selectedVis;
}

//////////////////////////////////////////////////
VisualPtr Scene::GetVisualAt(CameraPtr _camera,
                             const math::Vector2i &_mousePos,
                             std::string &_mod)
{
  VisualPtr visual;
  Ogre::Entity *closestEntity = this->GetOgreEntityAt(_camera, _mousePos,
                                                       false);

  _mod = "";
  if (closestEntity)
  {
    // Make sure we set the _mod only if we have found a selection object
    if (closestEntity->getName().substr(0, 15) == "__SELECTION_OBJ" &&
        closestEntity->getUserObjectBindings().getUserAny().getType()
        == typeid(std::string))
    {
      try
      {
        _mod = Ogre::any_cast<std::string>(
            closestEntity->getUserObjectBindings().getUserAny());
      }
      catch(boost::bad_any_cast &e)
      {
        gzerr << "boost any_cast error:" << e.what() << "\n";
      }
    }

    try
    {
      visual = this->GetVisual(Ogre::any_cast<std::string>(
            closestEntity->getUserObjectBindings().getUserAny()));
    }
    catch(boost::bad_any_cast &e)
    {
      gzerr << "boost any_cast error:" << e.what() << "\n";
    }
  }

  return visual;
}

//////////////////////////////////////////////////
VisualPtr Scene::GetModelVisualAt(CameraPtr _camera,
                                  const math::Vector2i &_mousePos)
{
  VisualPtr vis = this->GetVisualAt(_camera, _mousePos);
  if (vis)
    vis = this->GetVisual(vis->GetName().substr(0, vis->GetName().find("::")));

  return vis;
}

//////////////////////////////////////////////////
void Scene::SnapVisualToNearestBelow(const std::string &_visualName)
{
  VisualPtr visBelow = this->GetVisualBelow(_visualName);
  VisualPtr vis = this->GetVisual(_visualName);

  if (vis && visBelow)
  {
    math::Vector3 pos = vis->GetWorldPose().pos;
    double dz = vis->GetBoundingBox().min.z - visBelow->GetBoundingBox().max.z;
    pos.z -= dz;
    vis->SetWorldPosition(pos);
  }
}

//////////////////////////////////////////////////
VisualPtr Scene::GetVisualBelow(const std::string &_visualName)
{
  VisualPtr result;
  VisualPtr vis = this->GetVisual(_visualName);

  if (vis)
  {
    std::vector<VisualPtr> below;
    this->GetVisualsBelowPoint(vis->GetWorldPose().pos, below);

    double maxZ = -10000;

    for (uint32_t i = 0; i < below.size(); ++i)
    {
      if (below[i]->GetName().find(vis->GetName()) != 0
          && below[i]->GetBoundingBox().max.z > maxZ)
      {
        maxZ = below[i]->GetBoundingBox().max.z;
        result = below[i];
      }
    }
  }

  return result;
}

//////////////////////////////////////////////////
double Scene::GetHeightBelowPoint(const math::Vector3 &_pt)
{
  double height = 0;
  Ogre::Ray ray(Conversions::Convert(_pt), Ogre::Vector3(0, 0, -1));

  if (!this->dataPtr->raySceneQuery)
  {
    this->dataPtr->raySceneQuery =
        this->dataPtr->manager->createRayQuery(Ogre::Ray());
  }
  this->dataPtr->raySceneQuery->setRay(ray);
  this->dataPtr->raySceneQuery->setSortByDistance(true, 0);

  // Perform the scene query
  Ogre::RaySceneQueryResult &result = this->dataPtr->raySceneQuery->execute();
  Ogre::RaySceneQueryResult::iterator iter;

  for (iter = result.begin(); iter != result.end(); ++iter)
  {
    // is the result a MovableObject
    if (iter->movable && iter->movable->getMovableType().compare("Entity") == 0)
    {
      if (!iter->movable->isVisible() ||
          iter->movable->getName().find("__COLLISION_VISUAL__") !=
          std::string::npos)
        continue;
      if (iter->movable->getName().substr(0, 15) == "__SELECTION_OBJ")
        continue;

      height = _pt.z - iter->distance;
      break;
    }
  }

  // The default ray scene query does not work with terrain, so we have to
  // check ourselves.
  if (this->dataPtr->terrain)
  {
    double terrainHeight =
        this->dataPtr->terrain->GetHeight(_pt.x, _pt.y, _pt.z);
    if (terrainHeight <= _pt.z)
      height = std::max(height, terrainHeight);
  }

  return height;
}

//////////////////////////////////////////////////
void Scene::GetVisualsBelowPoint(const math::Vector3 &_pt,
                                 std::vector<VisualPtr> &_visuals)
{
  Ogre::Ray ray(Conversions::Convert(_pt), Ogre::Vector3(0, 0, -1));

  if (!this->dataPtr->raySceneQuery)
  {
    this->dataPtr->raySceneQuery =
        this->dataPtr->manager->createRayQuery(Ogre::Ray());
  }

  this->dataPtr->raySceneQuery->setRay(ray);
  this->dataPtr->raySceneQuery->setSortByDistance(true, 0);

  // Perform the scene query
  Ogre::RaySceneQueryResult &result = this->dataPtr->raySceneQuery->execute();
  Ogre::RaySceneQueryResult::iterator iter = result.begin();

  _visuals.clear();

  for (iter = result.begin(); iter != result.end(); ++iter)
  {
    // is the result a MovableObject
    if (iter->movable && iter->movable->getMovableType().compare("Entity") == 0)
    {
      if (!iter->movable->isVisible() ||
          iter->movable->getName().find("__COLLISION_VISUAL__") !=
          std::string::npos)
        continue;
      if (iter->movable->getName().substr(0, 15) == "__SELECTION_OBJ")
        continue;

      Ogre::Entity *ogreEntity = static_cast<Ogre::Entity*>(iter->movable);
      if (ogreEntity)
      {
        try
        {
          VisualPtr v = this->GetVisual(Ogre::any_cast<std::string>(
                ogreEntity->getUserObjectBindings().getUserAny()));
          if (v)
            _visuals.push_back(v);
        }
        catch(boost::bad_any_cast &e)
        {
          gzerr << "boost any_cast error:" << e.what() << "\n";
        }
      }
    }
  }
}

//////////////////////////////////////////////////
VisualPtr Scene::GetVisualAt(CameraPtr _camera,
                             const math::Vector2i &_mousePos)
{
  VisualPtr visual;

  Ogre::Entity *closestEntity = this->GetOgreEntityAt(_camera,
                                                      _mousePos, true);
  if (closestEntity)
  {
    try
    {
      visual = this->GetVisual(Ogre::any_cast<std::string>(
            closestEntity->getUserObjectBindings().getUserAny()));
    }
    catch(boost::bad_any_cast &e)
    {
      gzerr << "boost any_cast error:" << e.what() << "\n";
    }
  }

  return visual;
}

/////////////////////////////////////////////////
Ogre::Entity *Scene::GetOgreEntityAt(CameraPtr _camera,
                                     const math::Vector2i &_mousePos,
                                     bool _ignoreSelectionObj)
{
  Ogre::Camera *ogreCam = _camera->GetOgreCamera();

  Ogre::Real closest_distance = -1.0f;
  Ogre::Ray mouseRay = ogreCam->getCameraToViewportRay(
      static_cast<float>(_mousePos.x) /
      ogreCam->getViewport()->getActualWidth(),
      static_cast<float>(_mousePos.y) /
      ogreCam->getViewport()->getActualHeight());

  this->dataPtr->raySceneQuery->setRay(mouseRay);

  // Perform the scene query
  Ogre::RaySceneQueryResult &result = this->dataPtr->raySceneQuery->execute();
  Ogre::RaySceneQueryResult::iterator iter = result.begin();
  Ogre::Entity *closestEntity = NULL;

  for (iter = result.begin(); iter != result.end(); ++iter)
  {
    // is the result a MovableObject
    if (iter->movable && iter->movable->getMovableType().compare("Entity") == 0)
    {
      if (!iter->movable->isVisible() ||
          iter->movable->getName().find("__COLLISION_VISUAL__") !=
          std::string::npos)
        continue;
      if (_ignoreSelectionObj &&
          iter->movable->getName().substr(0, 15) == "__SELECTION_OBJ")
        continue;

      Ogre::Entity *ogreEntity = static_cast<Ogre::Entity*>(iter->movable);

      // mesh data to retrieve
      size_t vertex_count;
      size_t index_count;
      Ogre::Vector3 *vertices;
      uint64_t *indices;

      // Get the mesh information
      this->GetMeshInformation(ogreEntity->getMesh().get(), vertex_count,
          vertices, index_count, indices,
          ogreEntity->getParentNode()->_getDerivedPosition(),
          ogreEntity->getParentNode()->_getDerivedOrientation(),
          ogreEntity->getParentNode()->_getDerivedScale());

      bool new_closest_found = false;
      for (int i = 0; i < static_cast<int>(index_count); i += 3)
      {
        // when indices size is not divisible by 3
        if (i+2 >= static_cast<int>(index_count))
          break;

        // check for a hit against this triangle
        std::pair<bool, Ogre::Real> hit = Ogre::Math::intersects(mouseRay,
            vertices[indices[i]],
            vertices[indices[i+1]],
            vertices[indices[i+2]],
            true, false);

        // if it was a hit check if its the closest
        if (hit.first)
        {
          if ((closest_distance < 0.0f) || (hit.second < closest_distance))
          {
            // this is the closest so far, save it off
            closest_distance = hit.second;
            new_closest_found = true;
          }
        }
      }

      delete [] vertices;
      delete [] indices;

      if (new_closest_found)
      {
        closestEntity = ogreEntity;
        // break;
      }
    }
  }

  return closestEntity;
}

//////////////////////////////////////////////////
bool Scene::GetFirstContact(CameraPtr _camera,
                            const math::Vector2i &_mousePos,
                            math::Vector3 &_position)
{
  bool valid = false;
  Ogre::Camera *ogreCam = _camera->GetOgreCamera();

  _position = math::Vector3::Zero;

  // Ogre::Real closest_distance = -1.0f;
  Ogre::Ray mouseRay = ogreCam->getCameraToViewportRay(
      static_cast<float>(_mousePos.x) /
      ogreCam->getViewport()->getActualWidth(),
      static_cast<float>(_mousePos.y) /
      ogreCam->getViewport()->getActualHeight());

  this->dataPtr->raySceneQuery->setSortByDistance(true);
  this->dataPtr->raySceneQuery->setRay(mouseRay);

  // Perform the scene query
  Ogre::RaySceneQueryResult &result = this->dataPtr->raySceneQuery->execute();
  Ogre::RaySceneQueryResult::iterator iter = result.begin();

  double distance = -1.0;

  // Iterate over all the results.
  for (; iter != result.end() && distance <= 0.0; ++iter)
  {
    // Skip results where the distance is zero or less
    if (iter->distance <= 0.0)
      continue;

    unsigned int flags = iter->movable->getVisibilityFlags();

    // Only accept a hit if there is an entity and not a gui visual
    if (iter->movable &&
        iter->movable->getMovableType().compare("Entity") == 0 &&
        !(flags != GZ_VISIBILITY_ALL && flags & GZ_VISIBILITY_GUI))
    {
      Ogre::Entity *ogreEntity = static_cast<Ogre::Entity*>(iter->movable);

      // mesh data to retrieve
      size_t vertexCount;
      size_t indexCount;
      Ogre::Vector3 *vertices;
      uint64_t *indices;

      // Get the mesh information
      this->GetMeshInformation(ogreEntity->getMesh().get(), vertexCount,
          vertices, indexCount, indices,
          ogreEntity->getParentNode()->_getDerivedPosition(),
          ogreEntity->getParentNode()->_getDerivedOrientation(),
          ogreEntity->getParentNode()->_getDerivedScale());

      for (int i = 0; i < static_cast<int>(indexCount); i += 3)
      {
        // when indices size is not divisible by 3
        if (i+2 >= static_cast<int>(indexCount))
          break;

        // check for a hit against this triangle
        std::pair<bool, Ogre::Real> hit = Ogre::Math::intersects(mouseRay,
            vertices[indices[i]],
            vertices[indices[i+1]],
            vertices[indices[i+2]],
            true, false);

        // if it was a hit check if its the closest
        if (hit.first)
        {
          if ((distance < 0.0f) || (hit.second < distance))
          {
            // this is the closest so far, save it off
            distance = hit.second;
          }
        }
      }
    }
  }

  // If nothing was hit, then check the terrain.
  if (distance <= 0.0 && this->dataPtr->terrain)
  {
    // The terrain uses a special ray intersection test.
    Ogre::TerrainGroup::RayResult terrainResult =
      this->dataPtr->terrain->GetOgreTerrain()->rayIntersects(mouseRay);

    if (terrainResult.hit)
    {
      _position = Conversions::Convert(terrainResult.position);
      valid = true;
    }
  }

  // Compute the interesection point using the mouse ray and a distance
  // value.
  if (_position == math::Vector3::Zero && distance > 0.0)
  {
    _position = Conversions::Convert(mouseRay.getPoint(distance));
    valid = true;
  }

  return valid;
}

//////////////////////////////////////////////////
void Scene::PrintSceneGraph()
{
  this->PrintSceneGraphHelper("", this->dataPtr->manager->getRootSceneNode());
}

//////////////////////////////////////////////////
void Scene::PrintSceneGraphHelper(const std::string &prefix_, Ogre::Node *node_)
{
  Ogre::SceneNode *snode = dynamic_cast<Ogre::SceneNode*>(node_);

  std::string nodeName = node_->getName();
  int numAttachedObjs = 0;
  bool isInSceneGraph = false;
  if (snode)
  {
    numAttachedObjs = snode->numAttachedObjects();
    isInSceneGraph = snode->isInSceneGraph();
  }
  else
  {
    gzerr << "Invalid SceneNode\n";
    return;
  }

  int numChildren = node_->numChildren();
  Ogre::Vector3 pos = node_->getPosition();
  Ogre::Vector3 scale = node_->getScale();

  std::cout << prefix_ << nodeName << "\n";
  std::cout << prefix_ << "  Num Objs[" << numAttachedObjs << "]\n";
  for (int i = 0; i < numAttachedObjs; ++i)
  {
    std::cout << prefix_
      << "    Obj[" << snode->getAttachedObject(i)->getName() << "]\n";
  }
  std::cout << prefix_ << "  Num Children[" << numChildren << "]\n";
  std::cout << prefix_ << "  IsInGraph[" << isInSceneGraph << "]\n";
  std::cout << prefix_
    << "  Pos[" << pos.x << " " << pos.y << " " << pos.z << "]\n";
  std::cout << prefix_
    << "  Scale[" << scale.x << " " << scale.y << " " << scale.z << "]\n";

  for (uint32_t i = 0; i < node_->numChildren(); ++i)
  {
    this->PrintSceneGraphHelper(prefix_ + "  ", node_->getChild(i));
  }
}

//////////////////////////////////////////////////
void Scene::DrawLine(const math::Vector3 &start_,
                     const math::Vector3 &end_,
                     const std::string &name_)
{
  Ogre::SceneNode *sceneNode = NULL;
  Ogre::ManualObject *obj = NULL;
  bool attached = false;

  if (this->dataPtr->manager->hasManualObject(name_))
  {
    sceneNode = this->dataPtr->manager->getSceneNode(name_);
    obj = this->dataPtr->manager->getManualObject(name_);
    attached = true;
  }
  else
  {
    sceneNode =
        this->dataPtr->manager->getRootSceneNode()->createChildSceneNode(name_);
    obj = this->dataPtr->manager->createManualObject(name_);
  }

  sceneNode->setVisible(true);
  obj->setVisible(true);

  obj->clear();
  obj->begin("Gazebo/Red", Ogre::RenderOperation::OT_LINE_LIST);
  obj->position(start_.x, start_.y, start_.z);
  obj->position(end_.x, end_.y, end_.z);
  obj->end();

  if (!attached)
    sceneNode->attachObject(obj);
}

//////////////////////////////////////////////////
void Scene::SetFog(const std::string &_type, const common::Color &_color,
                    double _density, double _start, double _end)
{
  Ogre::FogMode fogType = Ogre::FOG_NONE;

  if (_type == "linear")
    fogType = Ogre::FOG_LINEAR;
  else if (_type == "exp")
    fogType = Ogre::FOG_EXP;
  else if (_type == "exp2")
    fogType = Ogre::FOG_EXP2;

  sdf::ElementPtr elem = this->dataPtr->sdf->GetElement("fog");

  elem->GetElement("type")->Set(_type);
  elem->GetElement("color")->Set(_color);
  elem->GetElement("density")->Set(_density);
  elem->GetElement("start")->Set(_start);
  elem->GetElement("end")->Set(_end);

  if (this->dataPtr->manager)
    this->dataPtr->manager->setFog(fogType, Conversions::Convert(_color),
                           _density, _start, _end);
}

//////////////////////////////////////////////////
void Scene::SetVisible(const std::string &name_, bool visible_)
{
  if (this->dataPtr->manager->hasSceneNode(name_))
    this->dataPtr->manager->getSceneNode(name_)->setVisible(visible_);

  if (this->dataPtr->manager->hasManualObject(name_))
    this->dataPtr->manager->getManualObject(name_)->setVisible(visible_);
}

//////////////////////////////////////////////////
uint32_t Scene::GetId() const
{
  return this->dataPtr->id;
}

//////////////////////////////////////////////////
std::string Scene::GetIdString() const
{
  return this->dataPtr->idString;
}


//////////////////////////////////////////////////
void Scene::GetMeshInformation(const Ogre::Mesh *mesh,
                               size_t &vertex_count,
                               Ogre::Vector3* &vertices,
                               size_t &index_count,
                               uint64_t* &indices,
                               const Ogre::Vector3 &position,
                               const Ogre::Quaternion &orient,
                               const Ogre::Vector3 &scale)
{
  bool added_shared = false;
  size_t current_offset = 0;
  size_t next_offset = 0;
  size_t index_offset = 0;

  vertex_count = index_count = 0;

  // Calculate how many vertices and indices we're going to need
  for (uint16_t i = 0; i < mesh->getNumSubMeshes(); ++i)
  {
    Ogre::SubMesh* submesh = mesh->getSubMesh(i);

    // We only need to add the shared vertices once
    if (submesh->useSharedVertices)
    {
      if (!added_shared)
      {
        vertex_count += mesh->sharedVertexData->vertexCount;
        added_shared = true;
      }
    }
    else
    {
      vertex_count += submesh->vertexData->vertexCount;
    }

    // Add the indices
    index_count += submesh->indexData->indexCount;
  }


  // Allocate space for the vertices and indices
  vertices = new Ogre::Vector3[vertex_count];
  indices = new uint64_t[index_count];

  added_shared = false;

  // Run through the submeshes again, adding the data into the arrays
  for (uint16_t i = 0; i < mesh->getNumSubMeshes(); ++i)
  {
    Ogre::SubMesh* submesh = mesh->getSubMesh(i);

    Ogre::VertexData* vertex_data =
      submesh->useSharedVertices ? mesh->sharedVertexData : submesh->vertexData;

    if ((!submesh->useSharedVertices) ||
        (submesh->useSharedVertices && !added_shared))
    {
      if (submesh->useSharedVertices)
      {
        added_shared = true;
      }

      const Ogre::VertexElement* posElem =
        vertex_data->vertexDeclaration->findElementBySemantic(
            Ogre::VES_POSITION);

      Ogre::HardwareVertexBufferSharedPtr vbuf =
        vertex_data->vertexBufferBinding->getBuffer(posElem->getSource());

      unsigned char *vertex =
        static_cast<unsigned char*>(
            vbuf->lock(Ogre::HardwareBuffer::HBL_READ_ONLY));

      // There is _no_ baseVertexPointerToElement() which takes an
      // Ogre::Real or a double as second argument. So make it float,
      // to avoid trouble when Ogre::Real will be comiled/typedefed as double:
      //      Ogre::Real* pReal;
      float *pReal;

      for (size_t j = 0; j < vertex_data->vertexCount;
           ++j, vertex += vbuf->getVertexSize())
      {
        posElem->baseVertexPointerToElement(vertex, &pReal);
        Ogre::Vector3 pt(pReal[0], pReal[1], pReal[2]);
        vertices[current_offset + j] = (orient * (pt * scale)) + position;
      }

      vbuf->unlock();
      next_offset += vertex_data->vertexCount;
    }

    Ogre::IndexData* index_data = submesh->indexData;
    Ogre::HardwareIndexBufferSharedPtr ibuf = index_data->indexBuffer;

    if ((ibuf->getType() == Ogre::HardwareIndexBuffer::IT_32BIT))
    {
      uint32_t*  pLong = static_cast<uint32_t*>(
          ibuf->lock(Ogre::HardwareBuffer::HBL_READ_ONLY));

      for (size_t k = 0; k < index_data->indexCount; k++)
      {
        indices[index_offset++] = pLong[k];
      }
    }
    else
    {
      uint64_t*  pLong = static_cast<uint64_t*>(
          ibuf->lock(Ogre::HardwareBuffer::HBL_READ_ONLY));

      uint16_t* pShort = reinterpret_cast<uint16_t*>(pLong);
      for (size_t k = 0; k < index_data->indexCount; k++)
      {
        indices[index_offset++] = static_cast<uint64_t>(pShort[k]);
      }
    }

    ibuf->unlock();
    current_offset = next_offset;
  }
}

/////////////////////////////////////////////////
bool Scene::ProcessSceneMsg(ConstScenePtr &_msg)
{
  {
    boost::recursive_mutex::scoped_lock lock(this->dataPtr->poseMsgMutex);
    for (int i = 0; i < _msg->model_size(); ++i)
    {
      PoseMsgs_M::iterator iter =
          this->dataPtr->poseMsgs.find(_msg->model(i).id());
      if (iter != this->dataPtr->poseMsgs.end())
        iter->second.CopyFrom(_msg->model(i).pose());
      else
        this->dataPtr->poseMsgs.insert(
            std::make_pair(_msg->model(i).id(), _msg->model(i).pose()));

      this->dataPtr->poseMsgs[_msg->model(i).id()].set_name(
          _msg->model(i).name());
      this->dataPtr->poseMsgs[_msg->model(i).id()].set_id(_msg->model(i).id());

      this->ProcessModelMsg(_msg->model(i));
    }
  }

  for (int i = 0; i < _msg->light_size(); ++i)
  {
    boost::shared_ptr<msgs::Light> lm(new msgs::Light(_msg->light(i)));
    this->dataPtr->lightMsgs.push_back(lm);
  }

  for (int i = 0; i < _msg->joint_size(); ++i)
  {
    boost::shared_ptr<msgs::Joint> jm(new msgs::Joint(_msg->joint(i)));
    this->dataPtr->jointMsgs.push_back(jm);
  }

  if (_msg->has_ambient())
    this->SetAmbientColor(msgs::Convert(_msg->ambient()));

  if (_msg->has_background())
    this->SetBackgroundColor(msgs::Convert(_msg->background()));

  if (_msg->has_shadows())
    this->SetShadowsEnabled(_msg->shadows());

  if (_msg->has_grid())
    this->SetGrid(_msg->grid());

  if (_msg->has_origin_visual())
    this->ShowOrigin(_msg->origin_visual());

  // Process the sky message.
  if (_msg->has_sky())
  {
    boost::shared_ptr<msgs::Sky> sm(new msgs::Sky(_msg->sky()));
    this->OnSkyMsg(sm);
  }

  if (_msg->has_fog())
  {
    sdf::ElementPtr elem = this->dataPtr->sdf->GetElement("fog");

    if (_msg->fog().has_color())
      elem->GetElement("color")->Set(
          msgs::Convert(_msg->fog().color()));

    if (_msg->fog().has_density())
      elem->GetElement("density")->Set(_msg->fog().density());

    if (_msg->fog().has_start())
      elem->GetElement("start")->Set(_msg->fog().start());

    if (_msg->fog().has_end())
      elem->GetElement("end")->Set(_msg->fog().end());

    if (_msg->fog().has_type())
    {
      std::string type;
      if (_msg->fog().type() == msgs::Fog::LINEAR)
        type = "linear";
      else if (_msg->fog().type() == msgs::Fog::EXPONENTIAL)
        type = "exp";
      else if (_msg->fog().type() == msgs::Fog::EXPONENTIAL2)
        type = "exp2";
      else
        type = "none";

      elem->GetElement("type")->Set(type);
    }

    this->SetFog(elem->Get<std::string>("type"),
                 elem->Get<common::Color>("color"),
                 elem->Get<double>("density"),
                 elem->Get<double>("start"),
                 elem->Get<double>("end"));
  }
  return true;
}

//////////////////////////////////////////////////
bool Scene::ProcessModelMsg(const msgs::Model &_msg)
{
  std::string modelName, linkName;

  modelName = _msg.name() + "::";
  for (int j = 0; j < _msg.visual_size(); ++j)
  {
    boost::shared_ptr<msgs::Visual> vm(new msgs::Visual(
          _msg.visual(j)));
    this->dataPtr->modelVisualMsgs.push_back(vm);
  }

  // Set the scale of the model visual
  if (_msg.has_scale())
  {
    // update scale using a visual msg
    boost::shared_ptr<msgs::Visual> vm(new msgs::Visual);
    if (_msg.has_id())
      vm->set_id(_msg.id());
    if (_msg.has_name())
      vm->set_name(_msg.name());
    vm->mutable_scale()->set_x(_msg.scale().x());
    vm->mutable_scale()->set_y(_msg.scale().y());
    vm->mutable_scale()->set_z(_msg.scale().z());
    this->dataPtr->modelVisualMsgs.push_back(vm);
  }

  for (int j = 0; j < _msg.joint_size(); ++j)
  {
    boost::shared_ptr<msgs::Joint> jm(new msgs::Joint(
          _msg.joint(j)));
    this->dataPtr->jointMsgs.push_back(jm);

    for (int k = 0; k < _msg.joint(j).sensor_size(); ++k)
    {
      boost::shared_ptr<msgs::Sensor> sm(new msgs::Sensor(
            _msg.joint(j).sensor(k)));
      this->dataPtr->sensorMsgs.push_back(sm);
    }
  }

  for (int j = 0; j < _msg.link_size(); ++j)
  {
    linkName = modelName + _msg.link(j).name();

    {
      boost::recursive_mutex::scoped_lock lock(this->dataPtr->poseMsgMutex);
      if (_msg.link(j).has_pose())
      {
        PoseMsgs_M::iterator iter =
            this->dataPtr->poseMsgs.find(_msg.link(j).id());
        if (iter != this->dataPtr->poseMsgs.end())
          iter->second.CopyFrom(_msg.link(j).pose());
        else
          this->dataPtr->poseMsgs.insert(
              std::make_pair(_msg.link(j).id(), _msg.link(j).pose()));

        this->dataPtr->poseMsgs[_msg.link(j).id()].set_name(linkName);
        this->dataPtr->poseMsgs[_msg.link(j).id()].set_id(_msg.link(j).id());
      }
    }

    if (_msg.link(j).has_inertial())
    {
      boost::shared_ptr<msgs::Link> lm(new msgs::Link(_msg.link(j)));
      this->dataPtr->linkMsgs.push_back(lm);
    }

    if (_msg.link(j).visual_size() > 0)
    {
      // note: the first visual in the link is the link visual
      msgs::VisualPtr vm(new msgs::Visual(
            _msg.link(j).visual(0)));
      this->dataPtr->linkVisualMsgs.push_back(vm);
    }

    for (int k = 1; k < _msg.link(j).visual_size(); ++k)
    {
      boost::shared_ptr<msgs::Visual> vm(new msgs::Visual(
            _msg.link(j).visual(k)));
      this->dataPtr->visualMsgs.push_back(vm);
    }

    for (int k = 0; k < _msg.link(j).collision_size(); ++k)
    {
      for (int l = 0;
          l < _msg.link(j).collision(k).visual_size(); l++)
      {
        boost::shared_ptr<msgs::Visual> vm(new msgs::Visual(
              _msg.link(j).collision(k).visual(l)));
        this->dataPtr->collisionVisualMsgs.push_back(vm);
      }
    }

    for (int k = 0; k < _msg.link(j).sensor_size(); ++k)
    {
      boost::shared_ptr<msgs::Sensor> sm(new msgs::Sensor(
            _msg.link(j).sensor(k)));
      this->dataPtr->sensorMsgs.push_back(sm);
    }
  }

  return true;
}

//////////////////////////////////////////////////
void Scene::OnSensorMsg(ConstSensorPtr &_msg)
{
  boost::mutex::scoped_lock lock(*this->dataPtr->receiveMutex);
  this->dataPtr->sensorMsgs.push_back(_msg);
}

//////////////////////////////////////////////////
void Scene::OnVisualMsg(ConstVisualPtr &_msg)
{
  boost::mutex::scoped_lock lock(*this->dataPtr->receiveMutex);
  this->dataPtr->visualMsgs.push_back(_msg);
}

//////////////////////////////////////////////////
void Scene::PreRender()
{
  /* Deferred shading debug code. Delete me soon (July 17, 2012)
  static bool first = true;

  if (!first)
  {
    Ogre::RenderSystem *renderSys =
        this->dataPtr->manager->getDestinationRenderSystem();
    Ogre::RenderSystem::RenderTargetIterator renderIter =
      renderSys->getRenderTargetIterator();

    int i = 0;
    for (; renderIter.current() != renderIter.end(); renderIter.moveNext())
    {
      if (renderIter.current()->second->getNumViewports() > 0)
      {
        std::ostringstream filename, filename2;
        filename << "/tmp/render_targets/iter_" << this->iterations
                 << "_" << i << ".png";
        filename2 << "/tmp/render_targets/iter_"
                  << this->iterations << "_" << i << "_b.png";

        Ogre::MultiRenderTarget *mtarget =
            dynamic_cast<Ogre::MultiRenderTarget *>(
            renderIter.current()->second);
        if (mtarget)
        {
          // std::cout << renderIter.current()->first << "\n";
          mtarget->getBoundSurface(0)->writeContentsToFile(filename.str());

          mtarget->getBoundSurface(1)->writeContentsToFile(filename2.str());
          ++i;
        }
        else
        {
          renderIter.current()->second->writeContentsToFile(filename.str());
          ++i;
        }
      }
    }
    this->iterations++;
  }
  else
    first = false;
  */

  static RequestMsgs_L::iterator rIter;
  static SceneMsgs_L::iterator sIter;
  static ModelMsgs_L::iterator modelIter;
  static VisualMsgs_L::iterator visualIter;
  static LightMsgs_L::iterator lightIter;
  static PoseMsgs_M::iterator pIter;
  static SkeletonPoseMsgs_L::iterator spIter;
  static JointMsgs_L::iterator jointIter;
  static SensorMsgs_L::iterator sensorIter;
  static LinkMsgs_L::iterator linkIter;

  SceneMsgs_L sceneMsgsCopy;
  ModelMsgs_L modelMsgsCopy;
  SensorMsgs_L sensorMsgsCopy;
  LightMsgs_L lightMsgsCopy;
  VisualMsgs_L modelVisualMsgsCopy;
  VisualMsgs_L linkVisualMsgsCopy;
  VisualMsgs_L visualMsgsCopy;
  VisualMsgs_L collisionVisualMsgsCopy;
  JointMsgs_L jointMsgsCopy;
  LinkMsgs_L linkMsgsCopy;

  {
    boost::mutex::scoped_lock lock(*this->dataPtr->receiveMutex);

    std::copy(this->dataPtr->sceneMsgs.begin(), this->dataPtr->sceneMsgs.end(),
              std::back_inserter(sceneMsgsCopy));
    this->dataPtr->sceneMsgs.clear();

    std::copy(this->dataPtr->modelMsgs.begin(), this->dataPtr->modelMsgs.end(),
              std::back_inserter(modelMsgsCopy));
    this->dataPtr->modelMsgs.clear();

    std::copy(this->dataPtr->sensorMsgs.begin(),
              this->dataPtr->sensorMsgs.end(),
              std::back_inserter(sensorMsgsCopy));
    this->dataPtr->sensorMsgs.clear();

    std::copy(this->dataPtr->lightMsgs.begin(), this->dataPtr->lightMsgs.end(),
              std::back_inserter(lightMsgsCopy));
    this->dataPtr->lightMsgs.clear();

    std::copy(this->dataPtr->modelVisualMsgs.begin(),
              this->dataPtr->modelVisualMsgs.end(),
              std::back_inserter(modelVisualMsgsCopy));
    this->dataPtr->modelVisualMsgs.clear();

    std::copy(this->dataPtr->linkVisualMsgs.begin(),
              this->dataPtr->linkVisualMsgs.end(),
              std::back_inserter(linkVisualMsgsCopy));
    this->dataPtr->linkVisualMsgs.clear();

    this->dataPtr->visualMsgs.sort(VisualMessageLessOp);
    std::copy(this->dataPtr->visualMsgs.begin(),
              this->dataPtr->visualMsgs.end(),
              std::back_inserter(visualMsgsCopy));
    this->dataPtr->visualMsgs.clear();

    std::copy(this->dataPtr->collisionVisualMsgs.begin(),
              this->dataPtr->collisionVisualMsgs.end(),
              std::back_inserter(collisionVisualMsgsCopy));
    this->dataPtr->collisionVisualMsgs.clear();

    std::copy(this->dataPtr->jointMsgs.begin(), this->dataPtr->jointMsgs.end(),
              std::back_inserter(jointMsgsCopy));
    this->dataPtr->jointMsgs.clear();

    std::copy(this->dataPtr->linkMsgs.begin(), this->dataPtr->linkMsgs.end(),
              std::back_inserter(linkMsgsCopy));
    this->dataPtr->linkMsgs.clear();
  }

  // Process the scene messages. DO THIS FIRST
  for (sIter = sceneMsgsCopy.begin(); sIter != sceneMsgsCopy.end();)
  {
    if (this->ProcessSceneMsg(*sIter))
    {
      if (!this->dataPtr->initialized)
        RTShaderSystem::Instance()->UpdateShaders();
      this->dataPtr->initialized = true;
      sceneMsgsCopy.erase(sIter++);
    }
    else
      ++sIter;
  }

  // Process the model messages.
  for (modelIter = modelMsgsCopy.begin(); modelIter != modelMsgsCopy.end();)
  {
    if (this->ProcessModelMsg(**modelIter))
      modelMsgsCopy.erase(modelIter++);
    else
      ++modelIter;
  }

  // Process the sensor messages.
  for (sensorIter = sensorMsgsCopy.begin(); sensorIter != sensorMsgsCopy.end();)
  {
    if (this->ProcessSensorMsg(*sensorIter))
      sensorMsgsCopy.erase(sensorIter++);
    else
      ++sensorIter;
  }

  // Process the light messages.
  for (lightIter = lightMsgsCopy.begin(); lightIter != lightMsgsCopy.end();)
  {
    if (this->ProcessLightMsg(*lightIter))
      lightMsgsCopy.erase(lightIter++);
    else
      ++lightIter;
  }

  // Process the model visual messages.
  for (visualIter = modelVisualMsgsCopy.begin();
      visualIter != modelVisualMsgsCopy.end();)
  {
    if (this->ProcessVisualMsg(*visualIter, Visual::VT_MODEL))
      modelVisualMsgsCopy.erase(visualIter++);
    else
      ++visualIter;
  }

  // Process the link visual messages.
  for (visualIter = linkVisualMsgsCopy.begin();
      visualIter != linkVisualMsgsCopy.end();)
  {
    if (this->ProcessVisualMsg(*visualIter, Visual::VT_LINK))
      linkVisualMsgsCopy.erase(visualIter++);
    else
      ++visualIter;
  }

  // Process the visual messages.
  for (visualIter = visualMsgsCopy.begin(); visualIter != visualMsgsCopy.end();)
  {
    Visual::VisualType visualType = Visual::VT_VISUAL;
    if ((*visualIter)->has_type())
      visualType = Visual::ConvertVisualType((*visualIter)->type());

    if (this->ProcessVisualMsg(*visualIter, visualType))
      visualMsgsCopy.erase(visualIter++);
    else
      ++visualIter;
  }

  // Process the collision visual messages.
  for (visualIter = collisionVisualMsgsCopy.begin();
      visualIter != collisionVisualMsgsCopy.end();)
  {
    if (this->ProcessVisualMsg(*visualIter, Visual::VT_COLLISION))
      collisionVisualMsgsCopy.erase(visualIter++);
    else
      ++visualIter;
  }

  // Process the joint messages.
  for (jointIter = jointMsgsCopy.begin(); jointIter != jointMsgsCopy.end();)
  {
    if (this->ProcessJointMsg(*jointIter))
      jointMsgsCopy.erase(jointIter++);
    else
      ++jointIter;
  }

  // Process the link messages.
  for (linkIter = linkMsgsCopy.begin(); linkIter != linkMsgsCopy.end();)
  {
    if (this->ProcessLinkMsg(*linkIter))
      linkMsgsCopy.erase(linkIter++);
    else
      ++linkIter;
  }

  // Process the request messages
  for (rIter =  this->dataPtr->requestMsgs.begin();
      rIter != this->dataPtr->requestMsgs.end(); ++rIter)
  {
    this->ProcessRequestMsg(*rIter);
  }
  this->dataPtr->requestMsgs.clear();

  {
    boost::mutex::scoped_lock lock(*this->dataPtr->receiveMutex);

    std::copy(sceneMsgsCopy.begin(), sceneMsgsCopy.end(),
        std::front_inserter(this->dataPtr->sceneMsgs));

    std::copy(modelMsgsCopy.begin(), modelMsgsCopy.end(),
        std::front_inserter(this->dataPtr->modelMsgs));

    std::copy(sensorMsgsCopy.begin(), sensorMsgsCopy.end(),
        std::front_inserter(this->dataPtr->sensorMsgs));

    std::copy(lightMsgsCopy.begin(), lightMsgsCopy.end(),
        std::front_inserter(this->dataPtr->lightMsgs));

    std::copy(modelVisualMsgsCopy.begin(), modelVisualMsgsCopy.end(),
        std::front_inserter(this->dataPtr->modelVisualMsgs));

    std::copy(linkVisualMsgsCopy.begin(), linkVisualMsgsCopy.end(),
        std::front_inserter(this->dataPtr->linkVisualMsgs));

    std::copy(visualMsgsCopy.begin(), visualMsgsCopy.end(),
        std::front_inserter(this->dataPtr->visualMsgs));

    std::copy(collisionVisualMsgsCopy.begin(), collisionVisualMsgsCopy.end(),
        std::front_inserter(this->dataPtr->collisionVisualMsgs));

    std::copy(jointMsgsCopy.begin(), jointMsgsCopy.end(),
        std::front_inserter(this->dataPtr->jointMsgs));

    std::copy(linkMsgsCopy.begin(), linkMsgsCopy.end(),
        std::front_inserter(this->dataPtr->linkMsgs));
  }

  {
    boost::recursive_mutex::scoped_lock lock(this->dataPtr->poseMsgMutex);

    // Process all the model messages last. Remove pose message from the list
    // only when a corresponding visual exits. We may receive pose updates
    // over the wire before  we recieve the visual
    pIter = this->dataPtr->poseMsgs.begin();
    while (pIter != this->dataPtr->poseMsgs.end())
    {
      Visual_M::iterator iter = this->dataPtr->visuals.find(pIter->first);
      if (iter != this->dataPtr->visuals.end() && iter->second)
      {
        // If an object is selected, don't let the physics engine move it.
        if (!this->dataPtr->selectedVis
            || this->dataPtr->selectionMode != "move" ||
            iter->first != this->dataPtr->selectedVis->GetId())
        {
          ignition::math::Pose3d pose = msgs::ConvertIgn(pIter->second);
          GZ_ASSERT(iter->second, "Visual pointer is NULL");
          iter->second->SetPose(pose);
          PoseMsgs_M::iterator prev = pIter++;
          this->dataPtr->poseMsgs.erase(prev);
        }
        else
          ++pIter;
      }
      else
        ++pIter;
    }

    // process skeleton pose msgs
    spIter = this->dataPtr->skeletonPoseMsgs.begin();
    while (spIter != this->dataPtr->skeletonPoseMsgs.end())
    {
      Visual_M::iterator iter =
          this->dataPtr->visuals.find((*spIter)->model_id());
      for (int i = 0; i < (*spIter)->pose_size(); ++i)
      {
        const msgs::Pose& pose_msg = (*spIter)->pose(i);
        if (pose_msg.has_id())
        {
          Visual_M::iterator iter2 = this->dataPtr->visuals.find(pose_msg.id());
          if (iter2 != this->dataPtr->visuals.end())
          {
            // If an object is selected, don't let the physics engine move it.
            if (!this->dataPtr->selectedVis ||
                this->dataPtr->selectionMode != "move" ||
                iter->first != this->dataPtr->selectedVis->GetId())
            {
              ignition::math::Pose3d pose = msgs::ConvertIgn(pose_msg);
              iter2->second->SetPose(pose);
            }
          }
        }
      }

      if (iter != this->dataPtr->visuals.end())
      {
        iter->second->SetSkeletonPose(*(*spIter).get());
        SkeletonPoseMsgs_L::iterator prev = spIter++;
        this->dataPtr->skeletonPoseMsgs.erase(prev);
      }
      else
        ++spIter;
    }

    // official time stamp of approval
    this->dataPtr->sceneSimTimePosesApplied =
        this->dataPtr->sceneSimTimePosesReceived;
  }
}

/////////////////////////////////////////////////
void Scene::OnJointMsg(ConstJointPtr &_msg)
{
  boost::mutex::scoped_lock lock(*this->dataPtr->receiveMutex);
  this->dataPtr->jointMsgs.push_back(_msg);
}

/////////////////////////////////////////////////
bool Scene::ProcessSensorMsg(ConstSensorPtr &_msg)
{
  if (!this->dataPtr->enableVisualizations)
    return true;

  if ((_msg->type() == "ray" || _msg->type() == "gpu_ray") && _msg->visualize()
      && !_msg->topic().empty())
  {
    std::string rayVisualName = _msg->parent() + "::" + _msg->name();
    if (this->dataPtr->visuals.find(_msg->id()) == this->dataPtr->visuals.end())
    {
      VisualPtr parentVis = this->GetVisual(_msg->parent_id());
      if (!parentVis)
        return false;

      LaserVisualPtr laserVis(new LaserVisual(
            rayVisualName+"_GUIONLY_laser_vis", parentVis, _msg->topic()));
      laserVis->Load();
      laserVis->SetId(_msg->id());
      this->dataPtr->visuals[_msg->id()] = laserVis;
    }
  }
  else if ((_msg->type() == "sonar") && _msg->visualize()
      && !_msg->topic().empty())
  {
    std::string sonarVisualName = _msg->parent() + "::" + _msg->name();
    if (this->dataPtr->visuals.find(_msg->id()) == this->dataPtr->visuals.end())
    {
      VisualPtr parentVis = this->GetVisual(_msg->parent());
      if (!parentVis)
        return false;

      SonarVisualPtr sonarVis(new SonarVisual(
            sonarVisualName+"_GUIONLY_sonar_vis", parentVis, _msg->topic()));
      sonarVis->Load();
      sonarVis->SetId(_msg->id());
      this->dataPtr->visuals[_msg->id()] = sonarVis;
    }
  }
  else if ((_msg->type() == "force_torque") && _msg->visualize()
      && !_msg->topic().empty())
  {
    std::string wrenchVisualName = _msg->parent() + "::" + _msg->name();
    if (this->dataPtr->visuals.find(_msg->id()) == this->dataPtr->visuals.end())
    {
      ConstJointPtr jointMsg = this->dataPtr->joints[_msg->parent()];

      if (!jointMsg)
        return false;

      VisualPtr parentVis = this->GetVisual(jointMsg->child());

      if (!parentVis)
        return false;

      WrenchVisualPtr wrenchVis(new WrenchVisual(
            wrenchVisualName+"_GUIONLY_wrench_vis", parentVis,
            _msg->topic()));
      wrenchVis->Load(jointMsg);
      wrenchVis->SetId(_msg->id());
      this->dataPtr->visuals[_msg->id()] = wrenchVis;
    }
  }
  else if (_msg->type() == "camera" && _msg->visualize())
  {
    VisualPtr parentVis = this->GetVisual(_msg->parent_id());
    if (!parentVis)
      return false;

    // image size is 0 if renering is unavailable
    if (_msg->camera().image_size().x() > 0 &&
        _msg->camera().image_size().y() > 0)
    {
      Visual_M::iterator iter = this->dataPtr->visuals.find(_msg->id());
      if (iter == this->dataPtr->visuals.end())
      {
        CameraVisualPtr cameraVis(new CameraVisual(
              _msg->name()+"_GUIONLY_camera_vis", parentVis));

        // need to call AttachVisual in order for cameraVis to be added to
        // parentVis' children list so that it can be properly deleted.
        parentVis->AttachVisual(cameraVis);

        cameraVis->SetPose(msgs::ConvertIgn(_msg->pose()));
        cameraVis->SetId(_msg->id());
        cameraVis->Load(_msg->camera());
        this->dataPtr->visuals[cameraVis->GetId()] = cameraVis;
      }
    }
  }
  else if (_msg->type() == "logical_camera" && _msg->visualize())
  {
    VisualPtr parentVis = this->GetVisual(_msg->parent_id());
    if (!parentVis)
      return false;

    Visual_M::iterator iter = this->dataPtr->visuals.find(_msg->id());
    if (iter == this->dataPtr->visuals.end())
    {
      LogicalCameraVisualPtr cameraVis(new LogicalCameraVisual(
            _msg->name()+"_GUIONLY_logical_camera_vis", parentVis));

      // need to call AttachVisual in order for cameraVis to be added to
      // parentVis' children list so that it can be properly deleted.
      parentVis->AttachVisual(cameraVis);

      cameraVis->SetPose(msgs::ConvertIgn(_msg->pose()));
      cameraVis->SetId(_msg->id());
      cameraVis->Load(_msg->logical_camera());
      this->dataPtr->visuals[cameraVis->GetId()] = cameraVis;
    }
    else if (_msg->has_pose())
    {
      iter->second->SetPose(msgs::ConvertIgn(_msg->pose()));
    }
  }
  else if (_msg->type() == "contact" && _msg->visualize() &&
           !_msg->topic().empty())
  {
    ContactVisualPtr contactVis(new ContactVisual(
          _msg->name()+"__GUIONLY_CONTACT_VISUAL__",
          this->dataPtr->worldVisual, _msg->topic()));
    contactVis->SetId(_msg->id());

    this->dataPtr->contactVisId = _msg->id();
    this->dataPtr->visuals[contactVis->GetId()] = contactVis;
  }
  else if (_msg->type() == "rfidtag" && _msg->visualize() &&
           !_msg->topic().empty())
  {
    VisualPtr parentVis = this->GetVisual(_msg->parent());
    if (!parentVis)
      return false;

    RFIDTagVisualPtr rfidVis(new RFIDTagVisual(
          _msg->name() + "_GUIONLY_rfidtag_vis", parentVis, _msg->topic()));
    rfidVis->SetId(_msg->id());

    this->dataPtr->visuals[rfidVis->GetId()] = rfidVis;
  }
  else if (_msg->type() == "rfid" && _msg->visualize() &&
           !_msg->topic().empty())
  {
    VisualPtr parentVis = this->GetVisual(_msg->parent());
    if (!parentVis)
      return false;

    RFIDVisualPtr rfidVis(new RFIDVisual(
          _msg->name() + "_GUIONLY_rfid_vis", parentVis, _msg->topic()));
    rfidVis->SetId(_msg->id());
    this->dataPtr->visuals[rfidVis->GetId()] = rfidVis;
  }
  else if (_msg->type() == "wireless_transmitter" && _msg->visualize() &&
           !_msg->topic().empty())
  {
    VisualPtr parentVis = this->GetVisual(_msg->parent());
    if (!parentVis)
      return false;

    VisualPtr transmitterVis(new TransmitterVisual(
          _msg->name() + "_GUIONLY_transmitter_vis", parentVis, _msg->topic()));
    this->dataPtr->visuals[transmitterVis->GetId()] = transmitterVis;
    transmitterVis->Load();
  }

  return true;
}

/////////////////////////////////////////////////
bool Scene::ProcessLinkMsg(ConstLinkPtr &_msg)
{
  VisualPtr linkVis;

  if (_msg->has_id())
    linkVis = this->GetVisual(_msg->id());
  else
    linkVis = this->GetVisual(_msg->name());

  if (!linkVis)
  {
    gzerr << "No link visual with id[" << _msg->id() << "] and name["
      << _msg->name() << "]\n";
    return false;
  }

  if (!this->GetVisual(_msg->name() + "_COM_VISUAL__"))
  {
    this->CreateCOMVisual(_msg, linkVis);
  }

  if (!this->GetVisual(_msg->name() + "_INERTIA_VISUAL__"))
  {
    this->CreateInertiaVisual(_msg, linkVis);
  }

  if (!this->GetVisual(_msg->name() + "_LINK_FRAME_VISUAL__"))
  {
    this->CreateLinkFrameVisual(_msg, linkVis);
  }

  for (int i = 0; i < _msg->projector_size(); ++i)
  {
    std::string pname = _msg->name() + "::" + _msg->projector(i).name();

    if (this->dataPtr->projectors.find(pname) ==
        this->dataPtr->projectors.end())
    {
      Projector *projector = new Projector(linkVis);
      projector->Load(_msg->projector(i));
      projector->Toggle();
      this->dataPtr->projectors[pname] = projector;
    }
  }

  return true;
}

/////////////////////////////////////////////////
bool Scene::ProcessJointMsg(ConstJointPtr &_msg)
{
  VisualPtr childVis;

  if (_msg->has_child() && _msg->child() == "world")
    childVis = this->dataPtr->worldVisual;
  else if (_msg->has_child_id())
    childVis = this->GetVisual(_msg->child_id());

  if (!childVis)
    return false;

  JointVisualPtr jointVis(new JointVisual(
      _msg->name() + "_JOINT_VISUAL__", childVis));
  jointVis->Load(_msg);
  jointVis->SetVisible(this->dataPtr->showJoints);
  if (_msg->has_id())
    jointVis->SetId(_msg->id());

  this->dataPtr->visuals[jointVis->GetId()] = jointVis;

  return true;
}

/////////////////////////////////////////////////
void Scene::OnScene(ConstScenePtr &_msg)
{
  boost::mutex::scoped_lock lock(*this->dataPtr->receiveMutex);
  this->dataPtr->sceneMsgs.push_back(_msg);
}

/////////////////////////////////////////////////
void Scene::OnResponse(ConstResponsePtr &_msg)
{
  if (!this->dataPtr->requestMsg ||
      _msg->id() != this->dataPtr->requestMsg->id())
    return;

  msgs::Scene sceneMsg;
  sceneMsg.ParseFromString(_msg->serialized_data());
  boost::shared_ptr<msgs::Scene> sm(new msgs::Scene(sceneMsg));

  boost::mutex::scoped_lock lock(*this->dataPtr->receiveMutex);
  this->dataPtr->sceneMsgs.push_back(sm);
  this->dataPtr->requestMsg = NULL;
}

/////////////////////////////////////////////////
void Scene::OnRequest(ConstRequestPtr &_msg)
{
  boost::mutex::scoped_lock lock(*this->dataPtr->receiveMutex);
  this->dataPtr->requestMsgs.push_back(_msg);
}

/////////////////////////////////////////////////
void Scene::ProcessRequestMsg(ConstRequestPtr &_msg)
{
  if (_msg->request() == "entity_info")
  {
    msgs::Response response;
    response.set_id(_msg->id());
    response.set_request(_msg->request());

    Light_M::iterator iter;
    iter = this->dataPtr->lights.find(_msg->data());
    if (iter != this->dataPtr->lights.end())
    {
      msgs::Light lightMsg;
      iter->second->FillMsg(lightMsg);

      std::string *serializedData = response.mutable_serialized_data();
      lightMsg.SerializeToString(serializedData);
      response.set_type(lightMsg.GetTypeName());

      response.set_response("success");
    }
    else
      response.set_response("failure");

    // this->responsePub->Publish(response);
  }
  else if (_msg->request() == "entity_delete")
  {
    Light_M::iterator lightIter = this->dataPtr->lights.find(_msg->data());

    // Check to see if the deleted entity is a light.
    if (lightIter != this->dataPtr->lights.end())
    {
      this->dataPtr->lights.erase(lightIter);
    }
    // Otherwise delete a visual
    else
    {
      VisualPtr visPtr;
      try
      {
        Visual_M::iterator iter;
        iter = this->dataPtr->visuals.find(
            boost::lexical_cast<uint32_t>(_msg->data()));
        visPtr = iter->second;
      } catch(...)
      {
        visPtr = this->GetVisual(_msg->data());
      }

      if (visPtr)
        this->RemoveVisual(visPtr);
    }
  }
  else if (_msg->request() == "show_contact")
  {
    this->ShowContacts(true);
  }
  else if (_msg->request() == "hide_contact")
  {
    this->ShowContacts(false);
  }
  else if (_msg->request() == "show_collision")
  {
    if (_msg->data() == "all")
      this->ShowCollisions(true);
    else
    {
      VisualPtr vis = this->GetVisual(_msg->data());
      if (vis)
        vis->ShowCollision(true);
      else
        gzerr << "Unable to find visual[" << _msg->data() << "]\n";
    }
  }
  else if (_msg->request() == "hide_collision")
  {
    if (_msg->data() == "all")
      this->ShowCollisions(false);
    else
    {
      VisualPtr vis = this->GetVisual(_msg->data());
      if (vis)
        vis->ShowCollision(false);
    }
  }
  else if (_msg->request() == "show_joints")
  {
    if (_msg->data() == "all")
      this->ShowJoints(true);
    else
    {
      VisualPtr vis = this->GetVisual(_msg->data());
      if (vis)
        vis->ShowJoints(true);
      else
        gzerr << "Unable to find joint visual[" << _msg->data() << "]\n";
    }
  }
  else if (_msg->request() == "hide_joints")
  {
    if (_msg->data() == "all")
      this->ShowJoints(false);
    else
    {
      VisualPtr vis = this->GetVisual(_msg->data());
      if (vis)
        vis->ShowJoints(false);
    }
  }
  else if (_msg->request() == "show_com")
  {
    if (_msg->data() == "all")
      this->ShowCOMs(true);
    else
    {
      VisualPtr vis = this->GetVisual(_msg->data());
      if (vis)
        vis->ShowCOM(true);
      else
        gzerr << "Unable to find COM visual[" << _msg->data() << "]\n";
    }
  }
  else if (_msg->request() == "hide_com")
  {
    if (_msg->data() == "all")
      this->ShowCOMs(false);
    else
    {
      VisualPtr vis = this->GetVisual(_msg->data());
      if (vis)
        vis->ShowCOM(false);
    }
  }
  else if (_msg->request() == "show_inertia")
  {
    if (_msg->data() == "all")
      this->ShowInertias(true);
    else
    {
      VisualPtr vis = this->GetVisual(_msg->data());
      if (vis)
        vis->ShowInertia(true);
      else
        gzerr << "Unable to find inertia visual[" << _msg->data() << "]\n";
    }
  }
  else if (_msg->request() == "hide_inertia")
  {
    if (_msg->data() == "all")
      this->ShowInertias(false);
    else
    {
      VisualPtr vis = this->GetVisual(_msg->data());
      if (vis)
        vis->ShowInertia(false);
    }
  }
  else if (_msg->request() == "show_link_frame")
  {
    if (_msg->data() == "all")
      this->ShowLinkFrames(true);
    else
    {
      VisualPtr vis = this->GetVisual(_msg->data());
      if (vis)
        vis->ShowLinkFrame(true);
      else
        gzerr << "Unable to find link frame visual[" << _msg->data() << "]\n";
    }
  }
  else if (_msg->request() == "hide_link_frame")
  {
    if (_msg->data() == "all")
      this->ShowLinkFrames(false);
    else
    {
      VisualPtr vis = this->GetVisual(_msg->data());
      if (vis)
        vis->ShowLinkFrame(false);
    }
  }
  else if (_msg->request() == "set_transparent")
  {
    if (_msg->data() == "all")
      this->SetTransparent(true);
    else
    {
      VisualPtr vis = this->GetVisual(_msg->data());
      if (vis)
        vis->SetTransparency(0.5);
    }
  }
  else if (_msg->request() == "set_wireframe")
  {
    if (_msg->data() == "all")
      this->SetWireframe(true);
    else
    {
      VisualPtr vis = this->GetVisual(_msg->data());
      if (vis)
        vis->SetWireframe(true);
    }
  }
  else if (_msg->request() == "set_solid")
  {
    if (_msg->data() == "all")
      this->SetWireframe(false);
    else
    {
      VisualPtr vis = this->GetVisual(_msg->data());
      if (vis)
        vis->SetWireframe(false);
    }
  }
  else if (_msg->request() == "set_opaque")
  {
    if (_msg->data() == "all")
      this->SetTransparent(false);
    else
    {
      VisualPtr vis = this->GetVisual(_msg->data());
      if (vis)
        vis->SetTransparency(0.0);
    }
  }
  else if (_msg->request() == "show_skeleton")
  {
    VisualPtr vis = this->GetVisual(_msg->data());
    bool show = (math::equal(_msg->dbl_data(), 1.0)) ? true : false;
      if (vis)
        vis->ShowSkeleton(show);
  }
}

/////////////////////////////////////////////////
bool Scene::ProcessVisualMsg(ConstVisualPtr &_msg, Visual::VisualType _type)
{
  bool result = false;
  Visual_M::iterator iter = this->dataPtr->visuals.end();

  if (_msg->has_id())
    iter = this->dataPtr->visuals.find(_msg->id());
  else
  {
    VisualPtr vis = this->GetVisual(_msg->name());
    iter = vis ? this->dataPtr->visuals.find(vis->GetId()) :
        this->dataPtr->visuals.end();
  }

  if (_msg->has_delete_me() && _msg->delete_me())
  {
    if (iter != this->dataPtr->visuals.end())
    {
      this->dataPtr->visuals.erase(iter);
      result = true;
    }
  }
  else if (iter != this->dataPtr->visuals.end())
  {
    iter->second->UpdateFromMsg(_msg);
    result = true;
  }
  else
  {
    VisualPtr visual;

    // TODO: A bit of a hack.
    if (_msg->has_geometry() &&
        _msg->geometry().type() == msgs::Geometry::HEIGHTMAP)
    {
      // Ignore collision visuals for the heightmap
      if (_msg->name().find("__COLLISION_VISUAL__") == std::string::npos &&
          this->dataPtr->terrain == NULL)
      {
        try
        {
          if (!this->dataPtr->terrain)
          {
            this->dataPtr->terrain = new Heightmap(shared_from_this());
            this->dataPtr->terrain->LoadFromMsg(_msg);
          }
          else
            gzerr << "Only one Heightmap can be created per Scene\n";
        } catch(...)
        {
          return false;
        }
      }
      return true;
    }

    // If the visual has a parent which is not the name of the scene...
    if (_msg->has_parent_name() && _msg->parent_name() != this->GetName())
    {
      if (_msg->has_id())
        iter = this->dataPtr->visuals.find(_msg->id());
      else
      {
        VisualPtr vis = this->GetVisual(_msg->name());
        iter = vis ? this->dataPtr->visuals.find(vis->GetId()) :
            this->dataPtr->visuals.end();
      }

      if (iter != this->dataPtr->visuals.end())
        gzerr << "Visual already exists. This shouldn't happen.\n";

      // Make sure the parent visual exists before trying to add a child
      // visual
      iter = this->dataPtr->visuals.find(_msg->parent_id());
      if (iter != this->dataPtr->visuals.end())
      {
        visual.reset(new Visual(_msg->name(), iter->second));
        if (_msg->has_id())
          visual->SetId(_msg->id());
      }
    }
    else
    {
      // Add a visual that is attached to the scene root
      visual.reset(new Visual(_msg->name(), this->dataPtr->worldVisual));
      if (_msg->has_id())
        visual->SetId(_msg->id());
    }

    if (visual)
    {
      result = true;
      visual->LoadFromMsg(_msg);
      visual->SetType(_type);

      this->dataPtr->visuals[visual->GetId()] = visual;
      if (visual->GetName().find("__COLLISION_VISUAL__") != std::string::npos ||
          visual->GetName().find("__SKELETON_VISUAL__") != std::string::npos)
      {
        visual->SetVisible(false);
        visual->SetVisibilityFlags(GZ_VISIBILITY_GUI);
      }

      visual->ShowCOM(this->dataPtr->showCOMs);
      visual->ShowInertia(this->dataPtr->showInertias);
      visual->ShowLinkFrame(this->dataPtr->showLinkFrames);
      visual->ShowCollision(this->dataPtr->showCollisions);
      visual->ShowJoints(this->dataPtr->showJoints);
      if (visual->GetType() == Visual::VT_MODEL)
        visual->SetTransparency(this->dataPtr->transparent ? 0.5 : 0.0);
      visual->SetWireframe(this->dataPtr->wireframe);
    }
  }

  return result;
}

/////////////////////////////////////////////////
common::Time Scene::GetSimTime() const
{
  boost::mutex::scoped_lock lock(*this->dataPtr->receiveMutex);
  return this->dataPtr->sceneSimTimePosesApplied;
}

/////////////////////////////////////////////////
void Scene::OnPoseMsg(ConstPosesStampedPtr &_msg)
{
  boost::recursive_mutex::scoped_lock lock(this->dataPtr->poseMsgMutex);
  this->dataPtr->sceneSimTimePosesReceived =
    common::Time(_msg->time().sec(), _msg->time().nsec());

  for (int i = 0; i < _msg->pose_size(); ++i)
  {
    PoseMsgs_M::iterator iter =
        this->dataPtr->poseMsgs.find(_msg->pose(i).id());
    if (iter != this->dataPtr->poseMsgs.end())
      iter->second.CopyFrom(_msg->pose(i));
    else
      this->dataPtr->poseMsgs.insert(
          std::make_pair(_msg->pose(i).id(), _msg->pose(i)));
  }
}

/////////////////////////////////////////////////
void Scene::OnSkeletonPoseMsg(ConstPoseAnimationPtr &_msg)
{
  boost::mutex::scoped_lock lock(*this->dataPtr->receiveMutex);
  SkeletonPoseMsgs_L::iterator iter;

  // Find an old model message, and remove them
  for (iter = this->dataPtr->skeletonPoseMsgs.begin();
        iter != this->dataPtr->skeletonPoseMsgs.end(); ++iter)
  {
    if ((*iter)->model_name() == _msg->model_name())
    {
      this->dataPtr->skeletonPoseMsgs.erase(iter);
      break;
    }
  }

  this->dataPtr->skeletonPoseMsgs.push_back(_msg);
}


/////////////////////////////////////////////////
void Scene::OnLightMsg(ConstLightPtr &_msg)
{
  boost::mutex::scoped_lock lock(*this->dataPtr->receiveMutex);
  this->dataPtr->lightMsgs.push_back(_msg);
}

/////////////////////////////////////////////////
bool Scene::ProcessLightMsg(ConstLightPtr &_msg)
{
  Light_M::iterator iter;
  iter = this->dataPtr->lights.find(_msg->name());

  if (iter == this->dataPtr->lights.end())
  {
    LightPtr light(new Light(shared_from_this()));
    light->LoadFromMsg(_msg);
    this->dataPtr->lights[_msg->name()] = light;
    RTShaderSystem::Instance()->UpdateShaders();
  }
  else
  {
    iter->second->UpdateFromMsg(_msg);
    RTShaderSystem::Instance()->UpdateShaders();
  }

  return true;
}

/////////////////////////////////////////////////
void Scene::OnModelMsg(ConstModelPtr &_msg)
{
  boost::mutex::scoped_lock lock(*this->dataPtr->receiveMutex);
  this->dataPtr->modelMsgs.push_back(_msg);
}

/////////////////////////////////////////////////
void Scene::OnSkyMsg(ConstSkyPtr &_msg)
{
  if (!this->dataPtr->skyx)
    return;

  Ogre::Root::getSingletonPtr()->addFrameListener(this->dataPtr->skyx);
  this->dataPtr->skyx->update(0);

  this->dataPtr->skyx->setVisible(true);

  SkyX::VClouds::VClouds *vclouds =
    this->dataPtr->skyx->getVCloudsManager()->getVClouds();

  if (_msg->has_time())
  {
    Ogre::Vector3 t = this->dataPtr->skyxController->getTime();
    t.x = math::clamp(_msg->time(), 0.0, 24.0);
    this->dataPtr->skyxController->setTime(t);
  }

  if (_msg->has_sunrise())
  {
    Ogre::Vector3 t = this->dataPtr->skyxController->getTime();
    t.y = math::clamp(_msg->sunrise(), 0.0, 24.0);
    this->dataPtr->skyxController->setTime(t);
  }

  if (_msg->has_sunset())
  {
    Ogre::Vector3 t = this->dataPtr->skyxController->getTime();
    t.z = math::clamp(_msg->sunset(), 0.0, 24.0);
    this->dataPtr->skyxController->setTime(t);
  }

  if (_msg->has_wind_speed())
    vclouds->setWindSpeed(_msg->wind_speed());

  if (_msg->has_wind_direction())
    vclouds->setWindDirection(Ogre::Radian(_msg->wind_direction()));

  if (_msg->has_cloud_ambient())
  {
    vclouds->setAmbientFactors(Ogre::Vector4(
          _msg->cloud_ambient().r(),
          _msg->cloud_ambient().g(),
          _msg->cloud_ambient().b(),
          _msg->cloud_ambient().a()));
  }

  if (_msg->has_humidity())
  {
    Ogre::Vector2 wheater = vclouds->getWheater();
    vclouds->setWheater(math::clamp(_msg->humidity(), 0.0, 1.0),
                        wheater.y, true);
  }

  if (_msg->has_mean_cloud_size())
  {
    Ogre::Vector2 wheater = vclouds->getWheater();
    vclouds->setWheater(wheater.x,
                        math::clamp(_msg->mean_cloud_size(), 0.0, 1.0), true);
  }

  this->dataPtr->skyx->update(0);
}

/////////////////////////////////////////////////
void Scene::SetSky()
{
  // Create SkyX
  this->dataPtr->skyxController = new SkyX::BasicController();
  this->dataPtr->skyx = new SkyX::SkyX(this->dataPtr->manager,
      this->dataPtr->skyxController);
  this->dataPtr->skyx->create();

  this->dataPtr->skyx->setTimeMultiplier(0);

  // Set the time: x = current time[0-24], y = sunrise time[0-24],
  // z = sunset time[0-24]
  this->dataPtr->skyxController->setTime(Ogre::Vector3(10.0, 6.0, 20.0f));

  // Moon phase in [-1,1] range, where -1 means fully covered Moon,
  // 0 clear Moon and 1 fully covered Moon
  this->dataPtr->skyxController->setMoonPhase(0);

  this->dataPtr->skyx->getAtmosphereManager()->setOptions(
      SkyX::AtmosphereManager::Options(
        9.77501f,   // Inner radius
        10.2963f,   // Outer radius
        0.01f,      // Height position
        0.0017f,    // RayleighMultiplier
        0.000675f,  // MieMultiplier
        30,         // Sun Intensity
        Ogre::Vector3(0.57f, 0.54f, 0.44f),  // Wavelength
        -0.991f, 2.5f, 4));

  this->dataPtr->skyx->getVCloudsManager()->setWindSpeed(0.6);

  // Use true to update volumetric clouds based on the time multiplier
  this->dataPtr->skyx->getVCloudsManager()->setAutoupdate(false);

  SkyX::VClouds::VClouds *vclouds =
    this->dataPtr->skyx->getVCloudsManager()->getVClouds();

  // Set wind direction in radians
  vclouds->setWindDirection(Ogre::Radian(0.0));
  vclouds->setAmbientColor(Ogre::Vector3(0.9, 0.9, 1.0));

  // x = sun light power
  // y = sun beta multiplier
  // z = ambient color multiplier
  // w = distance attenuation
  vclouds->setLightResponse(Ogre::Vector4(0.9, 0.6, 0.5, 0.3));
  vclouds->setAmbientFactors(Ogre::Vector4(0.45, 0.3, 0.6, 0.1));
  vclouds->setWheater(.6, .6, false);

  if (true)
  {
    // Create VClouds
    if (!this->dataPtr->skyx->getVCloudsManager()->isCreated())
    {
      // SkyX::MeshManager::getSkydomeRadius(...) works for both finite and
      // infinite(=0) camera far clip distances
      this->dataPtr->skyx->getVCloudsManager()->create(2000.0);
      // this->dataPtr->skyx->getMeshManager()->getSkydomeRadius(
      //    mRenderingCamera));
    }
  }
  else
  {
    // Remove VClouds
    if (this->dataPtr->skyx->getVCloudsManager()->isCreated())
    {
      this->dataPtr->skyx->getVCloudsManager()->remove();
    }
  }

  // vclouds->getLightningManager()->setEnabled(preset.vcLightnings);
  // vclouds->getLightningManager()->setAverageLightningApparitionTime(
  //     preset.vcLightningsAT);
  // vclouds->getLightningManager()->setLightningColor(
  //     preset.vcLightningsColor);
  // vclouds->getLightningManager()->setLightningTimeMultiplier(
  //    preset.vcLightningsTM);

  this->dataPtr->skyx->setVisible(false);
}

/////////////////////////////////////////////////
void Scene::SetShadowsEnabled(bool _value)
{
  // If a usercamera is set to stereo mode, then turn off shadows.
  // If a usercamera uses orthographic projection, then turn off shadows.
  // Our shadow mapping technique disables stereo.
  bool shadowOverride = true;
  for (std::vector<UserCameraPtr>::iterator iter =
       this->dataPtr->userCameras.begin();
       iter != this->dataPtr->userCameras.end() && shadowOverride; ++iter)
  {
    shadowOverride = !(*iter)->StereoEnabled() &&
                     (*iter)->GetProjectionType() != "orthographic";
  }

  _value = _value && shadowOverride;

  this->dataPtr->sdf->GetElement("shadows")->Set(_value);

  if (RenderEngine::Instance()->GetRenderPathType() == RenderEngine::DEFERRED)
  {
#if OGRE_VERSION_MAJOR >= 1 && OGRE_VERSION_MINOR >= 8
    this->dataPtr->manager->setShadowTechnique(
        Ogre::SHADOWTYPE_TEXTURE_ADDITIVE);
    this->dataPtr->manager->setShadowTextureCasterMaterial(
        "DeferredRendering/Shadows/RSMCaster_Spot");
    this->dataPtr->manager->setShadowTextureCount(1);
    this->dataPtr->manager->setShadowFarDistance(150);
    // Use a value of "2" to use a different depth buffer pool and
    // avoid sharing this with the Backbuffer's
    this->dataPtr->manager->setShadowTextureConfig(0, 1024, 1024,
        Ogre::PF_FLOAT32_RGBA, 0, 2);
    this->dataPtr->manager->setShadowDirectionalLightExtrusionDistance(75);
    this->dataPtr->manager->setShadowCasterRenderBackFaces(false);
    this->dataPtr->manager->setShadowTextureSelfShadow(true);
    this->dataPtr->manager->setShadowDirLightTextureOffset(1.75);
#endif
  }
  else if (RenderEngine::Instance()->GetRenderPathType() ==
           RenderEngine::FORWARD)
  {
    // RT Shader shadows
    if (_value)
      RTShaderSystem::Instance()->ApplyShadows(shared_from_this());
    else
      RTShaderSystem::Instance()->RemoveShadows(shared_from_this());
  }
  else
  {
    this->dataPtr->manager->setShadowCasterRenderBackFaces(false);
    this->dataPtr->manager->setShadowTextureSize(512);

    // The default shadows.
    if (_value && this->dataPtr->manager->getShadowTechnique()
        != Ogre::SHADOWTYPE_TEXTURE_ADDITIVE)
    {
      this->dataPtr->manager->setShadowTechnique(
          Ogre::SHADOWTYPE_TEXTURE_ADDITIVE);
    }
    else
      this->dataPtr->manager->setShadowTechnique(Ogre::SHADOWTYPE_NONE);
  }
}

/////////////////////////////////////////////////
bool Scene::GetShadowsEnabled() const
{
  return this->dataPtr->sdf->Get<bool>("shadows");
}

/////////////////////////////////////////////////
void Scene::AddVisual(VisualPtr _vis)
{
  if (this->dataPtr->visuals.find(_vis->GetId()) !=
      this->dataPtr->visuals.end())
  {
    gzwarn << "Duplicate visuals detected[" << _vis->GetName() << "]\n";
  }

  this->dataPtr->visuals[_vis->GetId()] = _vis;
}

/////////////////////////////////////////////////
void Scene::RemoveVisual(uint32_t _id)
{
  // Delete the visual
  auto iter = this->dataPtr->visuals.find(_id);
  if (iter != this->dataPtr->visuals.end())
  {
    VisualPtr vis = iter->second;
    // Remove all projectors attached to the visual
    auto piter = this->dataPtr->projectors.begin();
    while (piter != this->dataPtr->projectors.end())
    {
      // Check to see if the projector is a child of the visual that is
      // being removed.
      if (piter->second->GetParent()->GetRootVisual()->GetName() ==
          vis->GetRootVisual()->GetName())
      {
        delete piter->second;
        this->dataPtr->projectors.erase(piter++);
      }
      else
        ++piter;
    }

    this->RemoveVisualizations(vis);

    vis->Fini();
    this->dataPtr->visuals.erase(iter);
    if (this->dataPtr->selectedVis && this->dataPtr->selectedVis->GetId() ==
        vis->GetId())
      this->dataPtr->selectedVis.reset();
  }
}

/////////////////////////////////////////////////
void Scene::RemoveVisual(VisualPtr _vis)
{
  this->RemoveVisual(_vis->GetId());
}

/////////////////////////////////////////////////
void Scene::SetVisualId(VisualPtr _vis, uint32_t _id)
{
  if (!_vis)
    return;

  auto iter = this->dataPtr->visuals.find(_vis->GetId());
  if (iter != this->dataPtr->visuals.end())
  {
    this->dataPtr->visuals.erase(_vis->GetId());
    this->dataPtr->visuals[_id] = _vis;
    _vis->SetId(_id);
  }
}

/////////////////////////////////////////////////
void Scene::AddLight(LightPtr _light)
{
  std::string n = this->StripSceneName(_light->GetName());
  Light_M::iterator iter = this->dataPtr->lights.find(n);
  if (iter != this->dataPtr->lights.end())
    gzerr << "Duplicate lights detected[" << _light->GetName() << "]\n";

  this->dataPtr->lights[n] = _light;
}

/////////////////////////////////////////////////
void Scene::RemoveLight(LightPtr _light)
{
  if (_light)
  {
    // Delete the light
    std::string n = this->StripSceneName(_light->GetName());
    this->dataPtr->lights.erase(n);
  }
}

/////////////////////////////////////////////////
void Scene::SetGrid(bool _enabled)
{
  if (_enabled && this->dataPtr->grids.empty())
  {
    Grid *grid = new Grid(this, 20, 1, 10, common::Color(0.3, 0.3, 0.3, 0.5));
    grid->Init();
    this->dataPtr->grids.push_back(grid);

    grid = new Grid(this, 4, 5, 20, common::Color(0.8, 0.8, 0.8, 0.5));
    grid->Init();
    this->dataPtr->grids.push_back(grid);
  }
  else
  {
    for (uint32_t i = 0; i < this->dataPtr->grids.size(); ++i)
    {
      this->dataPtr->grids[i]->Enable(_enabled);
    }
  }
}

/////////////////////////////////////////////////
void Scene::ShowOrigin(bool _show)
{
  this->dataPtr->originVisual->SetVisible(_show);
}

//////////////////////////////////////////////////
std::string Scene::StripSceneName(const std::string &_name) const
{
  if (_name.find(this->GetName() + "::") != std::string::npos)
    return _name.substr(this->GetName().size() + 2);
  else
    return _name;
}

//////////////////////////////////////////////////
Heightmap *Scene::GetHeightmap() const
{
  boost::mutex::scoped_lock lock(*this->dataPtr->receiveMutex);
  return this->dataPtr->terrain;
}

/////////////////////////////////////////////////
void Scene::CreateCOMVisual(ConstLinkPtr &_msg, VisualPtr _linkVisual)
{
  COMVisualPtr comVis(new COMVisual(_msg->name() + "_COM_VISUAL__",
                                    _linkVisual));
  comVis->Load(_msg);
  comVis->SetVisible(this->dataPtr->showCOMs);
  this->dataPtr->visuals[comVis->GetId()] = comVis;
}

/////////////////////////////////////////////////
void Scene::CreateCOMVisual(sdf::ElementPtr _elem, VisualPtr _linkVisual)
{
  COMVisualPtr comVis(new COMVisual(_linkVisual->GetName() + "_COM_VISUAL__",
                                    _linkVisual));
  comVis->Load(_elem);
  comVis->SetVisible(false);
  this->dataPtr->visuals[comVis->GetId()] = comVis;
}

/////////////////////////////////////////////////
void Scene::CreateInertiaVisual(ConstLinkPtr &_msg, VisualPtr _linkVisual)
{
  InertiaVisualPtr inertiaVis(new InertiaVisual(_msg->name() +
      "_INERTIA_VISUAL__", _linkVisual));
  inertiaVis->Load(_msg);
  inertiaVis->SetVisible(this->dataPtr->showInertias);
  this->dataPtr->visuals[inertiaVis->GetId()] = inertiaVis;
}

/////////////////////////////////////////////////
void Scene::CreateInertiaVisual(sdf::ElementPtr _elem, VisualPtr _linkVisual)
{
  InertiaVisualPtr inertiaVis(new InertiaVisual(_linkVisual->GetName() +
      "_INERTIA_VISUAL__", _linkVisual));
  inertiaVis->Load(_elem);
  inertiaVis->SetVisible(false);
  this->dataPtr->visuals[inertiaVis->GetId()] = inertiaVis;
}

/////////////////////////////////////////////////
void Scene::CreateLinkFrameVisual(ConstLinkPtr &_msg, VisualPtr _linkVisual)
{
  LinkFrameVisualPtr linkFrameVis(new LinkFrameVisual(_msg->name() +
      "_LINK_FRAME_VISUAL__", _linkVisual));
  linkFrameVis->Load();
  linkFrameVis->SetVisible(this->dataPtr->showLinkFrames);
  this->dataPtr->visuals[linkFrameVis->GetId()] = linkFrameVis;
}

/////////////////////////////////////////////////
void Scene::RemoveVisualizations(rendering::VisualPtr _vis)
{
  std::vector<VisualPtr> toRemove;
  for (unsigned int i = 0; i < _vis->GetChildCount(); ++i)
  {
    rendering::VisualPtr childVis = _vis->GetChild(i);
    Visual::VisualType visType = childVis->GetType();
    if (visType == Visual::VT_PHYSICS || visType == Visual::VT_SENSOR)
    {
      toRemove.push_back(childVis);
    }
  }
  for (auto vis : toRemove)
    this->RemoveVisual(vis);
}

/////////////////////////////////////////////////
void Scene::SetWireframe(bool _show)
{
  this->dataPtr->wireframe = _show;
  for (auto visual : this->dataPtr->visuals)
  {
    visual.second->SetWireframe(_show);
  }

  if (this->dataPtr->terrain)
    this->dataPtr->terrain->SetWireframe(_show);
}

/////////////////////////////////////////////////
void Scene::SetTransparent(bool _show)
{
  this->dataPtr->transparent = _show;
  for (auto visual : this->dataPtr->visuals)
  {
<<<<<<< HEAD
    if (visual.second->GetType() != Visual::VT_GUI &&
        visual.second->GetType() != Visual::VT_PHYSICS &&
        visual.second->GetType() != Visual::VT_SENSOR)
    {
      visual.second->SetTransparency(_show ? 0.5 : 0.0);
    }
=======
    if (visual.second->GetType() == Visual::VT_MODEL)
      visual.second->SetTransparency(_show ? 0.5 : 0.0);
>>>>>>> 47fc6e1e
  }
}

/////////////////////////////////////////////////
void Scene::ShowCOMs(bool _show)
{
  this->dataPtr->showCOMs = _show;
  for (auto visual : this->dataPtr->visuals)
  {
    visual.second->ShowCOM(_show);
  }
}

/////////////////////////////////////////////////
void Scene::ShowInertias(bool _show)
{
  this->dataPtr->showInertias = _show;
  for (auto visual : this->dataPtr->visuals)
  {
    visual.second->ShowInertia(_show);
  }
}

/////////////////////////////////////////////////
void Scene::ShowLinkFrames(bool _show)
{
  this->dataPtr->showLinkFrames = _show;
  for (auto visual : this->dataPtr->visuals)
  {
    visual.second->ShowLinkFrame(_show);
  }
}

/////////////////////////////////////////////////
void Scene::ShowCollisions(bool _show)
{
  this->dataPtr->showCollisions = _show;
  for (auto visual : this->dataPtr->visuals)
  {
    visual.second->ShowCollision(_show);
  }
}

/////////////////////////////////////////////////
void Scene::ShowJoints(bool _show)
{
  this->dataPtr->showJoints = _show;
  for (auto visual : this->dataPtr->visuals)
  {
    visual.second->ShowJoints(_show);
  }
}

/////////////////////////////////////////////////
void Scene::ShowContacts(bool _show)
{
  ContactVisualPtr vis;

  if (this->dataPtr->contactVisId == GZ_UINT32_MAX && _show)
  {
    vis.reset(new ContactVisual("__GUIONLY_CONTACT_VISUAL__",
              this->dataPtr->worldVisual, "~/physics/contacts"));
    vis->SetEnabled(_show);
    this->dataPtr->contactVisId = vis->GetId();
    this->dataPtr->visuals[this->dataPtr->contactVisId] = vis;
  }
  else
    vis = boost::dynamic_pointer_cast<ContactVisual>(
        this->dataPtr->visuals[this->dataPtr->contactVisId]);

  if (vis)
    vis->SetEnabled(_show);
  else
    gzerr << "Unable to get contact visualization. This should never happen.\n";
}

/////////////////////////////////////////////////
void Scene::ShowClouds(bool _show)
{
  if (!this->dataPtr->skyx)
    return;

  SkyX::VCloudsManager *mgr = this->dataPtr->skyx->getVCloudsManager();
  if (mgr)
  {
    SkyX::VClouds::VClouds *vclouds =
        this->dataPtr->skyx->getVCloudsManager()->getVClouds();
    if (vclouds)
      vclouds->setVisible(_show);
  }
}

/////////////////////////////////////////////////
bool Scene::GetShowClouds() const
{
  if (!this->dataPtr->skyx)
    return false;

  SkyX::VCloudsManager *mgr = this->dataPtr->skyx->getVCloudsManager();
  if (mgr)
  {
    SkyX::VClouds::VClouds *vclouds =
        this->dataPtr->skyx->getVCloudsManager()->getVClouds();
    if (vclouds)
      return vclouds->isVisible();
  }

  return false;
}

/////////////////////////////////////////////////
void Scene::SetSkyXMode(unsigned int _mode)
{
  /// \todo This function is currently called on initialization of rendering
  /// based sensors to disable clouds and moon. More testing is required to
  /// make sure it functions correctly when called during a render update,
  /// issue #693.

  if (!this->dataPtr->skyx)
    return;

  bool enabled = _mode != GZ_SKYX_NONE;
  this->dataPtr->skyx->setEnabled(enabled);

  if (!enabled)
    return;

  this->dataPtr->skyx->setCloudsEnabled(_mode & GZ_SKYX_CLOUDS);
  this->dataPtr->skyx->setMoonEnabled(_mode & GZ_SKYX_MOON);
}

/////////////////////////////////////////////////
SkyX::SkyX *Scene::GetSkyX() const
{
  return this->dataPtr->skyx;
}

/////////////////////////////////////////////////
void Scene::RemoveProjectors()
{
  for (std::map<std::string, Projector *>::iterator iter =
      this->dataPtr->projectors.begin();
      iter != this->dataPtr->projectors.end(); ++iter)
  {
    delete iter->second;
  }
  this->dataPtr->projectors.clear();
}

/////////////////////////////////////////////////
void Scene::ToggleLayer(const int32_t _layer)
{
  for (auto visual : this->dataPtr->visuals)
  {
    visual.second->ToggleLayer(_layer);
  }
}<|MERGE_RESOLUTION|>--- conflicted
+++ resolved
@@ -3140,17 +3140,8 @@
   this->dataPtr->transparent = _show;
   for (auto visual : this->dataPtr->visuals)
   {
-<<<<<<< HEAD
-    if (visual.second->GetType() != Visual::VT_GUI &&
-        visual.second->GetType() != Visual::VT_PHYSICS &&
-        visual.second->GetType() != Visual::VT_SENSOR)
-    {
-      visual.second->SetTransparency(_show ? 0.5 : 0.0);
-    }
-=======
     if (visual.second->GetType() == Visual::VT_MODEL)
       visual.second->SetTransparency(_show ? 0.5 : 0.0);
->>>>>>> 47fc6e1e
   }
 }
 
