include (${gazebo_cmake_dir}/GazeboUtils.cmake)

include_directories(SYSTEM
  ${OGRE_INCLUDE_DIRS}
  ${TBB_INCLUDEDIR}
  skyx
  skyx/include
)

if (${OGRE_VERSION} VERSION_GREATER 1.7.4)
  add_subdirectory(deferred_shading)
endif()

add_subdirectory(skyx)
add_subdirectory(selection_buffer)

if (WIN32)
  include_directories(${libdl_include_dir})
endif()

include_directories(${tinyxml_INCLUDE_DIRS})
link_directories(${tinyxml_LIBRARY_DIRS})

set (sources
  ApplyWrenchVisual.cc
  ArrowVisual.cc
  AxisVisual.cc
  Camera.cc
  CameraVisual.cc
  COMVisual.cc
  ContactVisual.cc
  Conversions.cc
  DepthCamera.cc
  Distortion.cc
  DynamicLines.cc
  DynamicRenderable.cc
  FPSViewController.cc
  GpuLaser.cc
  Grid.cc
  Heightmap.cc
  InertiaVisual.cc
  JointVisual.cc
  LaserVisual.cc
  SonarVisual.cc
  Light.cc
  Material.cc
  MovableText.cc
  OrbitViewController.cc
  OriginVisual.cc
  OrthoViewController.cc
  Projector.cc
  RayQuery.cc
  ReferenceGeometry.cc
  RenderEngine.cc
  RenderEvents.cc
  RenderingIface.cc
  Road2d.cc
  RFIDVisual.cc
  RFIDTagVisual.cc
  RTShaderSystem.cc
  Scene.cc
  SelectionObj.cc
  TransmitterVisual.cc
  UserCamera.cc
  VideoVisual.cc
  ViewController.cc
  Visual.cc
  WireBox.cc
  WindowManager.cc
  WrenchVisual.cc
)

if (NOT USE_EXTERNAL_TINYXML)
  include_directories (${CMAKE_SOURCE_DIR}/deps/win/tinyxml)
  set (sources ${sources}
       ${CMAKE_SOURCE_DIR}/deps/win/tinyxml/tinystr.cpp
       ${CMAKE_SOURCE_DIR}/deps/win/tinyxml/tinyxml.cpp
       ${CMAKE_SOURCE_DIR}/deps/win/tinyxml/tinyxmlerror.cpp
       ${CMAKE_SOURCE_DIR}/deps/win/tinyxml/tinyxmlparser.cpp)
endif()

set (headers
  ApplyWrenchVisual.hh
  ArrowVisual.hh
  AxisVisual.hh
  Camera.hh
  CameraVisual.hh
  COMVisual.hh
  ContactVisual.hh
  Conversions.hh
  DepthCamera.hh
  Distortion.hh
  DynamicLines.hh
  DynamicRenderable.hh
  FPSViewController.hh
  GpuLaser.hh
  Grid.hh
  Heightmap.hh
  InertiaVisual.hh
  JointVisual.hh
  LaserVisual.hh
  SonarVisual.hh
  Light.hh
  Material.hh
  MovableText.hh
  OrbitViewController.hh
  OriginVisual.hh
  OrthoViewController.hh
  Projector.hh
  RayQuery.hh
  ReferenceGeometry.hh
  RenderEngine.hh
  RenderEvents.hh
  RenderingIface.hh
  RenderTypes.hh
  Road2d.hh
  RFIDVisual.hh
  RFIDTagVisual.hh
  RTShaderSystem.hh
  Scene.hh
  SelectionObj.hh
  TransmitterVisual.hh
  UserCamera.hh
  VideoVisual.hh
  ViewController.hh
  Visual.hh
  WireBox.hh
  WindowManager.hh
  WrenchVisual.hh
  ogre_gazebo.h
)

if (HAVE_OCULUS)
  set (sources ${sources}
    OculusCamera.cc
  )
  set (headers ${headers}
    OculusCamera.hh
  )
endif ()

set (gtest_sources)

gz_build_tests(${gtest_sources})

set (gtest_sources_dri
  COMVisual_TEST.cc
  GpuLaser_TEST.cc
  Heightmap_TEST.cc
  JointVisual_TEST.cc
  OriginVisual_TEST.cc
<<<<<<< HEAD
  ReferenceGeometry_TEST.cc
=======
  Scene_TEST.cc
>>>>>>> 4c4adfdd
  SelectionObj_TEST.cc
  SonarVisual_TEST.cc
  TransmitterVisual_TEST.cc
  Visual_TEST.cc
)

gz_build_dri_tests(${gtest_sources_dri})

set (rendering_headers "" CACHE INTERNAL "rendering headers" FORCE)
foreach (hdr ${headers})
  APPEND_TO_CACHED_STRING(rendering_headers
    "Rendering Headers" "#include \"gazebo/rendering/${hdr}\"\n")
endforeach()
configure_file (${CMAKE_CURRENT_SOURCE_DIR}/rendering.hh.in
                ${CMAKE_CURRENT_BINARY_DIR}/rendering.hh)

link_directories(
  ${ogre_library_dirs}
)

set (CMAKE_CXX_FLAGS "${CMAKE_CXX_FLAGS} -DBUILDING_DLL_GZ_RENDERING")
if (WIN32)
  set (CMAKE_CXX_FLAGS "${CMAKE_CXX_FLAGS} /FIWinsock2.h")
endif()

gz_add_library(gazebo_rendering ${sources})

target_link_libraries(gazebo_rendering
  gazebo_common
  gazebo_msgs
  gazebo_skyx
  gazebo_selection_buffer
  gazebo_transport
  ${ogre_libraries}
  ${OPENGL_LIBRARIES}
  ${tinyxml_LIBRARIES}
)

if (HAVE_OCULUS)
  target_link_libraries(gazebo_rendering ${OculusVR_LIBRARIES})
endif()

if (NOT APPLE AND NOT WIN32)
  target_link_libraries(gazebo_rendering X11)
endif()

if (${OGRE_VERSION} VERSION_GREATER 1.7.4)
  target_link_libraries(gazebo_rendering gazebo_rendering_deferred)
endif()

gz_install_library(gazebo_rendering)
gz_install_includes("rendering" ${headers} ${CMAKE_CURRENT_BINARY_DIR}/rendering.hh)<|MERGE_RESOLUTION|>--- conflicted
+++ resolved
@@ -149,11 +149,8 @@
   Heightmap_TEST.cc
   JointVisual_TEST.cc
   OriginVisual_TEST.cc
-<<<<<<< HEAD
   ReferenceGeometry_TEST.cc
-=======
   Scene_TEST.cc
->>>>>>> 4c4adfdd
   SelectionObj_TEST.cc
   SonarVisual_TEST.cc
   TransmitterVisual_TEST.cc
