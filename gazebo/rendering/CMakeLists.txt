--- conflicted
+++ resolved
@@ -115,12 +115,7 @@
 gz_add_library(gazebo_rendering ${sources})
 
 target_link_libraries( gazebo_rendering
-<<<<<<< HEAD
   gazebo_common
-  gazebo_sdf_interface
-=======
-  gazebo_common 
->>>>>>> 2094ad1e
   gazebo_skyx
   gazebo_selection_buffer
   ${ogre_libraries}
