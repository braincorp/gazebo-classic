/*
 * Copyright (C) 2012-2014 Open Source Robotics Foundation
 *
 * Licensed under the Apache License, Version 2.0 (the "License");
 * you may not use this file except in compliance with the License.
 * You may obtain a copy of the License at
 *
 *     http://www.apache.org/licenses/LICENSE-2.0
 *
 * Unless required by applicable law or agreed to in writing, software
 * distributed under the License is distributed on an "AS IS" BASIS,
 * WITHOUT WARRANTIES OR CONDITIONS OF ANY KIND, either express or implied.
 * See the License for the specific language governing permissions and
 * limitations under the License.
 *
*/
/* Desc: Camera Visualization Class
 * Author: Nate Koenig
 */

#include "gazebo/rendering/ogre_gazebo.h"
#include "gazebo/rendering/DynamicLines.hh"
#include "gazebo/rendering/Scene.hh"
#include "gazebo/rendering/Camera.hh"
#include "gazebo/rendering/CameraVisualPrivate.hh"
#include "gazebo/rendering/CameraVisual.hh"

using namespace gazebo;
using namespace rendering;

/////////////////////////////////////////////////
CameraVisual::CameraVisual(const std::string &_name, VisualPtr _vis)
: Visual(*new CameraVisualPrivate, _name, _vis)
{
}

/////////////////////////////////////////////////
CameraVisual::~CameraVisual()
{
  CameraVisualPrivate *dPtr =
      reinterpret_cast<CameraVisualPrivate *>(this->dataPtr);

  if (dPtr->scene)
    dPtr->scene->RemoveCamera(dPtr->camera->GetName());

  dPtr->camera.reset();
}

/////////////////////////////////////////////////
void CameraVisual::Load(unsigned int _width, unsigned int _height)
{
  CameraVisualPrivate *dPtr =
      reinterpret_cast<CameraVisualPrivate *>(this->dataPtr);

  double dist = 2.0;
  double width = 1.0;
  double height = _height / static_cast<double>(_width);

  dPtr->camera = dPtr->scene->CreateCamera(this->GetName(), false);
  dPtr->camera->Load();
  dPtr->camera->Init();
  dPtr->camera->CreateRenderTexture(this->GetName() + "_RTT");

  Ogre::MaterialPtr material =
    Ogre::MaterialManager::getSingleton().create(
        this->GetName()+"_RTT_material",

        Ogre::ResourceGroupManager::DEFAULT_RESOURCE_GROUP_NAME);
  material->getTechnique(0)->getPass(0)->createTextureUnitState();
  material->getTechnique(0)->getPass(0)->setDepthCheckEnabled(true);
  material->getTechnique(0)->getPass(0)->setDepthWriteEnabled(true);
  material->getTechnique(0)->getPass(0)->setLightingEnabled(false);
  material->getTechnique(0)->getPass(0)->getTextureUnitState(
      0)->setTextureName(this->GetName()+"_RTT");

  Ogre::Plane plane;
  plane.normal = Ogre::Vector3::NEGATIVE_UNIT_X;
  plane.d = dist;

  Ogre::MeshManager::getSingleton().createPlane(this->GetName() + "__floor",
      Ogre::ResourceGroupManager::DEFAULT_RESOURCE_GROUP_NAME,
      plane, width, height, 1, 1, true, 1, 1.0f, 1.0f,
      Ogre::Vector3::UNIT_Z);

  Ogre::Entity* planeEnt =
    dPtr->scene->GetManager()->createEntity(this->GetName() + "__plane",
        this->GetName() + "__floor");
  planeEnt->setMaterialName(this->GetName()+"_RTT_material");
  planeEnt->setCastShadows(false);
  planeEnt->setVisibilityFlags(GZ_VISIBILITY_GUI);

  DynamicLines *line = this->CreateDynamicLine(RENDERING_LINE_LIST);

  line->AddPoint(math::Vector3(0, 0, 0));
  line->AddPoint(math::Vector3(dist, width*0.5, height*0.5));

  line->AddPoint(math::Vector3(0, 0, 0));
  line->AddPoint(math::Vector3(dist, -width*0.5, height*0.5));

  line->AddPoint(math::Vector3(0, 0, 0));
  line->AddPoint(math::Vector3(dist, -width*0.5, -height*0.5));

  line->AddPoint(math::Vector3(0, 0, 0));
  line->AddPoint(math::Vector3(dist, width*0.5, -height*0.5));

  line->setMaterial("Gazebo/WhiteGlow");
  line->setVisibilityFlags(GZ_VISIBILITY_GUI);

  this->AttachObject(planeEnt);
  dPtr->camera->AttachToVisual(this->GetId(), true);

  this->SetVisibilityFlags(GZ_VISIBILITY_GUI);

  if (dPtr->parent)
    dPtr->parent->AttachVisual(shared_from_this());

  dPtr->connections.push_back(
      event::Events::ConnectRender(
      boost::bind(&CameraVisual::Update, this)));
}

/////////////////////////////////////////////////
void CameraVisual::Update()
{
<<<<<<< HEAD
  if (!this->camera)
=======
  CameraVisualPrivate *dPtr =
      reinterpret_cast<CameraVisualPrivate *>(this->dataPtr);

  if (!dPtr->camera)
>>>>>>> 5b3bdc7c
    return;

  dPtr->camera->Render();
}<|MERGE_RESOLUTION|>--- conflicted
+++ resolved
@@ -122,14 +122,10 @@
 /////////////////////////////////////////////////
 void CameraVisual::Update()
 {
-<<<<<<< HEAD
-  if (!this->camera)
-=======
   CameraVisualPrivate *dPtr =
       reinterpret_cast<CameraVisualPrivate *>(this->dataPtr);
 
   if (!dPtr->camera)
->>>>>>> 5b3bdc7c
     return;
 
   dPtr->camera->Render();
