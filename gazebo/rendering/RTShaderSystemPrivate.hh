/*
 * Copyright (C) 2015 Open Source Robotics Foundation
 *
 * Licensed under the Apache License, Version 2.0 (the "License");
 * you may not use this file except in compliance with the License.
 * You may obtain a copy of the License at
 *
 *     http://www.apache.org/licenses/LICENSE-2.0
 *
 * Unless required by applicable law or agreed to in writing, software
 * distributed under the License is distributed on an "AS IS" BASIS,
 * WITHOUT WARRANTIES OR CONDITIONS OF ANY KIND, either express or implied.
 * See the License for the specific language governing permissions and
 * limitations under the License.
 *
*/

#ifndef _GAZEBO_RTSHADERSYSTEM_PRIVATE_HH_
#define _GAZEBO_RTSHADERSYSTEM_PRIVATE_HH_

#include <string>
#include <vector>

#include "gazebo/rendering/CustomPSSMShadowCameraSetup.hh"

#include "gazebo/rendering/ogre_gazebo.h"
#include "gazebo/gazebo_config.h"

namespace gazebo
{
  namespace rendering
  {
    /// \brief Private data for the RTShaderSystem class
    class RTShaderSystemPrivate
    {
#if OGRE_VERSION_MAJOR >= 1 && OGRE_VERSION_MINOR >= 7
      /// \brief The shader generator.
      public: Ogre::RTShader::ShaderGenerator *shaderGenerator;

      /// \brief Used to generate shadows.
      public: Ogre::RTShader::SubRenderState *shadowRenderState;
#endif

      /// \brief True if initialized.
      public: bool initialized;

      /// \brief True if shadows have been applied.
      public: bool shadowsApplied;

      /// \brief All the scenes.
      public: std::vector<ScenePtr> scenes;

      /// \brief Parallel Split Shadow Map (PSSM) camera setup
      public: Ogre::ShadowCameraSetupPtr pssmSetup;

      /// \brief Flag to indicate that shaders need to be updated.
      public: bool updateShaders;

      /// \brief Size of the Parallel Split Shadow Map (PSSM) shadow texture
      /// at closest layer.
      public: unsigned int shadowTextureSize = 2048u;
<<<<<<< HEAD
=======

      /// \brief Parallel Split Shadow Map (PSSM) near clip distance.
      public: double shadowNear = 0.01;

      /// \brief Parallel Split Shadow Map (PSSM) far clip distance.
      public: double shadowFar = 200.0;

      /// \brief Parallel Split Shadow Map (PSSM) split modifier. 0.0 = linear
      /// splits. 1.0 = logarithmic splits.
      public: double shadowSplitLambda = 0.75;

      /// \brief Parallel Split Shadow Map (PSSM) overlap between splits.
      public: double shadowSplitPadding = 2.0;

      /// \brief Custom program writer factory that supports sampler2DShadow,
      /// only used in ogre versions <= 1.8
      public: CustomGLSLProgramWriterFactory *programWriterFactory = nullptr;
>>>>>>> 7f650c05
    };
  }
}
#endif<|MERGE_RESOLUTION|>--- conflicted
+++ resolved
@@ -59,8 +59,6 @@
       /// \brief Size of the Parallel Split Shadow Map (PSSM) shadow texture
       /// at closest layer.
       public: unsigned int shadowTextureSize = 2048u;
-<<<<<<< HEAD
-=======
 
       /// \brief Parallel Split Shadow Map (PSSM) near clip distance.
       public: double shadowNear = 0.01;
@@ -78,7 +76,6 @@
       /// \brief Custom program writer factory that supports sampler2DShadow,
       /// only used in ogre versions <= 1.8
       public: CustomGLSLProgramWriterFactory *programWriterFactory = nullptr;
->>>>>>> 7f650c05
     };
   }
 }
