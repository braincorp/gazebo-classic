/*
 * Copyright (C) 2012-2015 Open Source Robotics Foundation
 *
 * Licensed under the Apache License, Version 2.0 (the "License");
 * you may not use this file except in compliance with the License.
 * You may obtain a copy of the License at
 *
 *     http://www.apache.org/licenses/LICENSE-2.0
 *
 * Unless required by applicable law or agreed to in writing, software
 * distributed under the License is distributed on an "AS IS" BASIS,
 * WITHOUT WARRANTIES OR CONDITIONS OF ANY KIND, either express or implied.
 * See the License for the specific language governing permissions and
 * limitations under the License.
 *
*/

#ifndef _GAZEBO_VISUAL_HH_
#define _GAZEBO_VISUAL_HH_

#include <boost/enable_shared_from_this.hpp>
#include <string>
#include <utility>
#include <vector>

#include <sdf/sdf.hh>

#include "gazebo/common/Color.hh"
#include "gazebo/common/Mesh.hh"
#include "gazebo/common/Time.hh"

#include "gazebo/msgs/MessageTypes.hh"
#include "gazebo/math/Box.hh"
#include "gazebo/math/Pose.hh"
#include "gazebo/math/Quaternion.hh"
#include "gazebo/math/Vector3.hh"

#include "gazebo/rendering/RenderTypes.hh"
#include "gazebo/util/system.hh"

namespace Ogre
{
  class MovableObject;
  class SceneNode;
}

namespace gazebo
{
  namespace rendering
  {
    class VisualPrivate;

    /// \addtogroup gazebo_rendering
    /// \{

    /// \class Visual Visual.hh rendering/rendering.hh
    /// \brief A renderable object
    class GZ_RENDERING_VISIBLE Visual :
      public boost::enable_shared_from_this<Visual>
    {
      /// \brief Type of visual
      public: enum VisualType
      {
        /// \brief Entity visual
        VT_ENTITY,
        /// \brief Model visual
        VT_MODEL,
        /// \brief Link visual
        VT_LINK,
        /// \brief Visual visual
        VT_VISUAL,
        /// \brief Collision visual
        VT_COLLISION,
        /// \brief Sensor visual
        VT_SENSOR,
        /// \brief GUI visual
        VT_GUI,
        /// \brief Physics data visual
        VT_PHYSICS
      };

      /// \brief Constructor
      /// \param[in] _name Name of the visual.
      /// \param[in] _parent Parent of the visual.
      /// \param[in] _useRTShader True if the visual should use the
      /// real-time shader system (RTShader).
      public: Visual(const std::string &_name, VisualPtr _parent,
                     bool _useRTShader = true);

      /// \brief Constructor
      /// \param[in] _name Name of the visual.
      /// \param[in] _scene Scene containing the visual.
      /// \param[in] _useRTShader True if the visual should use the
      /// real-time shader system (RTShader).
      public: Visual(const std::string &_name, ScenePtr _scene,
                     bool _useRTShader = true);

      /// \brief Destructor
      public: virtual ~Visual();

      /// \brief Helper for the contructor
      public: void Init();

      /// \brief Helper for the destructor
      public: virtual void Fini();

      /// \brief Clone the visual with a new name.
      /// \param[in] _name Name of the cloned Visual.
      /// \param[in] _newParent Parent of the cloned Visual.
      /// \return The visual.
      public: VisualPtr Clone(const std::string &_name, VisualPtr _newParent);

      /// \brief Load from a message.
      /// \param[in] _msg A visual message.
      public: void LoadFromMsg(ConstVisualPtr &_msg);

      /// \brief Load the visual with a set of parameters.
      /// \param[in] _sdf Load from an SDF element.
      public: void Load(sdf::ElementPtr _sdf);

      /// \brief Load the visual with default parameters.
      public: virtual void Load();

      /// \brief Update the visual.
      public: void Update();

      /// \brief Get the visual SDF. Note that visuals are abstract. This SDF
      /// could be associated with a visual that represents a model, a link,
      /// a visual (inside a link), or a visualization object
      /// (e.g. LaserVisual). Therefore this SDF may store more fields than
      /// actually used.
      /// \return SDF of the visual.
      public: sdf::ElementPtr GetSDF() const;

      /// \brief Set the name of the visual
      /// \param[in] _name Name of the visual
      public: void SetName(const std::string &_name);

      /// \brief Get the name of the visual.
      /// \return The name of the visual.
      public: std::string GetName() const;

      /// \brief Attach a visual to this visual.
      /// \param[in] _vis Visual to attach.
      public: void AttachVisual(VisualPtr _vis);

      /// \brief Detach a visual.
      /// \param[in] _vis Visual to detach.
      public: void DetachVisual(VisualPtr _vis);

      /// \brief Detach a visual.
      /// \param[in] _name Name of the visual to detach.
      public: void DetachVisual(const std::string &_name);

      /// \brief Attach a renerable object to the visual.
      /// \param[in] _obj A movable object to attach to the visual.
      public: void AttachObject(Ogre::MovableObject *_obj);

      /// \brief Returns true if an object with _name is attached
      /// \param[in] _name Name of an object to find.
      public: bool HasAttachedObject(const std::string &_name);

      /// \brief Return the number of attached movable objects.
      /// \return The number of attached movable objects.
      public: unsigned int GetAttachedObjectCount() const;

      /// \brief Detach all objects.
      public: void DetachObjects();

      /// \brief Get the number of attached visuals.
      /// \return The number of children.
      public: unsigned int GetChildCount();

      /// \brief Get an attached visual based on an index. Index should be
      /// between 0 and Visual::GetChildCount.
      /// \param[in] _index Index of the child to retreive.
      /// \return Pointer to the child visual, NULL if index is invalid.
      public: VisualPtr GetChild(unsigned int _index);

      /// \brief Attach a mesh to this visual by name.
      /// \param[in] _meshName Name of the mesh.
      /// \param[in] _subMesh Name of the submesh. Empty string to use all
      /// submeshes.
      /// \param[in] _centerSubmesh True to center a submesh.
      /// \param[in] _objName Name of the attached Object to put the mesh
      /// onto.
      public: Ogre::MovableObject *AttachMesh(const std::string &_meshName,
                  const std::string &_subMesh="",
                  bool _centerSubmesh = false,
                  const std::string &_objName="");

      /// \brief Set the scale.
      /// \param[in] _scale The scaling factor for the visual.
      public: void SetScale(const math::Vector3 &_scale);

      /// \brief Get the scale.
      /// \return The scaling factor.
      public: math::Vector3 GetScale();

      /// \brief Get whether or not lighting is enabled.
      /// \return True if lighting is enabled.
      public: bool GetLighting() const;

      /// \brief Set whether or not to enable or disable lighting.
      /// \param[in] _lighting True to enable lighting.
      public: void SetLighting(bool _lighting);

      /// \brief Set the material.
      /// \param[in] _materialName The name of the material.
      /// \param[in] _unique True to make the material unique, which
      /// allows the material to change without changing materials that
      /// originally had the same name.
      public: void SetMaterial(const std::string &_materialName,
                               bool _unique = true);

      /// \brief Set the ambient color of the visual.
      /// \param[in] _color The ambient color.
      public: void SetAmbient(const common::Color &_color);

      /// \brief Set the diffuse color of the visual.
      /// \param[in] _color Set the diffuse color.
      public: void SetDiffuse(const common::Color &_color);

      /// \brief Set the specular color of the visual.
      /// \param[in] _color Specular color.
      public: void SetSpecular(const common::Color &_color);

      /// \brief Get the ambient color of the visual.
      /// \return Ambient color.
      public: common::Color GetAmbient() const;

      /// \brief Get the diffuse color of the visual.
      /// \return Diffuse color.
      public: common::Color GetDiffuse() const;

      /// \brief Get the specular color of the visual.
      /// \return Specular color.
      public: common::Color GetSpecular() const;

      /// \brief Get the emissive color of the visual.
      /// \return Emissive color.
      public: common::Color GetEmissive() const;

      /// \brief Attach visualization axes
      public: void AttachAxes();

      /// \brief Enable or disable wireframe for this visual.
      /// \param[in] _show True to enable wireframe for this visual.
      public: void SetWireframe(bool _show);

      /// \brief Set the transparency of a single visual without calling
      /// UpdateShaders.
      private: void SetTransparencyInnerLoop();

      /// \brief Set the transparency.
      /// \param[in] _trans The transparency, between 0 and 1 where 0 is no
      /// transparency.
      public: void SetTransparency(float _trans);

      /// \brief Get the transparency.
      /// \return The transparency.
      public: float GetTransparency();

      /// \brief Set the visual to be visually highlighted. This is most
      /// often used when an object is selected by a user via the GUI.
      /// \param[in] _highlighted True to enable the highlighting.
      public: void SetHighlighted(bool _highlighted);

      /// \brief Get whether or not the visual is visually highlighted. This is
      /// most often means that an object is selected by a user via the GUI.
      /// \return True if the visual is highlighted.
      public: bool GetHighlighted() const;

      /// \brief Set the emissive value.
      /// \param[in] _color The emissive color.
      public: virtual void SetEmissive(const common::Color &_color);

      /// \brief Get whether the visual casts shadows.
      /// \return True if the visual casts shadows.
      public: bool GetCastShadows() const;

      /// \brief Set whether the visual should cast shadows.
      /// \param[in] _shadows True to enable shadows.
      public: void SetCastShadows(bool _shadows);

      /// \brief Set whether the visual is visible.
      /// \param[in] _visible set this node visible.
      /// \param[in] _cascade setting this parameter in children too.
      public: void SetVisible(bool _visible, bool _cascade = true);

      /// \brief Toggle whether this visual is visible.
      public: void ToggleVisible();

      /// \brief Get whether the visual is visible.
      /// \return True if the visual is visible.
      public: bool GetVisible() const;

      /// \brief Set the position of the visual.
      /// \param[in] _pos The position to set the visual to.
      public: void SetPosition(const math::Vector3 &_pos);

      /// \brief Set the rotation of the visual.
      /// \param[in] _rot The rotation of the visual.
      public: void SetRotation(const math::Quaternion &_rot);

      /// \brief Set the pose of the visual.
      /// \param[in] _pose The new pose of the visual.
      public: void SetPose(const math::Pose &_pose);

      /// \brief Get the position of the visual.
      /// \return The visual's position.
      public: math::Vector3 GetPosition() const;

      /// \brief Get the rotation of the visual.
      /// \return The visual's rotation.
      public: math::Quaternion GetRotation() const;

      /// \brief Get the pose of the visual.
      /// \return The Visual's pose.
      public: math::Pose GetPose() const;

      /// \brief Get the global pose of the node.
      /// \return The pose in the world coordinate frame.
      public: math::Pose GetWorldPose() const;

      /// \brief Set the world pose of the visual.
      /// \param[in] _pose Pose of the visual in the world coordinate frame.
      public: void SetWorldPose(const math::Pose &_pose);

      /// \brief Set the world linear position of the visual.
      /// \param[in] _pose Position in the world coordinate frame.
      public: void SetWorldPosition(const math::Vector3 &_pos);

      /// \brief Set the world orientation of the visual
      /// \param[in] _rot Rotation in the world coordinate frame.
      public: void SetWorldRotation(const math::Quaternion &_rot);

      /// \brief Return the scene Node of this visual entity.
      /// \return The Ogre scene node.
      public: Ogre::SceneNode *GetSceneNode() const;

      /// \brief Make the visual objects static renderables.
      public: void MakeStatic();

      /// \brief Return true if the  visual is a static geometry.
      /// \return True if the visual is static.
      public: bool IsStatic() const;

      /// \brief Set one visual to track/follow another.
      /// \param[in] _vis Visual to track.
      public: void EnableTrackVisual(VisualPtr _vis);

      /// \brief Disable tracking of a visual.
      public: void DisableTrackVisual();

      /// \brief Get the normal map.
      /// \return The name of the normal map material.
      public: std::string GetNormalMap() const;

      /// \brief Set the normal map.
      /// \param[in] _nmap Name of the normal map material.
      public: void SetNormalMap(const std::string &_nmap);

      /// \brief True on or off a ribbon trail.
      /// \param[in] _value True to enable ribbon trail.
      /// \param[in] _initialColor The initial color of the ribbon trail.
      /// \param[in] _changeColor Color to change too as the trail grows.
      public: void SetRibbonTrail(bool _value,
                  const common::Color &_initialColor,
                  const common::Color &_changeColor);

      /// \brief Get the bounding box for the visual.
      /// \return The bounding box in world coordinates.
      public: math::Box GetBoundingBox() const;

      /// \brief Add a line to the visual.
      /// \param[in] _type The type of line to make.
      /// \return A pointer to the new dynamic line.
      public: DynamicLines *CreateDynamicLine(
                  RenderOpType _type = RENDERING_LINE_STRIP);

      /// \brief Delete a dynamic line.
      /// \param[in] _line Pointer to the line to delete.
      public: void DeleteDynamicLine(DynamicLines *_line);

      /// \brief Attach a vertex of a line to the position of the visual.
      /// \param[in] _line Line to attach to this visual.
      /// \param[in] _index Index of the line vertex to attach.
      public: void AttachLineVertex(DynamicLines *_line,
                                     unsigned int _index);

      /// \brief Get the name of the material.
      /// \return The name of the visual applied to this visual.
      public: std::string GetMaterialName() const;

      /// \brief Insert a mesh into Ogre.
      /// \param[in] _meshName Name of the mesh to insert.
      /// \param[in] _subMesh Name of the mesh within _meshName to insert.
      /// \param[in] _centerSubmesh True to center the submesh.
      public: void InsertMesh(const std::string &_meshName,
                  const std::string &_subMesh = "",
                  bool _centerSubmesh = false);

      /// \brief Insert a mesh into Ogre.
      /// \param[in] _mesh Pointer to the mesh to insert.
      /// \param[in] _subMesh Name of the mesh within _meshName to insert.
      /// \param[in] _centerSubmesh True to center the submesh.
      public: static void InsertMesh(const common::Mesh *_mesh,
                  const std::string &_subMesh = "",
                  bool _centerSubmesh = false);

      /// \brief Update a visual based on a message.
      /// \param[in] _msg The visual message.
      public: void UpdateFromMsg(ConstVisualPtr &_msg);

      /// \brief Return true if the visual is a plane
      /// \return True if a plane.
      public: bool IsPlane() const;

      /// \brief Get the parent visual, if one exists.
      /// \return Pointer to the parent visual, NULL if no parent.
      public: VisualPtr GetParent() const;

      /// \brief Get the root visual
      /// \return The root visual, which is one level below the world
      /// visual.
      public: VisualPtr GetRootVisual();

      /// \brief Get the nth ancestor counting from the world visual.
      /// GetNthAncestor(0) returns the world visual. GetNthAncestor(1) returns
      /// the RootVisual. GetNthAncestor(2) returns the ancestor which is a
      /// child of the root visual and so on.
      /// \param[in] _n Depth of the ancestor.
      /// \return The nth ancestor counting from the world.
      public: VisualPtr GetNthAncestor(unsigned int _n);

      /// \brief Get the depth of this visual, where 0 is the depth of the
      /// world visual.
      /// \return This visual's depth.
      public: unsigned int GetDepth() const;

      /// \brief Get the shader type.
      /// \return String of the shader type: "vertex", "pixel",
      /// "normal_map_object_space", "normal_map_tangent_space".
      public: std::string GetShaderType() const;

      /// \brief Set the shader type for the visual's material.
      /// \param[in] _type Shader type string: "vertex", "pixel",
      /// "normal_map_object_space", "normal_map_tangent_space".
      public: void SetShaderType(const std::string &_type);

      /// \brief Move to a pose and over a given time.
      /// \param[in] _pose Pose the visual will end at.
      /// \param[in] _time Time it takes the visual to move to the pose.
      public: void MoveToPosition(const math::Pose &_pose, double _time);

      /// \brief Move to a series of pose and over a given time.
      /// \param[in] _poses Series of poses the visual will move to.
      /// \param[in] _time Time it takes the visual to move to the pose.
      /// \param[in] _onComplete Callback used when the move is complete.
      public: void MoveToPositions(const std::vector<math::Pose> &_pts,
                                   double _time,
                                   boost::function<void()> _onComplete = NULL);

      /// \brief Set visibility flags for this visual and all children.
      /// \param[in] _flags The visiblity flags.
      /// \sa GZ_VISIBILITY_ALL
      /// \sa GZ_VISIBILITY_GUI
      /// \sa GZ_VISIBILITY_SELECTABLE
      public: void SetVisibilityFlags(uint32_t _flags);

      /// \brief Get visibility flags for this visual and all children.
      /// \return The visiblity flags.
      /// \sa GZ_VISIBILITY_ALL
      /// \sa GZ_VISIBILITY_GUI
      /// \sa GZ_VISIBILITY_SELECTABLE
      public: uint32_t GetVisibilityFlags();

      /// \brief Display the bounding box visual.
      public: void ShowBoundingBox();

      /// \brief Display the collision visuals
      /// \param[in] _show True to show visuals labeled as collision
      /// objects.
      public: void ShowCollision(bool _show);

      /// \brief Display the skeleton visuals.
      /// \param[in] _show True to show skeleton visuals.
      public: void ShowSkeleton(bool _show);

      /// \brief Set current scene.
      /// \param[in] _scene Pointer to the scene.
      public: void SetScene(ScenePtr _scene);

      /// \brief Get current.
      /// \return Pointer to the scene.
      public: ScenePtr GetScene() const;

      /// \brief Display joint visuals.
      /// \param[in] _show True to show joint visualizations.
      public: void ShowJoints(bool _show);

      /// \brief Display Center of Mass visuals.
      /// \param[in] _show True to show center of mass visualizations.
      public: void ShowCOM(bool _show);

      /// \brief Display inertia visuals.
      /// \param[in] _show True to show inertia visualizations.
      public: void ShowInertia(bool _show);

      /// \brief Set animation skeleton pose.
      /// \param[in] _pose Skelton message
      public: void SetSkeletonPose(const msgs::PoseAnimation &_pose);

      /// \brief Load a plugin
      /// \param _filename The filename of the plugin
      /// \param _name A unique name for the plugin
      /// \param _sdf The SDF to pass into the plugin.
      public: void LoadPlugin(const std::string &_filename,
                               const std::string &_name,
                               sdf::ElementPtr _sdf);

      /// \brief Remove a running plugin
      /// \param _name The unique name of the plugin to remove
      public: void RemovePlugin(const std::string &_name);

      /// \brief Get the id associated with this visual
      public: uint32_t GetId() const;

      /// \brief Set the id associated with this visual
      public: void SetId(uint32_t _id);

      /// \brief Get the geometry type.
      /// \return Type of geometry in string.
      public: std::string GetGeometryType() const;

      /// \brief The name of the mesh set in the visual's SDF.
      /// \return Name of the mesh.
      public: std::string GetMeshName() const;

      /// \brief Get the name of the sub mesh set in the visual's SDF.
      /// \return Name of the submesh. Empty string if no submesh is
      /// specified.
      public: std::string GetSubMeshName() const;

      /// \brief Clear parents.
      public: void ClearParent();

      /// \brief Toggle layer visibility. If the visual is
      /// on the specified layer its visibility will be toggled.
      /// \param[in] _layer Index of the layer to toggle.
      public: void ToggleLayer(const int32_t _layer);

<<<<<<< HEAD
      /// \brief Check if this visual is an ancestor of another visual.
      /// \param[in] _visual Visual.
      /// \return True if this visual is an ancestor.
      bool IsAncestorOf(rendering::VisualPtr _visual);
=======
      /// \brief Get type of visual.
      /// \return Visual type.
      public: Visual::VisualType GetType() const;

      /// \brief Set type of visual.
      /// \param[in] _type Visual type.
      public: void SetType(const Visual::VisualType _type);

      /// \brief Convert from msgs::Visual::Type to VisualType.
      /// \param[in] _type A msgs::Visual::Type enum.
      /// \return VisualType enum.
      public: static Visual::VisualType ConvertVisualType(
          const msgs::Visual::Type &_type);

      /// \brief Convert from msgs::Visual::Type to VisualType.
      /// \param[in] _type VisualType enum.
      /// \return A msgs::Visual::Type enum.
      public: static msgs::Visual::Type ConvertVisualType(
          const Visual::VisualType &_type);
>>>>>>> d164c8ad

      /// \internal
      /// \brief Constructor used by inherited classes
      /// \param[in] _dataPtr Pointer to private data.
      /// \param[in] _name Name of the visual.
      /// \param[in] _parent Parent of the visual.
      /// \param[in] _useRTShader True if the visual should use the
      /// real-time shader system (RTShader).
      protected: Visual(VisualPrivate &_dataPtr,
                        const std::string &_name, VisualPtr _parent,
                        bool _useRTShader = true);

      /// \internal
      /// \brief Constructor used by inherited classes
      /// \param[in] _dataPtr Pointer to private data.
      /// \param[in] _name Name of the visual.
      /// \param[in] _scene Scene containing the visual.
      /// \param[in] _useRTShader True if the visual should use the
      /// real-time shader system (RTShader).
      protected: Visual(VisualPrivate &_dataPtr,
                        const std::string &_name, ScenePtr _scene,
                        bool _useRTShader = true);

      /// \brief Helper function for initializing the visual with a scene as
      /// its parent.
      /// \param[in] _name Name of the visual.
      /// \param[in] _scene Scene containing the visual.
      /// \param[in] _useRTShader True if the visual should use the
      /// real-time shader system (RTShader).
      private: void Init(const std::string &_name, ScenePtr _scene,
          bool _useRTShader);

      /// \brief Helper function for initializing the visual with a visual as
      /// its parent.
      /// \param[in] _name Name of the visual.
      /// \param[in] _scene Scene containing the visual.
      /// \param[in] _useRTShader True if the visual should use the
      /// real-time shader system (RTShader).
      private: void Init(const std::string &_name, VisualPtr _parent,
          bool _useRTShader);

      /// \brief Load all plugins
      /// Load all plugins specified in the SDF for the model.
      private: void LoadPlugins();

      private: void LoadPlugin(sdf::ElementPtr _sdf);

      /// \brief Helper function to get the bounding box for a visual.
      /// \param[in] _node Pointer to the Ogre Node to process.
      /// \param[in] _box Current bounding box information.
      private: void GetBoundsHelper(Ogre::SceneNode *_node,
                                    math::Box &_box) const;

      /// \brief Return true if the submesh should be centered.
      /// \return True if the submesh should be centered when it's inserted
      /// into OGRE.
      private: bool GetCenterSubMesh() const;

      /// \brief Destroy all the movable objects attached to a scene node.
      /// \param[in] _sceneNode Pointer to the scene node to process.
      private: void DestroyAllAttachedMovableObjects(
                   Ogre::SceneNode *_sceneNode);

      /// \brief Helper function to update the geometry object size based on
      /// the scale of the visual.
      /// \param[in] _scale Scale of visual
      private: void UpdateGeomSize(const math::Vector3 &_scale);

      /// \internal
      /// \brief Pointer to private data.
      protected: VisualPrivate *dataPtr;
    };
    /// \}
  }
}
#endif<|MERGE_RESOLUTION|>--- conflicted
+++ resolved
@@ -551,12 +551,6 @@
       /// \param[in] _layer Index of the layer to toggle.
       public: void ToggleLayer(const int32_t _layer);
 
-<<<<<<< HEAD
-      /// \brief Check if this visual is an ancestor of another visual.
-      /// \param[in] _visual Visual.
-      /// \return True if this visual is an ancestor.
-      bool IsAncestorOf(rendering::VisualPtr _visual);
-=======
       /// \brief Get type of visual.
       /// \return Visual type.
       public: Visual::VisualType GetType() const;
@@ -576,7 +570,11 @@
       /// \return A msgs::Visual::Type enum.
       public: static msgs::Visual::Type ConvertVisualType(
           const Visual::VisualType &_type);
->>>>>>> d164c8ad
+
+      /// \brief Check if this visual is an ancestor of another visual.
+      /// \param[in] _visual Visual.
+      /// \return True if this visual is an ancestor.
+      bool IsAncestorOf(rendering::VisualPtr _visual);
 
       /// \internal
       /// \brief Constructor used by inherited classes
