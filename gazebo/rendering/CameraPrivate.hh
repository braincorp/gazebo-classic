/*
 * Copyright (C) 2012-2013 Open Source Robotics Foundation
 *
 * Licensed under the Apache License, Version 2.0 (the "License");
 * you may not use this file except in compliance with the License.
 * You may obtain a copy of the License at
 *
 *     http://www.apache.org/licenses/LICENSE-2.0
 *
 * Unless required by applicable law or agreed to in writing, software
 * distributed under the License is distributed on an "AS IS" BASIS,
 * WITHOUT WARRANTIES OR CONDITIONS OF ANY KIND, either express or implied.
 * See the License for the specific language governing permissions and
 * limitations under the License.
 *
*/
#ifndef _GAZEBO_RENDERING_CAMERA_PRIVATE_HH_
#define _GAZEBO_RENDERING_CAMERA_PRIVATE_HH_

#include <deque>
#include <utility>
#include <list>

#include "gazebo/msgs/msgs.hh"

namespace Ogre
{
  class CompositorInstance;
}

namespace gazebo
{
  namespace rendering
  {
    /// \brief Private data for the Camera class
    class CameraPrivate
    {
      /// \brief Visual that the camera is tracking.
      public: VisualPtr trackedVisual;

      /// \brief Counter used to create unique camera names.
      public: static unsigned int cameraCounter;

      /// \brief Deferred shading geometry buffer.
      public: Ogre::CompositorInstance *dsGBufferInstance;

      /// \brief Deferred shading merge compositor.
      public: Ogre::CompositorInstance *dsMergeInstance;

      /// \brief Deferred lighting geometry buffer.
      public: Ogre::CompositorInstance *dlGBufferInstance;

      /// \brief Deferred lighting merge compositor.
      public: Ogre::CompositorInstance *dlMergeInstance;

      /// \brief Screen space ambient occlusion compositor.
      public: Ogre::CompositorInstance *ssaoInstance;

<<<<<<< HEAD
      /// \brief Gaussian noise compositor
      public: Ogre::CompositorInstance *gaussianNoiseInstance;

      /// \brief Gaussian noise compositor listener
      public: boost::shared_ptr<GaussianNoiseCompositorListener>
        gaussianNoiseCompositorListener;

      /// \brief Lens distortion model
      public: DistortionPtr distortion;

=======
>>>>>>> c3110895
      /// \brief Queue of move positions.
      public: std::deque<std::pair<math::Pose, double> > moveToPositionQueue;

      /// \brief Render period.
      public: common::Time renderPeriod;

      /// \brief Position PID used to track a visual smoothly.
      public: common::PID trackVisualPID;

      /// \brief Pitch PID used to track a visual smoothly.
      public: common::PID trackVisualPitchPID;

      /// \brief Yaw PID used to track a visual smoothly.
      public: common::PID trackVisualYawPID;

<<<<<<< HEAD
      /// \brief Which noise type we support
      public: enum NoiseModelType
      {
        NONE,
        GAUSSIAN
      };

      /// \brief If true, apply the noise model specified by other
      /// noise parameters
      public: bool noiseActive;

      /// \brief Which type of noise we're applying
      public: enum NoiseModelType noiseType;

      /// \brief If noiseType==GAUSSIAN, noiseMean is the mean of the
      /// distibution from which we sample
      public: double noiseMean;

      /// \brief If noiseType==GAUSSIAN, noiseStdDev is the standard
      /// devation of the distibution from which we sample
      public: double noiseStdDev;

      /// \brief Which noise type we support
      public: enum DistortionModelType
      {
        BARREL
      };

      /// \brief Type of lens distortion we're applying
      public: DistortionModelType distortionType;

      /// \brief Radial distortion coefficients.
      public: math::Vector3 radialCoeff;

      /// \brief Tangential distortion coefficients.
      public: math::Vector2d tangentialCoeff;

      /// \brief Lens center used for distortion
      public: math::Vector2d lensCenter;

      /// \brief Scale applied to distorted image.
      public: math::Vector2d distortionScale;

      /// \brief True if the distorted image will be cropped to remove the
      /// black pixels at the corners of the image.
      public: bool distortionCrop;

=======
>>>>>>> c3110895
      /// \brief Communication Node
      public: transport::NodePtr node;

      /// \brief Subscribe to camera command topic
      public: transport::SubscriberPtr cmdSub;

      /// \def CameraCmdMsgs_L
      /// \brief List for holding camera command messages.
      typedef std::list<boost::shared_ptr<msgs::CameraCmd const> >
        CameraCmdMsgs_L;

      /// \brief List of camera cmd messages.
      public: CameraCmdMsgs_L commandMsgs;

      /// \brief Mutex to lock the various message buffers.
      public: boost::mutex receiveMutex;
    };
  }
}
#endif<|MERGE_RESOLUTION|>--- conflicted
+++ resolved
@@ -56,19 +56,9 @@
       /// \brief Screen space ambient occlusion compositor.
       public: Ogre::CompositorInstance *ssaoInstance;
 
-<<<<<<< HEAD
-      /// \brief Gaussian noise compositor
-      public: Ogre::CompositorInstance *gaussianNoiseInstance;
-
-      /// \brief Gaussian noise compositor listener
-      public: boost::shared_ptr<GaussianNoiseCompositorListener>
-        gaussianNoiseCompositorListener;
-
       /// \brief Lens distortion model
       public: DistortionPtr distortion;
 
-=======
->>>>>>> c3110895
       /// \brief Queue of move positions.
       public: std::deque<std::pair<math::Pose, double> > moveToPositionQueue;
 
@@ -84,28 +74,7 @@
       /// \brief Yaw PID used to track a visual smoothly.
       public: common::PID trackVisualYawPID;
 
-<<<<<<< HEAD
-      /// \brief Which noise type we support
-      public: enum NoiseModelType
-      {
-        NONE,
-        GAUSSIAN
-      };
 
-      /// \brief If true, apply the noise model specified by other
-      /// noise parameters
-      public: bool noiseActive;
-
-      /// \brief Which type of noise we're applying
-      public: enum NoiseModelType noiseType;
-
-      /// \brief If noiseType==GAUSSIAN, noiseMean is the mean of the
-      /// distibution from which we sample
-      public: double noiseMean;
-
-      /// \brief If noiseType==GAUSSIAN, noiseStdDev is the standard
-      /// devation of the distibution from which we sample
-      public: double noiseStdDev;
 
       /// \brief Which noise type we support
       public: enum DistortionModelType
@@ -131,9 +100,6 @@
       /// \brief True if the distorted image will be cropped to remove the
       /// black pixels at the corners of the image.
       public: bool distortionCrop;
-
-=======
->>>>>>> c3110895
       /// \brief Communication Node
       public: transport::NodePtr node;
 
