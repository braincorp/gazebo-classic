--- conflicted
+++ resolved
@@ -14,8 +14,8 @@
  * limitations under the License.
  *
 */
-#ifndef _GAZEBO_RENDERING_CAMERAPRIVATE_HH_
-#define _GAZEBO_RENDERING_CAMERAPRIVATE_HH_
+#ifndef _GAZEBO_RENDERING_CAMERA_PRIVATE_HH_
+#define _GAZEBO_RENDERING_CAMERA_PRIVATE_HH_
 
 #include <deque>
 #include <mutex>
@@ -94,8 +94,7 @@
       public: CameraCmdMsgs_L commandMsgs;
 
       /// \brief Mutex to lock the various message buffers.
-<<<<<<< HEAD
-      public: boost::mutex receiveMutex;
+      public: std::mutex receiveMutex;
 
       /// \brief If set to true, the position of the camera is static.
       public: bool trackIsStatic;
@@ -116,9 +115,6 @@
 
       /// \brief Maximum distance between the camera and tracked model.
       public: double trackMaxDistance;
-=======
-      public: std::mutex receiveMutex;
->>>>>>> cf1345b1
     };
   }
 }
