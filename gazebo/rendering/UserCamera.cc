/*
 * Copyright 2012 Open Source Robotics Foundation
 *
 * Licensed under the Apache License, Version 2.0 (the "License");
 * you may not use this file except in compliance with the License.
 * You may obtain a copy of the License at
 *
 *     http://www.apache.org/licenses/LICENSE-2.0
 *
 * Unless required by applicable law or agreed to in writing, software
 * distributed under the License is distributed on an "AS IS" BASIS,
 * WITHOUT WARRANTIES OR CONDITIONS OF ANY KIND, either express or implied.
 * See the License for the specific language governing permissions and
 * limitations under the License.
 *
*/
/* Desc: Camera for viewing the world
 * Author: Nate Koenig
 * Date: 19 Jun 2008
 */

#include <sstream>

#include "gazebo/rendering/ogre_gazebo.h"

#include "gazebo/common/Assert.hh"
#include "gazebo/common/Console.hh"
#include "gazebo/common/Exception.hh"
#include "gazebo/common/Events.hh"

#include "gazebo/rendering/selection_buffer/SelectionBuffer.hh"
#include "gazebo/rendering/RenderEngine.hh"
#include "gazebo/rendering/GUIOverlay.hh"
#include "gazebo/rendering/Conversions.hh"
#include "gazebo/rendering/WindowManager.hh"
#include "gazebo/rendering/FPSViewController.hh"
#include "gazebo/rendering/OrbitViewController.hh"
#include "gazebo/rendering/RenderTypes.hh"
#include "gazebo/rendering/Scene.hh"
#include "gazebo/rendering/RTShaderSystem.hh"
#include "gazebo/rendering/Camera.hh"
#include "gazebo/rendering/Visual.hh"
#include "gazebo/rendering/DynamicLines.hh"
#include "gazebo/rendering/UserCamera.hh"

using namespace gazebo;
using namespace rendering;

//////////////////////////////////////////////////
UserCamera::UserCamera(const std::string &_name, ScenePtr _scene)
  : Camera(_name, _scene)
{
  std::stringstream stream;

  this->gui = new GUIOverlay();

  this->orbitViewController = NULL;
  this->fpsViewController = NULL;
  this->viewController = NULL;

  this->selectionBuffer = NULL;
  // Set default UserCamera render rate to 30Hz
  this->SetRenderRate(30.0);
}

//////////////////////////////////////////////////
UserCamera::~UserCamera()
{
  delete this->orbitViewController;
  delete this->fpsViewController;

  delete this->gui;
  this->gui = NULL;

  this->connections.clear();
}

//////////////////////////////////////////////////
void UserCamera::Load(sdf::ElementPtr _sdf)
{
  Camera::Load(_sdf);
}

//////////////////////////////////////////////////
void UserCamera::Load()
{
  Camera::Load();
}

//////////////////////////////////////////////////
void UserCamera::Init()
{
  this->orbitViewController = new OrbitViewController(
      boost::shared_dynamic_cast<UserCamera>(shared_from_this()));
  this->fpsViewController = new FPSViewController(
      boost::shared_dynamic_cast<UserCamera>(shared_from_this()));
  this->viewController = this->orbitViewController;

  Camera::Init();
  this->SetHFOV(GZ_DTOR(60));

  // Careful when setting this value.
  // A far clip that is too close will have bad side effects on the
  // lighting. When using deferred shading, the light's use geometry that
  // trigger shaders. If the far clip is too close, the light's geometry is
  // clipped and wholes appear in the lighting.
  if (RenderEngine::Instance()->GetRenderPathType() == RenderEngine::VERTEX)
  {
    this->SetClipDist(0.1, 100);
  }
  else if (RenderEngine::Instance()->GetRenderPathType() ==
           RenderEngine::FORWARD)
  {
    this->SetClipDist(.1, 5000);
  }
  else
  {
    this->SetClipDist(.1, 5000);
  }

  // Removing for now because the axis doesn't not move properly when the
  // window is resized
  /*
  this->axisNode =
    this->pitchNode->createChildSceneNode(this->name + "AxisNode");

  const Ogre::Vector3 *corners =
    this->camera->getWorldSpaceCorners();

  double width = corners[1].y - corners[0].y;

  this->axisNode->setPosition(corners[0].x + 0.01,
                              corners[0].y + 0.0005,
                              corners[0].z + 0.0005);
  axisNode->setScale(width * 0.05, width * 0.05, width * 0.05);
  axisNode->setInheritOrientation(false);

  Ogre::ManualObject *x =
    this->scene->GetManager()->createManualObject("MyXAxis");
  x->begin("Gazebo/Red", Ogre::RenderOperation::OT_LINE_LIST);
  x->position(0, 0, 0);
  x->position(1, 0, 0);
  x->end();
  x->setVisibilityFlags(GZ_VISIBILITY_GUI);

  Ogre::ManualObject *y =
    this->scene->GetManager()->createManualObject("MyYAxis");
  y->begin("Gazebo/Green", Ogre::RenderOperation::OT_LINE_LIST);
  y->position(0, 0, 0);
  y->position(0, 1, 0);
  y->end();
  y->setVisibilityFlags(GZ_VISIBILITY_GUI);

  Ogre::ManualObject *z =
    this->scene->GetManager()->createManualObject("MyZAxis");
  z->begin("Gazebo/Blue", Ogre::RenderOperation::OT_LINE_LIST);
  z->position(0, 0, 0);
  z->position(0, 0, 1);
  z->end();
  z->setVisibilityFlags(GZ_VISIBILITY_GUI);

  this->axisNode->attachObject(x);
  this->axisNode->attachObject(y);
  this->axisNode->attachObject(z);
  */
}

//////////////////////////////////////////////////
void UserCamera::SetWorldPose(const math::Pose &_pose)
{
  Camera::SetWorldPose(_pose);
  this->viewController->Init();
}

//////////////////////////////////////////////////
void UserCamera::Update()
{
  Camera::Update();

  if (this->gui)
    this->gui->Update();
}

//////////////////////////////////////////////////
void UserCamera::AnimationComplete()
{
  this->viewController->Init();
}

//////////////////////////////////////////////////
void UserCamera::PostRender()
{
  Camera::PostRender();
<<<<<<< HEAD
  sdf::ElementPtr elem = this->sdf->GetElement("save");

  if (elem->Get<bool>("enabled"))
  {
    std::string path = elem->Get<std::string>("path");

    char tmp[1024];
    if (!path.empty())
    {
      snprintf(tmp, sizeof(tmp), "%s/%s-%04d.jpg", path.c_str(),
          this->name.c_str(), this->saveCount);
    }
    else
    {
      snprintf(tmp, sizeof(tmp),
          "%s-%04d.jpg", this->name.c_str(), this->saveCount);
    }

    // TODO: Use the window manager instead.
    // this->window->writeContentsToFile(tmp);

    this->saveCount++;
  }
=======
>>>>>>> 4ada83f1
}

//////////////////////////////////////////////////
void UserCamera::Fini()
{
  Camera::Fini();
}

//////////////////////////////////////////////////
void UserCamera::HandleMouseEvent(const common::MouseEvent &_evt)
{
  if (!this->gui || !this->gui->HandleMouseEvent(_evt))
  {
    if (this->selectionBuffer)
      this->selectionBuffer->Update();

    // DEBUG: this->selectionBuffer->ShowOverlay(true);

    // Don't update the camera if it's being animated.
    if (!this->animState)
      this->viewController->HandleMouseEvent(_evt);
  }
}

/////////////////////////////////////////////////
void UserCamera::HandleKeyPressEvent(const std::string &_key)
{
  if (this->gui)
    this->gui->HandleKeyPressEvent(_key);
  this->viewController->HandleKeyPressEvent(_key);
}

/////////////////////////////////////////////////
void UserCamera::HandleKeyReleaseEvent(const std::string &_key)
{
  if (this->gui)
    this->gui->HandleKeyReleaseEvent(_key);
  this->viewController->HandleKeyReleaseEvent(_key);
}

/////////////////////////////////////////////////
bool UserCamera::AttachToVisualImpl(VisualPtr _visual, bool _inheritOrientation,
                                     double /*_minDist*/, double /*_maxDist*/)
{
  Camera::AttachToVisualImpl(_visual, _inheritOrientation);
  if (_visual)
  {
    math::Pose origPose = this->GetWorldPose();
    double yaw = atan2(origPose.pos.x - _visual->GetWorldPose().pos.x,
                       origPose.pos.y - _visual->GetWorldPose().pos.y);
    yaw = _visual->GetWorldPose().rot.GetAsEuler().z;

    double zDiff = origPose.pos.z - _visual->GetWorldPose().pos.z;
    double pitch = 0;

    if (fabs(zDiff) > 1e-3)
    {
      double dist = _visual->GetWorldPose().pos.Distance(
          this->GetWorldPose().pos);
      pitch = acos(zDiff/dist);
    }

    this->RotateYaw(yaw);
    this->RotatePitch(pitch);

    math::Box bb = _visual->GetBoundingBox();
    math::Vector3 pos = bb.GetCenter();
    pos.z = bb.max.z;

    this->SetViewController(OrbitViewController::GetTypeString(), pos);
  }
  else
    this->SetViewController(FPSViewController::GetTypeString());

  return true;
}

//////////////////////////////////////////////////
bool UserCamera::TrackVisualImpl(VisualPtr _visual)
{
  Camera::TrackVisualImpl(_visual);
  if (_visual)
    this->SetViewController(OrbitViewController::GetTypeString());
  else
    this->SetViewController(FPSViewController::GetTypeString());

  return true;
}

//////////////////////////////////////////////////
void UserCamera::SetViewController(const std::string &type)
{
  if (this->viewController->GetTypeString() == type)
    return;

  if (type == OrbitViewController::GetTypeString())
    this->viewController = this->orbitViewController;
  else if (type == FPSViewController::GetTypeString())
    this->viewController = this->fpsViewController;
  else
    gzthrow("Invalid view controller type: " + type);

  this->viewController->Init();
}

//////////////////////////////////////////////////
void UserCamera::SetViewController(const std::string &type,
                                    const math::Vector3 &_pos)
{
  if (this->viewController->GetTypeString() == type)
    return;

  if (type == OrbitViewController::GetTypeString())
    this->viewController = this->orbitViewController;
  else if (type == FPSViewController::GetTypeString())
    this->viewController = this->fpsViewController;
  else
    gzthrow("Invalid view controller type: " + type);

  this->viewController->Init(_pos);
}

//////////////////////////////////////////////////
unsigned int UserCamera::GetImageWidth() const
{
  return this->viewport->getActualWidth();
}

//////////////////////////////////////////////////
unsigned int UserCamera::GetImageHeight() const
{
  return this->viewport->getActualHeight();
}

//////////////////////////////////////////////////
void UserCamera::Resize(unsigned int /*_w*/, unsigned int /*_h*/)
{
  if (this->viewport)
  {
    this->viewport->setDimensions(0, 0, 1, 1);
    double ratio = static_cast<double>(this->viewport->getActualWidth()) /
                   static_cast<double>(this->viewport->getActualHeight());

    double hfov =
      this->sdf->Get<double>("horizontal_fov");
    double vfov = 2.0 * atan(tan(hfov / 2.0) / ratio);
    this->camera->setAspectRatio(ratio);
    this->camera->setFOVy(Ogre::Radian(vfov));

    if (this->gui)
    {
      this->gui->Resize(this->viewport->getActualWidth(),
                        this->viewport->getActualHeight());
    }

    delete [] this->saveFrameBuffer;
    this->saveFrameBuffer = NULL;
  }
}

//////////////////////////////////////////////////
void UserCamera::SetViewportDimensions(float /*x_*/, float /*y_*/,
                                       float /*w_*/, float /*h_*/)
{
  // this->viewport->setDimensions(x, y, w, h);
}

//////////////////////////////////////////////////
float UserCamera::GetAvgFPS() const
{
  return WindowManager::Instance()->GetAvgFPS(this->windowId);
}

//////////////////////////////////////////////////
float UserCamera::GetTriangleCount() const
{
  return WindowManager::Instance()->GetTriangleCount(this->windowId);
}

//////////////////////////////////////////////////
void UserCamera::ToggleShowVisual()
{
  // this->visual->ToggleVisible();
}

//////////////////////////////////////////////////
void UserCamera::ShowVisual(bool /*_s*/)
{
  // this->visual->SetVisible(_s);
}

//////////////////////////////////////////////////
bool UserCamera::MoveToPosition(const math::Pose &_pose, double _time)
{
  return Camera::MoveToPosition(_pose, _time);
}

//////////////////////////////////////////////////
void UserCamera::MoveToVisual(const std::string &_name)
{
  VisualPtr visualPtr = this->scene->GetVisual(_name);
  if (visualPtr)
    this->MoveToVisual(visualPtr);
  else
    gzerr << "MoveTo Unknown visual[" << _name << "]\n";
}

//////////////////////////////////////////////////
void UserCamera::MoveToVisual(VisualPtr _visual)
{
  if (!_visual)
    return;

  if (this->scene->GetManager()->hasAnimation("cameratrack"))
  {
    this->scene->GetManager()->destroyAnimation("cameratrack");
  }

  math::Box box = _visual->GetBoundingBox();
  math::Vector3 size = box.GetSize();
  double maxSize = std::max(std::max(size.x, size.y), size.z);

  math::Vector3 start = this->GetWorldPose().pos;
  start.Correct();
  math::Vector3 end = box.GetCenter() + _visual->GetWorldPose().pos;
  end.Correct();
  math::Vector3 dir = end - start;
  dir.Correct();
  dir.Normalize();

  double dist = start.Distance(end) - maxSize;

  math::Vector3 mid = start + dir*(dist*.5);
  mid.z = box.GetCenter().z + box.GetSize().z + 2.0;

  dir = end - mid;
  dir.Correct();

  dist = mid.Distance(end) - maxSize;

  double yawAngle = atan2(dir.y, dir.x);
  double pitchAngle = atan2(-dir.z, sqrt(dir.x*dir.x + dir.y*dir.y));
  Ogre::Quaternion yawFinal(Ogre::Radian(yawAngle), Ogre::Vector3(0, 0, 1));
  Ogre::Quaternion pitchFinal(Ogre::Radian(pitchAngle), Ogre::Vector3(0, 1, 0));

  dir.Normalize();

  double scale = maxSize / tan((this->GetHFOV()/2.0).Radian());

  end = mid + dir*(dist - scale);

  dist = start.Distance(end);
  // double vel = 5.0;
  double time = 0.5;  // dist / vel;

  Ogre::Animation *anim =
    this->scene->GetManager()->createAnimation("cameratrack", time);
  anim->setInterpolationMode(Ogre::Animation::IM_SPLINE);

  Ogre::NodeAnimationTrack *strack = anim->createNodeTrack(0, this->sceneNode);
  Ogre::NodeAnimationTrack *ptrack = anim->createNodeTrack(1, this->pitchNode);


  Ogre::TransformKeyFrame *key;

  key = strack->createNodeKeyFrame(0);
  key->setTranslate(Ogre::Vector3(start.x, start.y, start.z));
  key->setRotation(this->sceneNode->getOrientation());

  key = ptrack->createNodeKeyFrame(0);
  key->setRotation(this->pitchNode->getOrientation());

  /*key = strack->createNodeKeyFrame(time * 0.5);
  key->setTranslate(Ogre::Vector3(mid.x, mid.y, mid.z));
  key->setRotation(yawFinal);

  key = ptrack->createNodeKeyFrame(time * 0.5);
  key->setRotation(pitchFinal);
  */

  key = strack->createNodeKeyFrame(time);
  key->setTranslate(Ogre::Vector3(end.x, end.y, end.z));
  key->setRotation(yawFinal);

  key = ptrack->createNodeKeyFrame(time);
  key->setRotation(pitchFinal);

  this->animState =
    this->scene->GetManager()->createAnimationState("cameratrack");

  this->animState->setTimePosition(0);
  this->animState->setEnabled(true);
  this->animState->setLoop(false);
  this->prevAnimTime = common::Time::GetWallTime();

  // this->orbitViewController->SetFocalPoint(_visual->GetWorldPose().pos);
  this->onAnimationComplete =
    boost::bind(&UserCamera::OnMoveToVisualComplete, this);
}

/////////////////////////////////////////////////
void UserCamera::OnMoveToVisualComplete()
{
  this->orbitViewController->SetDistance(this->GetWorldPose().pos.Distance(
        this->orbitViewController->GetFocalPoint()));
}

//////////////////////////////////////////////////
void UserCamera::SetRenderTarget(Ogre::RenderTarget *_target)
{
  Camera::SetRenderTarget(_target);

  this->viewport->setVisibilityMask(GZ_VISIBILITY_ALL);
  this->gui->Init(this->renderTarget);
  this->initialized = true;

  this->selectionBuffer = new SelectionBuffer(this->name,
      this->scene->GetManager(), this->renderTarget);
}

//////////////////////////////////////////////////
GUIOverlay *UserCamera::GetGUIOverlay()
{
  return this->gui;
}

//////////////////////////////////////////////////
void UserCamera::EnableViewController(bool _value) const
{
  this->viewController->SetEnabled(_value);
}

//////////////////////////////////////////////////
VisualPtr UserCamera::GetVisual(const math::Vector2i &_mousePos,
                                std::string &_mod)
{
  VisualPtr result;
  if (!this->selectionBuffer)
    return result;

  // Update the selection buffer
  this->selectionBuffer->Update();

  Ogre::Entity *entity =
    this->selectionBuffer->OnSelectionClick(_mousePos.x, _mousePos.y);

  _mod = "";
  if (entity)
  {
    // Make sure we set the _mod only if we have found a selection object
    if (entity->getName().substr(0, 15) == "__SELECTION_OBJ" &&
        !entity->getUserAny().isEmpty() &&
        entity->getUserAny().getType() == typeid(std::string))
    {
      try
      {
        _mod = Ogre::any_cast<std::string>(entity->getUserAny());
      }
      catch(Ogre::Exception &e)
      {
        gzerr << "Ogre Error:" << e.getFullDescription() << "\n";
        gzthrow("Unable to get visual " + _mod);
      }
    }

    if (!entity->getUserAny().isEmpty())
    {
      try
      {
        result = this->scene->GetVisual(
            Ogre::any_cast<std::string>(entity->getUserAny()));
      }
      catch(Ogre::Exception &e)
      {
        gzerr << "Ogre Error:" << e.getFullDescription() << "\n";
        gzthrow("Unable to get visual " + _mod);
      }
    }
  }

  return result;
}

//////////////////////////////////////////////////
void UserCamera::SetFocalPoint(const math::Vector3 &_pt)
{
  this->orbitViewController->SetFocalPoint(_pt);
}

//////////////////////////////////////////////////
VisualPtr UserCamera::GetVisual(const math::Vector2i &_mousePos) const
{
  VisualPtr result;

  Ogre::Entity *entity =
    this->selectionBuffer->OnSelectionClick(_mousePos.x, _mousePos.y);

  if (entity && !entity->getUserAny().isEmpty())
  {
    result = this->scene->GetVisual(
        Ogre::any_cast<std::string>(entity->getUserAny()));
  }

  return result;
}

//////////////////////////////////////////////////
std::string UserCamera::GetViewControllerTypeString()
{
  GZ_ASSERT(this->viewController, "ViewController != NULL");
  return this->viewController->GetTypeString();
}<|MERGE_RESOLUTION|>--- conflicted
+++ resolved
@@ -191,32 +191,6 @@
 void UserCamera::PostRender()
 {
   Camera::PostRender();
-<<<<<<< HEAD
-  sdf::ElementPtr elem = this->sdf->GetElement("save");
-
-  if (elem->Get<bool>("enabled"))
-  {
-    std::string path = elem->Get<std::string>("path");
-
-    char tmp[1024];
-    if (!path.empty())
-    {
-      snprintf(tmp, sizeof(tmp), "%s/%s-%04d.jpg", path.c_str(),
-          this->name.c_str(), this->saveCount);
-    }
-    else
-    {
-      snprintf(tmp, sizeof(tmp),
-          "%s-%04d.jpg", this->name.c_str(), this->saveCount);
-    }
-
-    // TODO: Use the window manager instead.
-    // this->window->writeContentsToFile(tmp);
-
-    this->saveCount++;
-  }
-=======
->>>>>>> 4ada83f1
 }
 
 //////////////////////////////////////////////////
@@ -361,7 +335,7 @@
                    static_cast<double>(this->viewport->getActualHeight());
 
     double hfov =
-      this->sdf->Get<double>("horizontal_fov");
+      this->sdf->GetValueDouble("horizontal_fov");
     double vfov = 2.0 * atan(tan(hfov / 2.0) / ratio);
     this->camera->setAspectRatio(ratio);
     this->camera->setFOVy(Ogre::Radian(vfov));
