--- conflicted
+++ resolved
@@ -293,15 +293,8 @@
   // Deallocate memory for every scene
   while (this->scenes.size() != 0)
   {
-<<<<<<< HEAD
-    this->RemoveScene(this->scenes.front()->GetName());       
-  }
-
-  //this->scenes.clear();
-=======
     this->RemoveScene(this->scenes.front()->GetName());
   }
->>>>>>> e2121bfa
 
   // TODO: this was causing a segfault. Need to debug, and put back in
   if (this->root)
