--- conflicted
+++ resolved
@@ -76,13 +76,9 @@
                 visibilityFlags(GZ_VISIBILITY_ALL),
                 type(Visual::VT_ENTITY),
                 layer(0),
-<<<<<<< HEAD
-                geomSize(ignition::math::Vector3d::One)
-=======
                 geomSize(ignition::math::Vector3d::One),
                 inheritTransparency(true),
                 wireframe(false)
->>>>>>> 828be8d9
       {
       }
 
@@ -207,15 +203,12 @@
 
       /// \brief Size of attached geometry
       public: ignition::math::Vector3d geomSize;
-<<<<<<< HEAD
-=======
 
       /// \brief True to inherit transparency from parent.
       public: bool inheritTransparency;
 
       /// \brief True if wireframe mode is enabled
       public: bool wireframe;
->>>>>>> 828be8d9
     };
     /// \}
   }
