--- conflicted
+++ resolved
@@ -75,13 +75,9 @@
                 lighting(true),
                 visibilityFlags(GZ_VISIBILITY_ALL),
                 type(Visual::VT_ENTITY),
-<<<<<<< HEAD
-                layer(0)
-=======
                 layer(0),
                 inheritTransparency(true),
                 wireframe(false)
->>>>>>> 47fc6e1e
       {
       }
 
@@ -203,15 +199,12 @@
       /// \brief Index of the layer to which this visual belongs. Layers
       /// act similar to layers in photoshop.
       public: int32_t layer;
-<<<<<<< HEAD
-=======
 
       /// \brief True to inherit transparency from parent.
       public: bool inheritTransparency;
 
       /// \brief True if wireframe mode is enabled
       public: bool wireframe;
->>>>>>> 47fc6e1e
     };
     /// \}
   }
