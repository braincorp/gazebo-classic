/*
 * Copyright (C) 2015-2016 Open Source Robotics Foundation
 *
 * Licensed under the Apache License, Version 2.0 (the "License");
 * you may not use this file except in compliance with the License.
 * You may obtain a copy of the License at
 *
 *     http://www.apache.org/licenses/LICENSE-2.0
 *
 * Unless required by applicable law or agreed to in writing, software
 * distributed under the License is distributed on an "AS IS" BASIS,
 * WITHOUT WARRANTIES OR CONDITIONS OF ANY KIND, either express or implied.
 * See the License for the specific language governing permissions and
 * limitations under the License.
 *
*/
#ifndef _GAZEBO_RENDERING_HEIGHTMAPPRIVATE_HH_
#define _GAZEBO_RENDERING_HEIGHTMAPPRIVATE_HH_

#include <string>
#include <vector>
#include <boost/filesystem.hpp>

#include <ignition/math/Vector3.hh>

#include "gazebo/rendering/RenderTypes.hh"

namespace Ogre
{
  class PageManager;
  class PagedWorld;
  class TerrainGlobalOptions;
  class TerrainGroup;
  class TerrainPaging;
}

namespace gazebo
{
  namespace common
  {
    class HeightmapData;
  }

  namespace rendering
  {
    /// \internal
    /// \brief Custom terrain material generator for GLSL terrains.
    /// A custom material generator that lets Gazebo use GLSL shaders
    /// (as opposed to the default Cg shaders provided by Ogre) for rendering
    /// terrain.
    class GzTerrainMatGen : public Ogre::TerrainMaterialGeneratorA
    {
      /// \brief Constructor
      public: GzTerrainMatGen();

      /// \brief Destructor
      public: virtual ~GzTerrainMatGen();

      /// \brief Shader model 2 profile target.
      public: class SM2Profile :
              public Ogre::TerrainMaterialGeneratorA::SM2Profile
      {
        /// \brief Constructor
        public: SM2Profile(Ogre::TerrainMaterialGenerator *_parent,
                    const Ogre::String &_name, const Ogre::String &_desc);

        /// \brief Destructor
        public: virtual ~SM2Profile();

        public: Ogre::MaterialPtr generate(const Ogre::Terrain *_terrain);

        public: Ogre::MaterialPtr generateForCompositeMap(
                    const Ogre::Terrain *_terrain);

        public: void UpdateParams(const Ogre::MaterialPtr &_mat,
                                  const Ogre::Terrain *_terrain);

        public: void UpdateParamsForCompositeMap(const Ogre::MaterialPtr &_mat,
                                                 const Ogre::Terrain *_terrain);

        protected: virtual void addTechnique(const Ogre::MaterialPtr &_mat,
                       const Ogre::Terrain *_terrain, TechniqueType _tt);

#ifdef __clang__
#pragma clang diagnostic push
#pragma clang diagnostic ignored "-Woverloaded-virtual"
#endif  // ifdef __clang__
        /// \brief Utility class to help with generating shaders for GLSL.
        /// The class contains a collection of functions that are used to
        /// dynamically generate a complete vertex or fragment shader program
        /// in a string format.
        protected: class ShaderHelperGLSL :
            public Ogre::TerrainMaterialGeneratorA::SM2Profile::ShaderHelperGLSL
        {
          public: virtual Ogre::HighLevelGpuProgramPtr generateVertexProgram(
                      const SM2Profile *_prof, const Ogre::Terrain *_terrain,
                      TechniqueType _tt);

          public: virtual Ogre::HighLevelGpuProgramPtr generateFragmentProgram(
                      const SM2Profile *_prof, const Ogre::Terrain *_terrain,
                      TechniqueType _tt);

          public: virtual void updateParams(const SM2Profile *_prof,
                      const Ogre::MaterialPtr &_mat,
                      const Ogre::Terrain *_terrain, bool _compositeMap);

          protected: virtual void generateVpHeader(const SM2Profile *_prof,
                         const Ogre::Terrain *_terrain, TechniqueType _tt,
                         Ogre::StringStream &_outStream);

          protected: virtual void generateVpFooter(const SM2Profile *_prof,
                         const Ogre::Terrain *_terrain, TechniqueType _tt,
                         Ogre::StringStream &_outStream);

          protected: virtual void generateVertexProgramSource(
                         const SM2Profile *_prof, const Ogre::Terrain *_terrain,
                         TechniqueType _tt,
                         Ogre::StringStream &_outStream);

          protected: virtual void defaultVpParams(const SM2Profile *_prof,
                         const Ogre::Terrain *_terrain, TechniqueType _tt,
                         const Ogre::HighLevelGpuProgramPtr &_prog);

          protected: virtual unsigned int generateVpDynamicShadowsParams(
                         unsigned int _texCoordStart, const SM2Profile *_prof,
                         const Ogre::Terrain *_terrain, TechniqueType _tt,
                         Ogre::StringStream &_outStream);

          protected: virtual void generateVpDynamicShadows(
                         const SM2Profile *_prof, const Ogre::Terrain *_terrain,
                         TechniqueType _tt,
                         Ogre::StringStream &_outStream);

          protected: virtual void generateFpHeader(const SM2Profile *_prof,
                         const Ogre::Terrain *_terrain,
                         TechniqueType tt,
                         Ogre::StringStream &_outStream);

          protected: virtual void generateFpLayer(const SM2Profile *_prof,
                         const Ogre::Terrain *_terrain, TechniqueType tt,
                         Ogre::uint _layer,
                         Ogre::StringStream &_outStream);

          protected: virtual void generateFpFooter(const SM2Profile *_prof,
                         const Ogre::Terrain *_terrain,
                         TechniqueType tt,
                         Ogre::StringStream &_outStream);

          protected: virtual void generateFpDynamicShadowsParams(
                         Ogre::uint *_texCoord, Ogre::uint *_sampler,
                         const SM2Profile *_prof, const Ogre::Terrain *_terrain,
                         TechniqueType _tt,
                         Ogre::StringStream &_outStream);

          protected: virtual void generateFpDynamicShadowsHelpers(
                         const SM2Profile *_prof,
                         const Ogre::Terrain *_terrain,
                         TechniqueType tt,
                         Ogre::StringStream &_outStream);

          protected: void generateFpDynamicShadows(const SM2Profile *_prof,
                         const Ogre::Terrain *_terrain, TechniqueType _tt,
                         Ogre::StringStream &_outStream);

          protected: virtual void generateFragmentProgramSource(
                         const SM2Profile *_prof,
                         const Ogre::Terrain *_terrain,
                         TechniqueType _tt,
                         Ogre::StringStream &_outStream);

          protected: virtual void updateVpParams(const SM2Profile *_prof,
                         const Ogre::Terrain *_terrain, TechniqueType _tt,
                         const Ogre::GpuProgramParametersSharedPtr &_params);

          private: Ogre::String GetChannel(Ogre::uint _idx);
        };

        // Needed to allow access from ShaderHelperGLSL to protected members
        // of SM2Profile.
        friend ShaderHelperGLSL;

        /// Keeping the CG shader for reference.
        /// \brief Utility class to help with generating shaders for Cg / HLSL.
        /// Original implementation from Ogre that generates Cg shaders
        protected: class ShaderHelperCg :
            public Ogre::TerrainMaterialGeneratorA::SM2Profile::ShaderHelperCg
        {
          public: virtual Ogre::HighLevelGpuProgramPtr generateFragmentProgram(
                      const SM2Profile *_prof, const Ogre::Terrain *_terrain,
                      TechniqueType _tt);

          public: virtual Ogre::HighLevelGpuProgramPtr generateVertexProgram(
                      const SM2Profile *_prof, const Ogre::Terrain *_terrain,
                      TechniqueType _tt);

          protected: virtual void generateVpHeader(const SM2Profile *_prof,
                         const Ogre::Terrain *_terrain, TechniqueType _tt,
                         Ogre::StringStream &_outStream);

          protected: virtual void generateVpFooter(const SM2Profile *_prof,
                         const Ogre::Terrain *_terrain, TechniqueType _tt,
                         Ogre::StringStream &_outStream);

          protected: virtual void generateVertexProgramSource(
                         const SM2Profile *_prof, const Ogre::Terrain *_terrain,
                         TechniqueType _tt,
                         Ogre::StringStream &_outStream);

          protected: virtual void defaultVpParams(const SM2Profile *_prof,
                         const Ogre::Terrain *_terrain, TechniqueType _tt,
                         const Ogre::HighLevelGpuProgramPtr &_prog);

          protected: virtual unsigned int generateVpDynamicShadowsParams(
                         unsigned int _texCoordStart, const SM2Profile *_prof,
                         const Ogre::Terrain *_terrain, TechniqueType _tt,
                         Ogre::StringStream &_outStream);

          protected: virtual void generateVpDynamicShadows(
                         const SM2Profile *_prof, const Ogre::Terrain *_terrain,
                         TechniqueType _tt,
                         Ogre::StringStream &_outStream);
        };

        // Needed to allow access from ShaderHelperCg to protected members
        // of SM2Profile.
        friend ShaderHelperCg;

#ifdef __clang__
#pragma clang diagnostic pop

// ifdef __clang__
#endif
      };
    };

    /// \internal
    /// \brief Custom terrain material generator.
    /// A custom material generator that lets user specify their own material
    /// script for rendering the heightmap.
    class TerrainMaterial : public Ogre::TerrainMaterialGenerator
    {
      /// \brief Constructor
      /// \param[in] _materialName Name of material
      public: TerrainMaterial(Ogre::String _materialName);

      /// \brief Set terrain material
      /// \param[in] _materialName Name of material
      public: void setMaterialByName(const Ogre::String _materialname);

      /// \brief Subclassed to provide profile-specific material generation
      class Profile : public Ogre::TerrainMaterialGenerator::Profile
      {
        /// \brief Constructor
        /// \param[in] _parent Ogre terrain material generator object
        /// \param[in] _name Name of the profile
        /// \param[on] _desc Profile description
        public: Profile(Ogre::TerrainMaterialGenerator *_parent,
            const Ogre::String &_name, const Ogre::String &_desc);

        /// \brief Destructor.
        public: ~Profile();

        // Documentation Inherited
        public: bool isVertexCompressionSupported() const;

        // Documentation Inherited
        public: Ogre::MaterialPtr generate(const Ogre::Terrain *_terrain);

        // Documentation Inherited
        public: Ogre::MaterialPtr generateForCompositeMap(
            const Ogre::Terrain *_terrain);

        // Documentation Inherited
        public: Ogre::uint8 getMaxLayers(const Ogre::Terrain *_terrain) const;

        // Documentation Inherited
        public: void updateParams(const Ogre::MaterialPtr& mat,
            const Ogre::Terrain *_terrain);

        // Documentation Inherited
        public: void updateParamsForCompositeMap(const Ogre::MaterialPtr& mat,
            const Ogre::Terrain *_terrain);

        // Documentation Inherited
        public: void requestOptions(Ogre::Terrain *_terrain);
      };

      /// \brief Name of material
      protected:  Ogre::String mMaterialName;
    };


    /// \internal
    /// \brief Pretends to provide procedural page content to avoid page loading
    class DummyPageProvider : public Ogre::PageProvider
    {
      /// \brief Give a provider the opportunity to prepare page content
      /// procedurally. The parameters are not used.
      public: bool prepareProceduralPage(Ogre::Page*, Ogre::PagedWorldSection*)
      {
        return true;
      }

      /// \brief Give a provider the opportunity to load page content
      /// procedurally. The parameters are not used.
      public: bool loadProceduralPage(Ogre::Page*, Ogre::PagedWorldSection*)
      {
        return true;
      }

      /// \brief Give a provider the opportunity to unload page content
      /// procedurally. The parameters are not used.
      public: bool unloadProceduralPage(Ogre::Page*, Ogre::PagedWorldSection*)
      {
        return true;
      }

      /// \brief Give a provider the opportunity to unprepare page content
      /// procedurally. The parameters are not used.
      public:
          bool unprepareProceduralPage(Ogre::Page*, Ogre::PagedWorldSection*)
      {
        return true;
      }
    };

    /// \internal
    /// \brief Private data for the Heightmap class
    class HeightmapPrivate
    {
      /// \brief Number of pieces in which a terrain is subdivided for paging.
      public: static const unsigned int numTerrainSubdivisions;

      /// \brief The terrain pages are loaded if the distance from the camera is
      /// within the loadRadius. See Ogre::TerrainPaging::createWorldSection().
      /// LoadRadiusFactor is a multiplier applied to the terrain size to create
      /// a load radius that depends on the terrain size.
      public: static const double loadRadiusFactor;

      /// \brief The terrain pages are held in memory but not loaded if they
      /// are not ready when the camera is within holdRadius distance. See
      /// Ogre::TerrainPaging::createWorldSection(). HoldRadiusFactor is a
      /// multiplier applied to the terrain size to create a hold radius that
      /// depends on the terrain size.
      public: static const double holdRadiusFactor;

      /// \brief Hash file name that should be present for every terrain file
      /// loaded using paging.
      public: static const boost::filesystem::path hashFilename;

      /// \brief Name of the top level directory where all the paging info is
      /// stored
      public: static const boost::filesystem::path pagingDirname;

      /// \brief When the terrain paging is enabled, the terrain information
      /// for every piece of terrain is stored in disk. This is the path of
      /// the top level directory where these files are located.
      public: boost::filesystem::path gzPagingDir;

      /// \brief The scene.
      public: ScenePtr scene;

      /// \brief Size of the terrain.
      public: ignition::math::Vector3d terrainSize;

      /// \brief Size of the heightmap data.
      public: unsigned int dataSize;

      /// \brief Origin of the terrain.
      public: ignition::math::Vector3d terrainOrigin;

      /// \brief Global options.
      public: Ogre::TerrainGlobalOptions *terrainGlobals = nullptr;

      /// \brief Group of terrains.
      public: Ogre::TerrainGroup *terrainGroup;

      /// \brief True if the terrain was imported.
      public: bool terrainsImported;

      /// \brief The diffuse textures.
      public: std::vector<std::string> diffuseTextures;

      /// \brief The normal textures.
      public: std::vector<std::string> normalTextures;

      /// \brief The size of the world sections.
      public: std::vector<double> worldSizes;

      /// \brief The material blending heights.
      public: std::vector<double> blendHeight;

      /// \brief Material blend fade distances.
      public: std::vector<double> blendFade;

      /// \brief The raw height values received from physics.
      public: std::vector<float> heights;

      /// \brief Pointer to the terrain material generator.
      public: GzTerrainMatGen *gzMatGen = nullptr;

      /// \brief A page provider is needed to use the paging system.
      public: DummyPageProvider dummyPageProvider;

      /// \brief Central registration point for extension classes,
      /// such as the PageStrategy, PageContentFactory.
      public: Ogre::PageManager *pageManager = nullptr;

      /// \brief Type of paging applied
      public: Ogre::TerrainPaging *terrainPaging = nullptr;

      /// \brief Collection of world content
      public: Ogre::PagedWorld *world;

      /// \brief Collection of terrains. Every terrain might be paged.
      public: std::vector<std::vector<float> > subTerrains;

      /// \brief Used to iterate over all the terrains
      public: int terrainIdx;

      /// \brief Flag that enables/disables the terrain paging
      public: bool useTerrainPaging;

      /// \brief True if the terrain's hash does not match the image's hash
      public: bool terrainHashChanged;

<<<<<<< HEAD
      /// \brief Name of custom material to use for the terrain. If empty,
      /// default material with glsl shader will be used.
      public: std::string materialName;
=======
      /// \brief Filename of the terrain data
      public: std::string filename;

      /// \brief Pointer to heightmap data
      public: common::HeightmapData *heightmapData = nullptr;
>>>>>>> 653c65ad
    };
  }
}
#endif<|MERGE_RESOLUTION|>--- conflicted
+++ resolved
@@ -424,17 +424,15 @@
       /// \brief True if the terrain's hash does not match the image's hash
       public: bool terrainHashChanged;
 
-<<<<<<< HEAD
       /// \brief Name of custom material to use for the terrain. If empty,
       /// default material with glsl shader will be used.
+
       public: std::string materialName;
-=======
       /// \brief Filename of the terrain data
       public: std::string filename;
 
       /// \brief Pointer to heightmap data
       public: common::HeightmapData *heightmapData = nullptr;
->>>>>>> 653c65ad
     };
   }
 }
