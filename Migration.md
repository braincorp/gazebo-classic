--- conflicted
+++ resolved
@@ -24,17 +24,15 @@
 
 ### Modifications
 
-<<<<<<< HEAD
 1. **gazebo/sensors/Sensor.hh**
     + ***Removed:*** public: template<typename T> event::ConnectionPtr ConnectUpdated(T _subscriber);
     + ***Replacement:*** public: event::ConnectionPtr ConnectUpdated(std::function<void()> _subscriber);
-=======
+
 1. **gazebo/rendering/DepthCamera.hh**
     + ***Removed:*** public: template<typename T> event::ConnectionPtr ConnectNewDepthFrame(T _subscriber)
     + ***Replacement:*** public: event::ConnectionPtr ConnectNewDepthFrame(std::function<void (const float *, unsigned int, unsigned int, unsigned int, const std::string &)>  _subscriber);
     + ***Removed:*** public: template<typename T> event::ConnectionPtr ConnectNewRGBPointCloud(T _subscriber)
     + ***Replacement:*** public: event::ConnectionPtr ConnectNewRGBPointCloud(std::function<void (const float *, unsigned int, unsigned int, unsigned int, const std::string &)>  _subscriber);
->>>>>>> 37efcbe2
 
 1. **gazebo/physics/Actor.hh**
     + Type change of `protected: math::Vector3 lastPos;` to `protected: ignition::math::Vector3d lastPos;`
