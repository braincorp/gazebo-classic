<<<<<<< HEAD
=======
## Gazebo 4.X to 5.X

### Modifications

1. **Informational logs:** The log files will be created inside
  ~/.gazebo/server-<GAZEBO_MASTER_PORT> and
  ~/.gazebo/client-<GAZEBO_MASTER_PORT>. The motivation for this
  change is to avoid name collisions when cloning a simulation. If the
  environment variable GAZEBO_MASTER_URI is not present or invalid,
  <GAZEBO_MASTER_PORT> will be replaced by "default".

### Additions

1. **gazebo/physics/Population.hh**
    + ***New class:*** Population

1. **gazebo/math/Kmeans.hh**
    + ***New class:*** Kmeans

1. **gazebo/gui/SpaceNav.hh**
    + ***New class:*** SpaceNav, an interface to the space navigator 3D mouse

### Modifications

1. **gazebo/common/Plugin.hh**
    + ***Removed:*** protected: std::string Plugin::handle
    + ***Replacement:*** protected: std::string Plugin::handleName

### Deletions

1. **gazebo/physics/Collision.hh**
    + unsigned int GetShapeType()

## Gazebo 3.1 to 4.0

### New Deprecations

1. **gazebo/physics/Collision.hh**
    + ***Deprecation*** unsigned int GetShapeType()
    + ***Replacement*** unsigned int GetShapeType() const

1. **gazebo/physics/Joint.hh**
    + ***Deprecation*** virtual void SetAngle(unsigned int, math::Angle)
    + ***Replacement*** virtual void SetPosition(unsigned int, double)

### Modifications
1. **gazebo/physics/Model.hh**
    + ***Removed:*** Link_V GetLinks() const `ABI Change`
    + ***Replacement:***  const Link_V &GetLinks() const

1. **gzprop command line tool**
    + The `gzprop` command line tool outputs a zip file instead of a tarball.

### Additions

1. **gazebo/msgs/msgs.hh**
    + sdf::ElementPtr LightToSDF(const msgs::Light &_msg, sdf::ElementPtr _sdf = sdf::ElementPtr())

1. **gazebo/rendering/Light.hh**
    + math::Quaternion GetRotation() const
    + void SetRotation(const math::Quaternion &_q)
    + LightPtr Clone(const std::string &_name, ScenePtr _scene)

1. **gazebo/rendering/Scene.hh**
    + void AddLight(LightPtr _light)
    + void RemoveLight(LightPtr _light)

1. **gazebo/gui/GuiEvents.hh**
    + template<typename T> static event::ConnectionPtr ConnectLightUpdate(T _subscriber)
    + static void DisconnectLightUpdate(event::ConnectionPtr _subscriber)

1. **gazebo/gui/ModelMaker.hh**
    + bool InitFromModel(const std::string & _modelName)

1. **gazebo/gui/LightMaker.hh**
    + bool InitFromLight(const std::string & _lightName)

1. **gazebo/common/Mesh.hh**
    + int GetMaterialIndex(const Material *_mat) const

1. **gazebo/math/Filter.hh**
    + ***New classes:*** Filter, OnePole, OnePoleQuaternion, OnePoleVector3, BiQuad, and BiQuadVector3

1. **gazebo/physics/Joint.hh**
      + bool FindAllConnectedLinks(const LinkPtr &_originalParentLink,
          Link_V &_connectedLinks);
      + math::Pose ComputeChildLinkPose( unsigned int _index,
          double _position);

1. **gazebo/physics/Link.hh**
      + void Move(const math::Pose &_worldRefernceFrameSrc,
                        const math::Pose &_worldRefernceFrameDst);
      + bool FindAllConnectedLinksHelper(
          const LinkPtr &_originalParentLink,
          Link_V &_connectedLinks, bool _fistLink = false);
      + bool ContainsLink(const Link_V &_vector, const LinkPtr &_value);
      + msgs::Visual GetVisualMessage(const std::string &_name)

### Modifications
1. **gazebo/physics/Model.hh**
    + ***Removed:*** Link_V GetLinks() const `ABI Change`
    + ***Replacement:***  const Link_V &GetLinks() const

1. **gazebo/physics/Base.cc**
    + ***Removed*** std::string GetScopedName() const
    + ***Replaced*** std::string GetScopedName(bool _prependWorldName=false) const

## Gazebo 3.0 to 3.1

### Additions

1. **gazebo/physics/World.hh**
      + void RemoveModel(const std::string &_name);
      + void RemoveModel(ModelPtr _model);

1. **gazebo/physics/JointController.hh**
    + void SetPositionPID(const std::string &_jointName, const common::PID &_pid);
    + void SetVelocityPID(const std::string &_jointName, const common::PID &_pid);

>>>>>>> 79827dee
## Gazebo 2.0 to 3.0

### New Deprecations

1. **gazebo/physics/Joint.hh**
<<<<<<< HEAD
    + ***Deprecation*** virtual void SetDamping(int _index, double _damping) = 0
    + ***Replacement*** virtual void SetStiffnessDamping(unsigned int _index, double _stiffness, double _damping, double _reference = 0) = 0
    ---
=======
>>>>>>> 79827dee
    + ***Deprecation*** virtual void ApplyDamping()
    + ***Replacement*** virtual void ApplyStiffnessDamping()
    ---
    + ***Deprecation*** double GetDampingCoefficient() const
    + ***Replacement*** double GetDamping(int _index)
<<<<<<< HEAD
=======

>>>>>>> 79827dee
1. **gazebo/physics/ode/ODEJoint.hh**
    + ***Deprecation*** void CFMDamping()
    + ***Replacement*** void ApplyImplicitStiffnessDamping()

<<<<<<< HEAD
### Modifications

### Additions

### Deletions

=======
1. **gazebo/physics/ScrewJoint.hh**
    + ***Deprecation*** virtual void SetThreadPitch(unsigned int _index, double _threadPitch) = 0
    + ***Replacement*** virtual void SetThreadPitch(double _threadPitch) = 0
    ---
    + ***Deprecation*** virtual void GetThreadPitch(unsigned int _index) = 0
    + ***Replacement*** virtual void GetThreadPitch() = 0

1. **gazebo/physics/bullet/BulletScrewJoint.hh**
    + ***Deprecation*** protected: virtual void Load(sdf::ElementPtr _sdf)
    + ***Replacement*** public: virtual void Load(sdf::ElementPtr _sdf)

1. **gazebo/physics/PhysicsEngine.hh**
    + ***Deprecation*** virtual void SetSORPGSPreconIters(unsigned int _iters)
    + ***Replacement*** virtual bool SetParam(const std::string &_key, const boost::any &_value)
    ---
    + ***Deprecation*** virtual void SetSORPGSIters(unsigned int _iters)
    + ***Replacement*** virtual bool SetParam(const std::string &_key, const boost::any &_value)
    ---
    + ***Deprecation*** virtual void SetSORPGSW(double _w)
    + ***Replacement*** virtual bool SetParam(const std::string &_key, const boost::any &_value)
    ---
    + ***Deprecation*** virtual int GetSORPGSPreconIters()
    + ***Replacement*** virtual boost::any GetParam(const std::string &_key) const
    ---
    + ***Deprecation*** virtual int GetSORPGSIters()
    + ***Replacement*** virtual boost::any GetParam(const std::string &_key) const
    ---
    + ***Deprecation*** virtual double GetSORPGSW()
    + ***Replacement*** virtual boost::any GetParam(const std::string &_key) const

1. **gazebo/physics/bullet/BulletPhysics.hh**
    + ***Deprecation*** virtual bool SetParam(BulletParam _param, const boost::any &_value)
    + ***Replacement*** virtual bool SetParam(const std::string &_key, const boost::any &_value)
    ---
    + ***Deprecation*** virtual boost::any GetParam(BulletParam _param) const
    + ***Replacement*** virtual boost::any GetParam(const std::string &_key) const

1. **gazebo/physics/ode/ODEPhysics.hh**
    + ***Deprecation*** virtual bool SetParam(ODEParam _param, const boost::any &_value)
    + ***Replacement*** virtual bool SetParam(const std::string &_key, const boost::any &_value)
    ---
    + ***Deprecation*** virtual boost::any GetParam(ODEParam _param) const
    + ***Replacement*** virtual boost::any GetParam(const std::string &_key) const

1. **gazebo/physics/dart/DARTPhysics.hh**
    + ***Deprecation*** virtual boost::any GetParam(DARTParam _param) const
    + ***Replacement*** virtual boost::any GetParam(const std::string &_key) const

1. **gazebo/physics/Joint.hh**
    + ***Deprecation*** virtual double GetAttribute(const std::string &_key, unsigned int _index) = 0
    + ***Replacement*** virtual double GetParam(const std::string &_key, unsigned int _index) = 0;

1. **gazebo/physics/bullet/BulletJoint.hh**
    + ***Deprecation*** virtual double GetAttribute(const std::string &_key, unsigned int _index)
    + ***Replacement*** virtual double GetParam(const std::string &_key, unsigned int _index)

1. **gazebo/physics/bullet/BulletScrewJoint.hh**
    + ***Deprecation*** virtual double GetAttribute(const std::string &_key, unsigned int _index)
    + ***Replacement*** virtual double GetParam(const std::string &_key, unsigned int _index)

1. **gazebo/physics/dart/DARTJoint.hh**
    + ***Deprecation*** virtual double GetParam(const std::string &_key, unsigned int _index)
    + ***Replacement*** virtual double GetAttribute(const std::string &_key, unsigned int _index)

1. **gazebo/physics/ode/ODEJoint.hh**
    + ***Deprecation*** virtual double GetParam(const std::string &_key, unsigned int _index)
    + ***Replacement*** virtual double GetAttribute(const std::string &_key, unsigned int _index)

1. **gazebo/physics/ode/ODEScrewJoint.hh**
    + ***Deprecation*** virtual double GetParam(const std::string &_key, unsigned int _index)
    + ***Replacement*** virtual double GetAttribute(const std::string &_key, unsigned int _index)

1. **gazebo/physics/ode/ODEUniversalJoint.hh**
    + ***Deprecation*** virtual double GetParam(const std::string &_key, unsigned int _index)
    + ***Replacement*** virtual double GetAttribute(const std::string &_key, unsigned int _index)

1. **gazebo/physics/simbody/SimbodyJoint.hh**
    + ***Deprecation*** virtual double GetParam(const std::string &_key, unsigned int _index)
    + ***Replacement*** virtual double GetAttribute(const std::string &_key, unsigned int _index)

1. **gazebo/physics/simbody/SimbodyScrewJoint.hh**
    + ***Deprecation*** virtual double GetParam(const std::string &_key, unsigned int _index)
    + ***Replacement*** virtual double GetAttribute(const std::string &_key, unsigned int _index)

1. **gazebo/physics/Joint.hh**
    + ***Deprecation*** virtual void SetAttribute(const std::string &_key, unsigned int _index, const boost::any &_value) = 0
    + ***Replacement*** virtual bool SetParam(const std::string &_key, unsigned int _index, const boost::any &_value) = 0

1. **gazebo/physics/bullet/BulletJoint.hh**
    + ***Deprecation*** virtual void SetAttribute(const std::string &_key, unsigned int _index, const boost::any &_value)
    + ***Replacement*** virtual bool SetParam(const std::string &_key, unsigned int _index, const boost::any &_value)

1. **gazebo/physics/dart/DARTJoint.hh**
    + ***Deprecation*** virtual void SetAttribute(const std::string &_key, unsigned int _index, const boost::any &_value)
    + ***Replacement*** virtual bool SetParam(const std::string &_key, unsigned int _index, const boost::any &_value)

1. **gazebo/physics/ode/ODEJoint.hh**
    + ***Deprecation*** virtual void SetAttribute(const std::string &_key, unsigned int _index, const boost::any &_value)
    + ***Replacement*** virtual bool SetParam(const std::string &_key, unsigned int _index, const boost::any &_value)

1. **gazebo/physics/ode/ODEScrewJoint.hh**
    + ***Deprecation*** virtual void SetAttribute(const std::string &_key, unsigned int _index, const boost::any &_value)
    + ***Replacement*** virtual bool SetParam(const std::string &_key, unsigned int _index, const boost::any &_value)

1. **gazebo/physics/ode/ODEUniversalJoint.hh**
    + ***Deprecation*** virtual void SetAttribute(const std::string &_key, unsigned int _index, const boost::any &_value)
    + ***Replacement*** virtual bool SetParam(const std::string &_key, unsigned int _index, const boost::any &_value)

1. **gazebo/physics/simbody/SimbodyJoint.hh**
    + ***Deprecation*** virtual void SetAttribute(const std::string &_key, unsigned int _index, const boost::any &_value)
    + ***Replacement*** virtual bool SetParam(const std::string &_key, unsigned int _index, const boost::any &_value)

1. **gazebo/physics/simbody/SimbodyScrewJoint.hh**
    + ***Deprecation*** virtual void SetAttribute(const std::string &_key, unsigned int _index, const boost::any &_value)
    + ***Replacement*** virtual bool SetParam(const std::string &_key, unsigned int _index, const boost::any &_value)

### Modifications
1. **gazebo/physics/Entity.hh**
    + ***Removed:*** inline const math::Pose &GetWorldPose() const `ABI change`
    + ***Replacement:*** inline virutal const math::Pose &GetWorldPose() const
1. **gazebo/physics/Box.hh**
    + ***Removed:*** bool operator==(const Box &_b) `ABI Change`
    + ***Replacement:***  bool operator==(const Box &_b) const

1. **gazebo/gui/GuiIface.hh**
    + ***Removed:*** void load() `ABI change`
    + ***Replacement:*** bool load()
    + ***Note:*** Changed return type from void to bool.
1. **Functions in joint classes use unsigned int, instead of int**
    + All functions in Joint classes (gazebo/physics/\*Joint\*) and subclasses (gazebo/physics/[ode,bullet,simbody,dart]/\*Joint\*) now use unsigned integers instead of integers when referring to a specific joint axis.
    + Add const to Joint::GetInitialAnchorPose(), Joint::GetStopDissipation(), Joint::GetStopStiffness()
1. **gazebo/sensors/Noise.hh** `ABI change`
    + ***Removed:*** void Noise::Load(sdf::ElementPtr _sdf)
    + ***Replacement:*** virtual void Noise::Load(sdf::ElementPtr _sdf)
    + ***Removed:*** void Noise::~Noise()
    + ***Replacement:*** virtual void Noise::~Noise()
    + ***Removed:*** void Noise::Apply() const
    + ***Replacement:*** void Noise::Apply()
    + ***Note:*** Make Noise a base class and refactored out GaussianNoiseModel to its own class.
1. **gazebo/transport/ConnectionManager.hh**
    + ***Removed:*** bool ConnectionManager::Init(const std::string &_masterHost, unsigned int _masterPort) `ABI change`
    + ***Replacement:*** bool ConnectionManager::Init(const std::string &_masterHost, unsigned int _masterPort, uint32_t _timeoutIterations = 30)
    + ***Note:*** No changes to downstream code required. A third parameter has been added that specifies the number of timeout iterations. This parameter has a default value of 30.
1. **gazebo/transport/TransportIface.hh**
    + ***Removed:*** bool init(const std::string &_masterHost = "", unsigned int _masterPort = 0) `ABI change`
    + ***Replacement:*** bool init(const std::string &_masterHost = "", unsigned int _masterPort = 0, uint32_t _timeoutIterations = 30)
    + ***Note:*** No changes to downstream code required. A third parameter has been added that specifies the number of timeout iterations. This parameter has a default value of 30.
1. **gazebo/transport/Publication.hh**
    + ***Removed:*** void Publish(MessagePtr _msg, boost::function<void(uint32_t)> _cb, uint32_t _id) `ABI change`
    + ***Replacement:*** int Publish(MessagePtr _msg, boost::function<void(uint32_t)> _cb, uint32_t _id)
    + ***Note:*** Only the return type changed.

1. **gazebo/common/ModelDatabase.hh** `API change`
    + ***Removed:*** void ModelDatabase::GetModels(boost::function<void (const std::map<std::string, std::string> &)> _func)
    + ***Replacement:*** event::ConnectionPtr ModelDatabase::GetModels(boost::function<void (const std::map<std::string, std::string> &)> _func)
    + ***Note:*** The replacement function requires that the returned connection shared pointer remain valid in order to receive the GetModels callback. Reset the shared pointer to stop receiving GetModels callback.

1. **gazebo/physics/Collision.hh** `API change`
    + ***Modified:*** SurfaceParamsPtr Collision::surface
    + ***Note:*** Changed from `private` to `protected`

1. **gazebo/physics/MultiRayShape.hh** `API change`
    + ***Removed:*** double MultiRayShape::GetRange(int _index)
    + ***Replacement:*** double MultiRayShape::GetRange(unsigned int _index)
    + ***Removed:*** double MultiRayShape::GetRetro(int _index)
    + ***Replacement:*** double MultiRayShape::GetRetro(unsigned int _index)
    + ***Removed:*** double MultiRayShape::GetFiducial(int _index)
    + ***Replacement:*** double MultiRayShape::GetFiducial(unsigned int _index)
    + ***Note:*** Changed argument type from int to unsigned int.

1. **gazebo/physics/SurfaceParams.hh**
    + ***Removed:*** void FillMsg(msgs::Surface &_msg)
    + ***Replacement:*** virtual void FillMsg(msgs::Surface &_msg)

1. **gazebo/sensors/RaySensor.hh** `API change`
    + ***Removed:*** double RaySensor::GetRange(int _index)
    + ***Replacement:*** double RaySensor::GetRange(unsigned int _index)
    + ***Removed:*** double RaySensor::GetRetro(int _index)
    + ***Replacement:*** double RaySensor::GetRetro(unsigned int _index)
    + ***Removed:*** double RaySensor::GetFiducial(int _index)
    + ***Replacement:*** double RaySensor::GetFiducial(unsigned int _index)
    + ***Note:*** Changed argument type from int to unsigned int.

1. **gazebo/physics/PhysicsEngine.hh**
    + ***Removed*** virtual void SetParam(const std::string &_key, const boost::any &_value)
    + ***Replacement*** virtual bool SetParam(const std::string &_key, const boost::any &_value)

1. **gazebo/physics/ode/ODEPhysics.hh**
    + ***Removed*** virtual void SetParam(const std::string &_key, const boost::any &_value)
    + ***Replacement*** virtual bool SetParam(const std::string &_key, const boost::any &_value)

1. **gazebo/physics/bullet/BulletPhysics.hh**
    + ***Removed*** virtual void SetParam(const std::string &_key, const boost::any &_value)
    + ***Replacement*** virtual bool SetParam(const std::string &_key, const boost::any &_value)

1. **gazebo/physics/BallJoint.hh**
    + ***Removed*** virtual void SetHighStop(unsigned int /*_index*/, const math::Angle &/*_angle*/)
    + ***Replacement*** virtual bool SetHighStop(unsigned int /*_index*/, const math::Angle &/*_angle*/)
    ---
    + ***Removed*** virtual void SetLowStop(unsigned int /*_index*/, const math::Angle &/*_angle*/)
    + ***Replacement*** virtual bool SetLowStop(unsigned int /*_index*/, const math::Angle &/*_angle*/)

1. **gazebo/physics/Joint.hh**
    + ***Removed*** virtual void SetHighStop(unsigned int _index, const math::Angle &_angle)
    + ***Replacement*** virtual bool SetHighStop(unsigned int _index, const math::Angle &_angle)
    ---
    + ***Removed*** virtual void SetLowStop(unsigned int _index, const math::Angle &_angle)
    + ***Replacement*** virtual bool SetLowStop(unsigned int _index, const math::Angle &_angle)

1. **gazebo/physics/bullet/BulletBallJoint.hh**
    + ***Removed*** virtual void SetHighStop(unsigned int _index, const math::Angle &_angle)
    + ***Replacement*** virtual bool SetHighStop(unsigned int _index, const math::Angle &_angle)
    ---
    + ***Removed*** virtual void SetLowStop(unsigned int _index, const math::Angle &_angle)
    + ***Replacement*** virtual bool SetLowStop(unsigned int _index, const math::Angle &_angle)

1. **gazebo/physics/bullet/BulletHinge2Joint.hh**
    + ***Removed*** virtual void SetHighStop(unsigned int _index, const math::Angle &_angle)
    + ***Replacement*** virtual bool SetHighStop(unsigned int _index, const math::Angle &_angle)
    ---
    + ***Removed*** virtual void SetLowStop(unsigned int _index, const math::Angle &_angle)
    + ***Replacement*** virtual bool SetLowStop(unsigned int _index, const math::Angle &_angle)

1. **gazebo/physics/bullet/BulletHingeJoint.hh**
    + ***Removed*** virtual void SetHighStop(unsigned int _index, const math::Angle &_angle)
    + ***Replacement*** virtual bool SetHighStop(unsigned int _index, const math::Angle &_angle)
    ---
    + ***Removed*** virtual void SetLowStop(unsigned int _index, const math::Angle &_angle)
    + ***Replacement*** virtual bool SetLowStop(unsigned int _index, const math::Angle &_angle)

1. **gazebo/physics/bullet/BulletScrewJoint.hh**
    + ***Removed*** virtual void SetHighStop(unsigned int _index, const math::Angle &_angle)
    + ***Replacement*** virtual bool SetHighStop(unsigned int _index, const math::Angle &_angle)
    ---
    + ***Removed*** virtual void SetLowStop(unsigned int _index, const math::Angle &_angle)
    + ***Replacement*** virtual bool SetLowStop(unsigned int _index, const math::Angle &_angle)

1. **gazebo/physics/bullet/BulletSliderJoint.hh**
    + ***Removed*** virtual void SetHighStop(unsigned int _index, const math::Angle &_angle)
    + ***Replacement*** virtual bool SetHighStop(unsigned int _index, const math::Angle &_angle)
    ---
    + ***Removed*** virtual void SetLowStop(unsigned int _index, const math::Angle &_angle)
    + ***Replacement*** virtual bool SetLowStop(unsigned int _index, const math::Angle &_angle)

1. **gazebo/physics/bullet/BulletUniversalJoint.hh**
    + ***Removed*** virtual void SetHighStop(unsigned int _index, const math::Angle &_angle)
    + ***Replacement*** virtual bool SetHighStop(unsigned int _index, const math::Angle &_angle)
    ---
    + ***Removed*** virtual void SetLowStop(unsigned int _index, const math::Angle &_angle)
    + ***Replacement*** virtual bool SetLowStop(unsigned int _index, const math::Angle &_angle)

1. **gazebo/physics/dart/DARTJoint.hh**
    + ***Removed*** virtual void SetHighStop(unsigned int _index, const math::Angle &_angle)
    + ***Replacement*** virtual bool SetHighStop(unsigned int _index, const math::Angle &_angle)
    ---
    + ***Removed*** virtual void SetLowStop(unsigned int _index, const math::Angle &_angle)
    + ***Replacement*** virtual bool SetLowStop(unsigned int _index, const math::Angle &_angle)

1. **gazebo/physics/ode/ODEJoint.hh**
    + ***Removed*** virtual void SetHighStop(unsigned int _index, const math::Angle &_angle)
    + ***Replacement*** virtual bool SetHighStop(unsigned int _index, const math::Angle &_angle)
    ---
    + ***Removed*** virtual void SetLowStop(unsigned int _index, const math::Angle &_angle)
    + ***Replacement*** virtual bool SetLowStop(unsigned int _index, const math::Angle &_angle)

1. **gazebo/physics/ode/ODEUniversalJoint.hh**
    + ***Removed*** virtual void SetHighStop(unsigned int _index, const math::Angle &_angle)
    + ***Replacement*** virtual bool SetHighStop(unsigned int _index, const math::Angle &_angle)
    ---
    + ***Removed*** virtual void SetLowStop(unsigned int _index, const math::Angle &_angle)
    + ***Replacement*** virtual bool SetLowStop(unsigned int _index, const math::Angle &_angle)

1. **gazebo/physics/simbody/SimbodyJoint.hh**
    + ***Removed*** virtual void SetHighStop(unsigned int _index, const math::Angle &_angle)
    + ***Replacement*** virtual bool SetHighStop(unsigned int _index, const math::Angle &_angle)
    ---
    + ***Removed*** virtual void SetLowStop(unsigned int _index, const math::Angle &_angle)
    + ***Replacement*** virtual bool SetLowStop(unsigned int _index, const math::Angle &_angle)

1. **gazebo/physics/simbody/SimbodyScrewJoint.hh**
    + ***Removed*** virtual void SetHighStop(unsigned int _index, const math::Angle &_angle)
    + ***Replacement*** virtual bool SetHighStop(unsigned int _index, const math::Angle &_angle)
    ---
    + ***Removed*** virtual void SetLowStop(unsigned int _index, const math::Angle &_angle)
    + ***Replacement*** virtual bool SetLowStop(unsigned int _index, const math::Angle &_angle)

### Additions

1. **gazebo/physics/Joint.hh**
      + bool FindAllConnectedLinks(const LinkPtr &_originalParentLink,
          Link_V &_connectedLinks);
      + math::Pose ComputeChildLinkPose( unsigned int _index,
          double _position);

1. **gazebo/physics/Link.hh**
      + void MoveFrame(const math::Pose &_worldReferenceFrameSrc,
                       const math::Pose &_worldReferenceFrameDst);
      + bool FindAllConnectedLinksHelper(
          const LinkPtr &_originalParentLink,
          Link_V &_connectedLinks, bool _fistLink = false);
      + bool ContainsLink(const Link_V &_vector, const LinkPtr &_value);

1. **gazebo/physics/Collision.hh**
    + void SetWorldPoseDirty()
    + virtual const math::Pose &GetWorldPose() const
1. **gazebo/physics/JointController.hh**
      + common::Time GetLastUpdateTime() const
      + std::map<std::string, JointPtr> GetJoints() const
      + bool SetPositionTarget(const std::string &_jointName, double _target)
      + bool SetVelocityTarget(const std::string &_jointName, double _target)
      + std::map<std::string, common::PID> GetPositionPIDs() const
      + std::map<std::string, common::PID> GetVelocityPIDs() const
      + std::map<std::string, double> GetForces() const
      + std::map<std::string, double> GetPositions() const
      + std::map<std::string, double> GetVelocities() const


1. **gazebo/common/PID.hh**
      + double GetPGain() const
      + double GetIGain() const
      + double GetDGain() const
      + double GetIMax() const
      + double GetIMin() const
      + double GetCmdMax() const
      + double GetCmdMin() const


1. **gazebo/transport/TransportIface.hh**
    +  transport::ConnectionPtr connectToMaster()

1. **gazebo/physics/World.hh**
    +  msgs::Scene GetSceneMsg() const
1. **gazebo/physics/ContactManager.hh**
    + unsigned int GetFilterCount()
    + bool HasFilter(const std::string &_name)
    + void RemoveFilter(const std::string &_name)

1. **gazebo/physics/Joint.hh**
    + virtual void Fini()
    + math::Pose GetAnchorErrorPose() const
    + math::Quaternion GetAxisFrame(unsigned int _index) const
    + double GetWorldEnergyPotentialSpring(unsigned int _index) const
    + math::Pose GetParentWorldPose() const
    + double GetSpringReferencePosition(unsigned int) const
    + math::Pose GetWorldPose() const
    + virtual void SetEffortLimit(unsigned _index, double _stiffness)
    + virtual void SetStiffness(unsigned int _index, double _stiffness) = 0
    + virtual void SetStiffnessDamping(unsigned int _index, double _stiffness, double _damping, double _reference = 0) = 0
    + bool axisParentModelFrame[MAX_JOINT_AXIS]
    + protected: math::Pose parentAnchorPose
    + public: double GetInertiaRatio(const math::Vector3 &_axis) const

1. **gazebo/physics/Link.hh**
    + double GetWorldEnergy() const
    + double GetWorldEnergyKinetic() const
    + double GetWorldEnergyPotential() const
    + bool initialized

1. **gazebo/physics/Model.hh**
    + double GetWorldEnergy() const
    + double GetWorldEnergyKinetic() const
    + double GetWorldEnergyPotential() const

1. **gazebo/physics/SurfaceParams.hh**
    + FrictionPyramid()
    + ~FrictionPyramid()
    + double GetMuPrimary()
    + double GetMuSecondary()
    + void SetMuPrimary(double _mu)
    + void SetMuSecondary(double _mu)
    + math::Vector3 direction1
    + ***Note:*** Replaces mu, m2, fdir1 variables

1. **gazebo/physics/bullet/BulletSurfaceParams.hh**
    + BulletSurfaceParams()
    + virtual ~BulletSurfaceParams()
    + virtual void Load(sdf::ElementPtr _sdf)
    + virtual void FillMsg(msgs::Surface &_msg)
    + virtual void ProcessMsg(msgs::Surface &_msg)
    + FrictionPyramid frictionPyramid

1. **gazebo/physics/ode/ODESurfaceParams.hh**
    + virtual void FillMsg(msgs::Surface &_msg)
    + virtual void ProcessMsg(msgs::Surface &_msg)
    + double bounce
    + double bounce
    + double bounceThreshold
    + double kp
    + double kd
    + double cfm
    + double erp
    + double maxVel
    + double minDepth
    + FrictionPyramid frictionPyramid
    + double slip1
    + double slip2

1. **gazebo/rendering/Light.hh**
    + bool GetVisible() const
    + virtual void LoadFromMsg(const msgs::Light &_msg)

1. **gazebo/sensors/ForceTorqueSensor.hh**
    + physics::JointPtr GetJoint() const

1. **gazebo/sensors/Noise.hh**
    + virtual double ApplyImpl(double _in)
    + virtual void Fini()
    + virtual void SetCustomNoiseCallback(boost::function<double (double)> _cb)

1. **gazebo/sensors/Sensor.hh**
    + NoisePtr GetNoise(unsigned int _index = 0) const

1. **gazebo/sensors/GaussianNoiseModel.hh**

1. **gazebo/physics/ode/ODEUniversalJoint.hh**
    + virtual void SetHighStop(unsigned int _index, const math::Angle &_angle)
    + virtual void SetLowStop(unsigned int _index, const math::Angle &_angle)
    + virtual void SetAttribute(const std::string &_key, unsigned int _index, const boost::any &_value)
    + virtual double GetAttribute(const std::string &_key, unsigned int _index)

1. **gazebo/physics/simbody/SimbodyScrewJoint.hh**
    + virtual void SetThreadPitch(double _threadPitch)
    + virtual void GetThreadPitch()

1. **gazebo/physics/ode/ODEScrewJoint.hh**
    + virtual void SetThreadPitch(double _threadPitch)
    + virtual void GetThreadPitch()

1. **gazebo/physics/ScrewJoint.hh**
    + virtual math::Vector3 GetAnchor(unsigned int _index) const
    + virtual void SetAnchor(unsigned int _index, const math::Vector3 &_anchor)

1. **gazebo/physics/bullet/BulletJoint.hh**
    + virtual math::Angle GetHighStop(unsigned int _index)
    + virtual math::Angle GetLowStop(unsigned int _index)

1. **gazebo/physics/simbody/SimbodyPhysics.hh**
    + virtual boost::any GetParam(const std::string &_key) const
    + virtual bool SetParam(const std::string &_key, const boost::any &_value)

1. **gazebo/physics/dart/DARTPhysics.hh**
    + virtual boost::any GetParam(const std::string &_key) const
    + virtual bool SetParam(const std::string &_key, const boost::any &_value)

1. **gazebo/physics/Joint.hh**
    + math::Quaternion GetAxisFrameOffset(unsigned int _index) const

### Deletions

1. **Removed libtool**
    + Libtool used to be an option for loading plugins. Now, only libdl is supported.

1. **gazebo/physics/Base.hh**
    + Base_V::iterator childrenEnd

1. **gazebo/sensors/Noise.hh**
    + double Noise::GetMean() const
    + double Noise::GetStdDev() const
    + double Noise::GetBias() const
    + ***Note:*** Moved gaussian noise functions to a new GaussianNoiseModel class

1. **gazebo/physics/SurfaceParams.hh**
    + double bounce
    + double bounce
    + double bounceThreshold
    + double kp
    + double kd
    + double cfm
    + double erp
    + double maxVel
    + double minDepth
    + double mu1
    + double mu2
    + double slip1
    + double slip2
    + math::Vector3 fdir1
    + ***Note:*** These parameters were moved to FrictionPyramid,
      ODESurfaceParams, and BulletSurfaceParams.


>>>>>>> 79827dee
## Gazebo 1.9 to 2.0

### New Deprecations

<<<<<<< HEAD
=======
1. **gazebo/gazebo.hh**
    + ***Deprecation*** void fini()
    + ***Deprecation*** void stop()
    + ***Replacement*** bool shutdown()
    + ***Note*** Replace fini and stop with shutdown
    ---
    + ***Deprecation*** bool load()
    + ***Deprecation*** bool init()
    + ***Deprecation*** bool run()
    + ***Replacement*** bool setupClient()
        + Use this function to setup gazebo for use as a client
    + ***Replacement*** bool setupServer()
        + Use this function to setup gazebo for use as a server
    + ***Note*** Replace load+init+run with setupClient/setupServer
    ---
    + ***Deprecation*** std::string find_file(const std::string &_file)
    + ***Replacement*** std::string common::find_file(const std::string &_file)
    ---
    + ***Deprecation*** void add_plugin(const std::string &_filename)
    + ***Replacement*** void addPlugin(const std::string &_filename)
    ---
    + ***Deprecation*** void print_version()
    + ***Replacement*** void printVersion()
>>>>>>> 79827dee
1. **gazebo/physics/World.hh**
    + ***Deprecation*** void World::StepWorld(int _steps)
    + ***Replacement*** void World::Step(unsigned int _steps)
1. **gazebo/sensors/SensorsIface.hh**
    + ***Deprecation*** std::string sensors::create_sensor(sdf::ElementPtr _elem, const std::string &_worldName,const std::string &_parentName)
    + ***Replacement*** std::string sensors::create_sensor(sdf::ElementPtr _elem, const std::string &_worldName, const std::string &_parentName, uint32_t _parentId)
1. **gazebo/sensors/Sensor.hh**
    + ***Deprecation*** void Sensor::SetParent(const std::string &_name)
    + ***Replacement*** void Sensor::SetParent(const std::string &_name, uint32_t _id)
1. **gazebo/sensors/SensorManager.hh**
    + ***Deprecation*** std::string CreateSensor(sdf::ElementPtr _elem, const std::string &_worldName,  const std::string &_parentName)
    + ***Replacement*** std::string CreateSensor(sdf::ElementPtr _elem, const std::string &_worldName, const std::string &_parentName, uint32_t _parentId)
1. **gazebo/sensors/Collision.hh**
    + ***Deprecation*** void Collision::SetContactsEnabled(bool _enable)
    + ***Replacement*** Use [ContactManager](http://gazebosim.org/api/2.0.0/classgazebo_1_1physics_1_1ContactManager.html)
    ---
    + ***Deprecation*** bool Colliion::GetContactsEnabled() const
    + ***Replacement*** Use [ContactManager](http://gazebosim.org/api/2.0.0/classgazebo_1_1physics_1_1ContactManager.html)
    ---
    + ***Deprecation*** void AddContact(const Contact &_contact)
    + ***Replacement*** Use [ContactManager](http://gazebosim.org/api/2.0.0/classgazebo_1_1physics_1_1ContactManager.html)

### Modifications

1. File rename: `gazebo/common/Common.hh` to `gazebo/common/CommonIface.hh`
1. File rename: `gazebo/physics/Physics.hh` to `gazebo/physics/PhysicsIface.hh`
1. File rename: `gazebo/rendering/Rendering.hh` to `gazebo/rendering/RenderingIface.hh`
1. File rename: `gazebo/sensors/Sensors.hh` to `gazebo/sensors/SensorsIface.hh`
1. File rename: `gazebo/transport/Transport.hh` to `gazebo/transport/TransportIface.hh`
1. File rename: `gazebo/gui/Gui.hh` to `gazebo/gui/GuiIface.hh`
1. File rename: `<model>/manifest.xml` to `<model>/model.config`
1. File rename: `<model_database>/manifest.xml` to `<model_database>/database.config`
1. **gazebo/msgs/physics.proto**
    + ***Removed*** optional double dt
    + ***Replacement*** optional double min_step_size
    ---
    + ***Removed*** optional double update_rate
    + ***Replacement*** optional double real_time_update_rate
1. **gazebo/physics/ModelState.hh**
    + ***Removed*** LinkState ModelState::GetLinkState(int _index) `API change`
    + ***Replacement*** LinkState ModelState::GetLinkState(const std::string &_linkName) const
1. **gazebo/physics/PhyscisEngine.hh**
    + ***Removed*** void PhysicsEngine::SetUpdateRate(double _value) `API change`
    + ***Replacement*** void PhyscisEngine::SetRealTimeUpdateRate(double _rate)
    ---
    + ***Removed*** double PhysicsEngine::GetUpdateRate() `API change`
    + ***Replacement*** double PhysicsEngine::GetRealTimeUpdateRate() const
    ---
    + ***Removed*** void PhysicsEngine::SetStepTime(double _value) `API change`
    + ***Replacement*** void PhysicsEngine::SetMaxStepSize(double _stepSize)
    ---
    + ***Removed*** double PhysicsEngine::GetStepTime() `API change`
    + ***Replacement*** double PhysicsEngine::GetMaxStepSize() const
1. **gazebo/physics/Joint.hh**
    + ***Removed:*** Joint::Load(LinkPtr _parent, LinkPtr _child, const math::Vector3 &_pos) `API chance`
    + ***Replacement:*** Joint::Load(LinkPtr _parent, LinkPtr _child, const math::Pose &_pose)
    ---
    + ***Removed:*** public: double GetInertiaRatio(unsigned int _index) const
    + ***Replacement:*** public: double GetInertiaRatio(const unsigned int _index) const
1. **gazebo/common/Events.hh**
    + ***Removed:*** Events::ConnectWorldUpdateStart(T _subscriber) `API change`
    + ***Replacement*** ConnectionPtr Events::ConnectWorldUpdateBegin(T _subscriber)
    ---
    + ***Removed:*** Events::DisconnectWorldUpdateStart(T _subscriber) `API change`
    + ***Replacement*** ConnectionPtr Events::DiconnectWorldUpdateBegin(T _subscriber)
1. **gazebo/physics/Link.hh**
    + ***Removed*** void Link::RemoveChildJoint(JointPtr _joint) `API change`
    + ***Replacement*** void Link::RemoveChildJoint(const std::string &_jointName)
    ---
    + ***Removed*** void Link::RemoveParentJoint(const std::string &_jointName) `API change`
    + ***Replacement*** void Link::RemoveParentJoint(const std::string &_jointName)
1. **gazebo/physics/MeshShape.hh**
    + ***Removed*** std::string MeshShape::GetFilename() const `API change`
    + ***Replacement*** std::string MeshShape::GetURI() const
    ---
    + ***Removed*** void MeshShape::SetFilename() const `API change`
    + ***Replacement*** std::string MeshShape::SetMesh(const std::string &_uri, const std::string &_submesh = "", bool _center = false) const
1. **gazebo/common/Time.hh**
    + ***Removed*** static Time::NSleep(Time _time) `API change`
    + ***Replacement*** static Time NSleep(unsigned int _ns)

### Deletions

1. **gazebo/physics/Collision.hh**
    + template<typename T> event::ConnectionPtr ConnectContact(T _subscriber)
    + template<typename T> event::ConnectionPtr DisconnectContact(T _subscriber)
    + ***Note:*** The ContactManager::CreateFilter functions can be used to
      create a gazebo topic with contact messages filtered by the name(s)
      of collision shapes. The topic can then be subscribed with a callback
      to replicate this removed functionality. See
      [gazebo pull request #713](https://bitbucket.org/osrf/gazebo/pull-request/713)
      for an example migration.<|MERGE_RESOLUTION|>--- conflicted
+++ resolved
@@ -1,5 +1,3 @@
-<<<<<<< HEAD
-=======
 ## Gazebo 4.X to 5.X
 
 ### Modifications
@@ -119,39 +117,21 @@
     + void SetPositionPID(const std::string &_jointName, const common::PID &_pid);
     + void SetVelocityPID(const std::string &_jointName, const common::PID &_pid);
 
->>>>>>> 79827dee
 ## Gazebo 2.0 to 3.0
 
 ### New Deprecations
 
 1. **gazebo/physics/Joint.hh**
-<<<<<<< HEAD
-    + ***Deprecation*** virtual void SetDamping(int _index, double _damping) = 0
-    + ***Replacement*** virtual void SetStiffnessDamping(unsigned int _index, double _stiffness, double _damping, double _reference = 0) = 0
-    ---
-=======
->>>>>>> 79827dee
     + ***Deprecation*** virtual void ApplyDamping()
     + ***Replacement*** virtual void ApplyStiffnessDamping()
     ---
     + ***Deprecation*** double GetDampingCoefficient() const
     + ***Replacement*** double GetDamping(int _index)
-<<<<<<< HEAD
-=======
-
->>>>>>> 79827dee
+
 1. **gazebo/physics/ode/ODEJoint.hh**
     + ***Deprecation*** void CFMDamping()
     + ***Replacement*** void ApplyImplicitStiffnessDamping()
 
-<<<<<<< HEAD
-### Modifications
-
-### Additions
-
-### Deletions
-
-=======
 1. **gazebo/physics/ScrewJoint.hh**
     + ***Deprecation*** virtual void SetThreadPitch(unsigned int _index, double _threadPitch) = 0
     + ***Replacement*** virtual void SetThreadPitch(double _threadPitch) = 0
@@ -632,13 +612,10 @@
       ODESurfaceParams, and BulletSurfaceParams.
 
 
->>>>>>> 79827dee
 ## Gazebo 1.9 to 2.0
 
 ### New Deprecations
 
-<<<<<<< HEAD
-=======
 1. **gazebo/gazebo.hh**
     + ***Deprecation*** void fini()
     + ***Deprecation*** void stop()
@@ -662,7 +639,6 @@
     ---
     + ***Deprecation*** void print_version()
     + ***Replacement*** void printVersion()
->>>>>>> 79827dee
 1. **gazebo/physics/World.hh**
     + ***Deprecation*** void World::StepWorld(int _steps)
     + ***Replacement*** void World::Step(unsigned int _steps)
@@ -677,13 +653,13 @@
     + ***Replacement*** std::string CreateSensor(sdf::ElementPtr _elem, const std::string &_worldName, const std::string &_parentName, uint32_t _parentId)
 1. **gazebo/sensors/Collision.hh**
     + ***Deprecation*** void Collision::SetContactsEnabled(bool _enable)
-    + ***Replacement*** Use [ContactManager](http://gazebosim.org/api/2.0.0/classgazebo_1_1physics_1_1ContactManager.html)
+    + ***Replacement*** Use [ContactManager](http://gazebosim.org/api/2.0.0/classgazebo_1_1physics_1_1ContactManager.html).
     ---
     + ***Deprecation*** bool Colliion::GetContactsEnabled() const
-    + ***Replacement*** Use [ContactManager](http://gazebosim.org/api/2.0.0/classgazebo_1_1physics_1_1ContactManager.html)
+    + ***Replacement*** Use [ContactManager](http://gazebosim.org/api/2.0.0/classgazebo_1_1physics_1_1ContactManager.html).
     ---
     + ***Deprecation*** void AddContact(const Contact &_contact)
-    + ***Replacement*** Use [ContactManager](http://gazebosim.org/api/2.0.0/classgazebo_1_1physics_1_1ContactManager.html)
+    + ***Replacement*** Use [ContactManager](http://gazebosim.org/api/2.0.0/classgazebo_1_1physics_1_1ContactManager.html).
 
 ### Modifications
 
