--- conflicted
+++ resolved
@@ -36,7 +36,14 @@
 
 ### Deprecations
 
-<<<<<<< HEAD
+1. **gazebo/gui/RTShaderSystem.hh**
+    + ***Deprecation:*** void AttachEntity(Visual *vis) 
+    + ***No replacement for AttachEntity ***
+
+1. **gazebo/gui/RTShaderSystem.hh**
+    + ***Deprecation:*** void DetachEntity(Visual *_vis)  
+    + ***No replacement for DetachEntity ***
+
 1. **gazebo/gui/GLWidget.hh**
     + ***Deprecated:*** std::vector<rendering::VisualPtr> SelectedVisuals() const;
     + ***Replacement:*** std::vector<std::string> SelectedVisuals() const;
@@ -48,15 +55,6 @@
 1. **gazebo/gui/ModelManipulator.hh**
     + **Deprecated:*** void SetAttachedVisual(rendering::VisualPtr _vis)
     + **Replacement:*** void SetAttachedVisual(const std::string &_visName);
-=======
-1. **gazebo/gui/RTShaderSystem.hh**
-    + ***Deprecation:*** void AttachEntity(Visual *vis) 
-    + ***No replacement for AttachEntity ***
-
-1. **gazebo/gui/RTShaderSystem.hh**
-    + ***Deprecation:*** void DetachEntity(Visual *_vis)  
-    + ***No replacement for DetachEntity ***
->>>>>>> 3a3929f4
 
 ### Deletions
 
