--- conflicted
+++ resolved
@@ -5,16 +5,6 @@
 notification to users that their code should be upgraded. The next major
 release will remove the deprecated code.
 
-<<<<<<< HEAD
-## Gazebo 7.8.0 to 7.X
-
-### Modifications
-
-1. **gz log**
-   Gazebo log files no longer store velocity data and have reduced floating point precision.
-   See [pull request 2715](https://bitbucket.org/osrf/gazebo/pull-requests/2715/add-log-record-filter-options)
-   for further details.
-=======
 ## Gazebo 7.9.0 to 7.X
 
 ### Modifications
@@ -24,7 +14,15 @@
    instead of `std::min`.
    Please see [Pull request 2717](https://bitbucket.org/osrf/gazebo/pull-request/2717)
    for more details.
->>>>>>> add35cd7
+
+## Gazebo 7.8.0 to 7.X
+
+### Modifications
+
+1. **gz log**
+   Gazebo log files no longer store velocity data and have reduced floating point precision.
+   See [pull request 2715](https://bitbucket.org/osrf/gazebo/pull-requests/2715/add-log-record-filter-options)
+   for further details.
 
 ## Gazebo 7.3.1 to 7.X
 
