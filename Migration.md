# Note on deprecations
A tick-tock release cycle allows easy migration to new software versions.
Obsolete Gazebo code is marked as deprecated for one major release.
Deprecated code produces compile-time warnings. These warning serve as
notification to users that their code should be upgraded. The next major
release will remove the deprecated code.

## Gazebo 7.X to 8.X

### Build system

1. ***Disable tests compilation by default:*** tests compilation has been
   excluded from the make all (default make) target.  cmake will generate make
   targets for all the tests in the code, individual test compilation can be
   trigger by using: make <binary_test_name> (i.e make UNIT_gz_TEST).
   For compiling the whole test suite see the new 'make tests' target.

1. ***New 'tests' target for make***: a new 'tests' target has been implemented.
   it will compile all the tests present in the code by calling 'make tests'.

1. ***Deprecate ENABLE_TESTS_COMPILATION parameter:***  the previous cmake
   parameter to control tests make target generation has been deprecated. Tests
   compilation is disabled by default.

### Additions

1. **gazebo/common/Material.hh**
    + changed default lighting value to true

1. **gazebo/common/Event.hh**
    + public: bool Connection::Id() const;
    + public: bool Event::Signaled() const;
    + public: void Event::SetSignaled(const bool);

### Modifications

<<<<<<< HEAD
1. **gazebo/physics/Entity.hh**
    + `gazebo::math::Pose worldPose` replaced with `ignition::math::Pose3d worldPose`
    + `gazebo::math::Pose animationStartPose` replaced with `ignition::math::Pose3d animationStartPose`
    + `gazebo::math::Pose dirtyPose` replaced with `ignition::math::Pose3d dirtyPose`
    + `gazebo::math::Pose initialRelativePose` replaced with `ignition::math::Pose3d initialRelativePose`
=======
1. **physics/SurfaceParams.hh**
    + Changed the type of `FrictionPyramid::direction1` from
    `gazebo::math::Vector3` to `ignition::math::Vector3d`.
>>>>>>> 5e95c705

1. **plugins/events/Region.hh**
    + ***Deprecation:*** public: bool Contains(const math::Vector3 &_p) const
    + ***Replacement:*** public: bool Contains(const ignition::math::Vector3d &_p) const
    + changed type from `std::vector<math::Box> boxes` to `std::vector<ignition::math::Box> boxes`

1. **plugins/events/EventSource.hh**
    + changed type from `typedef boost::shared_ptr<EventSource> EventSourcePtr` to `typedef std::shared_ptr<EventSource> EventSourcePtr`

1. **plugins/BuoyancyPlugin.hh**
    + VolumeProperties: changed type from `public: math::Vector3 cov` to `public ignition::math::Vector3d cov`

1. **plugins/ArrangePlugin.hh**
    + Object: changed type from `public: math::Pose pose` to `public: ignition::math::Pose3d pose`
    + changed type from `typedef boost::shared_ptr<Object> ObjectPtr` to `std::shared_ptr<Object> ObjectPtr`
    + changed type from `typedef std::map<std::string, math::Pose> Pose_M` to `typedef std::map<std::string, ignition::math::Pose3d> Pose_M`

1. **plugins/LiftDragPlugin.hh**
    + changed type from `protected: math::Vector3 cp` to `protected: ignition::math::Vector3d cp`
    + changed type from `protected: math::Vector3 forward` to `protected: ignition::math::Vector3d forward`
    + changed type from `protected: math::Vector3 upward` to `protected: ignition::math::Vector3d upward`
    + changed type from `protected: math::Vector3 velSmooth` to `protected: ignition::math::Vector3d velSmooth`

1. **gazebo/physics/dart/**
    + Updated to support version 5 of DART physics engine.

1. **gazebo/rendering/Road2d.hh**
    + Modified to inherit from Visual class.

1. **gazebo/common/Event.hh**
    + Connection(Event*, int) constructor changed to
      Connection(Event*, const int)
    + EventTPrivate no longer inherits from EventPrivate
    + EventT::Connect(const boost::function<T> &) changed to
      EventT::Connect(const std::function<T> &)

1. **gazebo/sensors/DepthCameraSensor.hh**
    + Modified to inherit from CameraSensor class.

1. **gazebo/gui/model/ModelEditorEvents.hh**
    + ***Removed:*** ConnectSetSelectedLink
    + ***Replacement:*** ConnectSetSelectedEntity
    + ***Removed:*** DisconnectSetSelectedLink
    + ***Replacement:*** DisconnectSetSelectedEntity
    + ***Removed:*** setSelectedLink
    + ***Replacement:*** setSelectedEntity
    + ***Removed:*** event::EventT<void (std::string)> requestModelPluginRemoval;
    + ***Replacement:*** event::EventT<void (std::string, bool)> requestModelPluginRemoval;
    + ***Removed:*** event::EventT<void (std::string, std::string, std::string)> requestModelPluginInsertion;
    + ***Replacement:*** event::EventT<void (std::string, std::string, std::string, bool)> requestModelPluginInsertion;

1. **gazebo/gui/GuiEvents.hh**
    + ***Removed:*** event::EventT<void (const std::string &, const gazebo::math::Vector3 &)> Events::scaleEntity
    + ***Replacement:*** event::EventT<void (const std::string &, const ignition::math::Vector3d &)> Events::scaleEntity

1. **gazebo/common/CommonTypes.hh**
    + ***Removed:*** GAZEBO_DEPRECATED
1. **gazebo/util/system.hh**
    + ***Replacement:*** GAZEBO_DEPRECATED

1. **gazebo/common/CommonTypes.hh**
    + ***Removed:*** GAZEBO_FORCEINLINE
1. **gazebo/util/system.hh**
    + ***Replacement:*** GAZEBO_FORCEINLINE

1. **gazebo/rendering/OculusCamera.hh**
    + ***Removed:*** public: virtual bool MoveToPosition(const math::Pose &_pose, double _time)

1. **gazebo/rendering/UserCamera.hh**
    + ***Removed:*** public: virtual bool MoveToPosition(const math::Pose &_pose, double _time)

### Deprecations

<<<<<<< HEAD
1. **gazebo/physics/Collision.hh**
    + ***Deprecation:*** inline virtual const math::Pose GetWorldPose() const
    + ***Replacement:*** inline virtual const ignition::math::Pose3d &WorldPose() const

1. **gazebo/physics/Entity.hh**
    + ***Deprecation:*** const math::Pose GetDirtyPose() const
    + ***Replacement:*** const ignition::math::Pose3d &DirtyPose() const
    + ***Deprecation:*** inline virtual const math::Pose GetWorldPose() const
    + ***Replacement:*** inline virtual const ignition::math::Pose3d &WorldPose() const
=======
1. **gazebo/physics/Shape.hh**
    + ***Deprecation:*** void SetScale(const math::Vector3 &_scale) 
    + ***Replacement:*** void SetScale(const ignition::math::Vector3d &_scale)
    + ***Deprecation:*** math::Vector3 GetScale() const 
    + ***Replacement:*** ignition::math::Vector3d Scale() const
>>>>>>> 5e95c705

1. **gazebo/rendering/Distortion.hh**
    + ***Deprecation:*** double GetK1() const
    + ***Replacement:*** double K1() const
    + ***Deprecation:*** double GetK2() const
    + ***Replacement:*** double K2() const
    + ***Deprecation:*** double GetK3() const
    + ***Replacement:*** double K3() const
    + ***Deprecation:*** double GetP1() const
    + ***Replacement:*** double P1() const
    + ***Deprecation:*** double GetP2() const
    + ***Replacement:*** double P2() const
    + ***Deprecation:*** math::Vector2d GetCenter() const
    + ***Replacement:*** ignition::math::Vector2d Center() const
    + ***Deprecation:*** static math::Vector2d Distort(const math::Vector2d &_in, const math::Vector2d &_center, double _k1, double _k2, double _k3, double _p1, double _p2)
    + ***Replacement:*** static ignition::math::Vector2d Distort( const ignition::math::Vector2d &_in, const ignition::math::Vector2d &_center, double _k1, double _k2, double _k3, double _p1, double _p2)

1. **gazebo/rendering/COMVisual.hh**
    + ***Deprecation:*** math::Pose GetInertiaPose() const
    + ***Replacement:*** ignition::math::Pose3d InertiaPose() const

1. **gazebo/physics/Gripper.hh**
    + ***Deprecation:*** std::string GetName() const
    + ***Replacement:*** std::string Name() const

1. **gazebo/physics/World.hh**
    + ***Deprecation:*** bool GetRunning() const
    + ***Replacement:*** bool Running() const;
    + ***Deprecation:*** std::string GetName() const
    + ***Replacement:*** std::string Name() const
    + ***Deprecation:*** PhysicsEnginePtr GetPhysicsEngine() const
    + ***Replacement:*** PhysicsEnginePtr Physics() const
    + ***Deprecation:*** PresetManagerPtr GetPresetManager() const
    + ***Replacement:*** PresetManagerPtr PresetMgr() const
    + ***Deprecation:*** common::SphericalCoordinatesPtr GetSphericalCoordinates() const
    + ***Replacement:*** common::SphericalCoordinatesPtr SphericalCoords() const
    + ***Deprecation:*** unsigned int GetModelCount() const
    + ***Replacement:*** unsigned int ModelCount() const
    + ***Deprecation:*** ModelPtr GetModel(unsigned int _index) const
    + ***Replacement:*** ModelPtr ModelByIndex(const unsigned int _index) const
    + ***Deprecation:*** Model_V GetModels() const
    + ***Replacement:*** Model_V Models() const
    + ***Deprecation:*** common::Time GetSimTime() const
    + ***Replacement:*** common::Time SimTime() const
    + ***Deprecation:*** common::Time GetPauseTime() const
    + ***Replacement:*** common::Time PauseTime() const
    + ***Deprecation:*** common::Time GetStartTime() const
    + ***Replacement:*** common::Time StartTime() const
    + ***Deprecation:*** common::Time GetRealTime() const
    + ***Replacement:*** common::Time RealTime() const
    + ***Deprecation:*** BasePtr GetByName(const std::string &_name)
    + ***Replacement:*** BasePtr BaseByName(const std::string &_name) const
    + ***Deprecation:*** ModelPtr GetModel(const std::string &_name)
    + ***Replacement:*** ModelPtr ModelByName(const std::string &_name) const
    + ***Deprecation:*** LightPtr Light(const std::string &_name) const
    + ***Replacement:*** LightPtr LightByName(const std::string &_name) const
    + ***Deprecation:*** EntityPtr GetEntity(const std::string &_name)
    + ***Replacement:*** EntityPtr EntityByName(const std::string &_name) const
    + ***Deprecation:*** ModelPtr GetModelBelowPoint(const math::Vector3 &_pt)
    + ***Replacement:*** ModelPtr ModelBelowPoint(const ignition::math::Vector3d &_pt) const
    + ***Deprecation:*** EntityPtr GetEntityBelowPoint(const math::Vector3 &_pt)
    + ***Replacement:*** EntityPtr EntityBelowPoint(const ignition::math::Vector3d &_pt) const
    + ***Deprecation:*** std::mutex &GetSetWorldPoseMutex() const
    + ***Replacement:*** std::mutex &WorldPoseMutex() const
    + ***Deprecation:*** bool GetEnablePhysicsEngine()
    + ***Replacement:*** bool PhysicsEnabled() const
    + ***Deprecation:*** void EnablePhysicsEngine(const bool _enable)
    + ***Replacement:*** void SetPhysicsEnabled(const bool _enable)
    + ***Deprecation:*** uint32_t GetIterations() const
    + ***Replacement:*** uint32_t Iterations() const
    + ***Deprecation:*** msgs::Scene GetSceneMsg() const
    + ***Replacement:*** msgs::Scene SceneMsg() const

1. **gazebo/rendering/Visual.hh**
    + ***Deprecation:*** public: void SetScale(const math::Vector3 &_scale)
    + ***Replacement:*** public: void SetScale(const ignition::math::Vector3d &_scale)
    + ***Deprecation:*** public: void SetPosition(const math::Vector3 &_pos)
    + ***Replacement:*** public: void SetPosition(const ignition::math::Vector3d &_pos)
    + ***Deprecation:*** std::string GetName() const
    + ***Replacement:*** std::string Name() const
    + ***Deprecation:*** math::Vector3 GetScale()
    + ***Replacement:*** ignition::math::Vector3d Scale() const
    + ***Deprecation:*** void SetRotation(const math::Quaternion &_rot)
    + ***Replacement:*** void SetRotation(const ignition::math::Quaterniond &_rot)
    + ***Deprecation:*** void SetPose(const math::Pose &_pose)
    + ***Replacement:*** void SetPose(const ignition::math::Pose3d &_pose)
    + ***Deprecation:*** math::Vector3 GetPosition() const
    + ***Replacement:*** ignition::math::Vector3d Position() const
    + ***Deprecation:*** math::Quaternion GetRotation() const
    + ***Replacement:*** ignition::math::Quaterniond Rotation() const
    + ***Deprecation:*** math::Pose GetPose() const
    + ***Replacement:*** ignition::math::Pose3d Pose()
    + ***Deprecation:*** math::Pose GetWorldPose() const
    + ***Replacement:*** ignition::math::Pose3d WorldPose() const
    + ***Deprecation:*** void SetWorldPosition(const math::Vector3 &_pos)
    + ***Replacement:*** void SetWorldPosition(const ignition::math::Vector3d &_pos)
    + ***Deprecation:*** void SetWorldRotation(const math::Quaternion &_pos)
    + ***Replacement:*** void SetWorldRotation(const ignition::math::Quaterniond &_pos)
    + ***Deprecation:*** math::Box GetBoundingBox() const
    + ***Replacement:*** ignition::math::Box BoundingBox() const
    + ***Deprecation:*** void MoveToPosition(const math::Pose &_pose, double _time)
    + ***Replacement:*** void MoveToPosition(const ignition::math::Pose3d &_pose, const double _time)
    + ***Deprecation:*** void MoveToPositions(const std::vector<math::Pose> &_pts, double _time, std::function<void()> _onComplete = nullptr)
    + ***Replacement:*** void MoveToPositions(const std::vector<ignition::math::Pose3d> &_pts, const double _time, std::function<void()> _onComplete = nullptr)
    + ***Deprecation:*** void SetWorldPose(const math::Pose &_pose)
    + ***Replacement:*** void SetWorldPose(const ignition::math::Pose3d &_pose)

1. **gazebo/rendering/Camera.hh**
    + ***Deprecation:*** public: virtual void SetWorldPose(const math::Pose &_pose)
    + ***Replacement:*** public: virtual void SetWorldPose(const ignition::math::Pose3d &_pose)

1. **gazebo/rendering/WireBox.hh**
    + ***Deprecation:*** public: explicit WireBox(VisualPtr _parent, const math::Box &_box)
    + ***Replacement:*** public: explicit WireBox(VisualPtr _parent, const ignition::math::Box &_box);
    + ***Deprecation:*** public: void Init(const math::Box &_box)
    + ***Replacement:*** public: void Init(const ignition::math::Box &_box)
    + ***Deprecation:*** public: bool GetVisible() const
    + ***Replacement:*** public: bool Visible() const
    + ***Deprecation:*** public: math::Box GetBox() const
    + ***Replacement:*** public: ignition::math::Box Box()

1. **gazebo/gui/ModelManipulator.hh**
    + ***Deprecation:*** public: void RotateEntity(rendering::VisualPtr &_vis,
                                                   const math::Vector3 &_axis,
                                                   bool _local = false);
    + ***Replacement:*** public: void RotateEntity(rendering::VisualPtr &_vis,
                                                   const ignition::math::Vector3d &_axis,
                                                   const bool _local = false)
    + ***Deprecation:*** public: void TranslateEntity(rendering::VisualPtr &_vis,
                                                      const math::Vector3 &_axis,
                                                      bool _local = false)
    + ***Replacement:*** public: void TranslateEntity(rendering::VisualPtr &_vis,
                                                      const ignition::math::Vector3d &_axis,
                                                      const bool _local = false);
    + ***Deprecation:*** public: void ScaleEntity(rendering::VisualPtr &_vis,
                                                  const math::Vector3 &_axis,
                                                  bool _local = false)
    + ***Replacement:*** public: void ScaleEntity(rendering::VisualPtr &_vis,
                                                  const ignition::math::Vector3d &_axis,
                                                  const bool _local = false)
    + ***Deprecation:*** public: static math::Vector3 SnapPoint(const math::Vector3 &_point,
                                                                double _interval = 1.0,
                                                                double _sensitivity = 0.4);
    + ***Replacement:*** public: static ignition::math::Vector3d SnapPoinit(const ignition::math::Vector3d &_point,
                                                                            const double _interval = 1.0,
                                                                            const double _sensitivity = 0.4)
    + ***Deprecation:*** public: static math::Vector3 GetMousePositionOnPlane(rendering::CameraPtr _camera,
                                                                              const common::MouseEvent &_event)
    + ***Replacement:*** public: static ignition::math::Vector3d MousePositionOnPlane(rendering::CameraPtr _camera,
                                                                                      const common::MouseEvent &_event)
    + ***Deprecation:*** public: static math::Vector3 GetMouseMoveDistance(rendering::CameraPtr _camera,
                                                                           const math::Vector2i &_start,
                                                                           const math::Vector2i &_end,
                                                                           const math::Pose &_pose,
                                                                           const math::Vector3 &_axis,
                                                                           bool _local)
    + ***Replacement:*** public: static ignition::math::Vector3d MouseMoveDistance(rendering::CameraPtr _camera,
                                                                                   const ignition::math::Vector2i &_start,
                                                                                   const ignition::math::Vector2i &_end,
                                                                                   const ignition::math::Pose3d &_pose,
                                                                                   const ignition::math::Vector3d &_axis,
                                                                                   const bool _local)

1. **gazebo/gui/ModelSnap.hh**
    + ***Deprecation:*** public: void Snap(const std::vector<math::Vector3> &_triangleSrc,
                                           const std::vector<math::Vector3> &_triangleDest,
                                           rendering::VisualPtr _visualSrc)
    + ***Replacement:*** public: void Snap(const ignition::math::Triangle3d &_triangleSrc,
                                           const ignition::math::Triangle3d &_triangleDest,
                                           rendering::VisualPtr _visualSrc);
    + ***Deprecation:*** public: void GetSnapTransform(const std::vector<math::Vector3> &_triangleSrc,
                                                       const std::vector<math::Vector3> &_triangleDest,
                                                       const math::Pose &_poseSrc, math::Vector3 &_trans,
                                                       math::Quaternion &_rot)
    + ***Replacement:*** public: void SnapTransform(const ignition::math::Triangle3d &_triangleSrc,
                                                    const ignition::math::Triangle3d &_triangleDest,
                                                    const ignition::math::Pose3d &_poseSrc,
                                                    ignition::math::Vector3d &_trans,
                                                    ignition::math::Quaterniond &_rot)

1. **gazebo/rendering/RayQuery.hh**
    + ***Deprecation:*** public: bool SelectMeshTriangle(int _x, int _y,
                                                         VisualPtr _visual,
                                                         math::Vector3 &_intersect,
                                                         std::vector<math::Vector3> &_vertices)
    + ***Replacement:*** public: bool SelectMeshTriangle(const int _x, const int _y,
                                                         const VisualPtr _visual,
                                                         ignition::math::Vector3d &_intersect,
                                                         ignition::math::Triangle3d &_triangle)

1. **gazebo/rendering/Road2d.hh**
    + ***Deprecation:*** public: void Load(VisualPtr);
    + ***Replacement:*** public: void Load(msgs::Road);

1. **gazebo/common/Event.hh**
    + ***Deprecation:*** public: void Event::Disconnect(ConnectionPtr);
    + ***Deprecation:*** public: void EventT::Disconnect(ConnectionPtr);
    + ***Replacement:*** Delete the Connection object, perhaps by calling
    reset() on its smart pointer.
    + ***Deprecation:*** public: bool Event::GetSignaled() const;
    + ***Replacement:*** public: bool Event::Signaled() const;
    + ***Deprecation:*** public: bool Connection::GetId() const;
    + ***Replacement:*** public: bool Connection::Id() const;

1. **gazebo/common/Events.hh**
    + ***Deprecation:*** public: void Events::Disconnect.*(ConnectionPtr);
    + ***Replacement:*** Delete the Connection object, perhaps by calling
    reset() on its smart pointer.

1. **gazebo/gui/GuiEvents.hh**
    + ***Deprecation:*** public: void Events::Disconnect.*(ConnectionPtr);
    + ***Replacement:*** Delete the Connection object, perhaps by calling
    reset() on its smart pointer.

1. **gazebo/gui/building/BuildingEditorEvents.hh**
    + ***Deprecation:*** public: void Events::Disconnect.*(ConnectionPtr);
    + ***Replacement:*** Delete the Connection object, perhaps by calling
    reset() on its smart pointer.

1. **gazebo/gui/model/ModelEditorEvents.hh**
    + ***Deprecation:*** public: void Events::Disconnect.*(ConnectionPtr);
    + ***Replacement:*** Delete the Connection object, perhaps by calling
    reset() on its smart pointer.

1. **gazebo/physics/Joint.hh**
    + ***Deprecation:*** public: void Joint::DisconnectJointUpdate(ConnectionPtr);
    + ***Replacement:*** Delete the Connection object, perhaps by calling
    reset() on its smart pointer.

1. **gazebo/physics/Link.hh**
    + ***Deprecation:*** public: void Link::DisconnectEnabled(ConnectionPtr);
    + ***Replacement:*** Delete the Connection object, perhaps by calling
    reset() on its smart pointer.

1. **gazebo/physics/MultiRayShape.hh**
    + ***Deprecation:*** public: void MultiRayShape::DisconnectNewLaserScans(ConnectionPtr);
    + ***Replacement:*** Delete the Connection object, perhaps by calling
    reset() on its smart pointer.

1. **gazebo/physics/PhysicsEngine.hh**
    + ***Deprecation:*** public: math::Vector3 GetGravity const
1. **gazebo/physics/World.hh**
    + ***Replacement:*** public: ignition::math::Vector3 Gravity const

1. **gazebo/physics/PhysicsEngine.hh**
    + ***Deprecation:*** public: ignition::math::Vector3d MagneticField const
1. **gazebo/physics/World.hh**
    + ***Replacement:*** public: ignition::math::Vector3d MagneticField const

1. **gazebo/rendering/Conversions.hh**
    + ***Deprecation:*** public: static Ogre::Quaternion Convert(const math::Quaternion &)
    + ***Replacement:*** public: static Ogre::Quaternion Convert(const ignition::math::Quaterniond &)
    + ***Deprecation:*** public: static Ogre::Vector3 Convert(const math::Vector3 &)
    + ***Replacement:*** public: static Ogre::Vector3 Convert(const ignition::math::Vector3d &)
    + ***Deprecation:*** public: static math::Quaternion Convert(const Ogre::Quaternion &)
    + ***Replacement:*** public: static ignition::math::Quaterniond ConvertIgn(const Ogre::Quaternion &)
    + ***Deprecation:*** public: static math::Vector3 Convert(const Ogre::Vector3 &)
    + ***Replacement:*** public: static ignition::math::Vector3d ConvertIgn(const Ogre::Vector3 &)

1. **gazebo/physics/dart/DARTCollision.hh**
    + ***Deprecation:*** public: dart::dynamics::Shape *GetDARTCollisionShape() const
    + ***Replacement:*** public: dart::dynamics::ShapePtr DARTCollisionShape() const
    + ***Deprecation:*** public: void SetDARTCollisionShape(dart::dynamics::Shape*,...)
    + ***Replacement:*** public: void SetDARTCollisionShape(dart::dynamics::ShapePtr,...)

1. **gazebo/physics/dart/DARTCylinderShape.hh**
    + ***Deprecation:*** public: DARTCylinderShape(CollisionPtr)
    + ***Replacement:*** public: DARTCylinderShape(DARTCollisionPtr)

1. **gazebo/physics/dart/DARTHeightmapShape.hh**
    + ***Deprecation:*** public: DARTHeightmapShape(CollisionPtr)
    + ***Replacement:*** public: DARTHeightmapShape(DARTCollisionPtr)
    + ***Deprecation:*** public: dart::simulation::World *GetDARTWorld() const
    + ***Replacement:*** public: dart::simulation::WorldPtr DARTWorld() const

1. **gazebo/physics/dart/DARTMeshShape.hh**
    + ***Deprecation:*** public: DARTMeshShape(CollisionPtr)
    + ***Replacement:*** public: DARTMeshShape(DARTCollisionPtr)

1. **gazebo/physics/dart/DARTModel.hh**
    + ***Deprecation:*** public: dart::dynamics::Skeleton *GetDARTSkeleton() const
    + ***Replacement:*** public: dart::dynamics::SkeletonPtr DARTSkeleton() const
    + ***Deprecation:*** public: dart::simulation::World *GetDARTWorld() const
    + ***Replacement:*** public: dart::simulation::WorldPtr DARTWorld() const

1. **gazebo/physics/dart/DARTMultiRayShape.hh**
    + ***Deprecation:*** public: DARTMultiRayShape(CollisionPtr)
    + ***Replacement:*** public: DARTMultiRayShape(DARTCollisionPtr)

1. **gazebo/physics/dart/DARTPhysics.hh**
    + ***Deprecation:*** public: dart::simulation::World *GetDARTWorld() const
    + ***Replacement:*** public: dart::simulation::WorldPtr DARTWorld() const

1. **gazebo/physics/dart/DARTPlaneShape.hh**
    + ***Deprecation:*** public: DARTPlaneShape(CollisionPtr)
    + ***Replacement:*** public: DARTPlaneShape(DARTCollisionPtr)

1. **gazebo/rendering/Grid.hh**
    + ***Deprecation:*** public: Ogre::SceneNode *GetSceneNode()
    + ***Replacement:*** public: Ogre::SceneNode *SceneNode() const
    + ***Deprecation:*** public: common::Color GetColor() const
    + ***Replacement:*** public: common::Color Color() const
    + ***Deprecation:*** public: uint32_t GetCellCount() const
    + ***Replacement:*** public: uint32_t CellCount() const
    + ***Deprecation:*** public: float GetCellLength() const
    + ***Replacement:*** public: float CellLength() const
    + ***Deprecation:*** public: float GetLineWidth() const
    + ***Replacement:*** public: float LineWidth() const
    + ***Deprecation:*** public: uint32_t GetHeight() const
    + ***Replacement:*** public: uint32_t Height() const

1. **gazebo/rendering/Camera.hh**
    + ***Deprecation:*** public: void Camera::DisconnectNewImageFrame(ConnectionPtr);
    + ***Replacement:*** Delete the Connection object, perhaps by calling
    reset() on its smart pointer.

1. **gazebo/rendering/DepthCamera.hh**
    + ***Deprecation:*** public: void DepthCamera::DisconnectNewDepthFrame(ConnectionPtr);
    + ***Deprecation:*** public: void DepthCamera::DisconnectNewRGBPointCloud(ConnectionPtr);
    + ***Replacement:*** Delete the Connection object, perhaps by calling
    reset() on its smart pointer.

1. **gazebo/rendering/GpuLaser.hh**
    + ***Deprecation:*** public: void GpuLaser::DisconnectNewLaserFrame(ConnectionPtr);
    + ***Replacement:*** Delete the Connection object, perhaps by calling
    reset() on its smart pointer.

1. **gazebo/sensors/ForceTorqueSensor.hh**
    + ***Deprecation:*** public: void ForceTorqueSensor::DisconnectUpdate(ConnectionPtr);
    + ***Replacement:*** Delete the Connection object, perhaps by calling
    reset() on its smart pointer.

1. **gazebo/sensors/GpuRaySensor.hh**
    + ***Deprecation:*** public: void GpuRaySensor::DisconnectNewLaserFrame(ConnectionPtr);
    + ***Replacement:*** Delete the Connection object, perhaps by calling
    reset() on its smart pointer.

1. **gazebo/sensors/Sensor.hh**
    + ***Deprecation:*** public: void Sensor::DisconnectUpdated(ConnectionPtr);
    + ***Replacement:*** Delete the Connection object, perhaps by calling
    reset() on its smart pointer.

1. **gazebo/sensors/SonarSensor.hh**
    + ***Deprecation:*** public: void SonarSensor::DisconnectUpdate(ConnectionPtr);
    + ***Replacement:*** Delete the Connection object, perhaps by calling
    reset() on its smart pointer.

1. **gazebo/transport/Connection.hh**
    + ***Deprecation:*** public: void Connection::DisconnectShutdown(ConnectionPtr);
    + ***Replacement:*** Delete the Connection object, perhaps by calling
    reset() on its smart pointer.

1. **plugins/events/EventSource.hh**
    + ***Deprecation:*** public: void SimEventConnector::DisconnectSpawnModel(ConnectionPtr);
    + ***Replacement:*** Delete the Connection object, perhaps by calling
    reset() on its smart pointer.

1. **gazebo/math/Filter.hh**
    + ***Deprecation:*** public:   gazebo::math::BiQuad
    + ***Replacement:*** public: ignition::math::BiQuad
    + ***Deprecation:*** public:   gazebo::math::Filter
    + ***Replacement:*** public: ignition::math::Filter
    + ***Deprecation:*** public:   gazebo::math::OnePole
    + ***Replacement:*** public: ignition::math::OnePole

1. **gazebo/math/Helpers.hh**
    + ***Deprecation:*** public: T   gazebo::math::clamp(T, T, T)
    + ***Replacement:*** public: T ignition::math::clamp(T, T, T)
    + ***Deprecation:*** public: bool   gazebo::math::equal(T, T, T)
    + ***Replacement:*** public: bool ignition::math::equal(T, T, T)
    + ***Deprecation:*** public: double   gazebo::math::fixnan(double)
    + ***Replacement:*** public: double ignition::math::fixnan(double)
    + ***Deprecation:*** public: float   gazebo::math::fixnan(float)
    + ***Replacement:*** public: float ignition::math::fixnan(float)
    + ***Deprecation:*** public: bool   gazebo::math::isnan(double)
    + ***Replacement:*** public: bool ignition::math::isnan(double)
    + ***Deprecation:*** public: bool   gazebo::math::isnan(float)
    + ***Replacement:*** public: bool ignition::math::isnan(float)
    + ***Deprecation:*** public: bool   gazebo::math::isPowerOfTwo(unsigned int)
    + ***Replacement:*** public: bool ignition::math::isPowerOfTwo(unsigned int)
    + ***Deprecation:*** public: T   gazebo::math::max(const std::vector<T> &)
    + ***Replacement:*** public: T ignition::math::max(const std::vector<T> &)
    + ***Deprecation:*** public: T   gazebo::math::mean(const std::vector<T> &)
    + ***Replacement:*** public: T ignition::math::mean(const std::vector<T> &)
    + ***Deprecation:*** public: T   gazebo::math::min(const std::vector<T> &)
    + ***Replacement:*** public: T ignition::math::min(const std::vector<T> &)
    + ***Deprecation:*** public: double   gazebo::math::parseFloat(const std::string &)
    + ***Replacement:*** public: double ignition::math::parseFloat(const std::string &)
    + ***Deprecation:*** public: int   gazebo::math::parseInt(const std::string &)
    + ***Replacement:*** public: int ignition::math::parseInt(const std::string &)
    + ***Deprecation:*** public: T   gazebo::math::precision(const T &, const unsigned int &)
    + ***Replacement:*** public: T ignition::math::precision(const T &, const unsigned int &)
    + ***Deprecation:*** public: unsigned int   gazebo::math::roundUpPowerOfTwo(unsigned int)
    + ***Replacement:*** public: unsigned int ignition::math::roundUpPowerOfTwo(unsigned int)
    + ***Deprecation:*** public: T   gazebo::math::variance(const std::vector<T> &)
    + ***Replacement:*** public: T ignition::math::variance(const std::vector<T> &)

1. **gazebo/math/Kmeans.hh**
    + ***Deprecation:*** public:   gazebo::math::Kmeans
    + ***Replacement:*** public: ignition::math::Kmeans

1. **gazebo/math/Matrix4.hh**
    + ***Deprecation:*** public:   gazebo::math::Matrix4
    + ***Replacement:*** public: ignition::math::Matrix4

1. **gazebo/math/Plane.hh**
    + ***Deprecation:*** public:   gazebo::math::Plane
    + ***Replacement:*** public: ignition::math::Plane

1. **gazebo/math/Rand.hh**
    + ***Deprecation:*** public: static double   gazebo::math::GetDblNormal(double, double)
    + ***Replacement:*** public: static double ignition::math::DblNormal(double, double)
    + ***Deprecation:*** public: static int   gazebo::math::GetIntNormal(int, int)
    + ***Replacement:*** public: static int ignition::math::IntNormal(int, int)
    + ***Deprecation:*** public: static double   gazebo::math::GetDblUniform(double, double)
    + ***Replacement:*** public: static double ignition::math::DblUniform(double, double)
    + ***Deprecation:*** public: static int   gazebo::math::GetIntUniform(int, int)
    + ***Replacement:*** public: static int ignition::math::IntUniform(int, int)
    + ***Deprecation:*** public: static       uint32_t gazebo::math::GetSeed()
    + ***Replacement:*** public: static unsigned int ignition::math::Seed()
    + ***Deprecation:*** public: static   void gazebo::math::SetSeed(uint32_t)
    + ***Replacement:*** public: static void ignition::math::Seed(unsigned int)

1. **gazebo/math/RotationSpline.hh**
    + ***Deprecation:*** public:   gazebo::math::RotationSpline
    + ***Replacement:*** public: ignition::math::RotationSpline

1. **gazebo/math/SignalStats.hh**
    + ***Deprecation:*** public:   gazebo::math::SignalStatistic
    + ***Replacement:*** public: ignition::math::SignalStatistic
    + ***Deprecation:*** public:   gazebo::math::SignalStats
    + ***Replacement:*** public: ignition::math::SignalStats

1. **gazebo/math/Spline.hh**
    + ***Deprecation:*** public:   gazebo::math::Spline
    + ***Replacement:*** public: ignition::math::Spline

1. **gazebo/math/Vector3Stats.hh**
    + ***Deprecation:*** public:   gazebo::math::Vector3Stats
    + ***Replacement:*** public: ignition::math::Vector3Stats

### Deletions

1. **gazebo/common/Event.hh**
    + ConnectionPrivate class
    + Connection() constructor
    + EventPrivate class
    + Event(EventPrivate&) constructor

1. **gazebo/gui/EntityMaker.hh**
    + EntityMakerPrivate class
    + Entity(EntityMakerPrivate&) constructor
    + EntityMakerPrivate *dataPtr

1. **gazebo/physics/Link.hh**
    + std::vector<std::string> cgVisuals

## Gazebo 7.3.1 to 7.4

### Deprecations

1. **gazebo/sensors/ImuSensor.hh**
    + ***Deprecation:** public: void SetWorldToReferencePose(const ignition::math::Pose3d &)
    + ***Replacement:** public: void SetWorldToReferenceOrientation(const ignition::math::Quaterniond &)

## Gazebo 7.1.0 to 7.X

### Additions

1. **gazebo/physics/ode/ODEJoint.hh**
    + public: virtual void Fini();

1. **gazebo/physics/bullet/BulletJoint.hh**
    + public: virtual void Fini();

### Deprecations

1. **gazebo::common::VisualPlugin**
    The custom inner xml inside visual plugins used to be wrapped in an extra
    <sdf> tag. Now the inner xml should be accessed directly from the plugin's
    sdf. For example, for the following plugin:

          <visual ...>
            <plugin ...>
              <param>true</param>
            </plugin>
          </visual>

     <param> should be accessed with:

          auto param = _sdf->GetElement("param");

     The old behaviour is still supported on Gazebo7, that is:

          auto param = _sdf->GetElement("sdf")->GetElement("param");

     but this behaviour will be removed on Gazebo8.

    + [pull request #2394](https://bitbucket.org/osrf/gazebo/pull-request/2394)

## Gazebo 6.X to 7.X

### Additions

1. **gazebo/physics/Model.hh**
    + public: gazebo::physics::JointPtr CreateJoint(
        const std::string &_name, const std::string &_type,
        physics::LinkPtr _parent, physics::LinkPtr _child);
    + public: bool RemoveJoint(const std::string &_name);
    + public: boost::shared_ptr<Model> shared_from_this();

1. **gazebo/physics/SurfaceParams.hh**
    + public: double PoissonsRatio() const;
    + public: void SetPoissonsRatio(double _ratio);
    + public: double ElasticModulus() const;
    + public: void SetElasticModulus(double _modulus);

### Modifications

1. **gazebo/sensor/SensorTypes.hh**
    + All `typedef`'s of `shared_ptr`'s to Sensor's are changed
      from `boost::shared_ptr` to `std::shared_ptr`.
      Any downstream code that does a pointer cast
      (such as `dynamic_pointer_cast` or `static_pointer_cast`)
      will need to switch from `boost::*_pointer_cast` to `std::*_pointer_cast`.
    + [pull request #2079](https://bitbucket.org/osrf/gazebo/pull-request/2079)

1. **gazebo/sensors/Sensor.hh**
    + ***Removed:*** public: template<typename T> event::ConnectionPtr ConnectUpdated(T _subscriber);
    + ***Replacement:*** public: event::ConnectionPtr ConnectUpdated(std::function<void()> _subscriber);

1. **gazebo/rendering/GpuLaser.hh**
    + ***Removed:*** public: void SetCameraCount(double _cameraCount);
    + ***Replacement:*** public: void SetCameraCount(const unsigned int _cameraCount);
    + ***Removed:*** public: template<typename T> event::ConnectionPtr ConnectNewLaserFrame(T _subscriber);
    + ***Replacement:*** public: event::ConnectionPtr ConnectNewLaserFrame(std::function<void (const float *_frame, unsigned int _width, unsigned int _height, unsigned int _depth, const std::string &_format)> _subscriber);

1. **gazebo/rendering/DepthCamera.hh**
    + ***Removed:*** public: template<typename T> event::ConnectionPtr ConnectNewDepthFrame(T _subscriber)
    + ***Replacement:*** public: event::ConnectionPtr ConnectNewDepthFrame(std::function<void (const float *, unsigned int, unsigned int, unsigned int, const std::string &)>  _subscriber);
    + ***Removed:*** public: template<typename T> event::ConnectionPtr ConnectNewRGBPointCloud(T _subscriber)
    + ***Replacement:*** public: event::ConnectionPtr ConnectNewRGBPointCloud(std::function<void (const float *, unsigned int, unsigned int, unsigned int, const std::string &)>  _subscriber);

1. **gazebo/physics/Actor.hh**
    + Type change of `protected: math::Vector3 lastPos;` to `protected: ignition::math::Vector3d lastPos;`

1. **gazebo/physics/ContactManager.hh**
    + Remove contact filters with names that contain `::`.
      The `CreateFilter`, `HasFilter`, and `RemoveFilter` functions
      now convert `::` strings to `/` in the filter name before acting.
      These were not being deleted properly in previous versions.

1. **gazebo/rendering/RenderTypes.hh**
    + typedefs for Visual and its derived classes have been changed from boost to std pointers.
    + [pull request #1924](https://bitbucket.org/osrf/gazebo/pull-request/1924)

1. **gazebo/gui/model/ModelEditorEvents.hh**
    + ***Removed:*** public: static event::EventT<void (bool, bool, const math::Pose &, const std::string &)> modelPropertiesChanged
    + ***Replacement:*** public: static event::EventT<void (bool, bool)> modelPropertiesChanged
    + ***Note:*** Removed last two arguments, model pose and name, from the function

1. **gazebo/rendering/Camera.hh**
    + ***Removed:*** public: void SetClipDist();
    + ***Replacement:*** public: virtual void SetClipDist();
    + ***Removed:*** public: template<typename T> event::ConnectionPtr ConnectNewImageFrame(T _subscriber);
    + ***Replacement:*** public: event::ConnectionPtr ConnectNewImageFrame(std::function<void (const unsigned char *, unsigned int, unsigned int, unsigned int, const std::string &)> _subscriber);

1. **gazebo/msgs/logical_camera_sensors.proto**
    + The `near` and `far` members have been replaced with `near_clip` and `far_clip`
    + [Pull request #1942](https://bitbucket.org/osrf/gazebo/pull-request/1942)

1. **Light topic**
    + ***Removed:*** ~/light
    + ***Replacement:*** ~/factory/light - for spawning new lights
    + ***Replacement:*** ~/light/modify - for modifying existing lights
    * [Pull request #1920](https://bitbucket.org/osrf/gazebo/pull-request/1920)

1. **gazebo/rendering/Visual.hh**
    + ***Removed:*** public: void SetVisible(bool _visible, bool _cascade = true);
    + ***Replacement:*** public: virtual void SetVisible(bool _visible, bool _cascade = true);

1. **gazebo/rendering/OribitViewController.hh**
    + ***Removed:*** public: OrbitViewController(UserCameraPtr _camera);
    + ***Replacement:*** public: OrbitViewController(UserCameraPtr _camera, const std::string &_name = "OrbitViewController");

1. **gazebo/test/ServerFixture.hh**
    + ***Removed:*** protected: void RunServer(const std::string &_worldFilename);
    + ***Removed:*** protected: void RunServer(const std::string &_worldFilename,
      bool _paused, const std::string &_physics, const std::vector<std::string> &
      _systemPlugins = {});
    + ***Replacement:*** void ServerFixture::RunServer(const std::vector<:string>
      &_args)
    * [Pull request #1874](https://bitbucket.org/osrf/gazebo/pull-request/1874)

1. **gazebo/gui/building/BuildingMaker.hh**
    * Doesn't inherit from gui::EntityMaker anymore
    * [Pull request #1828](https://bitbucket.org/osrf/gazebo/pull-request/1828)

1. **gazebo/gui/EntityMaker.hh**
    + ***Removed:*** EntityMaker();
    + ***Replacement:*** EntityMaker(EntityMakerPrivate &_dataPtr);
    + ***Removed:*** public: virtual void Start(const rendering::UserCameraPtr _camera) = 0;
    + ***Replacement:*** public: virtual void Start();
    + ***Removed:*** public: virtual void Stop() = 0;
    + ***Replacement:*** public: virtual void Stop();

1. **gazebo/gui/ModelAlign.hh**
    + ***Removed:*** public: void AlignVisuals(std::vector<rendering::VisualPtr> _visuals, const std::string &_axis, const std::string &_config, const std::string &_target, bool _publish = true);
    + ***Replacement:*** public: void AlignVisuals(std::vector<rendering::VisualPtr> _visuals, const std::string &_axis, const std::string &_config, const std::string &_target, bool _publish = true, const bool _inverted = false);

1. **gazebo/gui/GuiEvents.hh**
    + ***Removed:*** public: static event::EventT<void (std::string, std::string, std::string, bool)> alignMode; std::string, std::string, bool)> alignMode;
    + ***Replacement:*** public: static event::EventT<void (std::string, std::string, std::string, bool)> alignMode; std::string, std::string, bool, bool)> alignMode;

### Deprecations

1. **gazebo/util/OpenAL.hh**
    + ***Deprecation:*** public: bool GetOnContact() const;
    + ***Replacement:*** public: bool OnContact() const;
    + ***Deprecation:*** public: std::vector<std::string> GetCollisionNames() const;
    + ***Replacement:*** public: std::vector<std::string> CollisionNames() const;

1. **gazebo/util/LogRecord.hh**
    + ***Deprecation:*** public: bool GetPaused() const;
    + ***Replacement:*** public: bool Paused() const;
    + ***Deprecation:*** public: bool GetRunning() const;
    + ***Replacement:*** public: bool Running() const;
    + ***Deprecation:*** public: const std::string &GetEncoding() const;
    + ***Replacement:*** public: const std::string &Encoding() const;
    + ***Deprecation:*** public: std::string GetFilename(const std::string &_name = "") const;
    + ***Replacement:*** public: std::string Filename(const std::string &_name = "") const;
    + ***Deprecation:*** public: unsigned int GetFileSize(const std::string &_name = "") const
    + ***Replacement:*** public: unsigned int FileSize(const std::string &_name = "") const;
    + ***Deprecation:*** public: std::string GetBasePath() const;
    + ***Replacement:*** public: std::string BasePath() const;
    + ***Deprecation:*** public: common::Time GetRunTime() const;
    + ***Replacement:*** public: common::Time RunTime() const;
    + ***Deprecation:*** public: bool GetFirstUpdate() const;
    + ***Replacement:*** public: bool FirstUpdate() const;
    + ***Deprecation:*** public: unsigned int GetBufferSize() const;
    + ***Replacement:*** public: unsigned int BufferSize() const;

1. **gazebo/rendering/Scene.hh**
    + ***Deprecation:*** public: Ogre::SceneManager *GetManager() const;
    + ***Replacement:*** public: Ogre::SceneManager *OgreSceneManager() const;
    + ***Deprecation:*** public: std::string GetName() const;
    + ***Replacement:*** public: std::string Name() const;
    + ***Deprecation:*** public: common::Color GetAmbientColor() const;
    + ***Replacement:*** public: common::Color AmbientColor() const;
    + ***Deprecation:*** public: common::Color GetBackgroundColor();
    + ***Replacement:*** public: common::Color BackgroundColor() const;
    + ***Deprecation:*** public: uint32_t GetGridCount();
    + ***Replacement:*** public: uint32_t GridCount() const;
    + ***Deprecation:*** public: uint32_t GetOculusCameraCount() const;
    + ***Replacement:*** public: uint32_t OculusCameraCount() const;
    + ***Deprecation:*** public: uint32_t GetCameraCount() const;
    + ***Replacement:*** public: uint32_t CameraCount() const;
    + ***Deprecation:*** public: uint32_t GetUserCameraCount() const;
    + ***Replacement:*** public: uint32_t UserCameraCount() const;
    + ***Deprecation:*** public: uint32_t GetLightCount() const;
    + ***Replacement:*** public: uint32_t LightCount() const;
    + ***Deprecation:*** public: VisualPtr GetVisualAt(CameraPtr _camera, const math::Vector2i &_mousePos, std::string &_mod)
    + ***Replacement:*** public: VisualPtr VisualAt(CameraPtr _camera, const ignition::math::Vector2i &_mousePos, std::string &_mod);
    + ***Deprecation:*** public: VisualPtr GetVisualAt(CameraPtr _camera, const math::Vector2i &_mousePos)
    + ***Replacement:*** public: VisualPtr VisualAt(CameraPtr _camera, const ignition::math::Vector2i &_mousePos);
    + ***Deprecation:*** public: VisualPtr GetVisualBelow(const std::string &_visualName);
    + ***Replacement:*** public: VisualPtr VisualBelow(const std::string &_visualName);
    + ***Deprecation:*** public: void GetVisualsBelowPoint(const math::Vector3 &_pt, std::vector<VisualPtr> &_visuals);
    + ***Replacement:*** public: void VisualsBelowPoint(const ignition::math::Vector3d &_pt, std::vector<VisualPtr> &_visuals);
    + ***Deprecation:*** public: double GetHeightBelowPoint(const math::Vector3 &_pt);
    + ***Replacement:*** public: double HeightBelowPoint(const ignition::math::Vector3d &_pt);
    + ***Deprecation:*** public: bool GetFirstContact(CameraPtr _camera, const math::Vector2i &_mousePos, math::Vector3 &_position)
    + ***Replacement:*** public: bool FirstContact(CameraPtr _camera, const ignition::math::Vector2i &_mousePos, ignition::math::Vector3d &_position);
    + ***Deprecation:*** public: void DrawLine(const math::Vector3 &_start, const math::Vector3 &_end, const std::string &_name)
    + ***Replacement:*** public: void DrawLine(const ignition::math::Vector3d &_start, const ignition::math::Vector3d &_end, const std::string &_name);
    + ***Deprecation:*** public: uint32_t GetId() const;
    + ***Replacement:*** public: uint32_t Id() const;
    + ***Deprecation:*** public: std::string GetIdString() const;
    + ***Replacement:*** public: std::string IdString() const;
    + ***Deprecation:*** public: bool GetShadowsEnabled() const;
    + ***Replacement:*** public: bool ShadowsEnabled() const;
    + ***Deprecation:*** public: VisualPtr GetWorldVisual() const;
    + ***Replacement:*** public: VisualPtr WorldVisual() const;
    + ***Deprecation:*** public: VisualPtr GetSelectedVisual() const;
    + ***Replacement:*** public: VisualPtr SelectedVisual() const;
    + ***Deprecation:*** public: bool GetShowClouds() const;
    + ***Replacement:*** public: bool ShowClouds() const;
    + ***Deprecation:*** public: bool GetInitialized() const;
    + ***Replacement:*** public: bool Initialized() const;
    + ***Deprecation:*** public: common::Time GetSimTime() const;
    + ***Replacement:*** public: common::Time SimTime() const;
    + ***Deprecation:*** public: uint32_t GetVisualCount() const
    + ***Replacement:*** public: uint32_t VisualCount() const;

1. **gazebo/rendering/DepthCamera.hh**
    + ***Deprecation:*** public: virtual const float *GetDepthData();
    + ***Replacement:*** public: virtual const float *DepthData() const;

1. **gazebo/rendering/Heightmap.hh**
    + ***Deprecation:*** public: double GetHeight(double _x, double _y, double _z = 1000);
    + ***Replacement:*** public: double Height(const double _x, const double _y, const double _z = 1000) const;
    + ***Deprecation:*** public: bool Flatten(CameraPtr _camera, math::Vector2i _mousePos, double _outsideRadius, double _insideRadius, double _weight = 0.1)
    + ***Replacement:*** public: bool Flatten(CameraPtr _camera, const ignition::math::Vector2i &_mousePos, const double _outsideRadius, const double _insideRadius, const double _weight = 0.1);
    + ***Deprecation:*** public: bool Smooth(CameraPtr _camera, math::Vector2i _mousePos, double _outsideRadius, double _insideRadius, double _weight = 0.1);
    + ***Replacement:*** public: bool Smooth(CameraPtr _camera, const ignition::math::Vector2i &_mousePos, const double _outsideRadius, const double _insideRadius, const double _weight = 0.1);
    + ***Deprecation:*** public: bool Raise(CameraPtr _camera, math::Vector2i _mousePos,
 double _outsideRadius, double _insideRadius, double _weight = 0.1)
    + ***Replacement:*** public: bool Raise(CameraPtr _camera, const ignition::math::Vector2i &_mousePos, const double _outsideRadius, const double _insideRadius, const double _weight = 0.1)
    + ***Deprecation:*** public: bool Lower(CameraPtr _camera, math::Vector2i _mousePos, double _outsideRadius, double _insideRadius, double _weight = 0.1)
    + ***Replacement:*** public: bool Lower(CameraPtr _camera, const ignition::math::Vector2i &_mousePos, const double _outsideRadius, const double _insideRadius, const double _weight = 0.1)
    + ***Deprecation:*** public: double GetAvgHeight(Ogre::Vector3 _pos, double _brushSize);
    + ***Replacement:*** public: double AvgHeight(const ignition::math::Vector3d &_pos, const double _brushSize) const
    + ***Deprecation:*** public: Ogre::TerrainGroup *GetOgreTerrain() const;
    + ***Replacement:*** public: Ogre::TerrainGroup *OgreTerrain() const;
    + ***Deprecation:*** public: common::Image GetImage() const;
    + ***Replacement:*** public: public: common::Image Image() const;
    + ***Deprecation:*** public: Ogre::TerrainGroup::RayResult GetMouseHit(CameraPtr _camera, math::Vector2i _mousePos);
    + ***Replacement:*** public: Ogre::TerrainGroup::RayResult MouseHit(CameraPtr _camera, const ignition::math::Vector2i &_mousePos) const;
    + ***Deprecation:*** public: unsigned int GetTerrainSubdivisionCount() const;
    + ***Replacement:*** public: unsigned int TerrainSubdivisionCount() const;

1. **gazebo/rendering/RenderEngine.hh**
    + ***Deprecation:*** public: unsigned int GetSceneCount() const;
    + ***Replacement:*** public: unsigned int SceneCount() const;
    + ***Deprecation:*** public: Ogre::OverlaySystem *GetOverlaySystem() const;
    + ***Replacement:*** public: Ogre::OverlaySystem *OverlaySystem() const;

1. **gazebo/rendering/GpuLaser.hh**
    + ***Deprecation:*** public: const float *GetLaserData();
    + ***Replacement:*** public: const float *LaserData() const;
    + ***Deprecation:*** public: double GetHorzHalfAngle() const;
    + ***Replacement:*** public: double HorzHalfAngle() const;
    + ***Deprecation:*** public: double GetVertHalfAngle() const;
    + ***Replacement:*** public: double VertHalfAngle() const;
    + ***Deprecation:*** public: double GetHorzFOV() const;
    + ***Replacement:*** public: double HorzFOV() const;
    + ***Deprecation:*** public: double GetCosHorzFOV() const;
    + ***Replacement:*** public: double CosHorzFOV() const;
    + ***Deprecation:*** public: double GetVertFOV() const;
    + ***Replacement:*** public: double VertFOV() const;
    + ***Deprecation:*** public: double GetCosVertFOV() const;
    + ***Replacement:*** public: double CosVertFOV() const;
    + ***Deprecation:*** public: double GetNearClip() const;
    + ***Replacement:*** public: double NearClip() const;
    + ***Deprecation:*** public: double GetFarClip() const;
    + ***Replacement:*** public: double FarClip() const;
    + ***Deprecation:*** public: double CameraCount() const;
    + ***Replacement:*** public: unsigned int CameraCount() const;
    + ***Deprecation:*** public: double GetRayCountRatio() const;
    + ***Replacement:*** public: double RayCountRatio() const;

1. **gazebo/rendering/DynamicLines.hh**
    + ***Deprecation:*** public: void AddPoint(const math::Vector3 &_pt,const common::Color &_color = common::Color::White)
    + ***Replacement:*** public: void AddPoint(const ignition::math::Vector3d &_pt,const common::Color &_color = common::Color::White);
    + ***Deprecation:*** public: void SetPoint(unsigned int _index, const math::Vector3 &_value)
    + ***Replacement:*** public: void SetPoint(unsigned int _index,const ignition::math::Vector3d &_value);
    + ***Deprecation:*** public: math::Vector3 GetPoint(unsigned int _index) const
    + ***Replacement:*** public: ignition::math::Vector3d Point(const unsigned int _index) const;

1. **gazebo/rendering/WindowManager.hh**
    + ***Deprecation:*** public: uint32_t GetAvgFPS(uint32_t _id);
    + ***Replacement:*** public: uint32_t AvgFPS(const uint32_t _id) const;
    + ***Deprecation:*** public: uint32_t GetTriangleCount(uint32_t _id);
    + ***Replacement:*** public: uint32_t TriangleCount(const uint32_t _id) const;
    + ***Deprecation:*** public: Ogre::RenderWindow *GetWindow(uint32_t _id);
    + ***Replacement:*** public: Ogre::RenderWindow *Window(const uint32_t _id) const;

1. **gazebo/rendering/Light.hh**
    + ***Deprecation:*** public: std::string GetName() const;
    + ***Replacement:*** public: std::string Name() const;
    + ***Deprecation:*** public: std::string GetType() const;
    + ***Replacement:*** public: std::string Type() const;
    + ***Deprecation:*** public: public: void SetPosition(const math::Vector3 &_p);
    + ***Replacement:*** public: void SetPosition(const ignition::math::Vector3d &_p);
    + ***Deprecation:*** public: math::Vector3 GetPosition();
    + ***Replacement:*** public: ignition::math::Vector3d Position() const;
    + ***Deprecation:*** public: void SetRotation(const math::Quaternion &_q);
    + ***Replacement:*** public: void SetRotation(const ignition::math::Quaterniond &_q);
    + ***Deprecation:*** public: math::Quaternion GetRotation() const;
    + ***Replacement:*** public: ignition::math::Quaterniond Rotation() const;
    + ***Deprecation:*** public: bool GetVisible() const;
    + ***Replacement:*** public: bool Visible() const;
    + ***Deprecation:*** public: common::Color GetDiffuseColor() const;
    + ***Replacement:*** public: common::Color DiffuseColor() const;
    + ***Deprecation:*** public: common::Color GetSpecularColor() const;
    + ***Replacement:*** public: common::Color SpecularColor() const;
    + ***Deprecation:*** public: void SetDirection(const math::Vector3 &_dir);
    + ***Replacement:*** public: void SetDirection(const ignition::math::Vector3d &_dir);
    + ***Deprecation:*** public: math::Vector3 GetDirection() const;
    + ***Replacement:*** public: ignition::math::Vector3d Direction() const;

1. **gazebo/util/Diagnostics.hh**
    + ***Deprecation:*** public: int GetTimerCount() const;
    + ***Replacement:*** public: int TimerCount() const;
    + ***Deprecation:*** public: common::Time GetTime(int _index) const;
    + ***Replacement:*** public: common::Time Time(const int _index) const;
    + ***Deprecation:*** public: common::Time GetTime(const std::string &_label) const;
    + ***Replacement:*** public: common::Time Time(const std::string &_label) const;
    + ***Deprecation:*** public: std::string GetLabel(int _index) const;
    + ***Replacement:*** public: std::string Label(const int _index) const;
    + ***Deprecation:*** public: boost::filesystem::path GetLogPath() const
    + ***Replacement:*** public: boost::filesystem::path LogPath() const;

1. **gazebo/sensors/CameraSensor.hh**
    + ***Deprecation:** public: virtual std::string GetTopic() const;
    + ***Replacement:** public: virtual std::string Topic() const;
    + ***Deprecation:** public: rendering::CameraPtr GetCamera() const
    + ***Replacement:** public: rendering::CameraPtr Camera() const;
    + ***Deprecation:** public: unsigned int GetImageWidth() const;
    + ***Replacement:** public: unsigned int ImageWidth() const;
    + ***Deprecation:** public: unsigned int GetImageHeight() const;
    + ***Replacement:** public: unsigned int ImageHeight() const;
    + ***Deprecation:** public: const unsigned char *GetImageData();
    + ***Replacement:** const unsigned char *ImageData() const;

1. **gazebo/util/LogPlay.hh**
    + ***Deprecation:*** public: std::string GetLogVersion() const;
    + ***Replacement:*** public: std::string LogVersion() const;
    + ***Deprecation:*** public: std::string GetGazeboVersion() const;
    + ***Replacement:*** public: std::string GazeboVersion() const;
    + ***Deprecation:*** public: uint32_t GetRandSeed() const
    + ***Replacement:*** public: uint32_t RandSeed() const;
    + ***Deprecation:*** public: common::Time GetLogStartTime() const;
    + ***Replacement:*** public: common::Time LogStartTime() const;
    + ***Deprecation:*** public: common::Time GetLogEndTime() const;
    + ***Replacement:*** public: common::Time LogEndTime() const;
    + ***Deprecation:*** public: std::string GetFilename() const;
    + ***Replacement:*** public: std::string Filename() const;
    + ***Deprecation:*** public: std::string GetFullPathFilename() const;
    + ***Replacement:*** public: std::string FullPathFilename() const;
    + ***Deprecation:*** public: uintmax_t GetFileSize() const
    + ***Replacement:*** public: uintmax_t FileSize() const;
    + ***Deprecation:*** public: unsigned int GetChunkCount() const;
    + ***Replacement:*** public: unsigned int ChunkCount() const;
    + ***Deprecation:*** public: bool GetChunk(unsigned int _index, std::string &_data);
    + ***Replacement:*** public: bool Chunk(const unsigned int _index, std::string &_data) const;
    + ***Deprecation:*** public: std::string GetEncoding() const
    + ***Replacement:*** public: std::string Encoding() const;
    + ***Deprecation:*** public: std::string GetHeader() const
    + ***Replacement:*** public: std::string Header() const;
    + ***Deprecation:*** public: uint64_t GetInitialIterations() const
    + ***Replacement:*** public: uint64_t InitialIterations() const;

1. **gazebo/sensors/ContactSensor.hh**
    + ***Deprecation:** public: msgs::Contacts GetContacts() const;
    + ***Replacement:** public: msgs::Contacts Contacts() const;
    + ***Deprecation:** public: std::map<std::string, physics::Contact> GetContacts(const std::string &_collisionName);
    + ***Replacement:** public: std::map<std::string, physics::Contact> Contacts(const std::string &_collisionName) const;

1. **gazebo/sensors/DepthCameraSensor.hh**
    + ***Deprecation:** public: rendering::DepthCameraPtr GetDepthCamera() const
    + ***Replacement:** public: rendering::DepthCameraPtr DepthCamera() const;

1. **gazebo/sensors/ForceTorqueSensor.hh**
    + ***Deprecation:** public: virtual std::string GetTopic() const
    + ***Replacement:** public: virtual std::string Topic() const;
    + ***Deprecation:** public: physics::JointPtr GetJoint() const;
    + ***Replacement:** public: physics::JointPtr Joint() const;

1. **gazebo/sensors/GpsSensor.hh**
    + ***Deprecation:** public: double GetAltitude();
    + ***Replacement:** public: double Altitude() const;

1. **gazebo/sensors/GpuRaySensor.hh**
    + ***Deprecation:** public: virtual std::string GetTopic() const;
    + ***Replacement:** public: virtual std::string Topic() const;
    + ***Deprecation:** public: rendering::GpuLaserPtr GetLaserCamera() const
    + ***Replacement:** public: rendering::GpuLaserPtr LaserCamera() const;
    + ***Deprecation:** public: double GetAngleResolution() const
    + ***Replacement:** public: double AngleResolution() const;
    + ***Deprecation:** public: double GetRangeMin() const
    + ***Replacement:** public: double RangeMin() const;
    + ***Deprecation:** public: double GetRangeMax() const
    + ***Replacement:** public: double RangeMax() const;
    + ***Deprecation:** public: double GetRangeResolution() const
    + ***Replacement:** public: double RangeResolution() const;
    + ***Deprecation:** public: int GetRayCount() const
    + ***Replacement:** public: int RayCount() const;
    + ***Deprecation:** public: int GetRangeCount() const
    + ***Replacement:** public: int RangeCount() const;
    + ***Deprecation:** public: int GetVerticalRayCount() const
    + ***Replacement:** public: int VerticalRayCount()
    + ***Deprecation:** public: int GetVerticalRangeCount() const;
    + ***Replacement:** public: int VerticalRangeCount() const;
    + ***Deprecation:** public: double GetVerticalAngleResolution() const
    + ***Replacement:** public: double VerticalAngleResolution() const;
    + ***Deprecation:** public: double GetRange(int _index)
    + ***Replacement:** public: double Range(const int _index) const;
    + ***Deprecation:** public: void GetRanges(std::vector<double> &_ranges)
    + ***Replacement:** public: void Ranges(std::vector<double> &_ranges) const
    + ***Deprecation:** public: double GetRetro(int _index) const
    + ***Replacement:** public: double Retro(const int _index) const;
    + ***Deprecation:** public: int GetFiducial(int _index) const
    + ***Replacement:** public: int Fiducial(const unsigned int _index) const;
    + ***Deprecation:** public: unsigned int GetCameraCount() const
    + ***Replacement:** public: unsigned int CameraCount() const;
    + ***Deprecation:** public: double GetRayCountRatio()
    + ***Replacement:** public: double RayCountRatio() const;
    + ***Deprecation:** public: double GetRangeCountRatio() const
    + ***Replacement:** public: double RangeCountRatio() const;
    + ***Deprecation:** public: double GetHorzFOV() const
    + ***Replacement:** public: double HorzFOV() const;
    + ***Deprecation:** public: double GetCosHorzFOV() const
    + ***Replacement:** public: double CosHorzFOV() const;
    + ***Deprecation:** public: double GetVertFOV() const
    + ***Replacement:** public: double VertFOV() const;
    + ***Deprecation:** public: double GetCosVertFOV() const
    + ***Replacement:** public: double CosVertFOV() const;
    + ***Deprecation:** public: double GetHorzHalfAngle() const
    + ***Replacement:** public: double HorzHalfAngle() const;
    + ***Deprecation:** public: double GetVertHalfAngle() const
    + ***Replacement:** public: double VertHalfAngle() const;

1. **gazebo/sensors/ImuSensor.hh**
    + ***Deprecation:** public: msgs::IMU GetImuMessage() const
    + ***Replacement:** public: msgs::IMU ImuMessage() const;

1. **gazebo/sensors/MultiCameraSensor.hh**
    + ***Deprecation:** public: virtual std::string GetTopic() const;
    + ***Replacement:** public: virtual std::string Topic() const;
    + ***Deprecation:** public: unsigned int GetCameraCount() const
    + ***Replacement:** public: unsigned int CameraCount() const;
    + ***Deprecation:** public: rendering::CameraPtr GetCamera(unsigned int _index) const
    + ***Replacement:** public: rendering::CameraPtr Camera(const unsigned int _index) const;
    + ***Deprecation:** public: unsigned int GetImageWidth(unsigned int _index) const
    + ***Replacement:** public: unsigned int ImageWidth(const unsigned int _index) const;
    + ***Deprecation:** public: unsigned int GetImageHeight(unsigned int _index) const
    + ***Replacement:** public: unsigned int ImageHeight(const unsigned int _index) const;
    + ***Deprecation:** public: const unsigned char *GetImageData(unsigned int _index)
    + ***Replacement:** public: const unsigned char *ImageData(const unsigned int _index);

1. **gazebo/sensors/RaySensor.hh**
    + ***Deprecation:** public: virtual std::string GetTopic() const;
    + ***Replacement:** public: virtual std::string Topic() const;
    + ***Deprecation:** public: double GetAngleResolution() const
    + ***Replacement:** public: double AngleResolution() const;
    + ***Deprecation:** public: double GetRangeMin() const
    + ***Replacement:** public: double RangeMin() const;
    + ***Deprecation:** public: double GetRangeMax() const
    + ***Replacement:** public: double RangeMax() const;
    + ***Deprecation:** public: double GetRangeResolution() const
    + ***Replacement:** public: double RangeResolution() const;
    + ***Deprecation:** public: int GetRayCount() const
    + ***Replacement:** public: int RayCount() const;
    + ***Deprecation:** public: int GetRangeCount() const
    + ***Replacement:** public: int RangeCount() const;
    + ***Deprecation:** public: int GetVerticalRayCount() const
    + ***Replacement:** public: int VerticalRayCount() const
    + ***Deprecation:** public: int GetVerticalRangeCount() const
    + ***Replacement:** public: int VerticalRangeCount() const;
    + ***Deprecation:** public: double GetVerticalAngleResolution() const
    + ***Replacement:** public: double VerticalAngleResolution() const;
    + ***Deprecation:** public: double GetRange(unsigned int _index)
    + ***Replacement:** public: double Range(const unsigned int _index) const;
    + ***Deprecation:** public: void GetRanges(std::vector<double> &_ranges)
    + ***Replacement:** public: void Ranges(std::vector<double> &_ranges) const;
    + ***Deprecation:** public: double GetRetro(unsigned int _index)
    + ***Replacement:** public: double Retro(const unsigned int _index) const;
    + ***Deprecation:** public: int GetFiducial(unsigned int _index)
    + ***Replacement:** public: int Fiducial(const unsigned int _index) const;
    + ***Deprecation:** public: physics::MultiRayShapePtr GetLaserShape()
    + ***Replacement:** public: physics::MultiRayShapePtr LaserShape() const;

1. **gazebo/sensors/Sensor.hh**
    + ***Deprecation:** public: std::string GetParentName() const
    + ***Replacement:** public: std::string ParentName() const;
    + ***Deprecation:** public: double GetUpdateRate()
    + ***Replacement:** public: double UpdateRate() const;
    + ***Deprecation:** public: std::string GetName() const
    + ***Replacement:** public: std::string Name() const;
    + ***Deprecation:** public: std::string GetScopedName() const
    + ***Replacement:** public: std::string ScopedName() const;
    + ***Deprecation:** public: std::string GetType() const
    + ***Replacement:** public: std::string Type() const;
    + ***Deprecation:** public: common::Time GetLastUpdateTime()
    + ***Replacement:** public: common::Time LastUpdateTime() const;
    + ***Deprecation:** public: common::Time GetLastMeasurementTime()
    + ***Replacement:** public: common::Time LastMeasurementTime() const;
    + ***Deprecation:** public: bool GetVisualize() const
    + ***Replacement:** public: bool Visualize() const;
    + ***Deprecation:** public: virtual std::string GetTopic() const
    + ***Replacement:** public: virtual std::string Topic() const;
    + ***Deprecation:** public: std::string GetWorldName() const
    + ***Replacement:** public: std::string WorldName() const;
    + ***Deprecation:** public: SensorCategory GetCategory() const
    + ***Replacement:** public: SensorCategory Category() const;
    + ***Deprecation:** public: uint32_t GetId() const
    + ***Replacement:** public: uint32_t Id() const;
    + ***Deprecation:** public: uint32_t GetParentId() const
    + ***Replacement:** public: uint32_t ParentId() const;
    + ***Deprecation:** public: NoisePtr GetNoise(const SensorNoiseType _type) const
    + ***Replacement:** public: NoisePtr Noise(const SensorNoiseType _type) const;

1. **gazebo/sensors/SonarSensor.hh**
    + ***Deprecation:** public: virtual std::string GetTopic() const;
    + ***Replacement:** public: virtual std::string Topic() const;
    + ***Deprecation:** public: double GetRangeMin() const
    + ***Replacement:** public: double RangeMin() const;
    + ***Deprecation:** public: double GetRangeMax() const
    + ***Replacement:** public: double RangeMax() const;
    + ***Deprecation:** public: double GetRadius() const
    + ***Replacement:** public: double Radius() const;
    + ***Deprecation:** public: double GetRange()
    + ***Replacement:** public: double Range();

1. **gazebo/sensors/WirelessReceiver.hh**
    + ***Deprecation:** public: double GetMinFreqFiltered() const
    + ***Replacement:** public: double MinFreqFiltered() const;
    + ***Deprecation:** public: double GetMaxFreqFiltered() const
    + ***Replacement:** public: double MaxFreqFiltered() const;
    + ***Deprecation:** public: double GetSensitivity() const
    + ***Replacement:** public: double Sensitivity() const;

1. **gazebo/sensors/WirelessTransceiver.hh**
    + ***Deprecation:** public: virtual std::string GetTopic() const;
    + ***Replacement:** public: virtual std::string Topic() const;
    + ***Deprecation:** public: double GetGain() const
    + ***Replacement:** public: double Gain() const;
    + ***Deprecation:** public: double GetPower() const
    + ***Replacement:** public: double Power() const;

1. **gazebo/sensors/WirelessTransmitter.hh**
    + ***Deprecation:** public: std::string GetESSID() const
    + ***Replacement:** public: std::string ESSID() const;
    + ***Deprecation:** public: double GetFreq() const
    + ***Replacement:** public: double Freq() const;

1. **gazebo/rendering/ApplyWrenchVisual.hh**
    + ***Deprecation:*** public: void SetCoM(const math::Vector3 &_comVector)
    + ***Replacement:*** public: void SetCoM(const ignition::math::Vector3d &_comVector);
    + ***Deprecation:*** public: void SetForcePos(const math::Vector3 &_forcePosVector)
    + ***Replacement:*** public: void SetForcePos(const ignition::math::Vector3d &_forcePosVector);
    + ***Deprecation:*** public: void SetForce(const math::Vector3 &_forceVector,const bool _rotatedByMouse);
    + ***Replacement:*** public: void SetForce(const ignition::math::Vector3d &_forceVector, const bool _rotatedByMouse);
    + ***Deprecation:*** public: void SetTorque(const math::Vector3 &_torqueVector,const bool _rotatedByMouse);
    + ***Replacement:*** public: void SetTorque(const ignition::math::Vector3d &_torqueVector, const bool _rotatedByMouse);

1. **gazebo/rendering/AxisVisual.hh**
    + ***Deprecation:*** public: void ScaleXAxis(const math::Vector3 &_scale)
    + ***Replacement:*** public: void ScaleXAxis(const ignition::math::Vector3d &_scale);
    + ***Deprecation:*** public: void ScaleYAxis(const math::Vector3 &_scale)
    + ***Replacement:*** public: void ScaleYAxis(const ignition::math::Vector3d &_scale);
    + ***Deprecation:*** public: void ScaleZAxis(const math::Vector3 &_scale)
    + ***Replacement:*** public: void ScaleZAxis(const ignition::math::Vector3d &_scale);

1. **gazebo/gui/CloneWindow.hh**
    + ***Deprecation:*** int GetPort()
    + ***Replacement:*** int Port() const

1. **gazebo/gui/ConfigWidget.hh**
    + ***Deprecation:*** public: google::protobuf::Message *GetMsg()
    + ***Replacement:*** public: google::protobuf::Message *Msg()
    + ***Deprecation:*** public: std::string GetHumanReadableKey(const std::string &_key)
    + ***Replacement:*** public: std::string HumanReadableKey(const std::string &_key) const
    + ***Deprecation:*** public: std::string GetUnitFromKey(const std::string &_key, const std::string &_jointType = "")
    + ***Replacement:*** public: std::string UnitFromKey(const std::string &_key, const std::string &_jointType = "") const
    + ***Deprecation:*** public: void GetRangeFromKey(const std::string &_key, double &_min, double &_max)
    + ***Replacement:*** public: void RangeFromKey(const std::string &_key, double &_min, double &_max) const
    + ***Deprecation:*** public: bool GetWidgetVisible(const std::string &_name)
    + ***Replacement:*** public: bool WidgetVisible(const std::string &_name) const
    + ***Deprecation:*** public: bool GetWidgetReadOnly(const std::string &_name) const
    + ***Replacement:*** public: bool WidgetReadOnly(const std::string &_name) const
    + ***Deprecation:*** public: bool SetVector3WidgetValue(const std::string &_name, const math::Vector3 &_value)
    + ***Replacement:*** public: bool SetVector3dWidgetValue(const std::string &_name, const ignition::math::Vector3d &_value)
    + ***Deprecation:*** public: bool SetPoseWidgetValue(const std::string &_name, const math::Pose &_value)
    + ***Replacement:*** public: bool SetPoseWidgetValue(const std::string &_name, const ignition::math::Pose3d &_value)
    + ***Deprecation:*** public: bool SetGeometryWidgetValue(const std::string &_name, const std::string &_value, const math::Vector3 &_dimensions, const std::string &_uri = "")
    + ***Replacement:*** public: bool SetGeometryWidgetValue(const std::string &_name, const std::string &_value, const ignition::math::Vector3d &_dimensions, const std::string &_uri = "")
    + ***Deprecation:*** public: int GetIntWidgetValue(const std::string &_name) const
    + ***Replacement:*** public: int IntWidgetValue(const std::string &_name) const
    + ***Deprecation:*** public: unsigned int GetUIntWidgetValue(const std::string &_name) const
    + ***Replacement:*** public: unsigned int UIntWidgetValue(const std::string &_name) const
    + ***Deprecation:*** public: double GetDoubleWidgetValue(const std::string &_name) const
    + ***Replacement:*** public: double DoubleWidgetValue(const std::string &_name) const
    + ***Deprecation:*** public: bool GetBoolWidgetValue(const std::string &_name) const
    + ***Replacement:*** public: bool BoolWidgetValue(const std::string &_name) const
    + ***Deprecation:*** public: std::string GetStringWidgetValue(const std::string &_name) const
    + ***Replacement:*** public: std::string StringWidgetValue(const std::string &_name) const
    + ***Deprecation:*** public: math::Vector3 GetVector3WidgetValue(const std::string &_name)
    + ***Replacement:*** public: ignition::math::Vector3d Vector3dWidgetValue(const std::string &_name) const
    + ***Deprecation:*** public: common::Color GetColorWidgetValue(const std::string &_name) const
    + ***Replacement:*** public: common::Color ColorWidgetValue(const std::string &_name) const
    + ***Deprecation:*** public: math::Pose GetPoseWidgetValue(const std::string &_name) const
    + ***Replacement:*** public: ignition::math::Pose3d PoseWidgetValue(const std::string &_name) const
    + ***Deprecation:*** public: std::string GetGeometryWidgetValue(const std::string &_name, math::Vector3 &_dimensions, std::string &_uri) const
    + ***Replacement:*** public: std::string GeometryWidgetValue(const std::string &_name, ignition::math::Vector3d &_dimensions, std::string &_uri) const
    + ***Deprecation:*** public: std::string GetEnumWidgetValue(const std::string &_name) const
    + ***Replacement:*** public: std::string EnumWidgetValue(const std::string &_name) const

1. **gazebo/gui/GLWidget.hh**
    + ***Deprecation:*** rendering::UserCameraPtr GetCamera() const
    + ***Replacement:*** rendering::UserCameraPtr Camera() const
    + ***Deprecation:*** rendering::ScenePtr GetScene() const
    + ***Replacement:*** rendering::ScenePtr Scene() const

1. **gazebo/gui/KeyEventHandler.hh**
    + ***Deprecation:*** bool GetAutoRepeat() const
    + ***Replacement:*** bool AutoRepeat() const

1. **gazebo/gui/MainWindow.hh**
    + ***Deprecation:*** gui::RenderWidget *GetRenderWidget() const
    + ***Replacement:*** gui::RenderWidget *RenderWidget() const
    + ***Deprecation:*** gui::Editor *GetEditor(const std::string &_name) const
    + ***Replacement:*** gui::Editor *Editor(const std::string &_name) const

1. **gazebo/rendering/Camera.hh**
    + ***Deprecation:*** public: DistortionPtr GetDistortion() const;
    + ***Replacement:*** public: DistortionPtr LensDistortion() const;
    + ***Deprecation:*** public: double GetRenderRate() const;
    + ***Replacement:*** public: double RenderRate() const;
    + ***Deprecation:*** public: bool GetInitialized() const;
    + ***Replacement:*** public: bool Initialized() const;
    + ***Deprecation:*** public: unsigned int GetWindowId() const;
    + ***Replacement:*** public: unsigned int WindowId() const;
    + ***Deprecation:*** public: math::Vector3 GetWorldPosition() const
    + ***Replacement:*** public: ignition::math::Vector3d WorldPosition() const;
    + ***Deprecation:*** public: math::Quaternion GetWorldRotation() const
    + ***Replacement:*** public: ignition::math::Quaterniond WorldRotation() const;
    + ***Deprecation:*** public: virtual void SetWorldPose(const math::Pose &_pose)
    + ***Replacement:*** public: virtual void SetWorldPose(const ignition::math::Pose3d &_pose);
    + ***Deprecation:***  public: math::Pose GetWorldPose() const
    + ***Replacement:*** public: ignition::math::Pose3d WorldPose() const;
    + ***Deprecation:*** public: void SetWorldPosition(const math::Vector3 &_pos);
    + ***Replacement:*** public: void SetWorldPosition(const ignition::math::Vector3d &_pos);
    + ***Deprecation:*** public: void SetWorldRotation(const math::Quaternion &_quat);
    + ***Replacement:*** public: void SetWorldRotation(const ignition::math::Quaterniond &_quat);
    + ***Deprecation:*** public: void Translate(const math::Vector3 &_direction)
    + ***Replacement:*** public: void Translate(const ignition::math::Vector3d &_direction);
    + ***Deprecation:***  public: void Roll(const math::Angle &_angle, Ogre::Node::TransformSpace _relativeTo =Ogre::Node::TS_LOCAL);
    + ***Replacement:*** public: void Roll(const ignition::math::Angle &_angle, ReferenceFrame _relativeTo = RF_LOCAL);
    + ***Deprecation:***  public: void Pitch(const math::Angle &_angle, Ogre::Node::TransformSpace _relativeTo =Ogre::Node::TS_LOCAL);
    + ***Replacement:*** public: void Pitch(const ignition::math::Angle &_angle, ReferenceFrame _relativeTo = RF_LOCAL);
    + ***Deprecation:***  public: void Yaw(const math::Angle &_angle, Ogre::Node::TransformSpace _relativeTo =Ogre::Node::TS_WORLD);
    + ***Replacement:*** public: void Yaw(const ignition::math::Angle &_angle, ReferenceFrame _relativeTo = RF_WORLD);
    + ***Deprecation:*** public: void SetHFOV(math::Angle _angle);
    + ***Replacement:*** public: void SetHFOV(const ignition::math::Angle &_angle);
    + ***Deprecation:*** public: math::Angle GetHFOV() const
    + ***Replacement:*** public: ignition::math::Angle HFOV() const;
    + ***Deprecation:*** public: math::Angle GetVFOV() const;
    + ***Replacement:*** public: ignition::math::Angle VFOV() const;
    + ***Deprecation:*** public: virtual unsigned int GetImageWidth() const;
    + ***Replacement:*** public: virtual unsigned int ImageWidth() const;
    + ***Deprecation:*** public: unsigned int GetTextureWidth() const;
    + ***Replacement:*** public: unsigned int TextureWidth() const;
    + ***Deprecation:*** public: virtual unsigned int GetImageHeight() const;
    + ***Replacement:*** public: virtual unsigned int ImageHeight() const;
    + ***Deprecation:*** public: unsigned int GetImageDepth() const;
    + ***Replacement:*** public: unsigned int ImageDepth() const;
    + ***Deprecation:*** public: std::string GetImageFormat() const;
    + ***Replacement:*** public: std::string ImageFormat() const;
    + ***Deprecation:*** public: unsigned int GetTextureHeight() const;
    + ***Replacement:*** public: unsigned int TextureHeight() const;
    + ***Deprecation:*** public: size_t GetImageByteSize() const;
    + ***Replacement:*** public: size_t ImageByteSize() const;
    + ***Deprecation:*** public: static size_t GetImageByteSize(unsigned int _width, unsigned int _height, const std::string &_format);
    + ***Replacement:*** static size_t ImageByteSize(const unsigned int _width, const unsigned int _height, const std::string &_format);
    + ***Deprecation:*** public: double GetZValue(int _x, int _y);
    + ***Replacement:*** public: double ZValue(const int _x, const int _y);
    + ***Deprecation:*** public: double GetNearClip();
    + ***Replacement:*** public: double NearClip() const;
    + ***Deprecation:*** public: double GetFarClip();
    + ***Replacement:*** public: double FarClip() const;
    + ***Deprecation:*** public: bool GetCaptureData() const;
    + ***Replacement:*** public: bool CaptureData() const;
    + ***Deprecation:*** public: Ogre::Camera *GetOgreCamera() const;
    + ***Replacement:*** public: Ogre::Camera *OgreCamera() const;
    + ***Deprecation:*** public: Ogre::Viewport *GetViewport() const;
    + ***Replacement:*** public: Ogre::Viewport *OgreViewport() const;
    + ***Deprecation:*** public: unsigned int GetViewportWidth() const;
    + ***Replacement:*** public: unsigned int ViewportWidth() const;
    + ***Deprecation:*** public: unsigned int GetViewportHeight() const;
    + ***Replacement:*** public: unsigned int ViewportHeight() const;
    + ***Deprecation:*** public: math::Vector3 GetUp();
    + ***Replacement:*** public: ignition::math::Vector3d Up() const;
    + ***Deprecation:*** public: math::Vector3 GetRight();
    + ***Replacement:*** public: ignition::math::Vector3d Right() const;
    + ***Deprecation:*** public: virtual float GetAvgFPS() const;
    + ***Replacement:*** public: virtual float AvgFPS() const;
    + ***Deprecation:*** public: virtual unsigned int GetTriangleCount() const;
    + ***Replacement:*** public: virtual unsigned int TriangleCount() const;
    + ***Deprecation:*** public: float GetAspectRatio() const;
    + ***Replacement:*** public: float AspectRatio() const;
    + ***Deprecation:*** public: Ogre::SceneNode *GetSceneNode() const;
    + ***Replacement:*** public: Ogre::SceneNode *SceneNode() const;
    + ***Deprecation:*** public: virtual const unsigned char *GetImageData(unsigned int i = 0);
    + ***Replacement:*** public: virtual const unsigned char *ImageData(unsigned int i = 0) const;
    + ***Deprecation:*** public: std::string GetName() const;
    + ***Replacement:*** public: std::string Name() const;
    + ***Deprecation:*** public: std::string GetScopedName() const;
    + ***Replacement:*** public: std::string ScopedName() const;
    + ***Deprecation:*** public: void GetCameraToViewportRay(int _screenx, int _screeny,math::Vector3 &_origin, math::Vector3 &_dir);
    + ***Replacement:*** public: void CameraToViewportRay(const int _screenx, const int _screeny,ignition::math::Vector3d &_origin,ignition::math::Vector3d &_dir) const;
    + ***Deprecation:*** public: bool GetWorldPointOnPlane(int _x, int _y,const math::Plane &_plane, math::Vector3 &_result);
    + ***Replacement:*** public: bool WorldPointOnPlane(const int _x, const int _y, const ignition::math::Planed &_plane,ignition::math::Vector3d &_result);
    + ***Deprecation:*** public: Ogre::Texture *GetRenderTexture() const;
    + ***Replacement:*** public: Ogre::Texture *RenderTexture() const;
    + ***Deprecation:*** public: math::Vector3 GetDirection();
    + ***Replacement:*** public: ignition::math::Vector3d Direction() const;
    + ***Deprecation:*** public: common::Time GetLastRenderWallTime();
    + ***Replacement:*** public: common::Time LastRenderWallTime() const;
    + ***Deprecation:*** public: virtual bool MoveToPosition(const math::Pose &_pose,double _time);
    + ***Replacement:***  public: virtual bool MoveToPosition(const ignition::math::Pose3d &_pose,double _time);
    + ***Deprecation:*** public: bool MoveToPositions(const std::vector<math::Pose> &_pts,double _time,boost::function<void()> _onComplete = NULL);
    + ***Replacement:*** public: bool MoveToPositions(const std::vector<ignition::math::Pose3d> &_pts,double _time,boost::function<void()> _onComplete = NULL);
    + ***Deprecation:*** public: std::string GetScreenshotPath() const;
    + ***Replacement:*** public: std::string ScreenshotPath() const;
    + ***Deprecation:*** public: std::string GetProjectionType() const;
    + ***Replacement:*** public: std::string ProjectionType() const;

1. **gazebo/gui/RTShaderSystem.hh**
    + ***Deprecation:*** void AttachEntity(Visual *vis)
    + ***No replacement for AttachEntity ***

1. **gazebo/gui/RTShaderSystem.hh**
    + ***Deprecation:*** void DetachEntity(Visual *_vis)
    + ***No replacement for DetachEntity ***

1. **gazebo/physics/Model.hh**
    + ***Deprecation:*** public: void SetScale(const math::Vector3 &_scale);
    + ***Replacement:*** public: void SetScale(const ignition::math::Vector3d &_scale, const bool _publish = false);

### Deletions

1. **plugins/rest_web/RestUiLogoutDialog.hh.hh**

1. **gazebo rendering libraries**
    * The following libraries have been removed: `libgazebo_skyx`, `libgazebo_selection_buffer`, `libgazebo_rendering_deferred`. Gazebo now combines all the different rendering libraries into `libgazebo_rendering.so`.
    * [Pull request #1817](https://bitbucket.org/osrf/gazebo/pull-request/1817)

1. **gazebo physics libraries**
    * The following libraries have been removed: `libgazebo_ode_physics`, `libgazebo_simbody_physics`, `libgazebo_dart_physics`, and `libgazebo_bullet_physics`. Gazebo now combines all the different physics engine libraries into `libgazebo_physics.so`.
    * [Pull request #1814](https://bitbucket.org/osrf/gazebo/pull-request/1814)

1. **gazebo/gui/BoxMaker.hh**

1. **gazebo/gui/CylinderMaker.hh**

1. **gazebo/gui/SphereMaker.hh**

1. **gazebo/gui/MeshMaker.hh**

1. **gazebo/gui/EntityMaker.hh**
    + public: typedef boost::function<void(const math::Vector3 &pos,
                  const math::Vector3 &scale)> CreateCallback;
    + public: static void SetSnapToGrid(bool _snap);
    + public: virtual bool IsActive() const = 0;
    + public: virtual void OnMousePush(const common::MouseEvent &_event);
    + public: virtual void OnMouseDrag(const common::MouseEvent &_event);
    + protected: math::Vector3 GetSnappedPoint(math::Vector3 _p);

1. **gazebo/sensors/ForceTorqueSensor.hh**
    + public: math::Vector3 GetTorque() const
    + public: math::Vector3 GetForce() const

1. **gazebo/sensors/GpsSensor.hh**
    + public: math::Angle GetLongitude()
    + public: math::Angle GetLatitude()

1. **gazebo/sensors/GpuRaySensor.hh**
    + public: math::Angle GetAngleMin() const
    + public: math::Angle GetAngleMax() const
    + public: math::Angle GetVerticalAngleMin() const
    + public: math::Angle GetVerticalAngleMax() const

1. **gazebo/sensors/ImuSensor.hh**
    + public: math::Vector3 GetAngularVelocity() const
    + public: math::Vector3 GetLinearAcceleration() const
    + public: math::Quaternion GetOrientation() const

1. **gazebo/sensors/RFIDSensor.hh**
    + private: bool CheckTagRange(const math::Pose &_pose)

1. **gazebo/sensors/RFIDTag.hh**
    + public: math::Pose GetTagPose() const

1. **gazebo/sensors/RaySensor.hh**
    + public: math::Angle GetAngleMin() const
    + public: math::Angle GetAngleMax() const
    + public: math::Angle GetVerticalAngleMin() const
    + public: math::Angle GetVerticalAngleMax() const

1. **gazebo/sensors/Sensor.hh**
    + public: virtual math::Pose GetPose() const
    + public: NoisePtr GetNoise(unsigned int _index = 0) const

1. **gazebo/sensors/WirelessTransmitter.hh**
    + public: double GetSignalStrength(const math::Pose &_receiver, const double _rxGain)

## Gazebo 5.X to 6.X

### Deprecations

1. **gazebo/common/Color.hh**
    + ***Deprecation:*** math::Vector3 GetAsHSV() const;
    + ***Replacement:*** ignition::math::Vector3d HSV() const;

1. **gazebo/common/Dem.hh**
    + ***Deprecation:*** void GetGeoReferenceOrigin(math::Angle &_latitude,math::Angle &_longitude);
    + ***Replacement:*** void GetGeoReferenceOrigin(ignition::math::Angle &_latitude,  ignition::math::Angle &_longitude) const;
    + ***Deprecation:***void FillHeightMap(int _subSampling, unsigned int _vertSize, const math::Vector3 &_size, const math::Vector3 &_scale, bool _flipY, std::vector<float> &_heights);
    + ***Replacement:***void FillHeightMap(const int _subSampling, const unsigned int _vertSize, const ignition::math::Vector3d &_size, const ignition::math::Vector3d &_scale, const bool _flipY, std::vector<float> &_heights);

1. **gazebo/common/GTSMeshUtils.hh**
    + ***Deprecation:***static bool DelaunayTriangulation(const std::vector<math::Vector2d> &_vertices, const std::vector<math::Vector2i> &_edges, SubMesh *_submesh);
    + ***Replacement:***static bool DelaunayTriangulation( const std::vector<ignition::math::Vector2d> &_vertices, const std::vector<ignition::math::Vector2i> &_edges, SubMesh *_submesh);

1. **gazebo/common/HeightmapData.hh**
    + ***Deprecation:***virtual void FillHeightMap(int _subSampling,unsigned int _vertSize, const math::Vector3 &_size,const math::Vector3 &_scale, bool _flipY, std::vector<float> &_heights);
    + ***Replacement:***void FillHeightMap(int _subSampling,unsigned int _vertSize, const ignition::math::Vector3d &_size,const ignition::math::Vector3d &_scale, bool _flipY,std::vector<float> &_heights);

1. **gazebo/common/KeyFrame.hh**
    + ***Deprecation:***void SetTranslation(const math::Vector3 &_trans);
    + ***Replacement:***void Translation(const ignition::math::Vector3d &_trans);
    + ***Deprecation:***math::Vector3 GetTranslation() const;
    + ***Replacement:***ignition::math::Vector3d Translation() const;
    + ***Deprecation:***void SetRotation(const math::Quaternion &_rot);
    + ***Replacement:***void Rotation(const ignition::math::Quaterniond &_rot);
    + ***Deprecation:***math::Quaternion GetRotation();
    + ***Replacement:***ignition::math::Quaterniond Rotation() const;

1. **gazebo/common/Mesh.hh**
    + ***Deprecation:***math::Vector3 GetMax() const;
    + ***Replacement:***ignition::math::Vector3d Max() const;
    + ***Deprecation:***math::Vector3 GetMin() const;
    + ***Replacement:***ignition::math::Vector3d Min() const;
    + ***Deprecation:***void GetAABB(math::Vector3 &_center, math::Vector3 &_min_xyz,math::Vector3 &_max_xyz) const;
    + ***Replacement:***void GetAABB(ignition::math::Vector3d &_center,ignition::math::Vector3d &_minXYZ,ignition::math::Vector3d &_maxXYZ) const;
    + ***Deprecation:***void GenSphericalTexCoord(const math::Vector3 &_center);
    + ***Replacement:***void GenSphericalTexCoord(const ignition::math::Vector3d &_center);
    + ***Deprecation:***void SetScale(const math::Vector3 &_factor);
    + ***Replacement:***void SetScale(const ignition::math::Vector3d &_factor);
    + ***Deprecation:***void Center(const math::Vector3 &_center = math::Vector3::Zero);
    + ***Replacement:***void Center(const ignition::math::Vector3d &_center =ignition::math::Vector3d::Zero);
    + ***Deprecation:***void Translate(const math::Vector3 &_vec);
    + ***Replacement:***void Translate(const ignition::math::Vector3d &_vec);
    + ***Deprecation:*** void CopyVertices(const std::vector<math::Vector3> &_verts);
    + ***Replacement:***void CopyVertices(const std::vector<ignition::math::Vector3d> &_verts);
    + ***Deprecation:***void CopyNormals(const std::vector<math::Vector3> &_norms);
    + ***Replacement:***void CopyNormals( const std::vector<ignition::math::Vector3d> &_norms);
    + ***Deprecation:***void AddVertex(const math::Vector3 &_v);
    + ***Replacement:***void AddVertex(const ignition::math::Vector3d &_v);
    + ***Deprecation:***void AddNormal(const math::Vector3 &_n);
    + ***Replacement:***void AddNormal(const ignition::math::Vector3d &_n);
    + ***Deprecation:***math::Vector3 GetVertex(unsigned int _i) const;
    + ***Replacement:***ignition::math::Vector3d Vertex(unsigned int _i) const;
    + ***Deprecation:***void SetVertex(unsigned int _i, const math::Vector3 &_v);
    + ***Replacement:***void SetVertex(unsigned int _i,const ignition::math::Vector3d &_v);
    + ***Deprecation:***math::Vector3 GetNormal(unsigned int _i) const;
    + ***Replacement:***ignition::math::Vector3d Normal(unsigned int _i) const;
    + ***Deprecation:***void SetNormal(unsigned int _i, const math::Vector3 &_n);
    + ***Replacement:***void SetNormal(unsigned int _i,const ignition::math::Vector3d &_n);
    + ***Deprecation:***math::Vector2d GetTexCoord(unsigned int _i) const;
    + ***Replacement:***ignition::math::Vector2d TexCoord(unsigned int _i) const;
    + ***Deprecation:***void SetTexCoord(unsigned int _i, const math::Vector2d &_t);
    + ***Replacement:***void SetTexCoord(unsigned int _i,const ignition::math::Vector2d &_t);
    + ***Deprecation:***math::Vector3 GetMax() const;
    + ***Replacement:***ignition::math::Vector3d Max() const;
    + ***Deprecation:***math::Vector3 GetMin() const;
    + ***Replacement:***ignition::math::Vector3d Min() const;
    + ***Deprecation:***bool HasVertex(const math::Vector3 &_v) const;
    + ***Replacement:***bool HasVertex(const ignition::math::Vector3d &_v) const;
    + ***Deprecation:***unsigned int GetVertexIndex(const math::Vector3 &_v) const;
    + ***Replacement:***unsigned int GetVertexIndex( const ignition::math::Vector3d &_v) const;
    + ***Deprecation:***void GenSphericalTexCoord(const math::Vector3 &_center);
    + ***Replacement:***void GenSphericalTexCoord(const ignition::math::Vector3d &_center);
    + ***Deprecation:***void Center(const math::Vector3 &_center = math::Vector3::Zero);
    + ***Replacement:***void Center(const ignition::math::Vector3d &_center =ignition::math::Vector3d::Zero);
    + ***Deprecation:***void Translate(const math::Vector3 &_vec) ;
    + ***Replacement:***void Translate(const ignition::math::Vector3d &_vec);
    + ***Deprecation:***void SetScale(const math::Vector3 &_factor);
    + ***Replacement:***void SetScale(const ignition::math::Vector3d &_factor);

1. **gazebo/common/MeshCSG.hh**
    + ***Deprecation:***Mesh *CreateBoolean(const Mesh *_m1, const Mesh *_m2,const int _operation, const math::Pose &_offset = math::Pose::Zero);
    + ***Replacement:***Mesh *CreateBoolean(const Mesh *_m1, const Mesh *_m2,const int _operation,const ignition::math::Pose3d &_offset = ignition::math::Pose3d::Zero);

1. **gazebo/common/MeshManager.hh**
    + ***Deprecation:***void GetMeshAABB(const Mesh *_mesh,math::Vector3 &_center,math::Vector3 &_minXYZ,math::Vector3 &_maxXYZ);
    + ***Replacement:***void GetMeshAABB(const Mesh *_mesh,ignition::math::Vector3d &_center,ignition::math::Vector3d &_min_xyz,ignition::math::Vector3d &_max_xyz);
    + ***Deprecation:***void GenSphericalTexCoord(const Mesh *_mesh,math::Vector3 _center);
    + ***Replacement:*** void GenSphericalTexCoord(const Mesh *_mesh,const ignition::math::Vector3d &_center);
    + ***Deprecation:***void CreateBox(const std::string &_name, const math::Vector3 &_sides,const math::Vector2d &_uvCoords);
    + ***Replacement:***void CreateBox(const std::string &_name,const ignition::math::Vector3d &_sides,const ignition::math::Vector2d &_uvCoords);
    + ***Deprecation:***void CreateExtrudedPolyline(const std::string &_name, const std::vector<std::vector<math::Vector2d> > &_vertices,double _height);
    + ***Replacement:*** void CreateExtrudedPolyline(const std::string &_name,const std::vector<std::vector<ignition::math::Vector2d> > &_vertices, double _height);
    + ***Deprecation:***void CreatePlane(const std::string &_name,const math::Plane &_plane,const math::Vector2d &_segments,const math::Vector2d &_uvTile);
    + ***Replacement:***void CreatePlane(const std::string &_name,const ignition::math::Planed &_plane,const ignition::math::Vector2d &_segments, const ignition::math::Vector2d &_uvTile);
    + ***Deprecation:***void CreatePlane(const std::string &_name,const math::Vector3 &_normal,double _d,const math::Vector2d &_size,const math::Vector2d &_segments,const math::Vector2d &_uvTile);
    + ***Replacement:***void CreatePlane(const std::string &_name,const ignition::math::Vector3d &_normal,const double _d,const ignition::math::Vector2d &_size,const ignition::math::Vector2d &_segments, const ignition::math::Vector2d &_uvTile);
    + ***Deprecation:***void CreateBoolean(const std::string &_name, const Mesh *_m1,const Mesh *_m2, const int _operation,const math::Pose &_offset = math::Pose::Zero);
    + ***Replacement:***void CreateBoolean(const std::string &_name, const Mesh *_m1,const Mesh *_m2, const int _operation,const ignition::math::Pose3d &_offset = ignition::math::Pose3d::Zero);

1. **gazebo/common/SVGLoader.hh**
    + ***Deprecation:***static void PathsToClosedPolylines(const std::vector<common::SVGPath> &_paths, double _tol,std::vector< std::vector<math::Vector2d> > &_closedPolys,std::vector< std::vector<math::Vector2d> > &_openPolys);
    + ***Replacement:***static void PathsToClosedPolylines(const std::vector<common::SVGPath> &_paths,double _tol,std::vector< std::vector<ignition::math::Vector2d> > &_closedPolys,std::vector< std::vector<ignition::math::Vector2d> > &_openPolys);

1. **gazebo/common/Skeleton.hh**
    + ***Deprecation:***void SetBindShapeTransform(math::Matrix4 _trans);
    + ***Replacement:***void SetBindShapeTransform(const ignition::math::Matrix4d &_trans);
    + ***Deprecation:***math::Matrix4 GetBindShapeTransform();
    + ***Replacement:***ignition::math::Matrix4d BindShapeTransform();
    + ***Deprecation:***void SetTransform(math::Matrix4 _trans,bool _updateChildren = true);
    + ***Replacement:***void SetTransform(const ignition::math::Matrix4d &_trans,bool _updateChildren = true);
    + ***Deprecation:***void SetModelTransform(math::Matrix4 _trans,bool _updateChildren = true);
    + ***Replacement:***void SetModelTransform(const ignition::math::Matrix4d &_trans,bool _updateChildren = true);
    + ***Deprecation:***void SetInitialTransform(math::Matrix4 _tras);
    + ***Replacement:***void SetInitialTransform(const ignition::math::Matrix4d &_tras);
    + ***Deprecation:***math::Matrix4 GetTransform();
    + ***Replacement:***ignition::math::Matrix4d Transform();
    + ***Deprecation:***void SetInverseBindTransform(math::Matrix4 _invBM);
    + ***Replacement:***void SetInverseBindTransform(const ignition::math::Matrix4d &_invBM);
    + ***Deprecation:***math::Matrix4 GetInverseBindTransform();
    + ***Replacement:***ignition::math::Matrix4d InverseBindTransform();
    + ***Deprecation:***math::Matrix4 GetModelTransform();
    + ***Replacement:***ignition::math::Matrix4d ModelTransform() const;
    + ***Deprecation:***NodeTransform(math::Matrix4 _mat, std::string _sid = "_default_",TransformType _type = MATRIX);
    + ***Replacement:***NodeTransform(const ignition::math::Matrix4d &_mat,const std::string &_sid = "_default_",TransformType _type = MATRIX);
    + ***Deprecation:***void Set(math::Matrix4 _mat);
    + ***Replacement:***void Set(const ignition::math::Matrix4d &_mat);
    + ***Deprecation:***math::Matrix4 Get();
    + ***Replacement:***ignition::math::Matrix4d GetTransform() const;
    + ***Deprecation:***void SetSourceValues(math::Matrix4 _mat);
    + ***Replacement:***void SetSourceValues(const ignition::math::Matrix4d &_mat);
    + ***Deprecation:***void SetSourceValues(math::Vector3 _vec);
    + ***Replacement:*** void SetSourceValues(const ignition::math::Vector3d &_vec);
    + ***Deprecation:***void SetSourceValues(math::Vector3 _axis, double _angle);
    + ***Replacement:***void SetSourceValues(const ignition::math::Vector3d &_axis,const double _angle);
    + ***Deprecation:***math::Matrix4 operator* (math::Matrix4 _m);
    + ***Replacement:***ignition::math::Matrix4d operator*(const ignition::math::Matrix4d &_m);

1. **gazebo/common/SkeletonAnimation.hh**
    + ***Deprecation:***void AddKeyFrame(const double _time, const math::Matrix4 &_trans);
    + ***Replacement:***void AddKeyFrame(const double _time,const ignition::math::Matrix4d &_trans);
    + ***Deprecation:***void AddKeyFrame(const double _time,const math::Pose &_pose);
    + ***Replacement:***void AddKeyFrame(const double _time,const ignition::math::Pose3d &_pose);
    + ***Deprecation:***void GetKeyFrame(const unsigned int _i, double &_time,math::Matrix4 &_trans);
    + ***Replacement:***void GetKeyFrame(const unsigned int _i, double &_time,ignition::math::Matrix4d &_trans) const;
    + ***Deprecation:***std::pair<double, math::Matrix4> GetKeyFrame(const unsigned int _i);
    + ***Replacement:***std::pair<double, ignition::math::Matrix4d> KeyFrame(const unsigned int _i) const;
    + ***Deprecation:***math::Matrix4 GetFrameAt(double _time, bool _loop = true) const;
    + ***Replacement:***ignition::math::Matrix4d FrameAt(double _time, bool _loop = true) const;
    + ***Deprecation:***void AddKeyFrame(const std::string &_node, const double _time, const math::Matrix4 &_mat);
    + ***Replacement:***void AddKeyFrame(const std::string &_node, const double _time,const ignition::math::Matrix4d &_mat);
    + ***Deprecation:***void AddKeyFrame(const std::string &_node, const double _time,const math::Pose &_pose);
    + ***Replacement:***void AddKeyFrame(const std::string &_node, const double _time,const ignition::math::Pose3d &_pose);
    + ***Deprecation:*** math::Matrix4 GetNodePoseAt(const std::string &_node,const double _time, const bool _loop = true);
    + ***Replacement:***ignition::math::Matrix4d NodePoseAt(const std::string &_node,const double _time, const bool _loop = true);
    + ***Deprecation:***std::map<std::string, math::Matrix4> GetPoseAt(const double _time, const bool _loop = true) const;
    + ***Replacement:***std::map<std::string, ignition::math::Matrix4d> PoseAt(const double _time, const bool _loop = true) const;
    + ***Deprecation:***std::map<std::string, math::Matrix4> GetPoseAtX(const double _x, const std::string &_node, const bool _loop = true) const;
    + ***Replacement:***std::map<std::string, ignition::math::Matrix4d> PoseAtX(const double _x, const std::string &_node, const bool _loop = true) const;

1. **gazebo/common/SphericalCoordinates.hh**
    + ***Deprecation:***SphericalCoordinates(const SurfaceType _type,const math::Angle &_latitude,const math::Angle &_longitude,double _elevation,const math::Angle &_heading);
    + ***Replacement:***SphericalCoordinates(const SurfaceType _type,const ignition::math::Angle &_latitude,const ignition::math::Angle &_longitude,double _elevation,const ignition::math::Angle &_heading);
    + ***Deprecation:***math::Vector3 SphericalFromLocal(const math::Vector3 &_xyz) const;
    + ***Replacement:***ignition::math::Vector3d SphericalFromLocal(const ignition::math::Vector3d &_xyz) const;
    + ***Deprecation:***math::Vector3 GlobalFromLocal(const math::Vector3 &_xyz) const;
    + ***Replacement:***ignition::math::Vector3d GlobalFromLocal(const ignition::math::Vector3d &_xyz) const;
    + ***Deprecation:***static double Distance(const math::Angle &_latA,const math::Angle &_lonA,const math::Angle &_latB,const math::Angle &_lonB);
    + ***Replacement:***static double Distance(const ignition::math::Angle &_latA,const ignition::math::Angle &_lonA,const ignition::math::Angle &_latB,const ignition::math::Angle &_lonB);
    + ***Deprecation:*** math::Angle GetLatitudeReference() const;
    + ***Replacement:***ignition::math::Angle LatitudeReference() const;
    + ***Deprecation:***math::Angle GetLongitudeReference() const;
    + ***Replacement:***ignition::math::Angle LongitudeReference() const;
    + ***Deprecation:***math::Angle GetHeadingOffset() const;
    + ***Replacement:***ignition::math::Angle HeadingOffset() const;
    + ***Deprecation:***void SetLatitudeReference(const math::Angle &_angle);
    + ***Replacement:***void SetLatitudeReference(const ignition::math::Angle &_angle);
    + ***Deprecation:***void SetLongitudeReference(const math::Angle &_angle);
    + ***Replacement:***void SetLongitudeReference(const ignition::math::Angle &_angle);
    + ***Deprecation:***void SetHeadingOffset(const math::Angle &_angle);
    + ***Replacement:***void SetHeadingOffset(const ignition::math::Angle &_angle);

### Modifications

1. **gazebo/common/MouseEvent.hh**
    * Replaced all member variables with functions that use Ignition Math.
    * [Pull request #1777](https://bitbucket.org/osrf/gazebo/pull-request/1777)

1. **gazebo/msgs/world_stats.proto**
    + ***Removed:*** optional bool log_playback = 8;
    + ***Replacement:*** optional LogPlaybackStatistics log_playback_stats = 8;

1. **gazebo/physics/JointState.hh**
    + ***Removed:*** public: JointState(JointPtr _joint, const common::Time
    &_realTime, const common::Time &_simTime)
    + ***Replacement:*** public: JointState(JointPtr _joint, const common::Time
    &_realTime, const common::Time &_simTime, const uint64_t _iterations)

1. **gazebo/physics/LinkState.hh**
    + ***Removed:*** public: LinkState(const LinkPtr _link, const common::Time
    &_realTime, const common::Time &_simTime)
    + ***Replacement:*** public: LinkState(const LinkPtr _link,
    const common::Time &_realTime, const common::Time &_simTime, const uint64_t
    _iterations)
    + ***Removed:*** public: void Load(const LinkPtr _link, const common::Time
    &_realTime, const common::Time &_simTime)
    + ***Replacement:*** public: void Load(const LinkPtr _link, const
    common::Time &_realTime, const common::Time &_simTime, const uint64_t
    _iterations)

1. **gazebo/physics/ModelState.hh**
    + ***Removed:*** public: ModelState(const ModelPtr _model, const
    common::Time &_realTime, const common::Time &_simTime)
    + ***Replacement:*** public: ModelState(const ModelPtr _model, const
    common::Time &_realTime, const common::Time &_simTime, const uint64_t
    _iterations)
    + ***Removed:*** public: void Load(const ModelPtr _model, const common::Time
    &_realTime, const common::Time &_simTime)
    + ***Replacement:*** public: void Load(const ModelPtr _model, const
    common::Time &_realTime, const common::Time &_simTime, const uint64_t
    _iterations)

1. **gazebo/physics/State.hh**
    + ***Removed:*** public: State(const std::string &_name, const
    common::Time &_realTime, const common::Time &_simTime)
    + ***Replacement:*** public: State(const std::string &_name,
    const common::Time &_realTime, const common::Time &_simTime, const uint64_t
    _iterations)

1. **gazebo/physics/ModelState.hh**
    + ***Removed:*** public: void Load(const ModelPtr _model, const common::Time
    &_realTime, const common::Time &_simTime)
    + ***Replacement:*** public: void Load(const ModelPtr _model, const
    common::Time &_realTime, const common::Time &_simTime, const uint64_t
    _iterations)

1. ignition-math is now a dependency. Many classes and functions are modified to use ignition-math, please see the pull request listing below for individual changes.
    + [http://ignitionrobotics.org/libraries/math](http://ignitionrobotics.org/libraries/math)
    + [Gazebo migration](https://bitbucket.org/osrf/gazebo/src/583edbeb90759d43d994cc57c0797119dd6d2794/ign-math-migration.md)
    * [Pull request #1756](https://bitbucket.org/osrf/gazebo/pull-request/1756)
    * [Pull request #1766](https://bitbucket.org/osrf/gazebo/pull-request/1766)
    * [Pull request #1774](https://bitbucket.org/osrf/gazebo/pull-request/1774)
    * [Pull request #1771](https://bitbucket.org/osrf/gazebo/pull-request/1771)
    * [Pull request #1776](https://bitbucket.org/osrf/gazebo/pull-request/1776)
    * [Pull request #1777](https://bitbucket.org/osrf/gazebo/pull-request/1777)
    * [Pull request #1772](https://bitbucket.org/osrf/gazebo/pull-request/1772)
    * [Pull request #1773](https://bitbucket.org/osrf/gazebo/pull-request/1773)
    * [Pull request #1778](https://bitbucket.org/osrf/gazebo/pull-request/1778)

1. Gazebo client's should now use `gazebo/gazebo_client.hh` and `libgazebo_client.so` instead of `gazebo/gazebo.hh` and `libgazebo.so`. This separates running a Gazebo server from a Gazebo client.
    + ***Removed:*** bool gazebo::setupClient(int _argc = 0, char **_argv = 0);
    + ***Replacement:*** bool gazebo::client::setup(int _argc = 0, char **_argv = 0);

1. **gazebo/rendering/GpuLaser.hh**
    + ***Removed:*** protected: double near
    + ***Replacement:*** protected: double nearClip

1. **gazebo/rendering/GpuLaser.hh**
    + ***Removed:*** protected: double far
    + ***Replacement:*** protected: double farClip

1. **gazebo/rendering/Visual.hh**
    + ***Removed:*** public: void Fini();
    + ***Replacement:*** public: virtual void Fini();

1. **gazebo/common/MeshManager.hh**
    + ***Removed:*** void CreateExtrudedPolyline(const std::string &_name, const std::vector<math::Vector2d> &_vertices, const double &_height, const math::Vector2d &_uvCoords)
    + ***Replacement:*** void CreateExtrudedPolyline(const std::string &_name, const const std::vector<std::vector<math::Vector2d> > &_vertices, const double &_height, const math::Vector2d &_uvCoords)

1. **gazebo/common/GTSMeshUtils.hh**
    + ***Removed:*** public: static bool CreateExtrudedPolyline(const std::vector<math::Vector2d> &_vertices, const double &_height, SubMesh *_submesh)
    + ***Replacement:*** public: static bool DelaunayTriangulation(const std::vector<std::vector<math::Vector2d> > &_path, SubMesh *_submesh)

1. **gazebo/physics/PolylineShape.hh**
    + ***Removed:*** public: std::vector<math::Vector2d> GetVertices() const
    + ***Replacement:*** public: std::vector<std::vector<math::Vector2d> > GetVertices() const

1. **gazebo/physics/SurfaceParams.hh**
    + ***Removed:*** public: FrictionPyramid frictionPyramid
    + ***Replacement:*** public: FrictionPyramidPtr GetFrictionPyramid() const

### Deletions

1. **gazebo/gui/RenderWidget.hh**
    + The ShowEditor(bool _show)

### Additions

1. **gazebo/msgs/log_playback_control.proto**
    + New message to control the playback from a log file.

1. **gazebo/util/LogPlay.hh**
    + public: bool Rewind()

1. **gazebo/physics/LinkState.hh**
    + public: virtual void SetIterations(const uint64_t _iterations)

1. **gazebo/physics/ModelState.hh**
    + public: virtual void SetIterations(const uint64_t _iterations)

1. **gazebo/physics/State.hh**
    + public: uint64_t GetIterations() const
    + public: virtual void SetIterations(const uint64_t _iterations)

1. **gazebo/physics/WorldState.hh**
    + public: virtual void SetIterations(const uint64_t _iterations)

1. **gazebo/util/LogPlay.hh**
    + public: uint64_t GetInitialIterations() const
    + public: bool HasIterations() const

## Gazebo 4.X to 5.X

### C++11 compiler required

Gazebo 5.x uses features from the new c++11 standard. This requires to have a compatible c++11 compiler. Note that some platforms (like Ubuntu Precise) do not include one by default.

### Modifications

1. Privatized World::dirtyPoses
    + World::dirtyPoses used to be a public attribute. This is now a private attribute, and specific "friends" have been added to the World file.

1. Privatized Scene::skyx
    + Scene::skyx used to be a public attribute. This is now a private attribute, and a GetSkyX() funcion has been added to access the sky object.

1. **gazebo/rendering/Visual.hh**
    + The GetBoundingBox() function now returns a local bounding box without scale applied.

1. **gazebo/math/Box.hh**
    + The constructor that takes two math::Vector3 values now treats these as two corners, and computes the minimum and maximum values automatically. This change is API and ABI compatible.

1. **Informational logs:** The log files will be created inside
  ~/.gazebo/server-<GAZEBO_MASTER_PORT> and
  ~/.gazebo/client-<GAZEBO_MASTER_PORT>. The motivation for this
  change is to avoid name collisions when cloning a simulation. If the
  environment variable GAZEBO_MASTER_URI is not present or invalid,
  <GAZEBO_MASTER_PORT> will be replaced by "default".

1. **gazebo/common/Plugin.hh**
    + ***Removed:*** protected: std::string Plugin::handle
    + ***Replacement:*** protected: std::string Plugin::handleName

1. **gazebo/gui/KeyEventHandler.hh**
    + ***Removed:*** public: void HandlePress(const common::KeyEvent &_event);
    + ***Replacement:*** public: bool HandlePress(const common::KeyEvent &_event);

1. **gazebo/gui/KeyEventHandler.hh**
    + ***Removed:*** public: void HandleRelease(const common::KeyEvent &_event);
    + ***Replacement:*** public: bool HandleRelease(const common::KeyEvent &_event);

1. **gazebo/rendering/UserCamera.hh**
    + ***Removed:*** private: void OnJoy(ConstJoystickPtr &_msg)
    + ***Replacement:*** private: void OnJoyTwist(ConstJoystickPtr &_msg)

1. **gazebo/rendering/Camera.hh**
    + ***Deprecation:*** public: void RotatePitch(math::Angle _angle);
    + ***Replacement:*** public: void Pitch(const math::Angle &_angle,
                                        Ogre::Node::TransformSpace _relativeTo = Ogre::Node::TS_LOCAL);
    + ***Deprecation:*** public: void RotateYaw(math::Angle _angle);
    + ***Replacement:*** public: void Yaw(const math::Angle &_angle,
                                        Ogre::Node::TransformSpace _relativeTo = Ogre::Node::TS_LOCAL);

1. **gazebo/rendering/AxisVisual.hh**
    + ***Removed:*** public: void ShowRotation(unsigned int _axis)
    + ***Replacement:*** public: void ShowAxisRotation(unsigned int _axis, bool _show)

1. **gazebo/rendering/ArrowVisual.hh**
    + ***Removed:*** public: void ShowRotation()
    + ***Replacement:*** public: void ShowRotation(bool _show)

### Deletions

1. **gazebo/physics/Collision.hh**
    + unsigned int GetShapeType()

1. **gazebo/physics/World.hh**
    + EntityPtr GetSelectedEntity() const

1. **gazebo/physics/bullet/BulletJoint.hh**
    + void SetAttribute(Attribute, unsigned int, double)

1. **gazebo/physics/simbody/SimbodyJoint.hh**
    + void SetAttribute(Attribute, unsigned int, double)


## Gazebo 3.1 to 4.0

### New Deprecations

1. **gazebo/physics/Collision.hh**
    + ***Deprecation*** unsigned int GetShapeType()
    + ***Replacement*** unsigned int GetShapeType() const

1. **gazebo/physics/Joint.hh**
    + ***Deprecation*** virtual double GetMaxForce(unsigned int)
    + ***Deprecation*** virtual void SetMaxForce(unsigned int, double)
    + ***Deprecation*** virtual void SetAngle(unsigned int, math::Angle)
    + ***Replacement*** virtual void SetPosition(unsigned int, double)

### Modifications
1. **gazebo/physics/Model.hh**
    + ***Removed:*** Link_V GetLinks() const `ABI Change`
    + ***Replacement:***  const Link_V &GetLinks() const

1. **gzprop command line tool**
    + The `gzprop` command line tool outputs a zip file instead of a tarball.

### Additions

1. **gazebo/msgs/msgs.hh**
    + sdf::ElementPtr LightToSDF(const msgs::Light &_msg, sdf::ElementPtr _sdf = sdf::ElementPtr())

1. **gazebo/rendering/Light.hh**
    + math::Quaternion GetRotation() const
    + void SetRotation(const math::Quaternion &_q)
    + LightPtr Clone(const std::string &_name, ScenePtr _scene)

1. **gazebo/rendering/Scene.hh**
    + void AddLight(LightPtr _light)
    + void RemoveLight(LightPtr _light)

1. **gazebo/gui/GuiEvents.hh**
    + template<typename T> static event::ConnectionPtr ConnectLightUpdate(T _subscriber)
    + static void DisconnectLightUpdate(event::ConnectionPtr _subscriber)

1. **gazebo/gui/ModelMaker.hh**
    + bool InitFromModel(const std::string & _modelName)

1. **gazebo/gui/LightMaker.hh**
    + bool InitFromLight(const std::string & _lightName)

1. **gazebo/common/Mesh.hh**
    + int GetMaterialIndex(const Material *_mat) const

1. **gazebo/math/Filter.hh**
    + ***New classes:*** Filter, OnePole, OnePoleQuaternion, OnePoleVector3, BiQuad, and BiQuadVector3

1. **gazebo/physics/Joint.hh**
      + bool FindAllConnectedLinks(const LinkPtr &_originalParentLink,
          Link_V &_connectedLinks);
      + math::Pose ComputeChildLinkPose( unsigned int _index,
          double _position);

1. **gazebo/physics/Link.hh**
      + void Move(const math::Pose &_worldRefernceFrameSrc,
                        const math::Pose &_worldRefernceFrameDst);
      + bool FindAllConnectedLinksHelper(
          const LinkPtr &_originalParentLink,
          Link_V &_connectedLinks, bool _fistLink = false);
      + bool ContainsLink(const Link_V &_vector, const LinkPtr &_value);
      + msgs::Visual GetVisualMessage(const std::string &_name)

### Modifications
1. **gazebo/physics/Model.hh**
    + ***Removed:*** Link_V GetLinks() const `ABI Change`
    + ***Replacement:***  const Link_V &GetLinks() const

1. **gazebo/physics/Base.cc**
    + ***Removed*** std::string GetScopedName() const
    + ***Replaced*** std::string GetScopedName(bool _prependWorldName=false) const

## Gazebo 3.0 to 3.1

### Additions

1. **gazebo/physics/World.hh**
      + void RemoveModel(const std::string &_name);
      + void RemoveModel(ModelPtr _model);

1. **gazebo/physics/JointController.hh**
    + void SetPositionPID(const std::string &_jointName, const common::PID &_pid);
    + void SetVelocityPID(const std::string &_jointName, const common::PID &_pid);

## Gazebo 2.0 to 3.0

### New Deprecations

1. **gazebo/physics/Joint.hh**
    + ***Deprecation*** virtual void ApplyDamping()
    + ***Replacement*** virtual void ApplyStiffnessDamping()
    ---
    + ***Deprecation*** double GetDampingCoefficient() const
    + ***Replacement*** double GetDamping(int _index)

1. **gazebo/physics/ode/ODEJoint.hh**
    + ***Deprecation*** void CFMDamping()
    + ***Replacement*** void ApplyImplicitStiffnessDamping()

1. **gazebo/physics/ScrewJoint.hh**
    + ***Deprecation*** virtual void SetThreadPitch(unsigned int _index, double _threadPitch) = 0
    + ***Replacement*** virtual void SetThreadPitch(double _threadPitch) = 0
    ---
    + ***Deprecation*** virtual void GetThreadPitch(unsigned int _index) = 0
    + ***Replacement*** virtual void GetThreadPitch() = 0

1. **gazebo/physics/bullet/BulletScrewJoint.hh**
    + ***Deprecation*** protected: virtual void Load(sdf::ElementPtr _sdf)
    + ***Replacement*** public: virtual void Load(sdf::ElementPtr _sdf)

1. **gazebo/physics/PhysicsEngine.hh**
    + ***Deprecation*** virtual void SetSORPGSPreconIters(unsigned int _iters)
    + ***Replacement*** virtual bool SetParam(const std::string &_key, const boost::any &_value)
    ---
    + ***Deprecation*** virtual void SetSORPGSIters(unsigned int _iters)
    + ***Replacement*** virtual bool SetParam(const std::string &_key, const boost::any &_value)
    ---
    + ***Deprecation*** virtual void SetSORPGSW(double _w)
    + ***Replacement*** virtual bool SetParam(const std::string &_key, const boost::any &_value)
    ---
    + ***Deprecation*** virtual int GetSORPGSPreconIters()
    + ***Replacement*** virtual boost::any GetParam(const std::string &_key) const
    ---
    + ***Deprecation*** virtual int GetSORPGSIters()
    + ***Replacement*** virtual boost::any GetParam(const std::string &_key) const
    ---
    + ***Deprecation*** virtual double GetSORPGSW()
    + ***Replacement*** virtual boost::any GetParam(const std::string &_key) const

1. **gazebo/physics/bullet/BulletPhysics.hh**
    + ***Deprecation*** virtual bool SetParam(BulletParam _param, const boost::any &_value)
    + ***Replacement*** virtual bool SetParam(const std::string &_key, const boost::any &_value)
    ---
    + ***Deprecation*** virtual boost::any GetParam(BulletParam _param) const
    + ***Replacement*** virtual boost::any GetParam(const std::string &_key) const

1. **gazebo/physics/ode/ODEPhysics.hh**
    + ***Deprecation*** virtual bool SetParam(ODEParam _param, const boost::any &_value)
    + ***Replacement*** virtual bool SetParam(const std::string &_key, const boost::any &_value)
    ---
    + ***Deprecation*** virtual boost::any GetParam(ODEParam _param) const
    + ***Replacement*** virtual boost::any GetParam(const std::string &_key) const

1. **gazebo/physics/dart/DARTPhysics.hh**
    + ***Deprecation*** virtual boost::any GetParam(DARTParam _param) const
    + ***Replacement*** virtual boost::any GetParam(const std::string &_key) const

1. **gazebo/physics/Joint.hh**
    + ***Deprecation*** virtual double GetAttribute(const std::string &_key, unsigned int _index) = 0
    + ***Replacement*** virtual double GetParam(const std::string &_key, unsigned int _index) = 0;

1. **gazebo/physics/bullet/BulletJoint.hh**
    + ***Deprecation*** virtual double GetAttribute(const std::string &_key, unsigned int _index)
    + ***Replacement*** virtual double GetParam(const std::string &_key, unsigned int _index)

1. **gazebo/physics/bullet/BulletScrewJoint.hh**
    + ***Deprecation*** virtual double GetAttribute(const std::string &_key, unsigned int _index)
    + ***Replacement*** virtual double GetParam(const std::string &_key, unsigned int _index)

1. **gazebo/physics/dart/DARTJoint.hh**
    + ***Deprecation*** virtual double GetParam(const std::string &_key, unsigned int _index)
    + ***Replacement*** virtual double GetAttribute(const std::string &_key, unsigned int _index)

1. **gazebo/physics/ode/ODEJoint.hh**
    + ***Deprecation*** virtual double GetParam(const std::string &_key, unsigned int _index)
    + ***Replacement*** virtual double GetAttribute(const std::string &_key, unsigned int _index)

1. **gazebo/physics/ode/ODEScrewJoint.hh**
    + ***Deprecation*** virtual double GetParam(const std::string &_key, unsigned int _index)
    + ***Replacement*** virtual double GetAttribute(const std::string &_key, unsigned int _index)

1. **gazebo/physics/ode/ODEUniversalJoint.hh**
    + ***Deprecation*** virtual double GetParam(const std::string &_key, unsigned int _index)
    + ***Replacement*** virtual double GetAttribute(const std::string &_key, unsigned int _index)

1. **gazebo/physics/simbody/SimbodyJoint.hh**
    + ***Deprecation*** virtual double GetParam(const std::string &_key, unsigned int _index)
    + ***Replacement*** virtual double GetAttribute(const std::string &_key, unsigned int _index)

1. **gazebo/physics/simbody/SimbodyScrewJoint.hh**
    + ***Deprecation*** virtual double GetParam(const std::string &_key, unsigned int _index)
    + ***Replacement*** virtual double GetAttribute(const std::string &_key, unsigned int _index)

1. **gazebo/physics/Joint.hh**
    + ***Deprecation*** virtual void SetAttribute(const std::string &_key, unsigned int _index, const boost::any &_value) = 0
    + ***Replacement*** virtual bool SetParam(const std::string &_key, unsigned int _index, const boost::any &_value) = 0

1. **gazebo/physics/bullet/BulletJoint.hh**
    + ***Deprecation*** virtual void SetAttribute(const std::string &_key, unsigned int _index, const boost::any &_value)
    + ***Replacement*** virtual bool SetParam(const std::string &_key, unsigned int _index, const boost::any &_value)

1. **gazebo/physics/dart/DARTJoint.hh**
    + ***Deprecation*** virtual void SetAttribute(const std::string &_key, unsigned int _index, const boost::any &_value)
    + ***Replacement*** virtual bool SetParam(const std::string &_key, unsigned int _index, const boost::any &_value)

1. **gazebo/physics/ode/ODEJoint.hh**
    + ***Deprecation*** virtual void SetAttribute(const std::string &_key, unsigned int _index, const boost::any &_value)
    + ***Replacement*** virtual bool SetParam(const std::string &_key, unsigned int _index, const boost::any &_value)

1. **gazebo/physics/ode/ODEScrewJoint.hh**
    + ***Deprecation*** virtual void SetAttribute(const std::string &_key, unsigned int _index, const boost::any &_value)
    + ***Replacement*** virtual bool SetParam(const std::string &_key, unsigned int _index, const boost::any &_value)

1. **gazebo/physics/ode/ODEUniversalJoint.hh**
    + ***Deprecation*** virtual void SetAttribute(const std::string &_key, unsigned int _index, const boost::any &_value)
    + ***Replacement*** virtual bool SetParam(const std::string &_key, unsigned int _index, const boost::any &_value)

1. **gazebo/physics/simbody/SimbodyJoint.hh**
    + ***Deprecation*** virtual void SetAttribute(const std::string &_key, unsigned int _index, const boost::any &_value)
    + ***Replacement*** virtual bool SetParam(const std::string &_key, unsigned int _index, const boost::any &_value)

1. **gazebo/physics/simbody/SimbodyScrewJoint.hh**
    + ***Deprecation*** virtual void SetAttribute(const std::string &_key, unsigned int _index, const boost::any &_value)
    + ***Replacement*** virtual bool SetParam(const std::string &_key, unsigned int _index, const boost::any &_value)

### Modifications
1. **gazebo/physics/Entity.hh**
    + ***Removed:*** inline const math::Pose &GetWorldPose() const `ABI change`
    + ***Replacement:*** inline virutal const math::Pose &GetWorldPose() const
1. **gazebo/physics/Box.hh**
    + ***Removed:*** bool operator==(const Box &_b) `ABI Change`
    + ***Replacement:***  bool operator==(const Box &_b) const

1. **gazebo/gui/GuiIface.hh**
    + ***Removed:*** void load() `ABI change`
    + ***Replacement:*** bool load()
    + ***Note:*** Changed return type from void to bool.
1. **Functions in joint classes use unsigned int, instead of int**
    + All functions in Joint classes (gazebo/physics/\*Joint\*) and subclasses (gazebo/physics/[ode,bullet,simbody,dart]/\*Joint\*) now use unsigned integers instead of integers when referring to a specific joint axis.
    + Add const to Joint::GetInitialAnchorPose(), Joint::GetStopDissipation(), Joint::GetStopStiffness()
1. **gazebo/sensors/Noise.hh** `ABI change`
    + ***Removed:*** void Noise::Load(sdf::ElementPtr _sdf)
    + ***Replacement:*** virtual void Noise::Load(sdf::ElementPtr _sdf)
    + ***Removed:*** void Noise::~Noise()
    + ***Replacement:*** virtual void Noise::~Noise()
    + ***Removed:*** void Noise::Apply() const
    + ***Replacement:*** void Noise::Apply()
    + ***Note:*** Make Noise a base class and refactored out GaussianNoiseModel to its own class.
1. **gazebo/transport/ConnectionManager.hh**
    + ***Removed:*** bool ConnectionManager::Init(const std::string &_masterHost, unsigned int _masterPort) `ABI change`
    + ***Replacement:*** bool ConnectionManager::Init(const std::string &_masterHost, unsigned int _masterPort, uint32_t _timeoutIterations = 30)
    + ***Note:*** No changes to downstream code required. A third parameter has been added that specifies the number of timeout iterations. This parameter has a default value of 30.
1. **gazebo/transport/TransportIface.hh**
    + ***Removed:*** bool init(const std::string &_masterHost = "", unsigned int _masterPort = 0) `ABI change`
    + ***Replacement:*** bool init(const std::string &_masterHost = "", unsigned int _masterPort = 0, uint32_t _timeoutIterations = 30)
    + ***Note:*** No changes to downstream code required. A third parameter has been added that specifies the number of timeout iterations. This parameter has a default value of 30.
1. **gazebo/transport/Publication.hh**
    + ***Removed:*** void Publish(MessagePtr _msg, boost::function<void(uint32_t)> _cb, uint32_t _id) `ABI change`
    + ***Replacement:*** int Publish(MessagePtr _msg, boost::function<void(uint32_t)> _cb, uint32_t _id)
    + ***Note:*** Only the return type changed.

1. **gazebo/common/ModelDatabase.hh** `API change`
    + ***Removed:*** void ModelDatabase::GetModels(boost::function<void (const std::map<std::string, std::string> &)> _func)
    + ***Replacement:*** event::ConnectionPtr ModelDatabase::GetModels(boost::function<void (const std::map<std::string, std::string> &)> _func)
    + ***Note:*** The replacement function requires that the returned connection shared pointer remain valid in order to receive the GetModels callback. Reset the shared pointer to stop receiving GetModels callback.

1. **gazebo/physics/Collision.hh** `API change`
    + ***Modified:*** SurfaceParamsPtr Collision::surface
    + ***Note:*** Changed from `private` to `protected`

1. **gazebo/physics/MultiRayShape.hh** `API change`
    + ***Removed:*** double MultiRayShape::GetRange(int _index)
    + ***Replacement:*** double MultiRayShape::GetRange(unsigned int _index)
    + ***Removed:*** double MultiRayShape::GetRetro(int _index)
    + ***Replacement:*** double MultiRayShape::GetRetro(unsigned int _index)
    + ***Removed:*** double MultiRayShape::GetFiducial(int _index)
    + ***Replacement:*** double MultiRayShape::GetFiducial(unsigned int _index)
    + ***Note:*** Changed argument type from int to unsigned int.

1. **gazebo/physics/SurfaceParams.hh**
    + ***Removed:*** void FillMsg(msgs::Surface &_msg)
    + ***Replacement:*** virtual void FillMsg(msgs::Surface &_msg)

1. **gazebo/sensors/RaySensor.hh** `API change`
    + ***Removed:*** double RaySensor::GetRange(int _index)
    + ***Replacement:*** double RaySensor::GetRange(unsigned int _index)
    + ***Removed:*** double RaySensor::GetRetro(int _index)
    + ***Replacement:*** double RaySensor::GetRetro(unsigned int _index)
    + ***Removed:*** double RaySensor::GetFiducial(int _index)
    + ***Replacement:*** double RaySensor::GetFiducial(unsigned int _index)
    + ***Note:*** Changed argument type from int to unsigned int.

1. **gazebo/physics/PhysicsEngine.hh**
    + ***Removed*** virtual void SetParam(const std::string &_key, const boost::any &_value)
    + ***Replacement*** virtual bool SetParam(const std::string &_key, const boost::any &_value)

1. **gazebo/physics/ode/ODEPhysics.hh**
    + ***Removed*** virtual void SetParam(const std::string &_key, const boost::any &_value)
    + ***Replacement*** virtual bool SetParam(const std::string &_key, const boost::any &_value)

1. **gazebo/physics/bullet/BulletPhysics.hh**
    + ***Removed*** virtual void SetParam(const std::string &_key, const boost::any &_value)
    + ***Replacement*** virtual bool SetParam(const std::string &_key, const boost::any &_value)

1. **gazebo/physics/BallJoint.hh**
    + ***Removed*** virtual void SetHighStop(unsigned int /*_index*/, const math::Angle &/*_angle*/)
    + ***Replacement*** virtual bool SetHighStop(unsigned int /*_index*/, const math::Angle &/*_angle*/)
    ---
    + ***Removed*** virtual void SetLowStop(unsigned int /*_index*/, const math::Angle &/*_angle*/)
    + ***Replacement*** virtual bool SetLowStop(unsigned int /*_index*/, const math::Angle &/*_angle*/)

1. **gazebo/physics/Joint.hh**
    + ***Removed*** virtual void SetHighStop(unsigned int _index, const math::Angle &_angle)
    + ***Replacement*** virtual bool SetHighStop(unsigned int _index, const math::Angle &_angle)
    ---
    + ***Removed*** virtual void SetLowStop(unsigned int _index, const math::Angle &_angle)
    + ***Replacement*** virtual bool SetLowStop(unsigned int _index, const math::Angle &_angle)

1. **gazebo/physics/bullet/BulletBallJoint.hh**
    + ***Removed*** virtual void SetHighStop(unsigned int _index, const math::Angle &_angle)
    + ***Replacement*** virtual bool SetHighStop(unsigned int _index, const math::Angle &_angle)
    ---
    + ***Removed*** virtual void SetLowStop(unsigned int _index, const math::Angle &_angle)
    + ***Replacement*** virtual bool SetLowStop(unsigned int _index, const math::Angle &_angle)

1. **gazebo/physics/bullet/BulletHinge2Joint.hh**
    + ***Removed*** virtual void SetHighStop(unsigned int _index, const math::Angle &_angle)
    + ***Replacement*** virtual bool SetHighStop(unsigned int _index, const math::Angle &_angle)
    ---
    + ***Removed*** virtual void SetLowStop(unsigned int _index, const math::Angle &_angle)
    + ***Replacement*** virtual bool SetLowStop(unsigned int _index, const math::Angle &_angle)

1. **gazebo/physics/bullet/BulletHingeJoint.hh**
    + ***Removed*** virtual void SetHighStop(unsigned int _index, const math::Angle &_angle)
    + ***Replacement*** virtual bool SetHighStop(unsigned int _index, const math::Angle &_angle)
    ---
    + ***Removed*** virtual void SetLowStop(unsigned int _index, const math::Angle &_angle)
    + ***Replacement*** virtual bool SetLowStop(unsigned int _index, const math::Angle &_angle)

1. **gazebo/physics/bullet/BulletScrewJoint.hh**
    + ***Removed*** virtual void SetHighStop(unsigned int _index, const math::Angle &_angle)
    + ***Replacement*** virtual bool SetHighStop(unsigned int _index, const math::Angle &_angle)
    ---
    + ***Removed*** virtual void SetLowStop(unsigned int _index, const math::Angle &_angle)
    + ***Replacement*** virtual bool SetLowStop(unsigned int _index, const math::Angle &_angle)

1. **gazebo/physics/bullet/BulletSliderJoint.hh**
    + ***Removed*** virtual void SetHighStop(unsigned int _index, const math::Angle &_angle)
    + ***Replacement*** virtual bool SetHighStop(unsigned int _index, const math::Angle &_angle)
    ---
    + ***Removed*** virtual void SetLowStop(unsigned int _index, const math::Angle &_angle)
    + ***Replacement*** virtual bool SetLowStop(unsigned int _index, const math::Angle &_angle)

1. **gazebo/physics/bullet/BulletUniversalJoint.hh**
    + ***Removed*** virtual void SetHighStop(unsigned int _index, const math::Angle &_angle)
    + ***Replacement*** virtual bool SetHighStop(unsigned int _index, const math::Angle &_angle)
    ---
    + ***Removed*** virtual void SetLowStop(unsigned int _index, const math::Angle &_angle)
    + ***Replacement*** virtual bool SetLowStop(unsigned int _index, const math::Angle &_angle)

1. **gazebo/physics/dart/DARTJoint.hh**
    + ***Removed*** virtual void SetHighStop(unsigned int _index, const math::Angle &_angle)
    + ***Replacement*** virtual bool SetHighStop(unsigned int _index, const math::Angle &_angle)
    ---
    + ***Removed*** virtual void SetLowStop(unsigned int _index, const math::Angle &_angle)
    + ***Replacement*** virtual bool SetLowStop(unsigned int _index, const math::Angle &_angle)

1. **gazebo/physics/ode/ODEJoint.hh**
    + ***Removed*** virtual void SetHighStop(unsigned int _index, const math::Angle &_angle)
    + ***Replacement*** virtual bool SetHighStop(unsigned int _index, const math::Angle &_angle)
    ---
    + ***Removed*** virtual void SetLowStop(unsigned int _index, const math::Angle &_angle)
    + ***Replacement*** virtual bool SetLowStop(unsigned int _index, const math::Angle &_angle)

1. **gazebo/physics/ode/ODEUniversalJoint.hh**
    + ***Removed*** virtual void SetHighStop(unsigned int _index, const math::Angle &_angle)
    + ***Replacement*** virtual bool SetHighStop(unsigned int _index, const math::Angle &_angle)
    ---
    + ***Removed*** virtual void SetLowStop(unsigned int _index, const math::Angle &_angle)
    + ***Replacement*** virtual bool SetLowStop(unsigned int _index, const math::Angle &_angle)

1. **gazebo/physics/simbody/SimbodyJoint.hh**
    + ***Removed*** virtual void SetHighStop(unsigned int _index, const math::Angle &_angle)
    + ***Replacement*** virtual bool SetHighStop(unsigned int _index, const math::Angle &_angle)
    ---
    + ***Removed*** virtual void SetLowStop(unsigned int _index, const math::Angle &_angle)
    + ***Replacement*** virtual bool SetLowStop(unsigned int _index, const math::Angle &_angle)

1. **gazebo/physics/simbody/SimbodyScrewJoint.hh**
    + ***Removed*** virtual void SetHighStop(unsigned int _index, const math::Angle &_angle)
    + ***Replacement*** virtual bool SetHighStop(unsigned int _index, const math::Angle &_angle)
    ---
    + ***Removed*** virtual void SetLowStop(unsigned int _index, const math::Angle &_angle)
    + ***Replacement*** virtual bool SetLowStop(unsigned int _index, const math::Angle &_angle)

### Additions

1. **gazebo/physics/Joint.hh**
      + bool FindAllConnectedLinks(const LinkPtr &_originalParentLink,
          Link_V &_connectedLinks);
      + math::Pose ComputeChildLinkPose( unsigned int _index,
          double _position);

1. **gazebo/physics/Link.hh**
      + void MoveFrame(const math::Pose &_worldReferenceFrameSrc,
                       const math::Pose &_worldReferenceFrameDst);
      + bool FindAllConnectedLinksHelper(
          const LinkPtr &_originalParentLink,
          Link_V &_connectedLinks, bool _fistLink = false);
      + bool ContainsLink(const Link_V &_vector, const LinkPtr &_value);

1. **gazebo/physics/Collision.hh**
    + void SetWorldPoseDirty()
    + virtual const math::Pose &GetWorldPose() const
1. **gazebo/physics/JointController.hh**
      + common::Time GetLastUpdateTime() const
      + std::map<std::string, JointPtr> GetJoints() const
      + bool SetPositionTarget(const std::string &_jointName, double _target)
      + bool SetVelocityTarget(const std::string &_jointName, double _target)
      + std::map<std::string, common::PID> GetPositionPIDs() const
      + std::map<std::string, common::PID> GetVelocityPIDs() const
      + std::map<std::string, double> GetForces() const
      + std::map<std::string, double> GetPositions() const
      + std::map<std::string, double> GetVelocities() const


1. **gazebo/common/PID.hh**
      + double GetPGain() const
      + double GetIGain() const
      + double GetDGain() const
      + double GetIMax() const
      + double GetIMin() const
      + double GetCmdMax() const
      + double GetCmdMin() const


1. **gazebo/transport/TransportIface.hh**
    +  transport::ConnectionPtr connectToMaster()

1. **gazebo/physics/World.hh**
    +  msgs::Scene GetSceneMsg() const
1. **gazebo/physics/ContactManager.hh**
    + unsigned int GetFilterCount()
    + bool HasFilter(const std::string &_name)
    + void RemoveFilter(const std::string &_name)

1. **gazebo/physics/Joint.hh**
    + virtual void Fini()
    + math::Pose GetAnchorErrorPose() const
    + math::Quaternion GetAxisFrame(unsigned int _index) const
    + double GetWorldEnergyPotentialSpring(unsigned int _index) const
    + math::Pose GetParentWorldPose() const
    + double GetSpringReferencePosition(unsigned int) const
    + math::Pose GetWorldPose() const
    + virtual void SetEffortLimit(unsigned _index, double _stiffness)
    + virtual void SetStiffness(unsigned int _index, double _stiffness) = 0
    + virtual void SetStiffnessDamping(unsigned int _index, double _stiffness, double _damping, double _reference = 0) = 0
    + bool axisParentModelFrame[MAX_JOINT_AXIS]
    + protected: math::Pose parentAnchorPose
    + public: double GetInertiaRatio(const math::Vector3 &_axis) const

1. **gazebo/physics/Link.hh**
    + double GetWorldEnergy() const
    + double GetWorldEnergyKinetic() const
    + double GetWorldEnergyPotential() const
    + bool initialized

1. **gazebo/physics/Model.hh**
    + double GetWorldEnergy() const
    + double GetWorldEnergyKinetic() const
    + double GetWorldEnergyPotential() const

1. **gazebo/physics/SurfaceParams.hh**
    + FrictionPyramid()
    + ~FrictionPyramid()
    + double GetMuPrimary()
    + double GetMuSecondary()
    + void SetMuPrimary(double _mu)
    + void SetMuSecondary(double _mu)
    + math::Vector3 direction1
    + ***Note:*** Replaces mu, m2, fdir1 variables

1. **gazebo/physics/bullet/BulletSurfaceParams.hh**
    + BulletSurfaceParams()
    + virtual ~BulletSurfaceParams()
    + virtual void Load(sdf::ElementPtr _sdf)
    + virtual void FillMsg(msgs::Surface &_msg)
    + virtual void ProcessMsg(msgs::Surface &_msg)
    + FrictionPyramid frictionPyramid

1. **gazebo/physics/ode/ODESurfaceParams.hh**
    + virtual void FillMsg(msgs::Surface &_msg)
    + virtual void ProcessMsg(msgs::Surface &_msg)
    + double bounce
    + double bounce
    + double bounceThreshold
    + double kp
    + double kd
    + double cfm
    + double erp
    + double maxVel
    + double minDepth
    + FrictionPyramid frictionPyramid
    + double slip1
    + double slip2

1. **gazebo/rendering/Light.hh**
    + bool GetVisible() const
    + virtual void LoadFromMsg(const msgs::Light &_msg)

1. **gazebo/sensors/ForceTorqueSensor.hh**
    + physics::JointPtr GetJoint() const

1. **gazebo/sensors/Noise.hh**
    + virtual double ApplyImpl(double _in)
    + virtual void Fini()
    + virtual void SetCustomNoiseCallback(boost::function<double (double)> _cb)

1. **gazebo/sensors/Sensor.hh**
    + NoisePtr GetNoise(unsigned int _index = 0) const

1. **gazebo/sensors/GaussianNoiseModel.hh**

1. **gazebo/physics/ode/ODEUniversalJoint.hh**
    + virtual void SetHighStop(unsigned int _index, const math::Angle &_angle)
    + virtual void SetLowStop(unsigned int _index, const math::Angle &_angle)
    + virtual void SetAttribute(const std::string &_key, unsigned int _index, const boost::any &_value)
    + virtual double GetAttribute(const std::string &_key, unsigned int _index)

1. **gazebo/physics/simbody/SimbodyScrewJoint.hh**
    + virtual void SetThreadPitch(double _threadPitch)
    + virtual void GetThreadPitch()

1. **gazebo/physics/ode/ODEScrewJoint.hh**
    + virtual void SetThreadPitch(double _threadPitch)
    + virtual void GetThreadPitch()

1. **gazebo/physics/ScrewJoint.hh**
    + virtual math::Vector3 GetAnchor(unsigned int _index) const
    + virtual void SetAnchor(unsigned int _index, const math::Vector3 &_anchor)

1. **gazebo/physics/bullet/BulletJoint.hh**
    + virtual math::Angle GetHighStop(unsigned int _index)
    + virtual math::Angle GetLowStop(unsigned int _index)

1. **gazebo/physics/simbody/SimbodyPhysics.hh**
    + virtual boost::any GetParam(const std::string &_key) const
    + virtual bool SetParam(const std::string &_key, const boost::any &_value)

1. **gazebo/physics/dart/DARTPhysics.hh**
    + virtual boost::any GetParam(const std::string &_key) const
    + virtual bool SetParam(const std::string &_key, const boost::any &_value)

1. **gazebo/physics/Joint.hh**
    + math::Quaternion GetAxisFrameOffset(unsigned int _index) const

### Deletions

1. **Removed libtool**
    + Libtool used to be an option for loading plugins. Now, only libdl is supported.

1. **gazebo/physics/Base.hh**
    + Base_V::iterator childrenEnd

1. **gazebo/sensors/Noise.hh**
    + double Noise::GetMean() const
    + double Noise::GetStdDev() const
    + double Noise::GetBias() const
    + ***Note:*** Moved gaussian noise functions to a new GaussianNoiseModel class

1. **gazebo/physics/SurfaceParams.hh**
    + double bounce
    + double bounce
    + double bounceThreshold
    + double kp
    + double kd
    + double cfm
    + double erp
    + double maxVel
    + double minDepth
    + double mu1
    + double mu2
    + double slip1
    + double slip2
    + math::Vector3 fdir1
    + ***Note:*** These parameters were moved to FrictionPyramid,
      ODESurfaceParams, and BulletSurfaceParams.


## Gazebo 1.9 to 2.0

### New Deprecations

1. **gazebo/gazebo.hh**
    + ***Deprecation*** void fini()
    + ***Deprecation*** void stop()
    + ***Replacement*** bool shutdown()
    + ***Note*** Replace fini and stop with shutdown
    ---
    + ***Deprecation*** bool load()
    + ***Deprecation*** bool init()
    + ***Deprecation*** bool run()
    + ***Replacement*** bool setupClient()
        + Use this function to setup gazebo for use as a client
    + ***Replacement*** bool setupServer()
        + Use this function to setup gazebo for use as a server
    + ***Note*** Replace load+init+run with setupClient/setupServer
    ---
    + ***Deprecation*** std::string find_file(const std::string &_file)
    + ***Replacement*** std::string common::find_file(const std::string &_file)
    ---
    + ***Deprecation*** void add_plugin(const std::string &_filename)
    + ***Replacement*** void addPlugin(const std::string &_filename)
    ---
    + ***Deprecation*** void print_version()
    + ***Replacement*** void printVersion()
1. **gazebo/physics/World.hh**
    + ***Deprecation*** void World::StepWorld(int _steps)
    + ***Replacement*** void World::Step(unsigned int _steps)
1. **gazebo/sensors/SensorsIface.hh**
    + ***Deprecation*** std::string sensors::create_sensor(sdf::ElementPtr _elem, const std::string &_worldName,const std::string &_parentName)
    + ***Replacement*** std::string sensors::create_sensor(sdf::ElementPtr _elem, const std::string &_worldName, const std::string &_parentName, uint32_t _parentId)
1. **gazebo/sensors/Sensor.hh**
    + ***Deprecation*** void Sensor::SetParent(const std::string &_name)
    + ***Replacement*** void Sensor::SetParent(const std::string &_name, uint32_t _id)
1. **gazebo/sensors/SensorManager.hh**
    + ***Deprecation*** std::string CreateSensor(sdf::ElementPtr _elem, const std::string &_worldName,  const std::string &_parentName)
    + ***Replacement*** std::string CreateSensor(sdf::ElementPtr _elem, const std::string &_worldName, const std::string &_parentName, uint32_t _parentId)
1. **gazebo/sensors/Collision.hh**
    + ***Deprecation*** void Collision::SetContactsEnabled(bool _enable)
    + ***Replacement*** Use [ContactManager](http://gazebosim.org/api/2.0.0/classgazebo_1_1physics_1_1ContactManager.html).
    ---
    + ***Deprecation*** bool Colliion::GetContactsEnabled() const
    + ***Replacement*** Use [ContactManager](http://gazebosim.org/api/2.0.0/classgazebo_1_1physics_1_1ContactManager.html).
    ---
    + ***Deprecation*** void AddContact(const Contact &_contact)
    + ***Replacement*** Use [ContactManager](http://gazebosim.org/api/2.0.0/classgazebo_1_1physics_1_1ContactManager.html).

### Modifications

1. File rename: `gazebo/common/Common.hh` to `gazebo/common/CommonIface.hh`
1. File rename: `gazebo/physics/Physics.hh` to `gazebo/physics/PhysicsIface.hh`
1. File rename: `gazebo/rendering/Rendering.hh` to `gazebo/rendering/RenderingIface.hh`
1. File rename: `gazebo/sensors/Sensors.hh` to `gazebo/sensors/SensorsIface.hh`
1. File rename: `gazebo/transport/Transport.hh` to `gazebo/transport/TransportIface.hh`
1. File rename: `gazebo/gui/Gui.hh` to `gazebo/gui/GuiIface.hh`
1. File rename: `<model>/manifest.xml` to `<model>/model.config`
1. File rename: `<model_database>/manifest.xml` to `<model_database>/database.config`
1. **gazebo/msgs/physics.proto**
    + ***Removed*** optional double dt
    + ***Replacement*** optional double min_step_size
    ---
    + ***Removed*** optional double update_rate
    + ***Replacement*** optional double real_time_update_rate
1. **gazebo/physics/ModelState.hh**
    + ***Removed*** LinkState ModelState::GetLinkState(int _index) `API change`
    + ***Replacement*** LinkState ModelState::GetLinkState(const std::string &_linkName) const
1. **gazebo/physics/PhyscisEngine.hh**
    + ***Removed*** void PhysicsEngine::SetUpdateRate(double _value) `API change`
    + ***Replacement*** void PhyscisEngine::SetRealTimeUpdateRate(double _rate)
    ---
    + ***Removed*** double PhysicsEngine::GetUpdateRate() `API change`
    + ***Replacement*** double PhysicsEngine::GetRealTimeUpdateRate() const
    ---
    + ***Removed*** void PhysicsEngine::SetStepTime(double _value) `API change`
    + ***Replacement*** void PhysicsEngine::SetMaxStepSize(double _stepSize)
    ---
    + ***Removed*** double PhysicsEngine::GetStepTime() `API change`
    + ***Replacement*** double PhysicsEngine::GetMaxStepSize() const
1. **gazebo/physics/Joint.hh**
    + ***Removed:*** Joint::Load(LinkPtr _parent, LinkPtr _child, const math::Vector3 &_pos) `API chance`
    + ***Replacement:*** Joint::Load(LinkPtr _parent, LinkPtr _child, const math::Pose &_pose)
    ---
    + ***Removed:*** public: double GetInertiaRatio(unsigned int _index) const
    + ***Replacement:*** public: double GetInertiaRatio(const unsigned int _index) const
1. **gazebo/common/Events.hh**
    + ***Removed:*** Events::ConnectWorldUpdateStart(T _subscriber) `API change`
    + ***Replacement*** ConnectionPtr Events::ConnectWorldUpdateBegin(T _subscriber)
    ---
    + ***Removed:*** Events::DisconnectWorldUpdateStart(T _subscriber) `API change`
    + ***Replacement*** ConnectionPtr Events::DiconnectWorldUpdateBegin(T _subscriber)
1. **gazebo/physics/Link.hh**
    + ***Removed*** void Link::RemoveChildJoint(JointPtr _joint) `API change`
    + ***Replacement*** void Link::RemoveChildJoint(const std::string &_jointName)
    ---
    + ***Removed*** void Link::RemoveParentJoint(const std::string &_jointName) `API change`
    + ***Replacement*** void Link::RemoveParentJoint(const std::string &_jointName)
1. **gazebo/physics/MeshShape.hh**
    + ***Removed*** std::string MeshShape::GetFilename() const `API change`
    + ***Replacement*** std::string MeshShape::GetURI() const
    ---
    + ***Removed*** void MeshShape::SetFilename() const `API change`
    + ***Replacement*** std::string MeshShape::SetMesh(const std::string &_uri, const std::string &_submesh = "", bool _center = false) const
1. **gazebo/common/Time.hh**
    + ***Removed*** static Time::NSleep(Time _time) `API change`
    + ***Replacement*** static Time NSleep(unsigned int _ns)

### Deletions

1. **gazebo/physics/Collision.hh**
    + template<typename T> event::ConnectionPtr ConnectContact(T _subscriber)
    + template<typename T> event::ConnectionPtr DisconnectContact(T _subscriber)
    + ***Note:*** The ContactManager::CreateFilter functions can be used to
      create a gazebo topic with contact messages filtered by the name(s)
      of collision shapes. The topic can then be subscribed with a callback
      to replicate this removed functionality. See
      [gazebo pull request #713](https://bitbucket.org/osrf/gazebo/pull-request/713)
      for an example migration.<|MERGE_RESOLUTION|>--- conflicted
+++ resolved
@@ -34,17 +34,15 @@
 
 ### Modifications
 
-<<<<<<< HEAD
 1. **gazebo/physics/Entity.hh**
     + `gazebo::math::Pose worldPose` replaced with `ignition::math::Pose3d worldPose`
     + `gazebo::math::Pose animationStartPose` replaced with `ignition::math::Pose3d animationStartPose`
     + `gazebo::math::Pose dirtyPose` replaced with `ignition::math::Pose3d dirtyPose`
     + `gazebo::math::Pose initialRelativePose` replaced with `ignition::math::Pose3d initialRelativePose`
-=======
+
 1. **physics/SurfaceParams.hh**
     + Changed the type of `FrictionPyramid::direction1` from
     `gazebo::math::Vector3` to `ignition::math::Vector3d`.
->>>>>>> 5e95c705
 
 1. **plugins/events/Region.hh**
     + ***Deprecation:*** public: bool Contains(const math::Vector3 &_p) const
@@ -118,7 +116,12 @@
 
 ### Deprecations
 
-<<<<<<< HEAD
+1. **gazebo/physics/Shape.hh**
+    + ***Deprecation:*** void SetScale(const math::Vector3 &_scale) 
+    + ***Replacement:*** void SetScale(const ignition::math::Vector3d &_scale)
+    + ***Deprecation:*** math::Vector3 GetScale() const 
+    + ***Replacement:*** ignition::math::Vector3d Scale() const
+
 1. **gazebo/physics/Collision.hh**
     + ***Deprecation:*** inline virtual const math::Pose GetWorldPose() const
     + ***Replacement:*** inline virtual const ignition::math::Pose3d &WorldPose() const
@@ -128,13 +131,6 @@
     + ***Replacement:*** const ignition::math::Pose3d &DirtyPose() const
     + ***Deprecation:*** inline virtual const math::Pose GetWorldPose() const
     + ***Replacement:*** inline virtual const ignition::math::Pose3d &WorldPose() const
-=======
-1. **gazebo/physics/Shape.hh**
-    + ***Deprecation:*** void SetScale(const math::Vector3 &_scale) 
-    + ***Replacement:*** void SetScale(const ignition::math::Vector3d &_scale)
-    + ***Deprecation:*** math::Vector3 GetScale() const 
-    + ***Replacement:*** ignition::math::Vector3d Scale() const
->>>>>>> 5e95c705
 
 1. **gazebo/rendering/Distortion.hh**
     + ***Deprecation:*** double GetK1() const
