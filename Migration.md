# Note on deprecations
A tick-tock release cycle allows easy migration to new software versions.
Obsolete Gazebo code is marked as deprecated for one major release.
Deprecated code produces compile-time warnings. These warning serve as
notification to users that their code should be upgraded. The next major
release will remove the deprecated code.

## Gazebo 6.X to 7.X

### Additions

1. **gazebo/physics/Model.hh**
    + public: gazebo::physics::JointPtr CreateJoint(
        const std::string &_name, const std::string &_type,
        physics::LinkPtr _parent, physics::LinkPtr _child);
    + public: bool RemoveJoint(const std::string &_name);
    + public: boost::shared_ptr<Model> shared_from_this();

1. **gazebo/physics/SurfaceParams.hh**
    + public: double PoissonsRatio() const;
    + public: void SetPoissonsRatio(double _ratio);
    + public: double ElasticModulus() const;
    + public: void SetElasticModulus(double _modulus);

### Modifications

1. **gazebo/rendering/DepthCamera.hh**
    + ***Removed:*** public: template<typename T> event::ConnectionPtr ConnectNewDepthFrame(T _subscriber)
    + ***Replacement:*** public: event::ConnectionPtr ConnectNewDepthFrame(std::function<void (const float *, unsigned int, unsigned int, unsigned int, const std::string &)>  _subscriber);
    + ***Removed:*** public: template<typename T> event::ConnectionPtr ConnectNewRGBPointCloud(T _subscriber)
    + ***Replacement:*** public: event::ConnectionPtr ConnectNewRGBPointCloud(std::function<void (const float *, unsigned int, unsigned int, unsigned int, const std::string &)>  _subscriber);

1. **gazebo/physics/Actor.hh**
    + Type change of `protected: math::Vector3 lastPos;` to `protected: ignition::math::Vector3d lastPos;`

1. **gazebo/rendering/RenderTypes.hh**
    + typedefs for Visual and its derived classes have been changed from boost to std pointers.
    + [pull request #1924](https://bitbucket.org/osrf/gazebo/pull-request/1924)

1. **gazebo/gui/model/ModelEditorEvents.hh**
    + ***Removed:*** public: static event::EventT<void (bool, bool, const math::Pose &, const std::string &)> modelPropertiesChanged
    + ***Replacement:*** public: static event::EventT<void (bool, bool)> modelPropertiesChanged
    + ***Note:*** Removed last two arguments, model pose and name, from the function

1. **gazebo/rendering/Camera.hh**
    + ***Removed:*** public: void SetClipDist();
    + ***Replacement:*** public: virtual void SetClipDist();

1. **gazebo/msgs/logical_camera_sensors.proto**
    + The `near` and `far` members have been replaced with `near_clip` and `far_clip`
    + [Pull request #1942](https://bitbucket.org/osrf/gazebo/pull-request/1942)

1. **Light topic**
    + ***Removed:*** ~/light
    + ***Replacement:*** ~/factory/light - for spawning new lights
    + ***Replacement:*** ~/light/modify - for modifying existing lights
    * [Pull request #1920](https://bitbucket.org/osrf/gazebo/pull-request/1920)

1. **gazebo/rendering/Visual.hh**
    + ***Removed:*** public: void SetVisible(bool _visible, bool _cascade = true);
    + ***Replacement:*** public: virtual void SetVisible(bool _visible, bool _cascade = true);

1. **gazebo/rendering/OribitViewController.hh**
    + ***Removed:*** public: OrbitViewController(UserCameraPtr _camera);
    + ***Replacement:*** public: OrbitViewController(UserCameraPtr _camera, const std::string &_name = "OrbitViewController");

1. **gazebo/test/ServerFixture.hh**
    + ***Removed:*** protected: void RunServer(const std::string &_worldFilename);
    + ***Removed:*** protected: void RunServer(const std::string &_worldFilename,
      bool _paused, const std::string &_physics, const std::vector<std::string> &
      _systemPlugins = {});
    + ***Replacement:*** void ServerFixture::RunServer(const std::vector<:string>
      &_args)
    * [Pull request #1874](https://bitbucket.org/osrf/gazebo/pull-request/1874)

1. **gazebo/gui/building/BuildingMaker.hh**
    * Doesn't inherit from gui::EntityMaker anymore
    * [Pull request #1828](https://bitbucket.org/osrf/gazebo/pull-request/1828)

1. **gazebo/gui/EntityMaker.hh**
    + ***Removed:*** EntityMaker();
    + ***Replacement:*** EntityMaker(EntityMakerPrivate &_dataPtr);
    + ***Removed:*** public: virtual void Start(const rendering::UserCameraPtr _camera) = 0;
    + ***Replacement:*** public: virtual void Start();
    + ***Removed:*** public: virtual void Stop() = 0;
    + ***Replacement:*** public: virtual void Stop();

1. **gazebo/gui/ModelAlign.hh**
    + ***Removed:*** public: void AlignVisuals(std::vector<rendering::VisualPtr> _visuals, const std::string &_axis, const std::string &_config, const std::string &_target, bool _publish = true);
    + ***Replacement:*** public: void AlignVisuals(std::vector<rendering::VisualPtr> _visuals, const std::string &_axis, const std::string &_config, const std::string &_target, bool _publish = true, const bool _inverted = false);

1. **gazebo/gui/GuiEvents.hh**
    + ***Removed:*** public: static event::EventT<void (std::string, std::string, std::string, bool)> alignMode; std::string, std::string, bool)> alignMode;
    + ***Replacement:*** public: static event::EventT<void (std::string, std::string, std::string, bool)> alignMode; std::string, std::string, bool, bool)> alignMode;

### Deprecations

<<<<<<< HEAD
1. **gazebo/rendering/Heightmap.hh**
    + ***Deprecation:*** public: double GetHeight(double _x, double _y, double _z = 1000);
    + ***Replacement:*** public: double Height(const double _x, const double _y, const double _z = 1000) const;
    + ***Deprecation:*** public: bool Flatten(CameraPtr _camera, math::Vector2i _mousePos, double _outsideRadius, double _insideRadius, double _weight = 0.1)
    + ***Replacement:*** public: bool Flatten(CameraPtr _camera, const ignition::math::Vector2i &_mousePos, const double _outsideRadius, const double _insideRadius, const double _weight = 0.1);
    + ***Deprecation:*** public: bool Smooth(CameraPtr _camera, math::Vector2i _mousePos, double _outsideRadius, double _insideRadius, double _weight = 0.1);
    + ***Replacement:*** public: bool Smooth(CameraPtr _camera, const ignition::math::Vector2i &_mousePos, const double _outsideRadius, const double _insideRadius, const double _weight = 0.1);
    + ***Deprecation:*** public: bool Raise(CameraPtr _camera, math::Vector2i _mousePos,
 double _outsideRadius, double _insideRadius, double _weight = 0.1)
    + ***Replacement:*** public: bool Raise(CameraPtr _camera, const ignition::math::Vector2i &_mousePos, const double _outsideRadius, const double _insideRadius, const double _weight = 0.1)
    + ***Deprecation:*** public: bool Lower(CameraPtr _camera, math::Vector2i _mousePos, double _outsideRadius, double _insideRadius, double _weight = 0.1)
    + ***Replacement:*** public: bool Lower(CameraPtr _camera, const ignition::math::Vector2i &_mousePos, const double _outsideRadius, const double _insideRadius, const double _weight = 0.1)
    + ***Deprecation:*** public: double GetAvgHeight(Ogre::Vector3 _pos, double _brushSize);
    + ***Replacement:*** public: double AvgHeight(const ignition::math::Vector3d &_pos, const double _brushSize) const
    + ***Deprecation:*** public: Ogre::TerrainGroup *GetOgreTerrain() const;
    + ***Replacement:*** public: Ogre::TerrainGroup *OgreTerrain() const;
    + ***Deprecation:*** public: Ogre::TerrainGroup::RayResult GetMouseHit(CameraPtr _camera, math::Vector2i _mousePos);
    + ***Replacement:*** public: Ogre::TerrainGroup::RayResult MouseHit(CameraPtr _camera, const ignition::math::Vector2i &_mousePos) const;
    + ***Deprecation:*** public: unsigned int GetTerrainSubdivisionCount() const;
    + ***Replacement:*** public: unsigned int TerrainSubdivisionCount() const;
=======
1. **gazebo/rendering/DepthCamera.hh**
    + ***Deprecation:*** public: virtual const float *GetDepthData();
    + ***Replacement:*** public: virtual const float *DepthData() const;
>>>>>>> 4bc4efc6

1. **gazebo/rendering/DynamicLines.hh**
    + ***Deprecation:*** public: void AddPoint(const math::Vector3 &_pt,const common::Color &_color = common::Color::White)
    + ***Replacement:*** public: void AddPoint(const ignition::math::Vector3d &_pt,const common::Color &_color = common::Color::White);
    + ***Deprecation:*** public: void SetPoint(unsigned int _index, const math::Vector3 &_value)
    + ***Replacement:*** public: void SetPoint(unsigned int _index,const ignition::math::Vector3d &_value);
    + ***Deprecation:*** public: math::Vector3 GetPoint(unsigned int _index) const
    + ***Replacement:*** public: ignition::math::Vector3d Point(const unsigned int _index) const;

1. **gazebo/rendering/WindowManager.hh**
    + ***Deprecation:*** public: uint32_t GetAvgFPS(uint32_t _id);
    + ***Replacement:*** public: uint32_t AvgFPS(const uint32_t _id) const;
    + ***Deprecation:*** public: uint32_t GetTriangleCount(uint32_t _id);
    + ***Replacement:*** public: uint32_t TriangleCount(const uint32_t _id) const;
    + ***Deprecation:*** public: Ogre::RenderWindow *GetWindow(uint32_t _id);
    + ***Replacement:*** public: Ogre::RenderWindow *Window(const uint32_t _id) const;

1. **gazebo/rendering/Light.hh**
    + ***Deprecation:*** public: std::string GetName() const;
    + ***Replacement:*** public: std::string Name() const;
    + ***Deprecation:*** public: std::string GetType() const;
    + ***Replacement:*** public: std::string Type() const;
    + ***Deprecation:*** public: public: void SetPosition(const math::Vector3 &_p);
    + ***Replacement:*** public: void SetPosition(const ignition::math::Vector3d &_p);
    + ***Deprecation:*** public: math::Vector3 GetPosition();
    + ***Replacement:*** public: ignition::math::Vector3d Position() const;
    + ***Deprecation:*** public: void SetRotation(const math::Quaternion &_q);
    + ***Replacement:*** public: void SetRotation(const ignition::math::Quaterniond &_q);
    + ***Deprecation:*** public: math::Quaternion GetRotation() const;
    + ***Replacement:*** public: ignition::math::Quaterniond Rotation() const;
    + ***Deprecation:*** public: bool GetVisible() const;
    + ***Replacement:*** public: bool Visible() const;
    + ***Deprecation:*** public: common::Color GetDiffuseColor() const;
    + ***Replacement:*** public: common::Color DiffuseColor() const;
    + ***Deprecation:*** public: common::Color GetSpecularColor() const;
    + ***Replacement:*** public: common::Color SpecularColor() const;
    + ***Deprecation:*** public: void SetDirection(const math::Vector3 &_dir);
    + ***Replacement:*** public: void SetDirection(const ignition::math::Vector3d &_dir);
    + ***Deprecation:*** public: math::Vector3 GetDirection() const;
    + ***Replacement:*** public: ignition::math::Vector3d Direction() const;

1. **gazebo/util/Diagnostics.hh**
    + ***Deprecation:*** public: int GetTimerCount() const;
    + ***Replacement:*** public: int TimerCount() const;
    + ***Deprecation:*** public: common::Time GetTime(int _index) const;
    + ***Replacement:*** public: common::Time Time(const int _index) const;
    + ***Deprecation:*** public: common::Time GetTime(const std::string &_label) const;
    + ***Replacement:*** public: common::Time Time(const std::string &_label) const;
    + ***Deprecation:*** public: std::string GetLabel(int _index) const;
    + ***Replacement:*** public: std::string Label(const int _index) const;
    + ***Deprecation:*** public: boost::filesystem::path GetLogPath() const
    + ***Replacement:*** public: boost::filesystem::path LogPath() const;

1. **gazebo/util/LogPlay.hh**
    + ***Deprecation:*** public: std::string GetLogVersion() const;
    + ***Replacement:*** public: std::string LogVersion() const;
    + ***Deprecation:*** public: std::string GetGazeboVersion() const;
    + ***Replacement:*** public: std::string GazeboVersion() const;
    + ***Deprecation:*** public: uint32_t GetRandSeed() const
    + ***Replacement:*** public: uint32_t RandSeed() const;
    + ***Deprecation:*** public: common::Time GetLogStartTime() const;
    + ***Replacement:*** public: common::Time LogStartTime() const;
    + ***Deprecation:*** public: common::Time GetLogEndTime() const;
    + ***Replacement:*** public: common::Time LogEndTime() const;
    + ***Deprecation:*** public: std::string GetFilename() const;
    + ***Replacement:*** public: std::string Filename() const;
    + ***Deprecation:*** public: std::string GetFullPathFilename() const;
    + ***Replacement:*** public: std::string FullPathFilename() const;
    + ***Deprecation:*** public: uintmax_t GetFileSize() const
    + ***Replacement:*** public: uintmax_t FileSize() const;
    + ***Deprecation:*** public: unsigned int GetChunkCount() const;
    + ***Replacement:*** public: unsigned int ChunkCount() const;
    + ***Deprecation:*** public: bool GetChunk(unsigned int _index, std::string &_data);
    + ***Replacement:*** public: bool Chunk(const unsigned int _index, std::string &_data) const;
    + ***Deprecation:*** public: std::string GetEncoding() const
    + ***Replacement:*** public: std::string Encoding() const;
    + ***Deprecation:*** public: std::string GetHeader() const
    + ***Replacement:*** public: std::string Header() const;
    + ***Deprecation:*** public: uint64_t GetInitialIterations() const
    + ***Replacement:*** public: uint64_t InitialIterations() const;

1. **gazebo/rendering/ApplyWrenchVisual.hh**
    + ***Deprecation:*** public: void SetCoM(const math::Vector3 &_comVector)
    + ***Replacement:*** public: void SetCoM(const ignition::math::Vector3d &_comVector);
    + ***Deprecation:*** public: void SetForcePos(const math::Vector3 &_forcePosVector)
    + ***Replacement:*** public: void SetForcePos(const ignition::math::Vector3d &_forcePosVector);
    + ***Deprecation:*** public: void SetForce(const math::Vector3 &_forceVector,const bool _rotatedByMouse);
    + ***Replacement:*** public: void SetForce(const ignition::math::Vector3d &_forceVector, const bool _rotatedByMouse);
    + ***Deprecation:*** public: void SetTorque(const math::Vector3 &_torqueVector,const bool _rotatedByMouse);
    + ***Replacement:*** public: void SetTorque(const ignition::math::Vector3d &_torqueVector, const bool _rotatedByMouse);

1. **gazebo/rendering/AxisVisual.hh**
    + ***Deprecation:*** public: void ScaleXAxis(const math::Vector3 &_scale)
    + ***Replacement:*** public: void ScaleXAxis(const ignition::math::Vector3d &_scale);
    + ***Deprecation:*** public: void ScaleYAxis(const math::Vector3 &_scale)
    + ***Replacement:*** public: void ScaleYAxis(const ignition::math::Vector3d &_scale);
    + ***Deprecation:*** public: void ScaleZAxis(const math::Vector3 &_scale)
    + ***Replacement:*** public: void ScaleZAxis(const ignition::math::Vector3d &_scale);

1. **gazebo/gui/CloneWindow.hh**
    + ***Deprecation:*** int GetPort()
    + ***Replacement:*** int Port() const

1. **gazebo/gui/ConfigWidget.hh**
    + ***Deprecation:*** public: google::protobuf::Message *GetMsg()
    + ***Replacement:*** public: google::protobuf::Message *Msg()
    + ***Deprecation:*** public: std::string GetHumanReadableKey(const std::string &_key)
    + ***Replacement:*** public: std::string HumanReadableKey(const std::string &_key) const
    + ***Deprecation:*** public: std::string GetUnitFromKey(const std::string &_key, const std::string &_jointType = "")
    + ***Replacement:*** public: std::string UnitFromKey(const std::string &_key, const std::string &_jointType = "") const
    + ***Deprecation:*** public: void GetRangeFromKey(const std::string &_key, double &_min, double &_max)
    + ***Replacement:*** public: void RangeFromKey(const std::string &_key, double &_min, double &_max) const
    + ***Deprecation:*** public: bool GetWidgetVisible(const std::string &_name)
    + ***Replacement:*** public: bool WidgetVisible(const std::string &_name) const
    + ***Deprecation:*** public: bool GetWidgetReadOnly(const std::string &_name) const
    + ***Replacement:*** public: bool WidgetReadOnly(const std::string &_name) const
    + ***Deprecation:*** public: bool SetVector3WidgetValue(const std::string &_name, const math::Vector3 &_value)
    + ***Replacement:*** public: bool SetVector3dWidgetValue(const std::string &_name, const ignition::math::Vector3d &_value)
    + ***Deprecation:*** public: bool SetPoseWidgetValue(const std::string &_name, const math::Pose &_value)
    + ***Replacement:*** public: bool SetPoseWidgetValue(const std::string &_name, const ignition::math::Pose3d &_value)
    + ***Deprecation:*** public: bool SetGeometryWidgetValue(const std::string &_name, const std::string &_value, const math::Vector3 &_dimensions, const std::string &_uri = "")
    + ***Replacement:*** public: bool SetGeometryWidgetValue(const std::string &_name, const std::string &_value, const ignition::math::Vector3d &_dimensions, const std::string &_uri = "")
    + ***Deprecation:*** public: int GetIntWidgetValue(const std::string &_name) const
    + ***Replacement:*** public: int IntWidgetValue(const std::string &_name) const
    + ***Deprecation:*** public: unsigned int GetUIntWidgetValue(const std::string &_name) const
    + ***Replacement:*** public: unsigned int UIntWidgetValue(const std::string &_name) const
    + ***Deprecation:*** public: double GetDoubleWidgetValue(const std::string &_name) const
    + ***Replacement:*** public: double DoubleWidgetValue(const std::string &_name) const
    + ***Deprecation:*** public: bool GetBoolWidgetValue(const std::string &_name) const
    + ***Replacement:*** public: bool BoolWidgetValue(const std::string &_name) const
    + ***Deprecation:*** public: std::string GetStringWidgetValue(const std::string &_name) const
    + ***Replacement:*** public: std::string StringWidgetValue(const std::string &_name) const
    + ***Deprecation:*** public: math::Vector3 GetVector3WidgetValue(const std::string &_name)
    + ***Replacement:*** public: ignition::math::Vector3d Vector3dWidgetValue(const std::string &_name) const
    + ***Deprecation:*** public: common::Color GetColorWidgetValue(const std::string &_name) const
    + ***Replacement:*** public: common::Color ColorWidgetValue(const std::string &_name) const
    + ***Deprecation:*** public: math::Pose GetPoseWidgetValue(const std::string &_name) const
    + ***Replacement:*** public: ignition::math::Pose3d PoseWidgetValue(const std::string &_name) const
    + ***Deprecation:*** public: std::string GetGeometryWidgetValue(const std::string &_name, math::Vector3 &_dimensions, std::string &_uri) const
    + ***Replacement:*** public: std::string GeometryWidgetValue(const std::string &_name, ignition::math::Vector3d &_dimensions, std::string &_uri) const
    + ***Deprecation:*** public: std::string GetEnumWidgetValue(const std::string &_name) const
    + ***Replacement:*** public: std::string EnumWidgetValue(const std::string &_name) const

1. **gazebo/gui/GLWidget.hh**
    + ***Deprecation:*** rendering::UserCameraPtr GetCamera() const
    + ***Replacement:*** rendering::UserCameraPtr Camera() const
    + ***Deprecation:*** rendering::ScenePtr GetScene() const
    + ***Replacement:*** rendering::ScenePtr Scene() const

1. **gazebo/gui/KeyEventHandler.hh**
    + ***Deprecation:*** bool GetAutoRepeat() const
    + ***Replacement:*** bool AutoRepeat() const

1. **gazebo/rendering/Camera.hh**
    + ***Deprecation:*** public: math::Vector3 GetWorldPosition() const
    + ***Replacement:*** public: ignition::math::Vector3d WorldPosition() const;
    + ***Deprecation:*** public: math::Quaternion GetWorldRotation() const
    + ***Replacement:*** public: ignition::math::Quaterniond WorldRotation() const;
    + ***Deprecation:*** public: virtual void SetWorldPose(const math::Pose &_pose)
    + ***Replacement:*** public: virtual void SetWorldPose(const ignition::math::Pose3d &_pose);
    + ***Deprecation:***  public: math::Pose GetWorldPose() const
    + ***Replacement:*** public: ignition::math::Pose3d WorldPose() const;
    + ***Deprecation:*** public: void SetWorldPosition(const math::Vector3 &_pos);
    + ***Replacement:*** public: void SetWorldPosition(const ignition::math::Vector3d &_pos);
    + ***Deprecation:*** public: void SetWorldRotation(const math::Quaternion &_quat);
    + ***Replacement:*** public: void SetWorldRotation(const ignition::math::Quaterniond &_quat);
    + ***Deprecation:*** public: void Translate(const math::Vector3 &_direction)
    + ***Replacement:*** public: void Translate(const ignition::math::Vector3d &_direction);
    + ***Deprecation:***  public: void Roll(const math::Angle &_angle,Ogre::Node::TransformSpace _relativeTo =Ogre::Node::TS_LOCAL);
    + ***Replacement:*** public: void Roll(const ignition::math::Angle &_angle,Ogre::Node::TransformSpace _relativeTo =Ogre::Node::TS_LOCAL);
    + ***Deprecation:***  public: void Pitch(const math::Angle &_angle,Ogre::Node::TransformSpace _relativeTo =Ogre::Node::TS_LOCAL);
    + ***Replacement:*** public: void Pitch(const ignition::math::Angle &_angle,Ogre::Node::TransformSpace _relativeTo =Ogre::Node::TS_LOCAL);
    + ***Deprecation:***  public: void Yaw(const math::Angle &_angle,Ogre::Node::TransformSpace _relativeTo =Ogre::Node::TS_LOCAL);
    + ***Replacement:*** public: void Yaw(const ignition::math::Angle &_angle,Ogre::Node::TransformSpace _relativeTo =Ogre::Node::TS_LOCAL);
    + ***Deprecation:*** public: void SetHFOV(math::Angle _angle);
    + ***Replacement:*** public: void SetHFOV(const ignition::math::Angle &_angle);
    + ***Deprecation:*** public: math::Angle GetHFOV() const
    + ***Replacement:*** public: ignition::math::Angle HFOV() const;
    + ***Deprecation:*** public: math::Angle GetVFOV() const;
    + ***Replacement:*** public: ignition::math::Angle VFOV() const;
    + ***Deprecation:*** public: math::Vector3 GetUp();
    + ***Replacement:*** public: ignition::math::Vector3d Up() const;
    + ***Deprecation:*** public: math::Vector3 GetRight();
    + ***Replacement:*** public: ignition::math::Vector3d Right() const;
    + ***Deprecation:*** public: void GetCameraToViewportRay(int _screenx, int _screeny,math::Vector3 &_origin, math::Vector3 &_dir);
    + ***Replacement:*** public: void CameraToViewportRay(int _screenx, int _screeny,ignition::math::Vector3d &_origin,ignition::math::Vector3d &_dir) const;
    + ***Deprecation:*** public: bool GetWorldPointOnPlane(int _x, int _y,const math::Plane &_plane, math::Vector3 &_result);
    + ***Replacement:*** public: bool WorldPointOnPlane(int _x, int _y,const ignition::math::Planed &_plane,ignition::math::Vector3d &_result);
    + ***Deprecation:*** public: math::Vector3 GetDirection();
    + ***Replacement:*** public: ignition::math::Vector3d Direction() const;
    + ***Deprecation:*** public: virtual bool MoveToPosition(const math::Pose &_pose,double _time);
    + ***Replacement:***  public: virtual bool MoveToPosition(const ignition::math::Pose3d &_pose,double _time);
    + ***Deprecation:*** public: bool MoveToPositions(const std::vector<math::Pose> &_pts,double _time,boost::function<void()> _onComplete = NULL);
    + ***Replacement:*** public: bool MoveToPositions(const std::vector<ignition::math::Pose3d> &_pts,double _time,boost::function<void()> _onComplete = NULL);

1. **gazebo/gui/RTShaderSystem.hh**
    + ***Deprecation:*** void AttachEntity(Visual *vis)
    + ***No replacement for AttachEntity ***

1. **gazebo/gui/RTShaderSystem.hh**
    + ***Deprecation:*** void DetachEntity(Visual *_vis)
    + ***No replacement for DetachEntity ***

### Deletions

1. **plugins/rest_web/RestUiLogoutDialog.hh.hh**

1. **gazebo rendering libraries**
    * The following libraries have been removed: `libgazebo_skyx`, `libgazebo_selection_buffer`, `libgazebo_rendering_deferred`. Gazebo now combines all the different rendering libraries into `libgazebo_rendering.so`.
    * [Pull request #1817](https://bitbucket.org/osrf/gazebo/pull-request/1817)

1. **gazebo physics libraries**
    * The following libraries have been removed: `libgazebo_ode_physics`, `libgazebo_simbody_physics`, `libgazebo_dart_physics`, and `libgazebo_bullet_physics`. Gazebo now combines all the different physics engine libraries into `libgazebo_physics.so`.
    * [Pull request #1814](https://bitbucket.org/osrf/gazebo/pull-request/1814)

1. **gazebo/gui/BoxMaker.hh**

1. **gazebo/gui/CylinderMaker.hh**

1. **gazebo/gui/SphereMaker.hh**

1. **gazebo/gui/MeshMaker.hh**

1. **gazebo/gui/EntityMaker.hh**
    + public: typedef boost::function<void(const math::Vector3 &pos,
                  const math::Vector3 &scale)> CreateCallback;
    + public: static void SetSnapToGrid(bool _snap);
    + public: virtual bool IsActive() const = 0;
    + public: virtual void OnMousePush(const common::MouseEvent &_event);
    + public: virtual void OnMouseDrag(const common::MouseEvent &_event);
    + protected: math::Vector3 GetSnappedPoint(math::Vector3 _p);

1. **gazebo/sensors/ForceTorqueSensor.hh**
    + public: math::Vector3 GetTorque() const
    + public: math::Vector3 GetForce() const

1. **gazebo/sensors/GpsSensor.hh**
    + public: math::Angle GetLongitude()
    + public: math::Angle GetLatitude()

1. **gazebo/sensors/GpuRaySensor.hh**
    + public: math::Angle GetAngleMin() const
    + public: math::Angle GetAngleMax() const
    + public: math::Angle GetVerticalAngleMin() const
    + public: math::Angle GetVerticalAngleMax() const

1. **gazebo/sensors/ImuSensor.hh**
    + public: math::Vector3 GetAngularVelocity() const
    + public: math::Vector3 GetLinearAcceleration() const
    + public: math::Quaternion GetOrientation() const

1. **gazebo/sensors/RFIDSensor.hh**
    + private: bool CheckTagRange(const math::Pose &_pose)

1. **gazebo/sensors/RFIDTag.hh**
    + public: math::Pose GetTagPose() const

1. **gazebo/sensors/RaySensor.hh**
    + public: math::Angle GetAngleMin() const
    + public: math::Angle GetAngleMax() const
    + public: math::Angle GetVerticalAngleMin() const
    + public: math::Angle GetVerticalAngleMax() const

1. **gazebo/sensors/Sensor.hh**
    + public: virtual math::Pose GetPose() const
    + public: NoisePtr GetNoise(unsigned int _index = 0) const

1. **gazebo/sensors/WirelessTransmitter.hh**
    + public: double GetSignalStrength(const math::Pose &_receiver, const double _rxGain)

## Gazebo 5.X to 6.X

### Deprecations

1. **gazebo/common/Color.hh**
    + ***Deprecation:*** math::Vector3 GetAsHSV() const;
    + ***Replacement:*** ignition::math::Vector3d HSV() const;

1. **gazebo/common/Dem.hh**
    + ***Deprecation:*** void GetGeoReferenceOrigin(math::Angle &_latitude,math::Angle &_longitude);
    + ***Replacement:*** void GetGeoReferenceOrigin(ignition::math::Angle &_latitude,  ignition::math::Angle &_longitude) const;
    + ***Deprecation:***void FillHeightMap(int _subSampling, unsigned int _vertSize, const math::Vector3 &_size, const math::Vector3 &_scale, bool _flipY, std::vector<float> &_heights);
    + ***Replacement:***void FillHeightMap(const int _subSampling, const unsigned int _vertSize, const ignition::math::Vector3d &_size, const ignition::math::Vector3d &_scale, const bool _flipY, std::vector<float> &_heights);

1. **gazebo/common/GTSMeshUtils.hh**
    + ***Deprecation:***static bool DelaunayTriangulation(const std::vector<math::Vector2d> &_vertices, const std::vector<math::Vector2i> &_edges, SubMesh *_submesh);
    + ***Replacement:***static bool DelaunayTriangulation( const std::vector<ignition::math::Vector2d> &_vertices, const std::vector<ignition::math::Vector2i> &_edges, SubMesh *_submesh);

1. **gazebo/common/HeightmapData.hh**
    + ***Deprecation:***virtual void FillHeightMap(int _subSampling,unsigned int _vertSize, const math::Vector3 &_size,const math::Vector3 &_scale, bool _flipY, std::vector<float> &_heights);
    + ***Replacement:***void FillHeightMap(int _subSampling,unsigned int _vertSize, const ignition::math::Vector3d &_size,const ignition::math::Vector3d &_scale, bool _flipY,std::vector<float> &_heights);

1. **gazebo/common/KeyFrame.hh**
    + ***Deprecation:***void SetTranslation(const math::Vector3 &_trans);
    + ***Replacement:***void Translation(const ignition::math::Vector3d &_trans);
    + ***Deprecation:***math::Vector3 GetTranslation() const;
    + ***Replacement:***ignition::math::Vector3d Translation() const;
    + ***Deprecation:***void SetRotation(const math::Quaternion &_rot);
    + ***Replacement:***void Rotation(const ignition::math::Quaterniond &_rot);
    + ***Deprecation:***math::Quaternion GetRotation();
    + ***Replacement:***ignition::math::Quaterniond Rotation() const;

1. **gazebo/common/Mesh.hh**
    + ***Deprecation:***math::Vector3 GetMax() const;
    + ***Replacement:***ignition::math::Vector3d Max() const;
    + ***Deprecation:***math::Vector3 GetMin() const;
    + ***Replacement:***ignition::math::Vector3d Min() const;
    + ***Deprecation:***void GetAABB(math::Vector3 &_center, math::Vector3 &_min_xyz,math::Vector3 &_max_xyz) const;
    + ***Replacement:***void GetAABB(ignition::math::Vector3d &_center,ignition::math::Vector3d &_minXYZ,ignition::math::Vector3d &_maxXYZ) const;
    + ***Deprecation:***void GenSphericalTexCoord(const math::Vector3 &_center);
    + ***Replacement:***void GenSphericalTexCoord(const ignition::math::Vector3d &_center);
    + ***Deprecation:***void SetScale(const math::Vector3 &_factor);
    + ***Replacement:***void SetScale(const ignition::math::Vector3d &_factor);
    + ***Deprecation:***void Center(const math::Vector3 &_center = math::Vector3::Zero);
    + ***Replacement:***void Center(const ignition::math::Vector3d &_center =ignition::math::Vector3d::Zero);
    + ***Deprecation:***void Translate(const math::Vector3 &_vec);
    + ***Replacement:***void Translate(const ignition::math::Vector3d &_vec);
    + ***Deprecation:*** void CopyVertices(const std::vector<math::Vector3> &_verts);
    + ***Replacement:***void CopyVertices(const std::vector<ignition::math::Vector3d> &_verts);
    + ***Deprecation:***void CopyNormals(const std::vector<math::Vector3> &_norms);
    + ***Replacement:***void CopyNormals( const std::vector<ignition::math::Vector3d> &_norms);
    + ***Deprecation:***void AddVertex(const math::Vector3 &_v);
    + ***Replacement:***void AddVertex(const ignition::math::Vector3d &_v);
    + ***Deprecation:***void AddNormal(const math::Vector3 &_n);
    + ***Replacement:***void AddNormal(const ignition::math::Vector3d &_n);
    + ***Deprecation:***math::Vector3 GetVertex(unsigned int _i) const;
    + ***Replacement:***ignition::math::Vector3d Vertex(unsigned int _i) const;
    + ***Deprecation:***void SetVertex(unsigned int _i, const math::Vector3 &_v);
    + ***Replacement:***void SetVertex(unsigned int _i,const ignition::math::Vector3d &_v);
    + ***Deprecation:***math::Vector3 GetNormal(unsigned int _i) const;
    + ***Replacement:***ignition::math::Vector3d Normal(unsigned int _i) const;
    + ***Deprecation:***void SetNormal(unsigned int _i, const math::Vector3 &_n);
    + ***Replacement:***void SetNormal(unsigned int _i,const ignition::math::Vector3d &_n);
    + ***Deprecation:***math::Vector2d GetTexCoord(unsigned int _i) const;
    + ***Replacement:***ignition::math::Vector2d TexCoord(unsigned int _i) const;
    + ***Deprecation:***void SetTexCoord(unsigned int _i, const math::Vector2d &_t);
    + ***Replacement:***void SetTexCoord(unsigned int _i,const ignition::math::Vector2d &_t);
    + ***Deprecation:***math::Vector3 GetMax() const;
    + ***Replacement:***ignition::math::Vector3d Max() const;
    + ***Deprecation:***math::Vector3 GetMin() const;
    + ***Replacement:***ignition::math::Vector3d Min() const;
    + ***Deprecation:***bool HasVertex(const math::Vector3 &_v) const;
    + ***Replacement:***bool HasVertex(const ignition::math::Vector3d &_v) const;
    + ***Deprecation:***unsigned int GetVertexIndex(const math::Vector3 &_v) const;
    + ***Replacement:***unsigned int GetVertexIndex( const ignition::math::Vector3d &_v) const;
    + ***Deprecation:***void GenSphericalTexCoord(const math::Vector3 &_center);
    + ***Replacement:***void GenSphericalTexCoord(const ignition::math::Vector3d &_center);
    + ***Deprecation:***void Center(const math::Vector3 &_center = math::Vector3::Zero);
    + ***Replacement:***void Center(const ignition::math::Vector3d &_center =ignition::math::Vector3d::Zero);
    + ***Deprecation:***void Translate(const math::Vector3 &_vec) ;
    + ***Replacement:***void Translate(const ignition::math::Vector3d &_vec);
    + ***Deprecation:***void SetScale(const math::Vector3 &_factor);
    + ***Replacement:***void SetScale(const ignition::math::Vector3d &_factor);

1. **gazebo/common/MeshCSG.hh**
    + ***Deprecation:***Mesh *CreateBoolean(const Mesh *_m1, const Mesh *_m2,const int _operation, const math::Pose &_offset = math::Pose::Zero);
    + ***Replacement:***Mesh *CreateBoolean(const Mesh *_m1, const Mesh *_m2,const int _operation,const ignition::math::Pose3d &_offset = ignition::math::Pose3d::Zero);

1. **gazebo/common/MeshManager.hh**
    + ***Deprecation:***void GetMeshAABB(const Mesh *_mesh,math::Vector3 &_center,math::Vector3 &_minXYZ,math::Vector3 &_maxXYZ);
    + ***Replacement:***void GetMeshAABB(const Mesh *_mesh,ignition::math::Vector3d &_center,ignition::math::Vector3d &_min_xyz,ignition::math::Vector3d &_max_xyz);
    + ***Deprecation:***void GenSphericalTexCoord(const Mesh *_mesh,math::Vector3 _center);
    + ***Replacement:*** void GenSphericalTexCoord(const Mesh *_mesh,const ignition::math::Vector3d &_center);
    + ***Deprecation:***void CreateBox(const std::string &_name, const math::Vector3 &_sides,const math::Vector2d &_uvCoords);
    + ***Replacement:***void CreateBox(const std::string &_name,const ignition::math::Vector3d &_sides,const ignition::math::Vector2d &_uvCoords);
    + ***Deprecation:***void CreateExtrudedPolyline(const std::string &_name, const std::vector<std::vector<math::Vector2d> > &_vertices,double _height);
    + ***Replacement:*** void CreateExtrudedPolyline(const std::string &_name,const std::vector<std::vector<ignition::math::Vector2d> > &_vertices, double _height);
    + ***Deprecation:***void CreatePlane(const std::string &_name,const math::Plane &_plane,const math::Vector2d &_segments,const math::Vector2d &_uvTile);
    + ***Replacement:***void CreatePlane(const std::string &_name,const ignition::math::Planed &_plane,const ignition::math::Vector2d &_segments, const ignition::math::Vector2d &_uvTile);
    + ***Deprecation:***void CreatePlane(const std::string &_name,const math::Vector3 &_normal,double _d,const math::Vector2d &_size,const math::Vector2d &_segments,const math::Vector2d &_uvTile);
    + ***Replacement:***void CreatePlane(const std::string &_name,const ignition::math::Vector3d &_normal,const double _d,const ignition::math::Vector2d &_size,const ignition::math::Vector2d &_segments, const ignition::math::Vector2d &_uvTile);
    + ***Deprecation:***void CreateBoolean(const std::string &_name, const Mesh *_m1,const Mesh *_m2, const int _operation,const math::Pose &_offset = math::Pose::Zero);
    + ***Replacement:***void CreateBoolean(const std::string &_name, const Mesh *_m1,const Mesh *_m2, const int _operation,const ignition::math::Pose3d &_offset = ignition::math::Pose3d::Zero);

1. **gazebo/common/SVGLoader.hh**
    + ***Deprecation:***static void PathsToClosedPolylines(const std::vector<common::SVGPath> &_paths, double _tol,std::vector< std::vector<math::Vector2d> > &_closedPolys,std::vector< std::vector<math::Vector2d> > &_openPolys);
    + ***Replacement:***static void PathsToClosedPolylines(const std::vector<common::SVGPath> &_paths,double _tol,std::vector< std::vector<ignition::math::Vector2d> > &_closedPolys,std::vector< std::vector<ignition::math::Vector2d> > &_openPolys);

1. **gazebo/common/Skeleton.hh**
    + ***Deprecation:***void SetBindShapeTransform(math::Matrix4 _trans);
    + ***Replacement:***void SetBindShapeTransform(const ignition::math::Matrix4d &_trans);
    + ***Deprecation:***math::Matrix4 GetBindShapeTransform();
    + ***Replacement:***ignition::math::Matrix4d BindShapeTransform();
    + ***Deprecation:***void SetTransform(math::Matrix4 _trans,bool _updateChildren = true);
    + ***Replacement:***void SetTransform(const ignition::math::Matrix4d &_trans,bool _updateChildren = true);
    + ***Deprecation:***void SetModelTransform(math::Matrix4 _trans,bool _updateChildren = true);
    + ***Replacement:***void SetModelTransform(const ignition::math::Matrix4d &_trans,bool _updateChildren = true);
    + ***Deprecation:***void SetInitialTransform(math::Matrix4 _tras);
    + ***Replacement:***void SetInitialTransform(const ignition::math::Matrix4d &_tras);
    + ***Deprecation:***math::Matrix4 GetTransform();
    + ***Replacement:***ignition::math::Matrix4d Transform();
    + ***Deprecation:***void SetInverseBindTransform(math::Matrix4 _invBM);
    + ***Replacement:***void SetInverseBindTransform(const ignition::math::Matrix4d &_invBM);
    + ***Deprecation:***math::Matrix4 GetInverseBindTransform();
    + ***Replacement:***ignition::math::Matrix4d InverseBindTransform();
    + ***Deprecation:***math::Matrix4 GetModelTransform();
    + ***Replacement:***ignition::math::Matrix4d ModelTransform() const;
    + ***Deprecation:***NodeTransform(math::Matrix4 _mat, std::string _sid = "_default_",TransformType _type = MATRIX);
    + ***Replacement:***NodeTransform(const ignition::math::Matrix4d &_mat,const std::string &_sid = "_default_",TransformType _type = MATRIX);
    + ***Deprecation:***void Set(math::Matrix4 _mat);
    + ***Replacement:***void Set(const ignition::math::Matrix4d &_mat);
    + ***Deprecation:***math::Matrix4 Get();
    + ***Replacement:***ignition::math::Matrix4d GetTransform() const;
    + ***Deprecation:***void SetSourceValues(math::Matrix4 _mat);
    + ***Replacement:***void SetSourceValues(const ignition::math::Matrix4d &_mat);
    + ***Deprecation:***void SetSourceValues(math::Vector3 _vec);
    + ***Replacement:*** void SetSourceValues(const ignition::math::Vector3d &_vec);
    + ***Deprecation:***void SetSourceValues(math::Vector3 _axis, double _angle);
    + ***Replacement:***void SetSourceValues(const ignition::math::Vector3d &_axis,const double _angle);
    + ***Deprecation:***math::Matrix4 operator* (math::Matrix4 _m);
    + ***Replacement:***ignition::math::Matrix4d operator*(const ignition::math::Matrix4d &_m);

1. **gazebo/common/SkeletonAnimation.hh**
    + ***Deprecation:***void AddKeyFrame(const double _time, const math::Matrix4 &_trans);
    + ***Replacement:***void AddKeyFrame(const double _time,const ignition::math::Matrix4d &_trans);
    + ***Deprecation:***void AddKeyFrame(const double _time,const math::Pose &_pose);
    + ***Replacement:***void AddKeyFrame(const double _time,const ignition::math::Pose3d &_pose);
    + ***Deprecation:***void GetKeyFrame(const unsigned int _i, double &_time,math::Matrix4 &_trans);
    + ***Replacement:***void GetKeyFrame(const unsigned int _i, double &_time,ignition::math::Matrix4d &_trans) const;
    + ***Deprecation:***std::pair<double, math::Matrix4> GetKeyFrame(const unsigned int _i);
    + ***Replacement:***std::pair<double, ignition::math::Matrix4d> KeyFrame(const unsigned int _i) const;
    + ***Deprecation:***math::Matrix4 GetFrameAt(double _time, bool _loop = true) const;
    + ***Replacement:***ignition::math::Matrix4d FrameAt(double _time, bool _loop = true) const;
    + ***Deprecation:***void AddKeyFrame(const std::string &_node, const double _time, const math::Matrix4 &_mat);
    + ***Replacement:***void AddKeyFrame(const std::string &_node, const double _time,const ignition::math::Matrix4d &_mat);
    + ***Deprecation:***void AddKeyFrame(const std::string &_node, const double _time,const math::Pose &_pose);
    + ***Replacement:***void AddKeyFrame(const std::string &_node, const double _time,const ignition::math::Pose3d &_pose);
    + ***Deprecation:*** math::Matrix4 GetNodePoseAt(const std::string &_node,const double _time, const bool _loop = true);
    + ***Replacement:***ignition::math::Matrix4d NodePoseAt(const std::string &_node,const double _time, const bool _loop = true);
    + ***Deprecation:***std::map<std::string, math::Matrix4> GetPoseAt(const double _time, const bool _loop = true) const;
    + ***Replacement:***std::map<std::string, ignition::math::Matrix4d> PoseAt(const double _time, const bool _loop = true) const;
    + ***Deprecation:***std::map<std::string, math::Matrix4> GetPoseAtX(const double _x, const std::string &_node, const bool _loop = true) const;
    + ***Replacement:***std::map<std::string, ignition::math::Matrix4d> PoseAtX(const double _x, const std::string &_node, const bool _loop = true) const;

1. **gazebo/common/SphericalCoordinates.hh**
    + ***Deprecation:***SphericalCoordinates(const SurfaceType _type,const math::Angle &_latitude,const math::Angle &_longitude,double _elevation,const math::Angle &_heading);
    + ***Replacement:***SphericalCoordinates(const SurfaceType _type,const ignition::math::Angle &_latitude,const ignition::math::Angle &_longitude,double _elevation,const ignition::math::Angle &_heading);
    + ***Deprecation:***math::Vector3 SphericalFromLocal(const math::Vector3 &_xyz) const;
    + ***Replacement:***ignition::math::Vector3d SphericalFromLocal(const ignition::math::Vector3d &_xyz) const;
    + ***Deprecation:***math::Vector3 GlobalFromLocal(const math::Vector3 &_xyz) const;
    + ***Replacement:***ignition::math::Vector3d GlobalFromLocal(const ignition::math::Vector3d &_xyz) const;
    + ***Deprecation:***static double Distance(const math::Angle &_latA,const math::Angle &_lonA,const math::Angle &_latB,const math::Angle &_lonB);
    + ***Replacement:***static double Distance(const ignition::math::Angle &_latA,const ignition::math::Angle &_lonA,const ignition::math::Angle &_latB,const ignition::math::Angle &_lonB);
    + ***Deprecation:*** math::Angle GetLatitudeReference() const;
    + ***Replacement:***ignition::math::Angle LatitudeReference() const;
    + ***Deprecation:***math::Angle GetLongitudeReference() const;
    + ***Replacement:***ignition::math::Angle LongitudeReference() const;
    + ***Deprecation:***math::Angle GetHeadingOffset() const;
    + ***Replacement:***ignition::math::Angle HeadingOffset() const;
    + ***Deprecation:***void SetLatitudeReference(const math::Angle &_angle);
    + ***Replacement:***void SetLatitudeReference(const ignition::math::Angle &_angle);
    + ***Deprecation:***void SetLongitudeReference(const math::Angle &_angle);
    + ***Replacement:***void SetLongitudeReference(const ignition::math::Angle &_angle);
    + ***Deprecation:***void SetHeadingOffset(const math::Angle &_angle);
    + ***Replacement:***void SetHeadingOffset(const ignition::math::Angle &_angle);

### Modifications

1. **gazebo/common/MouseEvent.hh**
    * Replaced all member variables with functions that use Ignition Math.
    * [Pull request #1777](https://bitbucket.org/osrf/gazebo/pull-request/1777)

1. **gazebo/msgs/world_stats.proto**
    + ***Removed:*** optional bool log_playback = 8;
    + ***Replacement:*** optional LogPlaybackStatistics log_playback_stats = 8;

1. **gazebo/physics/JointState.hh**
    + ***Removed:*** public: JointState(JointPtr _joint, const common::Time
    &_realTime, const common::Time &_simTime)
    + ***Replacement:*** public: JointState(JointPtr _joint, const common::Time
    &_realTime, const common::Time &_simTime, const uint64_t _iterations)

1. **gazebo/physics/LinkState.hh**
    + ***Removed:*** public: LinkState(const LinkPtr _link, const common::Time
    &_realTime, const common::Time &_simTime)
    + ***Replacement:*** public: LinkState(const LinkPtr _link,
    const common::Time &_realTime, const common::Time &_simTime, const uint64_t
    _iterations)
    + ***Removed:*** public: void Load(const LinkPtr _link, const common::Time
    &_realTime, const common::Time &_simTime)
    + ***Replacement:*** public: void Load(const LinkPtr _link, const
    common::Time &_realTime, const common::Time &_simTime, const uint64_t
    _iterations)

1. **gazebo/physics/ModelState.hh**
    + ***Removed:*** public: ModelState(const ModelPtr _model, const
    common::Time &_realTime, const common::Time &_simTime)
    + ***Replacement:*** public: ModelState(const ModelPtr _model, const
    common::Time &_realTime, const common::Time &_simTime, const uint64_t
    _iterations)
    + ***Removed:*** public: void Load(const ModelPtr _model, const common::Time
    &_realTime, const common::Time &_simTime)
    + ***Replacement:*** public: void Load(const ModelPtr _model, const
    common::Time &_realTime, const common::Time &_simTime, const uint64_t
    _iterations)

1. **gazebo/physics/State.hh**
    + ***Removed:*** public: State(const std::string &_name, const
    common::Time &_realTime, const common::Time &_simTime)
    + ***Replacement:*** public: State(const std::string &_name,
    const common::Time &_realTime, const common::Time &_simTime, const uint64_t
    _iterations)

1. **gazebo/physics/ModelState.hh**
    + ***Removed:*** public: void Load(const ModelPtr _model, const common::Time
    &_realTime, const common::Time &_simTime)
    + ***Replacement:*** public: void Load(const ModelPtr _model, const
    common::Time &_realTime, const common::Time &_simTime, const uint64_t
    _iterations)

1. ignition-math is now a dependency. Many classes and functions are modified to use ignition-math, please see the pull request listing below for individual changes.
    + [http://ignitionrobotics.org/libraries/math](http://ignitionrobotics.org/libraries/math)
    + [Gazebo migration](https://bitbucket.org/osrf/gazebo/src/583edbeb90759d43d994cc57c0797119dd6d2794/ign-math-migration.md)
    * [Pull request #1756](https://bitbucket.org/osrf/gazebo/pull-request/1756)
    * [Pull request #1766](https://bitbucket.org/osrf/gazebo/pull-request/1766)
    * [Pull request #1774](https://bitbucket.org/osrf/gazebo/pull-request/1774)
    * [Pull request #1771](https://bitbucket.org/osrf/gazebo/pull-request/1771)
    * [Pull request #1776](https://bitbucket.org/osrf/gazebo/pull-request/1776)
    * [Pull request #1777](https://bitbucket.org/osrf/gazebo/pull-request/1777)
    * [Pull request #1772](https://bitbucket.org/osrf/gazebo/pull-request/1772)
    * [Pull request #1773](https://bitbucket.org/osrf/gazebo/pull-request/1773)
    * [Pull request #1778](https://bitbucket.org/osrf/gazebo/pull-request/1778)

1. Gazebo client's should now use `gazebo/gazebo_client.hh` and `libgazebo_client.so` instead of `gazebo/gazebo.hh` and `libgazebo.so`. This separates running a Gazebo server from a Gazebo client.
    + ***Removed:*** bool gazebo::setupClient(int _argc = 0, char **_argv = 0);
    + ***Replacement:*** bool gazebo::client::setup(int _argc = 0, char **_argv = 0);

1. **gazebo/rendering/GpuLaser.hh**
    + ***Removed:*** protected: double near
    + ***Replacement:*** protected: double nearClip

1. **gazebo/rendering/GpuLaser.hh**
    + ***Removed:*** protected: double far
    + ***Replacement:*** protected: double farClip

1. **gazebo/rendering/Visual.hh**
    + ***Removed:*** public: void Fini();
    + ***Replacement:*** public: virtual void Fini();

1. **gazebo/common/MeshManager.hh**
    + ***Removed:*** void CreateExtrudedPolyline(const std::string &_name, const std::vector<math::Vector2d> &_vertices, const double &_height, const math::Vector2d &_uvCoords)
    + ***Replacement:*** void CreateExtrudedPolyline(const std::string &_name, const const std::vector<std::vector<math::Vector2d> > &_vertices, const double &_height, const math::Vector2d &_uvCoords)

1. **gazebo/common/GTSMeshUtils.hh**
    + ***Removed:*** public: static bool CreateExtrudedPolyline(const std::vector<math::Vector2d> &_vertices, const double &_height, SubMesh *_submesh)
    + ***Replacement:*** public: static bool DelaunayTriangulation(const std::vector<std::vector<math::Vector2d> > &_path, SubMesh *_submesh)

1. **gazebo/physics/PolylineShape.hh**
    + ***Removed:*** public: std::vector<math::Vector2d> GetVertices() const
    + ***Replacement:*** public: std::vector<std::vector<math::Vector2d> > GetVertices() const

1. **gazebo/physics/SurfaceParams.hh**
    + ***Removed:*** public: FrictionPyramid frictionPyramid
    + ***Replacement:*** public: FrictionPyramidPtr GetFrictionPyramid() const

### Deletions

1. **gazebo/gui/RenderWidget.hh**
    + The ShowEditor(bool _show)

### Additions

1. **gazebo/msgs/log_playback_control.proto**
    + New message to control the playback from a log file.

1. **gazebo/util/LogPlay.hh**
    + public: bool Rewind()

1. **gazebo/physics/LinkState.hh**
    + public: virtual void SetIterations(const uint64_t _iterations)

1. **gazebo/physics/ModelState.hh**
    + public: virtual void SetIterations(const uint64_t _iterations)

1. **gazebo/physics/State.hh**
    + public: uint64_t GetIterations() const
    + public: virtual void SetIterations(const uint64_t _iterations)

1. **gazebo/physics/WorldState.hh**
    + public: virtual void SetIterations(const uint64_t _iterations)

1. **gazebo/util/LogPlay.hh**
    + public: uint64_t GetInitialIterations() const
    + public: bool HasIterations() const

## Gazebo 4.X to 5.X

### C++11 compiler required

Gazebo 5.x uses features from the new c++11 standard. This requires to have a compatible c++11 compiler. Note that some platforms (like Ubuntu Precise) do not include one by default.

### Modifications

1. Privatized World::dirtyPoses
    + World::dirtyPoses used to be a public attribute. This is now a private attribute, and specific "friends" have been added to the World file.

1. Privatized Scene::skyx
    + Scene::skyx used to be a public attribute. This is now a private attribute, and a GetSkyX() funcion has been added to access the sky object.

1. **gazebo/rendering/Visual.hh**
    + The GetBoundingBox() function now returns a local bounding box without scale applied.

1. **gazebo/math/Box.hh**
    + The constructor that takes two math::Vector3 values now treats these as two corners, and computes the minimum and maximum values automatically. This change is API and ABI compatible.

1. **Informational logs:** The log files will be created inside
  ~/.gazebo/server-<GAZEBO_MASTER_PORT> and
  ~/.gazebo/client-<GAZEBO_MASTER_PORT>. The motivation for this
  change is to avoid name collisions when cloning a simulation. If the
  environment variable GAZEBO_MASTER_URI is not present or invalid,
  <GAZEBO_MASTER_PORT> will be replaced by "default".

1. **gazebo/common/Plugin.hh**
    + ***Removed:*** protected: std::string Plugin::handle
    + ***Replacement:*** protected: std::string Plugin::handleName

1. **gazebo/gui/KeyEventHandler.hh**
    + ***Removed:*** public: void HandlePress(const common::KeyEvent &_event);
    + ***Replacement:*** public: bool HandlePress(const common::KeyEvent &_event);

1. **gazebo/gui/KeyEventHandler.hh**
    + ***Removed:*** public: void HandleRelease(const common::KeyEvent &_event);
    + ***Replacement:*** public: bool HandleRelease(const common::KeyEvent &_event);

1. **gazebo/rendering/UserCamera.hh**
    + ***Removed:*** private: void OnJoy(ConstJoystickPtr &_msg)
    + ***Replacement:*** private: void OnJoyTwist(ConstJoystickPtr &_msg)

1. **gazebo/rendering/Camera.hh**
    + ***Deprecation:*** public: void RotatePitch(math::Angle _angle);
    + ***Replacement:*** public: void Pitch(const math::Angle &_angle,
                                        Ogre::Node::TransformSpace _relativeTo = Ogre::Node::TS_LOCAL);
    + ***Deprecation:*** public: void RotateYaw(math::Angle _angle);
    + ***Replacement:*** public: void Yaw(const math::Angle &_angle,
                                        Ogre::Node::TransformSpace _relativeTo = Ogre::Node::TS_LOCAL);

1. **gazebo/rendering/AxisVisual.hh**
    + ***Removed:*** public: void ShowRotation(unsigned int _axis)
    + ***Replacement:*** public: void ShowAxisRotation(unsigned int _axis, bool _show)

1. **gazebo/rendering/ArrowVisual.hh**
    + ***Removed:*** public: void ShowRotation()
    + ***Replacement:*** public: void ShowRotation(bool _show)

### Deletions

1. **gazebo/physics/Collision.hh**
    + unsigned int GetShapeType()

1. **gazebo/physics/World.hh**
    + EntityPtr GetSelectedEntity() const

1. **gazebo/physics/bullet/BulletJoint.hh**
    + void SetAttribute(Attribute, unsigned int, double)

1. **gazebo/physics/simbody/SimbodyJoint.hh**
    + void SetAttribute(Attribute, unsigned int, double)


## Gazebo 3.1 to 4.0

### New Deprecations

1. **gazebo/physics/Collision.hh**
    + ***Deprecation*** unsigned int GetShapeType()
    + ***Replacement*** unsigned int GetShapeType() const

1. **gazebo/physics/Joint.hh**
    + ***Deprecation*** virtual double GetMaxForce(unsigned int)
    + ***Deprecation*** virtual void SetMaxForce(unsigned int, double)
    + ***Deprecation*** virtual void SetAngle(unsigned int, math::Angle)
    + ***Replacement*** virtual void SetPosition(unsigned int, double)

### Modifications
1. **gazebo/physics/Model.hh**
    + ***Removed:*** Link_V GetLinks() const `ABI Change`
    + ***Replacement:***  const Link_V &GetLinks() const

1. **gzprop command line tool**
    + The `gzprop` command line tool outputs a zip file instead of a tarball.

### Additions

1. **gazebo/msgs/msgs.hh**
    + sdf::ElementPtr LightToSDF(const msgs::Light &_msg, sdf::ElementPtr _sdf = sdf::ElementPtr())

1. **gazebo/rendering/Light.hh**
    + math::Quaternion GetRotation() const
    + void SetRotation(const math::Quaternion &_q)
    + LightPtr Clone(const std::string &_name, ScenePtr _scene)

1. **gazebo/rendering/Scene.hh**
    + void AddLight(LightPtr _light)
    + void RemoveLight(LightPtr _light)

1. **gazebo/gui/GuiEvents.hh**
    + template<typename T> static event::ConnectionPtr ConnectLightUpdate(T _subscriber)
    + static void DisconnectLightUpdate(event::ConnectionPtr _subscriber)

1. **gazebo/gui/ModelMaker.hh**
    + bool InitFromModel(const std::string & _modelName)

1. **gazebo/gui/LightMaker.hh**
    + bool InitFromLight(const std::string & _lightName)

1. **gazebo/common/Mesh.hh**
    + int GetMaterialIndex(const Material *_mat) const

1. **gazebo/math/Filter.hh**
    + ***New classes:*** Filter, OnePole, OnePoleQuaternion, OnePoleVector3, BiQuad, and BiQuadVector3

1. **gazebo/physics/Joint.hh**
      + bool FindAllConnectedLinks(const LinkPtr &_originalParentLink,
          Link_V &_connectedLinks);
      + math::Pose ComputeChildLinkPose( unsigned int _index,
          double _position);

1. **gazebo/physics/Link.hh**
      + void Move(const math::Pose &_worldRefernceFrameSrc,
                        const math::Pose &_worldRefernceFrameDst);
      + bool FindAllConnectedLinksHelper(
          const LinkPtr &_originalParentLink,
          Link_V &_connectedLinks, bool _fistLink = false);
      + bool ContainsLink(const Link_V &_vector, const LinkPtr &_value);
      + msgs::Visual GetVisualMessage(const std::string &_name)

### Modifications
1. **gazebo/physics/Model.hh**
    + ***Removed:*** Link_V GetLinks() const `ABI Change`
    + ***Replacement:***  const Link_V &GetLinks() const

1. **gazebo/physics/Base.cc**
    + ***Removed*** std::string GetScopedName() const
    + ***Replaced*** std::string GetScopedName(bool _prependWorldName=false) const

## Gazebo 3.0 to 3.1

### Additions

1. **gazebo/physics/World.hh**
      + void RemoveModel(const std::string &_name);
      + void RemoveModel(ModelPtr _model);

1. **gazebo/physics/JointController.hh**
    + void SetPositionPID(const std::string &_jointName, const common::PID &_pid);
    + void SetVelocityPID(const std::string &_jointName, const common::PID &_pid);

## Gazebo 2.0 to 3.0

### New Deprecations

1. **gazebo/physics/Joint.hh**
    + ***Deprecation*** virtual void ApplyDamping()
    + ***Replacement*** virtual void ApplyStiffnessDamping()
    ---
    + ***Deprecation*** double GetDampingCoefficient() const
    + ***Replacement*** double GetDamping(int _index)

1. **gazebo/physics/ode/ODEJoint.hh**
    + ***Deprecation*** void CFMDamping()
    + ***Replacement*** void ApplyImplicitStiffnessDamping()

1. **gazebo/physics/ScrewJoint.hh**
    + ***Deprecation*** virtual void SetThreadPitch(unsigned int _index, double _threadPitch) = 0
    + ***Replacement*** virtual void SetThreadPitch(double _threadPitch) = 0
    ---
    + ***Deprecation*** virtual void GetThreadPitch(unsigned int _index) = 0
    + ***Replacement*** virtual void GetThreadPitch() = 0

1. **gazebo/physics/bullet/BulletScrewJoint.hh**
    + ***Deprecation*** protected: virtual void Load(sdf::ElementPtr _sdf)
    + ***Replacement*** public: virtual void Load(sdf::ElementPtr _sdf)

1. **gazebo/physics/PhysicsEngine.hh**
    + ***Deprecation*** virtual void SetSORPGSPreconIters(unsigned int _iters)
    + ***Replacement*** virtual bool SetParam(const std::string &_key, const boost::any &_value)
    ---
    + ***Deprecation*** virtual void SetSORPGSIters(unsigned int _iters)
    + ***Replacement*** virtual bool SetParam(const std::string &_key, const boost::any &_value)
    ---
    + ***Deprecation*** virtual void SetSORPGSW(double _w)
    + ***Replacement*** virtual bool SetParam(const std::string &_key, const boost::any &_value)
    ---
    + ***Deprecation*** virtual int GetSORPGSPreconIters()
    + ***Replacement*** virtual boost::any GetParam(const std::string &_key) const
    ---
    + ***Deprecation*** virtual int GetSORPGSIters()
    + ***Replacement*** virtual boost::any GetParam(const std::string &_key) const
    ---
    + ***Deprecation*** virtual double GetSORPGSW()
    + ***Replacement*** virtual boost::any GetParam(const std::string &_key) const

1. **gazebo/physics/bullet/BulletPhysics.hh**
    + ***Deprecation*** virtual bool SetParam(BulletParam _param, const boost::any &_value)
    + ***Replacement*** virtual bool SetParam(const std::string &_key, const boost::any &_value)
    ---
    + ***Deprecation*** virtual boost::any GetParam(BulletParam _param) const
    + ***Replacement*** virtual boost::any GetParam(const std::string &_key) const

1. **gazebo/physics/ode/ODEPhysics.hh**
    + ***Deprecation*** virtual bool SetParam(ODEParam _param, const boost::any &_value)
    + ***Replacement*** virtual bool SetParam(const std::string &_key, const boost::any &_value)
    ---
    + ***Deprecation*** virtual boost::any GetParam(ODEParam _param) const
    + ***Replacement*** virtual boost::any GetParam(const std::string &_key) const

1. **gazebo/physics/dart/DARTPhysics.hh**
    + ***Deprecation*** virtual boost::any GetParam(DARTParam _param) const
    + ***Replacement*** virtual boost::any GetParam(const std::string &_key) const

1. **gazebo/physics/Joint.hh**
    + ***Deprecation*** virtual double GetAttribute(const std::string &_key, unsigned int _index) = 0
    + ***Replacement*** virtual double GetParam(const std::string &_key, unsigned int _index) = 0;

1. **gazebo/physics/bullet/BulletJoint.hh**
    + ***Deprecation*** virtual double GetAttribute(const std::string &_key, unsigned int _index)
    + ***Replacement*** virtual double GetParam(const std::string &_key, unsigned int _index)

1. **gazebo/physics/bullet/BulletScrewJoint.hh**
    + ***Deprecation*** virtual double GetAttribute(const std::string &_key, unsigned int _index)
    + ***Replacement*** virtual double GetParam(const std::string &_key, unsigned int _index)

1. **gazebo/physics/dart/DARTJoint.hh**
    + ***Deprecation*** virtual double GetParam(const std::string &_key, unsigned int _index)
    + ***Replacement*** virtual double GetAttribute(const std::string &_key, unsigned int _index)

1. **gazebo/physics/ode/ODEJoint.hh**
    + ***Deprecation*** virtual double GetParam(const std::string &_key, unsigned int _index)
    + ***Replacement*** virtual double GetAttribute(const std::string &_key, unsigned int _index)

1. **gazebo/physics/ode/ODEScrewJoint.hh**
    + ***Deprecation*** virtual double GetParam(const std::string &_key, unsigned int _index)
    + ***Replacement*** virtual double GetAttribute(const std::string &_key, unsigned int _index)

1. **gazebo/physics/ode/ODEUniversalJoint.hh**
    + ***Deprecation*** virtual double GetParam(const std::string &_key, unsigned int _index)
    + ***Replacement*** virtual double GetAttribute(const std::string &_key, unsigned int _index)

1. **gazebo/physics/simbody/SimbodyJoint.hh**
    + ***Deprecation*** virtual double GetParam(const std::string &_key, unsigned int _index)
    + ***Replacement*** virtual double GetAttribute(const std::string &_key, unsigned int _index)

1. **gazebo/physics/simbody/SimbodyScrewJoint.hh**
    + ***Deprecation*** virtual double GetParam(const std::string &_key, unsigned int _index)
    + ***Replacement*** virtual double GetAttribute(const std::string &_key, unsigned int _index)

1. **gazebo/physics/Joint.hh**
    + ***Deprecation*** virtual void SetAttribute(const std::string &_key, unsigned int _index, const boost::any &_value) = 0
    + ***Replacement*** virtual bool SetParam(const std::string &_key, unsigned int _index, const boost::any &_value) = 0

1. **gazebo/physics/bullet/BulletJoint.hh**
    + ***Deprecation*** virtual void SetAttribute(const std::string &_key, unsigned int _index, const boost::any &_value)
    + ***Replacement*** virtual bool SetParam(const std::string &_key, unsigned int _index, const boost::any &_value)

1. **gazebo/physics/dart/DARTJoint.hh**
    + ***Deprecation*** virtual void SetAttribute(const std::string &_key, unsigned int _index, const boost::any &_value)
    + ***Replacement*** virtual bool SetParam(const std::string &_key, unsigned int _index, const boost::any &_value)

1. **gazebo/physics/ode/ODEJoint.hh**
    + ***Deprecation*** virtual void SetAttribute(const std::string &_key, unsigned int _index, const boost::any &_value)
    + ***Replacement*** virtual bool SetParam(const std::string &_key, unsigned int _index, const boost::any &_value)

1. **gazebo/physics/ode/ODEScrewJoint.hh**
    + ***Deprecation*** virtual void SetAttribute(const std::string &_key, unsigned int _index, const boost::any &_value)
    + ***Replacement*** virtual bool SetParam(const std::string &_key, unsigned int _index, const boost::any &_value)

1. **gazebo/physics/ode/ODEUniversalJoint.hh**
    + ***Deprecation*** virtual void SetAttribute(const std::string &_key, unsigned int _index, const boost::any &_value)
    + ***Replacement*** virtual bool SetParam(const std::string &_key, unsigned int _index, const boost::any &_value)

1. **gazebo/physics/simbody/SimbodyJoint.hh**
    + ***Deprecation*** virtual void SetAttribute(const std::string &_key, unsigned int _index, const boost::any &_value)
    + ***Replacement*** virtual bool SetParam(const std::string &_key, unsigned int _index, const boost::any &_value)

1. **gazebo/physics/simbody/SimbodyScrewJoint.hh**
    + ***Deprecation*** virtual void SetAttribute(const std::string &_key, unsigned int _index, const boost::any &_value)
    + ***Replacement*** virtual bool SetParam(const std::string &_key, unsigned int _index, const boost::any &_value)

### Modifications
1. **gazebo/physics/Entity.hh**
    + ***Removed:*** inline const math::Pose &GetWorldPose() const `ABI change`
    + ***Replacement:*** inline virutal const math::Pose &GetWorldPose() const
1. **gazebo/physics/Box.hh**
    + ***Removed:*** bool operator==(const Box &_b) `ABI Change`
    + ***Replacement:***  bool operator==(const Box &_b) const

1. **gazebo/gui/GuiIface.hh**
    + ***Removed:*** void load() `ABI change`
    + ***Replacement:*** bool load()
    + ***Note:*** Changed return type from void to bool.
1. **Functions in joint classes use unsigned int, instead of int**
    + All functions in Joint classes (gazebo/physics/\*Joint\*) and subclasses (gazebo/physics/[ode,bullet,simbody,dart]/\*Joint\*) now use unsigned integers instead of integers when referring to a specific joint axis.
    + Add const to Joint::GetInitialAnchorPose(), Joint::GetStopDissipation(), Joint::GetStopStiffness()
1. **gazebo/sensors/Noise.hh** `ABI change`
    + ***Removed:*** void Noise::Load(sdf::ElementPtr _sdf)
    + ***Replacement:*** virtual void Noise::Load(sdf::ElementPtr _sdf)
    + ***Removed:*** void Noise::~Noise()
    + ***Replacement:*** virtual void Noise::~Noise()
    + ***Removed:*** void Noise::Apply() const
    + ***Replacement:*** void Noise::Apply()
    + ***Note:*** Make Noise a base class and refactored out GaussianNoiseModel to its own class.
1. **gazebo/transport/ConnectionManager.hh**
    + ***Removed:*** bool ConnectionManager::Init(const std::string &_masterHost, unsigned int _masterPort) `ABI change`
    + ***Replacement:*** bool ConnectionManager::Init(const std::string &_masterHost, unsigned int _masterPort, uint32_t _timeoutIterations = 30)
    + ***Note:*** No changes to downstream code required. A third parameter has been added that specifies the number of timeout iterations. This parameter has a default value of 30.
1. **gazebo/transport/TransportIface.hh**
    + ***Removed:*** bool init(const std::string &_masterHost = "", unsigned int _masterPort = 0) `ABI change`
    + ***Replacement:*** bool init(const std::string &_masterHost = "", unsigned int _masterPort = 0, uint32_t _timeoutIterations = 30)
    + ***Note:*** No changes to downstream code required. A third parameter has been added that specifies the number of timeout iterations. This parameter has a default value of 30.
1. **gazebo/transport/Publication.hh**
    + ***Removed:*** void Publish(MessagePtr _msg, boost::function<void(uint32_t)> _cb, uint32_t _id) `ABI change`
    + ***Replacement:*** int Publish(MessagePtr _msg, boost::function<void(uint32_t)> _cb, uint32_t _id)
    + ***Note:*** Only the return type changed.

1. **gazebo/common/ModelDatabase.hh** `API change`
    + ***Removed:*** void ModelDatabase::GetModels(boost::function<void (const std::map<std::string, std::string> &)> _func)
    + ***Replacement:*** event::ConnectionPtr ModelDatabase::GetModels(boost::function<void (const std::map<std::string, std::string> &)> _func)
    + ***Note:*** The replacement function requires that the returned connection shared pointer remain valid in order to receive the GetModels callback. Reset the shared pointer to stop receiving GetModels callback.

1. **gazebo/physics/Collision.hh** `API change`
    + ***Modified:*** SurfaceParamsPtr Collision::surface
    + ***Note:*** Changed from `private` to `protected`

1. **gazebo/physics/MultiRayShape.hh** `API change`
    + ***Removed:*** double MultiRayShape::GetRange(int _index)
    + ***Replacement:*** double MultiRayShape::GetRange(unsigned int _index)
    + ***Removed:*** double MultiRayShape::GetRetro(int _index)
    + ***Replacement:*** double MultiRayShape::GetRetro(unsigned int _index)
    + ***Removed:*** double MultiRayShape::GetFiducial(int _index)
    + ***Replacement:*** double MultiRayShape::GetFiducial(unsigned int _index)
    + ***Note:*** Changed argument type from int to unsigned int.

1. **gazebo/physics/SurfaceParams.hh**
    + ***Removed:*** void FillMsg(msgs::Surface &_msg)
    + ***Replacement:*** virtual void FillMsg(msgs::Surface &_msg)

1. **gazebo/sensors/RaySensor.hh** `API change`
    + ***Removed:*** double RaySensor::GetRange(int _index)
    + ***Replacement:*** double RaySensor::GetRange(unsigned int _index)
    + ***Removed:*** double RaySensor::GetRetro(int _index)
    + ***Replacement:*** double RaySensor::GetRetro(unsigned int _index)
    + ***Removed:*** double RaySensor::GetFiducial(int _index)
    + ***Replacement:*** double RaySensor::GetFiducial(unsigned int _index)
    + ***Note:*** Changed argument type from int to unsigned int.

1. **gazebo/physics/PhysicsEngine.hh**
    + ***Removed*** virtual void SetParam(const std::string &_key, const boost::any &_value)
    + ***Replacement*** virtual bool SetParam(const std::string &_key, const boost::any &_value)

1. **gazebo/physics/ode/ODEPhysics.hh**
    + ***Removed*** virtual void SetParam(const std::string &_key, const boost::any &_value)
    + ***Replacement*** virtual bool SetParam(const std::string &_key, const boost::any &_value)

1. **gazebo/physics/bullet/BulletPhysics.hh**
    + ***Removed*** virtual void SetParam(const std::string &_key, const boost::any &_value)
    + ***Replacement*** virtual bool SetParam(const std::string &_key, const boost::any &_value)

1. **gazebo/physics/BallJoint.hh**
    + ***Removed*** virtual void SetHighStop(unsigned int /*_index*/, const math::Angle &/*_angle*/)
    + ***Replacement*** virtual bool SetHighStop(unsigned int /*_index*/, const math::Angle &/*_angle*/)
    ---
    + ***Removed*** virtual void SetLowStop(unsigned int /*_index*/, const math::Angle &/*_angle*/)
    + ***Replacement*** virtual bool SetLowStop(unsigned int /*_index*/, const math::Angle &/*_angle*/)

1. **gazebo/physics/Joint.hh**
    + ***Removed*** virtual void SetHighStop(unsigned int _index, const math::Angle &_angle)
    + ***Replacement*** virtual bool SetHighStop(unsigned int _index, const math::Angle &_angle)
    ---
    + ***Removed*** virtual void SetLowStop(unsigned int _index, const math::Angle &_angle)
    + ***Replacement*** virtual bool SetLowStop(unsigned int _index, const math::Angle &_angle)

1. **gazebo/physics/bullet/BulletBallJoint.hh**
    + ***Removed*** virtual void SetHighStop(unsigned int _index, const math::Angle &_angle)
    + ***Replacement*** virtual bool SetHighStop(unsigned int _index, const math::Angle &_angle)
    ---
    + ***Removed*** virtual void SetLowStop(unsigned int _index, const math::Angle &_angle)
    + ***Replacement*** virtual bool SetLowStop(unsigned int _index, const math::Angle &_angle)

1. **gazebo/physics/bullet/BulletHinge2Joint.hh**
    + ***Removed*** virtual void SetHighStop(unsigned int _index, const math::Angle &_angle)
    + ***Replacement*** virtual bool SetHighStop(unsigned int _index, const math::Angle &_angle)
    ---
    + ***Removed*** virtual void SetLowStop(unsigned int _index, const math::Angle &_angle)
    + ***Replacement*** virtual bool SetLowStop(unsigned int _index, const math::Angle &_angle)

1. **gazebo/physics/bullet/BulletHingeJoint.hh**
    + ***Removed*** virtual void SetHighStop(unsigned int _index, const math::Angle &_angle)
    + ***Replacement*** virtual bool SetHighStop(unsigned int _index, const math::Angle &_angle)
    ---
    + ***Removed*** virtual void SetLowStop(unsigned int _index, const math::Angle &_angle)
    + ***Replacement*** virtual bool SetLowStop(unsigned int _index, const math::Angle &_angle)

1. **gazebo/physics/bullet/BulletScrewJoint.hh**
    + ***Removed*** virtual void SetHighStop(unsigned int _index, const math::Angle &_angle)
    + ***Replacement*** virtual bool SetHighStop(unsigned int _index, const math::Angle &_angle)
    ---
    + ***Removed*** virtual void SetLowStop(unsigned int _index, const math::Angle &_angle)
    + ***Replacement*** virtual bool SetLowStop(unsigned int _index, const math::Angle &_angle)

1. **gazebo/physics/bullet/BulletSliderJoint.hh**
    + ***Removed*** virtual void SetHighStop(unsigned int _index, const math::Angle &_angle)
    + ***Replacement*** virtual bool SetHighStop(unsigned int _index, const math::Angle &_angle)
    ---
    + ***Removed*** virtual void SetLowStop(unsigned int _index, const math::Angle &_angle)
    + ***Replacement*** virtual bool SetLowStop(unsigned int _index, const math::Angle &_angle)

1. **gazebo/physics/bullet/BulletUniversalJoint.hh**
    + ***Removed*** virtual void SetHighStop(unsigned int _index, const math::Angle &_angle)
    + ***Replacement*** virtual bool SetHighStop(unsigned int _index, const math::Angle &_angle)
    ---
    + ***Removed*** virtual void SetLowStop(unsigned int _index, const math::Angle &_angle)
    + ***Replacement*** virtual bool SetLowStop(unsigned int _index, const math::Angle &_angle)

1. **gazebo/physics/dart/DARTJoint.hh**
    + ***Removed*** virtual void SetHighStop(unsigned int _index, const math::Angle &_angle)
    + ***Replacement*** virtual bool SetHighStop(unsigned int _index, const math::Angle &_angle)
    ---
    + ***Removed*** virtual void SetLowStop(unsigned int _index, const math::Angle &_angle)
    + ***Replacement*** virtual bool SetLowStop(unsigned int _index, const math::Angle &_angle)

1. **gazebo/physics/ode/ODEJoint.hh**
    + ***Removed*** virtual void SetHighStop(unsigned int _index, const math::Angle &_angle)
    + ***Replacement*** virtual bool SetHighStop(unsigned int _index, const math::Angle &_angle)
    ---
    + ***Removed*** virtual void SetLowStop(unsigned int _index, const math::Angle &_angle)
    + ***Replacement*** virtual bool SetLowStop(unsigned int _index, const math::Angle &_angle)

1. **gazebo/physics/ode/ODEUniversalJoint.hh**
    + ***Removed*** virtual void SetHighStop(unsigned int _index, const math::Angle &_angle)
    + ***Replacement*** virtual bool SetHighStop(unsigned int _index, const math::Angle &_angle)
    ---
    + ***Removed*** virtual void SetLowStop(unsigned int _index, const math::Angle &_angle)
    + ***Replacement*** virtual bool SetLowStop(unsigned int _index, const math::Angle &_angle)

1. **gazebo/physics/simbody/SimbodyJoint.hh**
    + ***Removed*** virtual void SetHighStop(unsigned int _index, const math::Angle &_angle)
    + ***Replacement*** virtual bool SetHighStop(unsigned int _index, const math::Angle &_angle)
    ---
    + ***Removed*** virtual void SetLowStop(unsigned int _index, const math::Angle &_angle)
    + ***Replacement*** virtual bool SetLowStop(unsigned int _index, const math::Angle &_angle)

1. **gazebo/physics/simbody/SimbodyScrewJoint.hh**
    + ***Removed*** virtual void SetHighStop(unsigned int _index, const math::Angle &_angle)
    + ***Replacement*** virtual bool SetHighStop(unsigned int _index, const math::Angle &_angle)
    ---
    + ***Removed*** virtual void SetLowStop(unsigned int _index, const math::Angle &_angle)
    + ***Replacement*** virtual bool SetLowStop(unsigned int _index, const math::Angle &_angle)

### Additions

1. **gazebo/physics/Joint.hh**
      + bool FindAllConnectedLinks(const LinkPtr &_originalParentLink,
          Link_V &_connectedLinks);
      + math::Pose ComputeChildLinkPose( unsigned int _index,
          double _position);

1. **gazebo/physics/Link.hh**
      + void MoveFrame(const math::Pose &_worldReferenceFrameSrc,
                       const math::Pose &_worldReferenceFrameDst);
      + bool FindAllConnectedLinksHelper(
          const LinkPtr &_originalParentLink,
          Link_V &_connectedLinks, bool _fistLink = false);
      + bool ContainsLink(const Link_V &_vector, const LinkPtr &_value);

1. **gazebo/physics/Collision.hh**
    + void SetWorldPoseDirty()
    + virtual const math::Pose &GetWorldPose() const
1. **gazebo/physics/JointController.hh**
      + common::Time GetLastUpdateTime() const
      + std::map<std::string, JointPtr> GetJoints() const
      + bool SetPositionTarget(const std::string &_jointName, double _target)
      + bool SetVelocityTarget(const std::string &_jointName, double _target)
      + std::map<std::string, common::PID> GetPositionPIDs() const
      + std::map<std::string, common::PID> GetVelocityPIDs() const
      + std::map<std::string, double> GetForces() const
      + std::map<std::string, double> GetPositions() const
      + std::map<std::string, double> GetVelocities() const


1. **gazebo/common/PID.hh**
      + double GetPGain() const
      + double GetIGain() const
      + double GetDGain() const
      + double GetIMax() const
      + double GetIMin() const
      + double GetCmdMax() const
      + double GetCmdMin() const


1. **gazebo/transport/TransportIface.hh**
    +  transport::ConnectionPtr connectToMaster()

1. **gazebo/physics/World.hh**
    +  msgs::Scene GetSceneMsg() const
1. **gazebo/physics/ContactManager.hh**
    + unsigned int GetFilterCount()
    + bool HasFilter(const std::string &_name)
    + void RemoveFilter(const std::string &_name)

1. **gazebo/physics/Joint.hh**
    + virtual void Fini()
    + math::Pose GetAnchorErrorPose() const
    + math::Quaternion GetAxisFrame(unsigned int _index) const
    + double GetWorldEnergyPotentialSpring(unsigned int _index) const
    + math::Pose GetParentWorldPose() const
    + double GetSpringReferencePosition(unsigned int) const
    + math::Pose GetWorldPose() const
    + virtual void SetEffortLimit(unsigned _index, double _stiffness)
    + virtual void SetStiffness(unsigned int _index, double _stiffness) = 0
    + virtual void SetStiffnessDamping(unsigned int _index, double _stiffness, double _damping, double _reference = 0) = 0
    + bool axisParentModelFrame[MAX_JOINT_AXIS]
    + protected: math::Pose parentAnchorPose
    + public: double GetInertiaRatio(const math::Vector3 &_axis) const

1. **gazebo/physics/Link.hh**
    + double GetWorldEnergy() const
    + double GetWorldEnergyKinetic() const
    + double GetWorldEnergyPotential() const
    + bool initialized

1. **gazebo/physics/Model.hh**
    + double GetWorldEnergy() const
    + double GetWorldEnergyKinetic() const
    + double GetWorldEnergyPotential() const

1. **gazebo/physics/SurfaceParams.hh**
    + FrictionPyramid()
    + ~FrictionPyramid()
    + double GetMuPrimary()
    + double GetMuSecondary()
    + void SetMuPrimary(double _mu)
    + void SetMuSecondary(double _mu)
    + math::Vector3 direction1
    + ***Note:*** Replaces mu, m2, fdir1 variables

1. **gazebo/physics/bullet/BulletSurfaceParams.hh**
    + BulletSurfaceParams()
    + virtual ~BulletSurfaceParams()
    + virtual void Load(sdf::ElementPtr _sdf)
    + virtual void FillMsg(msgs::Surface &_msg)
    + virtual void ProcessMsg(msgs::Surface &_msg)
    + FrictionPyramid frictionPyramid

1. **gazebo/physics/ode/ODESurfaceParams.hh**
    + virtual void FillMsg(msgs::Surface &_msg)
    + virtual void ProcessMsg(msgs::Surface &_msg)
    + double bounce
    + double bounce
    + double bounceThreshold
    + double kp
    + double kd
    + double cfm
    + double erp
    + double maxVel
    + double minDepth
    + FrictionPyramid frictionPyramid
    + double slip1
    + double slip2

1. **gazebo/rendering/Light.hh**
    + bool GetVisible() const
    + virtual void LoadFromMsg(const msgs::Light &_msg)

1. **gazebo/sensors/ForceTorqueSensor.hh**
    + physics::JointPtr GetJoint() const

1. **gazebo/sensors/Noise.hh**
    + virtual double ApplyImpl(double _in)
    + virtual void Fini()
    + virtual void SetCustomNoiseCallback(boost::function<double (double)> _cb)

1. **gazebo/sensors/Sensor.hh**
    + NoisePtr GetNoise(unsigned int _index = 0) const

1. **gazebo/sensors/GaussianNoiseModel.hh**

1. **gazebo/physics/ode/ODEUniversalJoint.hh**
    + virtual void SetHighStop(unsigned int _index, const math::Angle &_angle)
    + virtual void SetLowStop(unsigned int _index, const math::Angle &_angle)
    + virtual void SetAttribute(const std::string &_key, unsigned int _index, const boost::any &_value)
    + virtual double GetAttribute(const std::string &_key, unsigned int _index)

1. **gazebo/physics/simbody/SimbodyScrewJoint.hh**
    + virtual void SetThreadPitch(double _threadPitch)
    + virtual void GetThreadPitch()

1. **gazebo/physics/ode/ODEScrewJoint.hh**
    + virtual void SetThreadPitch(double _threadPitch)
    + virtual void GetThreadPitch()

1. **gazebo/physics/ScrewJoint.hh**
    + virtual math::Vector3 GetAnchor(unsigned int _index) const
    + virtual void SetAnchor(unsigned int _index, const math::Vector3 &_anchor)

1. **gazebo/physics/bullet/BulletJoint.hh**
    + virtual math::Angle GetHighStop(unsigned int _index)
    + virtual math::Angle GetLowStop(unsigned int _index)

1. **gazebo/physics/simbody/SimbodyPhysics.hh**
    + virtual boost::any GetParam(const std::string &_key) const
    + virtual bool SetParam(const std::string &_key, const boost::any &_value)

1. **gazebo/physics/dart/DARTPhysics.hh**
    + virtual boost::any GetParam(const std::string &_key) const
    + virtual bool SetParam(const std::string &_key, const boost::any &_value)

1. **gazebo/physics/Joint.hh**
    + math::Quaternion GetAxisFrameOffset(unsigned int _index) const

### Deletions

1. **Removed libtool**
    + Libtool used to be an option for loading plugins. Now, only libdl is supported.

1. **gazebo/physics/Base.hh**
    + Base_V::iterator childrenEnd

1. **gazebo/sensors/Noise.hh**
    + double Noise::GetMean() const
    + double Noise::GetStdDev() const
    + double Noise::GetBias() const
    + ***Note:*** Moved gaussian noise functions to a new GaussianNoiseModel class

1. **gazebo/physics/SurfaceParams.hh**
    + double bounce
    + double bounce
    + double bounceThreshold
    + double kp
    + double kd
    + double cfm
    + double erp
    + double maxVel
    + double minDepth
    + double mu1
    + double mu2
    + double slip1
    + double slip2
    + math::Vector3 fdir1
    + ***Note:*** These parameters were moved to FrictionPyramid,
      ODESurfaceParams, and BulletSurfaceParams.


## Gazebo 1.9 to 2.0

### New Deprecations

1. **gazebo/gazebo.hh**
    + ***Deprecation*** void fini()
    + ***Deprecation*** void stop()
    + ***Replacement*** bool shutdown()
    + ***Note*** Replace fini and stop with shutdown
    ---
    + ***Deprecation*** bool load()
    + ***Deprecation*** bool init()
    + ***Deprecation*** bool run()
    + ***Replacement*** bool setupClient()
        + Use this function to setup gazebo for use as a client
    + ***Replacement*** bool setupServer()
        + Use this function to setup gazebo for use as a server
    + ***Note*** Replace load+init+run with setupClient/setupServer
    ---
    + ***Deprecation*** std::string find_file(const std::string &_file)
    + ***Replacement*** std::string common::find_file(const std::string &_file)
    ---
    + ***Deprecation*** void add_plugin(const std::string &_filename)
    + ***Replacement*** void addPlugin(const std::string &_filename)
    ---
    + ***Deprecation*** void print_version()
    + ***Replacement*** void printVersion()
1. **gazebo/physics/World.hh**
    + ***Deprecation*** void World::StepWorld(int _steps)
    + ***Replacement*** void World::Step(unsigned int _steps)
1. **gazebo/sensors/SensorsIface.hh**
    + ***Deprecation*** std::string sensors::create_sensor(sdf::ElementPtr _elem, const std::string &_worldName,const std::string &_parentName)
    + ***Replacement*** std::string sensors::create_sensor(sdf::ElementPtr _elem, const std::string &_worldName, const std::string &_parentName, uint32_t _parentId)
1. **gazebo/sensors/Sensor.hh**
    + ***Deprecation*** void Sensor::SetParent(const std::string &_name)
    + ***Replacement*** void Sensor::SetParent(const std::string &_name, uint32_t _id)
1. **gazebo/sensors/SensorManager.hh**
    + ***Deprecation*** std::string CreateSensor(sdf::ElementPtr _elem, const std::string &_worldName,  const std::string &_parentName)
    + ***Replacement*** std::string CreateSensor(sdf::ElementPtr _elem, const std::string &_worldName, const std::string &_parentName, uint32_t _parentId)
1. **gazebo/sensors/Collision.hh**
    + ***Deprecation*** void Collision::SetContactsEnabled(bool _enable)
    + ***Replacement*** Use [ContactManager](http://gazebosim.org/api/2.0.0/classgazebo_1_1physics_1_1ContactManager.html).
    ---
    + ***Deprecation*** bool Colliion::GetContactsEnabled() const
    + ***Replacement*** Use [ContactManager](http://gazebosim.org/api/2.0.0/classgazebo_1_1physics_1_1ContactManager.html).
    ---
    + ***Deprecation*** void AddContact(const Contact &_contact)
    + ***Replacement*** Use [ContactManager](http://gazebosim.org/api/2.0.0/classgazebo_1_1physics_1_1ContactManager.html).

### Modifications

1. File rename: `gazebo/common/Common.hh` to `gazebo/common/CommonIface.hh`
1. File rename: `gazebo/physics/Physics.hh` to `gazebo/physics/PhysicsIface.hh`
1. File rename: `gazebo/rendering/Rendering.hh` to `gazebo/rendering/RenderingIface.hh`
1. File rename: `gazebo/sensors/Sensors.hh` to `gazebo/sensors/SensorsIface.hh`
1. File rename: `gazebo/transport/Transport.hh` to `gazebo/transport/TransportIface.hh`
1. File rename: `gazebo/gui/Gui.hh` to `gazebo/gui/GuiIface.hh`
1. File rename: `<model>/manifest.xml` to `<model>/model.config`
1. File rename: `<model_database>/manifest.xml` to `<model_database>/database.config`
1. **gazebo/msgs/physics.proto**
    + ***Removed*** optional double dt
    + ***Replacement*** optional double min_step_size
    ---
    + ***Removed*** optional double update_rate
    + ***Replacement*** optional double real_time_update_rate
1. **gazebo/physics/ModelState.hh**
    + ***Removed*** LinkState ModelState::GetLinkState(int _index) `API change`
    + ***Replacement*** LinkState ModelState::GetLinkState(const std::string &_linkName) const
1. **gazebo/physics/PhyscisEngine.hh**
    + ***Removed*** void PhysicsEngine::SetUpdateRate(double _value) `API change`
    + ***Replacement*** void PhyscisEngine::SetRealTimeUpdateRate(double _rate)
    ---
    + ***Removed*** double PhysicsEngine::GetUpdateRate() `API change`
    + ***Replacement*** double PhysicsEngine::GetRealTimeUpdateRate() const
    ---
    + ***Removed*** void PhysicsEngine::SetStepTime(double _value) `API change`
    + ***Replacement*** void PhysicsEngine::SetMaxStepSize(double _stepSize)
    ---
    + ***Removed*** double PhysicsEngine::GetStepTime() `API change`
    + ***Replacement*** double PhysicsEngine::GetMaxStepSize() const
1. **gazebo/physics/Joint.hh**
    + ***Removed:*** Joint::Load(LinkPtr _parent, LinkPtr _child, const math::Vector3 &_pos) `API chance`
    + ***Replacement:*** Joint::Load(LinkPtr _parent, LinkPtr _child, const math::Pose &_pose)
    ---
    + ***Removed:*** public: double GetInertiaRatio(unsigned int _index) const
    + ***Replacement:*** public: double GetInertiaRatio(const unsigned int _index) const
1. **gazebo/common/Events.hh**
    + ***Removed:*** Events::ConnectWorldUpdateStart(T _subscriber) `API change`
    + ***Replacement*** ConnectionPtr Events::ConnectWorldUpdateBegin(T _subscriber)
    ---
    + ***Removed:*** Events::DisconnectWorldUpdateStart(T _subscriber) `API change`
    + ***Replacement*** ConnectionPtr Events::DiconnectWorldUpdateBegin(T _subscriber)
1. **gazebo/physics/Link.hh**
    + ***Removed*** void Link::RemoveChildJoint(JointPtr _joint) `API change`
    + ***Replacement*** void Link::RemoveChildJoint(const std::string &_jointName)
    ---
    + ***Removed*** void Link::RemoveParentJoint(const std::string &_jointName) `API change`
    + ***Replacement*** void Link::RemoveParentJoint(const std::string &_jointName)
1. **gazebo/physics/MeshShape.hh**
    + ***Removed*** std::string MeshShape::GetFilename() const `API change`
    + ***Replacement*** std::string MeshShape::GetURI() const
    ---
    + ***Removed*** void MeshShape::SetFilename() const `API change`
    + ***Replacement*** std::string MeshShape::SetMesh(const std::string &_uri, const std::string &_submesh = "", bool _center = false) const
1. **gazebo/common/Time.hh**
    + ***Removed*** static Time::NSleep(Time _time) `API change`
    + ***Replacement*** static Time NSleep(unsigned int _ns)

### Deletions

1. **gazebo/physics/Collision.hh**
    + template<typename T> event::ConnectionPtr ConnectContact(T _subscriber)
    + template<typename T> event::ConnectionPtr DisconnectContact(T _subscriber)
    + ***Note:*** The ContactManager::CreateFilter functions can be used to
      create a gazebo topic with contact messages filtered by the name(s)
      of collision shapes. The topic can then be subscribed with a callback
      to replicate this removed functionality. See
      [gazebo pull request #713](https://bitbucket.org/osrf/gazebo/pull-request/713)
      for an example migration.<|MERGE_RESOLUTION|>--- conflicted
+++ resolved
@@ -95,7 +95,10 @@
 
 ### Deprecations
 
-<<<<<<< HEAD
+1. **gazebo/rendering/DepthCamera.hh**
+    + ***Deprecation:*** public: virtual const float *GetDepthData();
+    + ***Replacement:*** public: virtual const float *DepthData() const;
+
 1. **gazebo/rendering/Heightmap.hh**
     + ***Deprecation:*** public: double GetHeight(double _x, double _y, double _z = 1000);
     + ***Replacement:*** public: double Height(const double _x, const double _y, const double _z = 1000) const;
@@ -116,11 +119,6 @@
     + ***Replacement:*** public: Ogre::TerrainGroup::RayResult MouseHit(CameraPtr _camera, const ignition::math::Vector2i &_mousePos) const;
     + ***Deprecation:*** public: unsigned int GetTerrainSubdivisionCount() const;
     + ***Replacement:*** public: unsigned int TerrainSubdivisionCount() const;
-=======
-1. **gazebo/rendering/DepthCamera.hh**
-    + ***Deprecation:*** public: virtual const float *GetDepthData();
-    + ***Replacement:*** public: virtual const float *DepthData() const;
->>>>>>> 4bc4efc6
 
 1. **gazebo/rendering/DynamicLines.hh**
     + ***Deprecation:*** public: void AddPoint(const math::Vector3 &_pt,const common::Color &_color = common::Color::White)
