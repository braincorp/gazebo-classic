# Note on deprecations
A tick-tock release cycle allows easy migration to new software versions.
Obsolete Gazebo code is marked as deprecated for one major release.
Deprecated code produces compile-time warnings. These warning serve as
notification to users that their code should be upgraded. The next major
release will remove the deprecated code.

## Gazebo 6.X to 7.X

### Additions

1. **gazebo/physics/Model.hh**
    + public: gazebo::physics::JointPtr CreateJoint(
        const std::string &_name, const std::string &_type,
        physics::LinkPtr _parent, physics::LinkPtr _child);
    + public: bool RemoveJoint(const std::string &_name);
    + public: boost::shared_ptr<Model> shared_from_this();

1. **gazebo/physics/SurfaceParams.hh**
    + public: double PoissonsRatio() const;
    + public: void SetPoissonsRatio(double _ratio);
    + public: double ElasticModulus() const;
    + public: void SetElasticModulus(double _modulus);

### Modifications

1. **gazebo/sensor/SensorTypes.hh**
    + All `typedef`'s of `shared_ptr`'s to Sensor's are changed
      from `boost::shared_ptr` to `std::shared_ptr`.
      Any downstream code that does a pointer cast
      (such as `dynamic_pointer_cast` or `static_pointer_cast`)
      will need to switch from `boost::*_pointer_cast` to `std::*_pointer_cast`.
    + [pull request #2079](https://bitbucket.org/osrf/gazebo/pull-request/2079)

1. **gazebo/rendering/GpuLaser.hh**
    + ***Removed:*** public: void SetCameraCount(double _cameraCount);
    + ***Replacement:*** public: void SetCameraCount(const unsigned int _cameraCount);
    + ***Removed:*** public: template<typename T> event::ConnectionPtr ConnectNewLaserFrame(T _subscriber);
    + ***Replacement:*** public: event::ConnectionPtr ConnectNewLaserFrame(std::function<void (const float *_frame, unsigned int _width, unsigned int _height, unsigned int _depth, const std::string &_format)> _subscriber);

1. **gazebo/rendering/DepthCamera.hh**
    + ***Removed:*** public: template<typename T> event::ConnectionPtr ConnectNewDepthFrame(T _subscriber)
    + ***Replacement:*** public: event::ConnectionPtr ConnectNewDepthFrame(std::function<void (const float *, unsigned int, unsigned int, unsigned int, const std::string &)>  _subscriber);
    + ***Removed:*** public: template<typename T> event::ConnectionPtr ConnectNewRGBPointCloud(T _subscriber)
    + ***Replacement:*** public: event::ConnectionPtr ConnectNewRGBPointCloud(std::function<void (const float *, unsigned int, unsigned int, unsigned int, const std::string &)>  _subscriber);

1. **gazebo/physics/Actor.hh**
    + Type change of `protected: math::Vector3 lastPos;` to `protected: ignition::math::Vector3d lastPos;`

1. **gazebo/rendering/RenderTypes.hh**
    + typedefs for Visual and its derived classes have been changed from boost to std pointers.
    + [pull request #1924](https://bitbucket.org/osrf/gazebo/pull-request/1924)

1. **gazebo/gui/model/ModelEditorEvents.hh**
    + ***Removed:*** public: static event::EventT<void (bool, bool, const math::Pose &, const std::string &)> modelPropertiesChanged
    + ***Replacement:*** public: static event::EventT<void (bool, bool)> modelPropertiesChanged
    + ***Note:*** Removed last two arguments, model pose and name, from the function

1. **gazebo/rendering/Camera.hh**
    + ***Removed:*** public: void SetClipDist();
    + ***Replacement:*** public: virtual void SetClipDist();
<<<<<<< HEAD
    + ***Removed:*** public: void AttachToVisual(const std::string &_visualName, bool _inheritOrientation, double _minDist = 0.0, double _maxDist = 0.0);
    + ***Replacement:*** public: void AttachToVisual(const std::string &_visualName, bool _inheritOrientation, double _minDist, double _maxDist);
=======
    + ***Removed:*** public: template<typename T> event::ConnectionPtr ConnectNewImageFrame(T _subscriber);
    + ***Replacement:*** public: event::ConnectionPtr ConnectNewImageFrame(std::function<void (const unsigned char *, unsigned int, unsigned int, unsigned int, const std::string &)> _subscriber);

>>>>>>> cf1345b1

1. **gazebo/msgs/logical_camera_sensors.proto**
    + The `near` and `far` members have been replaced with `near_clip` and `far_clip`
    + [Pull request #1942](https://bitbucket.org/osrf/gazebo/pull-request/1942)

1. **Light topic**
    + ***Removed:*** ~/light
    + ***Replacement:*** ~/factory/light - for spawning new lights
    + ***Replacement:*** ~/light/modify - for modifying existing lights
    * [Pull request #1920](https://bitbucket.org/osrf/gazebo/pull-request/1920)

1. **gazebo/rendering/Visual.hh**
    + ***Removed:*** public: void SetVisible(bool _visible, bool _cascade = true);
    + ***Replacement:*** public: virtual void SetVisible(bool _visible, bool _cascade = true);

1. **gazebo/rendering/OribitViewController.hh**
    + ***Removed:*** public: OrbitViewController(UserCameraPtr _camera);
    + ***Replacement:*** public: OrbitViewController(UserCameraPtr _camera, const std::string &_name = "OrbitViewController");

1. **gazebo/test/ServerFixture.hh**
    + ***Removed:*** protected: void RunServer(const std::string &_worldFilename);
    + ***Removed:*** protected: void RunServer(const std::string &_worldFilename,
      bool _paused, const std::string &_physics, const std::vector<std::string> &
      _systemPlugins = {});
    + ***Replacement:*** void ServerFixture::RunServer(const std::vector<:string>
      &_args)
    * [Pull request #1874](https://bitbucket.org/osrf/gazebo/pull-request/1874)

1. **gazebo/gui/building/BuildingMaker.hh**
    * Doesn't inherit from gui::EntityMaker anymore
    * [Pull request #1828](https://bitbucket.org/osrf/gazebo/pull-request/1828)

1. **gazebo/gui/EntityMaker.hh**
    + ***Removed:*** EntityMaker();
    + ***Replacement:*** EntityMaker(EntityMakerPrivate &_dataPtr);
    + ***Removed:*** public: virtual void Start(const rendering::UserCameraPtr _camera) = 0;
    + ***Replacement:*** public: virtual void Start();
    + ***Removed:*** public: virtual void Stop() = 0;
    + ***Replacement:*** public: virtual void Stop();

1. **gazebo/gui/ModelAlign.hh**
    + ***Removed:*** public: void AlignVisuals(std::vector<rendering::VisualPtr> _visuals, const std::string &_axis, const std::string &_config, const std::string &_target, bool _publish = true);
    + ***Replacement:*** public: void AlignVisuals(std::vector<rendering::VisualPtr> _visuals, const std::string &_axis, const std::string &_config, const std::string &_target, bool _publish = true, const bool _inverted = false);

1. **gazebo/gui/GuiEvents.hh**
    + ***Removed:*** public: static event::EventT<void (std::string, std::string, std::string, bool)> alignMode; std::string, std::string, bool)> alignMode;
    + ***Replacement:*** public: static event::EventT<void (std::string, std::string, std::string, bool)> alignMode; std::string, std::string, bool, bool)> alignMode;

### Deprecations

1. **gazebo/util/OpenAL.hh**
    + ***Deprecation:*** public: bool GetOnContact() const;
    + ***Replacement:*** public: bool OnContact() const;
    + ***Deprecation:*** public: std::vector<std::string> GetCollisionNames() const;
    + ***Replacement:*** public: std::vector<std::string> CollisionNames() const;

1. **gazebo/util/LogRecord.hh**
    + ***Deprecation:*** public: bool GetPaused() const;
    + ***Replacement:*** public: bool Paused() const;
    + ***Deprecation:*** public: bool GetRunning() const;
    + ***Replacement:*** public: bool Running() const;
    + ***Deprecation:*** public: const std::string &GetEncoding() const;
    + ***Replacement:*** public: const std::string &Encoding() const;
    + ***Deprecation:*** public: std::string GetFilename(const std::string &_name = "") const;
    + ***Replacement:*** public: std::string Filename(const std::string &_name = "") const;
    + ***Deprecation:*** public: unsigned int GetFileSize(const std::string &_name = "") const
    + ***Replacement:*** public: unsigned int FileSize(const std::string &_name = "") const;
    + ***Deprecation:*** public: std::string GetBasePath() const;
    + ***Replacement:*** public: std::string BasePath() const;
    + ***Deprecation:*** public: common::Time GetRunTime() const;
    + ***Replacement:*** public: common::Time RunTime() const;
    + ***Deprecation:*** public: bool GetFirstUpdate() const;
    + ***Replacement:*** public: bool FirstUpdate() const;
    + ***Deprecation:*** public: unsigned int GetBufferSize() const;
    + ***Replacement:*** public: unsigned int BufferSize() const;

1. **gazebo/rendering/Scene.hh**
    + ***Deprecation:*** public: Ogre::SceneManager *GetManager() const;
    + ***Replacement:*** public: Ogre::SceneManager *OgreSceneManager() const;
    + ***Deprecation:*** public: std::string GetName() const;
    + ***Replacement:*** public: std::string Name() const;
    + ***Deprecation:*** public: common::Color GetAmbientColor() const;
    + ***Replacement:*** public: common::Color AmbientColor() const;
    + ***Deprecation:*** public: common::Color GetBackgroundColor();
    + ***Replacement:*** public: common::Color BackgroundColor() const;
    + ***Deprecation:*** public: uint32_t GetGridCount();
    + ***Replacement:*** public: uint32_t GridCount() const;
    + ***Deprecation:*** public: uint32_t GetOculusCameraCount() const;
    + ***Replacement:*** public: uint32_t OculusCameraCount() const;
    + ***Deprecation:*** public: uint32_t GetCameraCount() const;
    + ***Replacement:*** public: uint32_t CameraCount() const;
    + ***Deprecation:*** public: uint32_t GetUserCameraCount() const;
    + ***Replacement:*** public: uint32_t UserCameraCount() const;
    + ***Deprecation:*** public: uint32_t GetLightCount() const;
    + ***Replacement:*** public: uint32_t LightCount() const;
    + ***Deprecation:*** public: VisualPtr GetVisualAt(CameraPtr _camera, const math::Vector2i &_mousePos, std::string &_mod)
    + ***Replacement:*** public: VisualPtr VisualAt(CameraPtr _camera, const ignition::math::Vector2i &_mousePos, std::string &_mod);
    + ***Deprecation:*** public: VisualPtr GetVisualAt(CameraPtr _camera, const math::Vector2i &_mousePos)
    + ***Replacement:*** public: VisualPtr VisualAt(CameraPtr _camera, const ignition::math::Vector2i &_mousePos);
    + ***Deprecation:*** public: VisualPtr GetVisualBelow(const std::string &_visualName);
    + ***Replacement:*** public: VisualPtr VisualBelow(const std::string &_visualName);
    + ***Deprecation:*** public: void GetVisualsBelowPoint(const math::Vector3 &_pt, std::vector<VisualPtr> &_visuals);
    + ***Replacement:*** public: void VisualsBelowPoint(const ignition::math::Vector3d &_pt, std::vector<VisualPtr> &_visuals);
    + ***Deprecation:*** public: double GetHeightBelowPoint(const math::Vector3 &_pt);
    + ***Replacement:*** public: double HeightBelowPoint(const ignition::math::Vector3d &_pt);
    + ***Deprecation:*** public: bool GetFirstContact(CameraPtr _camera, const math::Vector2i &_mousePos, math::Vector3 &_position)
    + ***Replacement:*** public: bool FirstContact(CameraPtr _camera, const ignition::math::Vector2i &_mousePos, ignition::math::Vector3d &_position);
    + ***Deprecation:*** public: void DrawLine(const math::Vector3 &_start, const math::Vector3 &_end, const std::string &_name)
    + ***Replacement:*** public: void DrawLine(const ignition::math::Vector3d &_start, const ignition::math::Vector3d &_end, const std::string &_name);
    + ***Deprecation:*** public: uint32_t GetId() const;
    + ***Replacement:*** public: uint32_t Id() const;
    + ***Deprecation:*** public: std::string GetIdString() const;
    + ***Replacement:*** public: std::string IdString() const;
    + ***Deprecation:*** public: bool GetShadowsEnabled() const;
    + ***Replacement:*** public: bool ShadowsEnabled() const;
    + ***Deprecation:*** public: VisualPtr GetWorldVisual() const;
    + ***Replacement:*** public: VisualPtr WorldVisual() const;
    + ***Deprecation:*** public: VisualPtr GetSelectedVisual() const;
    + ***Replacement:*** public: VisualPtr SelectedVisual() const;
    + ***Deprecation:*** public: bool GetShowClouds() const;
    + ***Replacement:*** public: bool ShowClouds() const;
    + ***Deprecation:*** public: bool GetInitialized() const;
    + ***Replacement:*** public: bool Initialized() const;
    + ***Deprecation:*** public: common::Time GetSimTime() const;
    + ***Replacement:*** public: common::Time SimTime() const;
    + ***Deprecation:*** public: uint32_t GetVisualCount() const
    + ***Replacement:*** public: uint32_t VisualCount() const;

1. **gazebo/rendering/DepthCamera.hh**
    + ***Deprecation:*** public: virtual const float *GetDepthData();
    + ***Replacement:*** public: virtual const float *DepthData() const;

1. **gazebo/rendering/Heightmap.hh**
    + ***Deprecation:*** public: double GetHeight(double _x, double _y, double _z = 1000);
    + ***Replacement:*** public: double Height(const double _x, const double _y, const double _z = 1000) const;
    + ***Deprecation:*** public: bool Flatten(CameraPtr _camera, math::Vector2i _mousePos, double _outsideRadius, double _insideRadius, double _weight = 0.1)
    + ***Replacement:*** public: bool Flatten(CameraPtr _camera, const ignition::math::Vector2i &_mousePos, const double _outsideRadius, const double _insideRadius, const double _weight = 0.1);
    + ***Deprecation:*** public: bool Smooth(CameraPtr _camera, math::Vector2i _mousePos, double _outsideRadius, double _insideRadius, double _weight = 0.1);
    + ***Replacement:*** public: bool Smooth(CameraPtr _camera, const ignition::math::Vector2i &_mousePos, const double _outsideRadius, const double _insideRadius, const double _weight = 0.1);
    + ***Deprecation:*** public: bool Raise(CameraPtr _camera, math::Vector2i _mousePos,
 double _outsideRadius, double _insideRadius, double _weight = 0.1)
    + ***Replacement:*** public: bool Raise(CameraPtr _camera, const ignition::math::Vector2i &_mousePos, const double _outsideRadius, const double _insideRadius, const double _weight = 0.1)
    + ***Deprecation:*** public: bool Lower(CameraPtr _camera, math::Vector2i _mousePos, double _outsideRadius, double _insideRadius, double _weight = 0.1)
    + ***Replacement:*** public: bool Lower(CameraPtr _camera, const ignition::math::Vector2i &_mousePos, const double _outsideRadius, const double _insideRadius, const double _weight = 0.1)
    + ***Deprecation:*** public: double GetAvgHeight(Ogre::Vector3 _pos, double _brushSize);
    + ***Replacement:*** public: double AvgHeight(const ignition::math::Vector3d &_pos, const double _brushSize) const
    + ***Deprecation:*** public: Ogre::TerrainGroup *GetOgreTerrain() const;
    + ***Replacement:*** public: Ogre::TerrainGroup *OgreTerrain() const;
    + ***Deprecation:*** public: common::Image GetImage() const;
    + ***Replacement:*** public: public: common::Image Image() const;
    + ***Deprecation:*** public: Ogre::TerrainGroup::RayResult GetMouseHit(CameraPtr _camera, math::Vector2i _mousePos);
    + ***Replacement:*** public: Ogre::TerrainGroup::RayResult MouseHit(CameraPtr _camera, const ignition::math::Vector2i &_mousePos) const;
    + ***Deprecation:*** public: unsigned int GetTerrainSubdivisionCount() const;
    + ***Replacement:*** public: unsigned int TerrainSubdivisionCount() const;

1. **gazebo/rendering/RenderEngine.hh**
    + ***Deprecation:*** public: unsigned int GetSceneCount() const;
    + ***Replacement:*** public: unsigned int SceneCount() const;
    + ***Deprecation:*** public: Ogre::OverlaySystem *GetOverlaySystem() const;
    + ***Replacement:*** public: Ogre::OverlaySystem *OverlaySystem() const;

1. **gazebo/rendering/GpuLaser.hh**
    + ***Deprecation:*** public: const float *GetLaserData();
    + ***Replacement:*** public: const float *LaserData() const;
    + ***Deprecation:*** public: double GetHorzHalfAngle() const;
    + ***Replacement:*** public: double HorzHalfAngle() const;
    + ***Deprecation:*** public: double GetVertHalfAngle() const;
    + ***Replacement:*** public: double VertHalfAngle() const;
    + ***Deprecation:*** public: double GetHorzFOV() const;
    + ***Replacement:*** public: double HorzFOV() const;
    + ***Deprecation:*** public: double GetCosHorzFOV() const;
    + ***Replacement:*** public: double CosHorzFOV() const;
    + ***Deprecation:*** public: double GetVertFOV() const;
    + ***Replacement:*** public: double VertFOV() const;
    + ***Deprecation:*** public: double GetCosVertFOV() const;
    + ***Replacement:*** public: double CosVertFOV() const;
    + ***Deprecation:*** public: double GetNearClip() const;
    + ***Replacement:*** public: double NearClip() const;
    + ***Deprecation:*** public: double GetFarClip() const;
    + ***Replacement:*** public: double FarClip() const;
    + ***Deprecation:*** public: double CameraCount() const;
    + ***Replacement:*** public: unsigned int CameraCount() const;
    + ***Deprecation:*** public: double GetRayCountRatio() const;
    + ***Replacement:*** public: double RayCountRatio() const;

1. **gazebo/rendering/DynamicLines.hh**
    + ***Deprecation:*** public: void AddPoint(const math::Vector3 &_pt,const common::Color &_color = common::Color::White)
    + ***Replacement:*** public: void AddPoint(const ignition::math::Vector3d &_pt,const common::Color &_color = common::Color::White);
    + ***Deprecation:*** public: void SetPoint(unsigned int _index, const math::Vector3 &_value)
    + ***Replacement:*** public: void SetPoint(unsigned int _index,const ignition::math::Vector3d &_value);
    + ***Deprecation:*** public: math::Vector3 GetPoint(unsigned int _index) const
    + ***Replacement:*** public: ignition::math::Vector3d Point(const unsigned int _index) const;

1. **gazebo/rendering/WindowManager.hh**
    + ***Deprecation:*** public: uint32_t GetAvgFPS(uint32_t _id);
    + ***Replacement:*** public: uint32_t AvgFPS(const uint32_t _id) const;
    + ***Deprecation:*** public: uint32_t GetTriangleCount(uint32_t _id);
    + ***Replacement:*** public: uint32_t TriangleCount(const uint32_t _id) const;
    + ***Deprecation:*** public: Ogre::RenderWindow *GetWindow(uint32_t _id);
    + ***Replacement:*** public: Ogre::RenderWindow *Window(const uint32_t _id) const;

1. **gazebo/rendering/Light.hh**
    + ***Deprecation:*** public: std::string GetName() const;
    + ***Replacement:*** public: std::string Name() const;
    + ***Deprecation:*** public: std::string GetType() const;
    + ***Replacement:*** public: std::string Type() const;
    + ***Deprecation:*** public: public: void SetPosition(const math::Vector3 &_p);
    + ***Replacement:*** public: void SetPosition(const ignition::math::Vector3d &_p);
    + ***Deprecation:*** public: math::Vector3 GetPosition();
    + ***Replacement:*** public: ignition::math::Vector3d Position() const;
    + ***Deprecation:*** public: void SetRotation(const math::Quaternion &_q);
    + ***Replacement:*** public: void SetRotation(const ignition::math::Quaterniond &_q);
    + ***Deprecation:*** public: math::Quaternion GetRotation() const;
    + ***Replacement:*** public: ignition::math::Quaterniond Rotation() const;
    + ***Deprecation:*** public: bool GetVisible() const;
    + ***Replacement:*** public: bool Visible() const;
    + ***Deprecation:*** public: common::Color GetDiffuseColor() const;
    + ***Replacement:*** public: common::Color DiffuseColor() const;
    + ***Deprecation:*** public: common::Color GetSpecularColor() const;
    + ***Replacement:*** public: common::Color SpecularColor() const;
    + ***Deprecation:*** public: void SetDirection(const math::Vector3 &_dir);
    + ***Replacement:*** public: void SetDirection(const ignition::math::Vector3d &_dir);
    + ***Deprecation:*** public: math::Vector3 GetDirection() const;
    + ***Replacement:*** public: ignition::math::Vector3d Direction() const;

1. **gazebo/util/Diagnostics.hh**
    + ***Deprecation:*** public: int GetTimerCount() const;
    + ***Replacement:*** public: int TimerCount() const;
    + ***Deprecation:*** public: common::Time GetTime(int _index) const;
    + ***Replacement:*** public: common::Time Time(const int _index) const;
    + ***Deprecation:*** public: common::Time GetTime(const std::string &_label) const;
    + ***Replacement:*** public: common::Time Time(const std::string &_label) const;
    + ***Deprecation:*** public: std::string GetLabel(int _index) const;
    + ***Replacement:*** public: std::string Label(const int _index) const;
    + ***Deprecation:*** public: boost::filesystem::path GetLogPath() const
    + ***Replacement:*** public: boost::filesystem::path LogPath() const;

1. **gazebo/util/LogPlay.hh**
    + ***Deprecation:*** public: std::string GetLogVersion() const;
    + ***Replacement:*** public: std::string LogVersion() const;
    + ***Deprecation:*** public: std::string GetGazeboVersion() const;
    + ***Replacement:*** public: std::string GazeboVersion() const;
    + ***Deprecation:*** public: uint32_t GetRandSeed() const
    + ***Replacement:*** public: uint32_t RandSeed() const;
    + ***Deprecation:*** public: common::Time GetLogStartTime() const;
    + ***Replacement:*** public: common::Time LogStartTime() const;
    + ***Deprecation:*** public: common::Time GetLogEndTime() const;
    + ***Replacement:*** public: common::Time LogEndTime() const;
    + ***Deprecation:*** public: std::string GetFilename() const;
    + ***Replacement:*** public: std::string Filename() const;
    + ***Deprecation:*** public: std::string GetFullPathFilename() const;
    + ***Replacement:*** public: std::string FullPathFilename() const;
    + ***Deprecation:*** public: uintmax_t GetFileSize() const
    + ***Replacement:*** public: uintmax_t FileSize() const;
    + ***Deprecation:*** public: unsigned int GetChunkCount() const;
    + ***Replacement:*** public: unsigned int ChunkCount() const;
    + ***Deprecation:*** public: bool GetChunk(unsigned int _index, std::string &_data);
    + ***Replacement:*** public: bool Chunk(const unsigned int _index, std::string &_data) const;
    + ***Deprecation:*** public: std::string GetEncoding() const
    + ***Replacement:*** public: std::string Encoding() const;
    + ***Deprecation:*** public: std::string GetHeader() const
    + ***Replacement:*** public: std::string Header() const;
    + ***Deprecation:*** public: uint64_t GetInitialIterations() const
    + ***Replacement:*** public: uint64_t InitialIterations() const;

1. **gazebo/rendering/ApplyWrenchVisual.hh**
    + ***Deprecation:*** public: void SetCoM(const math::Vector3 &_comVector)
    + ***Replacement:*** public: void SetCoM(const ignition::math::Vector3d &_comVector);
    + ***Deprecation:*** public: void SetForcePos(const math::Vector3 &_forcePosVector)
    + ***Replacement:*** public: void SetForcePos(const ignition::math::Vector3d &_forcePosVector);
    + ***Deprecation:*** public: void SetForce(const math::Vector3 &_forceVector,const bool _rotatedByMouse);
    + ***Replacement:*** public: void SetForce(const ignition::math::Vector3d &_forceVector, const bool _rotatedByMouse);
    + ***Deprecation:*** public: void SetTorque(const math::Vector3 &_torqueVector,const bool _rotatedByMouse);
    + ***Replacement:*** public: void SetTorque(const ignition::math::Vector3d &_torqueVector, const bool _rotatedByMouse);

1. **gazebo/rendering/AxisVisual.hh**
    + ***Deprecation:*** public: void ScaleXAxis(const math::Vector3 &_scale)
    + ***Replacement:*** public: void ScaleXAxis(const ignition::math::Vector3d &_scale);
    + ***Deprecation:*** public: void ScaleYAxis(const math::Vector3 &_scale)
    + ***Replacement:*** public: void ScaleYAxis(const ignition::math::Vector3d &_scale);
    + ***Deprecation:*** public: void ScaleZAxis(const math::Vector3 &_scale)
    + ***Replacement:*** public: void ScaleZAxis(const ignition::math::Vector3d &_scale);

1. **gazebo/gui/CloneWindow.hh**
    + ***Deprecation:*** int GetPort()
    + ***Replacement:*** int Port() const

1. **gazebo/gui/ConfigWidget.hh**
    + ***Deprecation:*** public: google::protobuf::Message *GetMsg()
    + ***Replacement:*** public: google::protobuf::Message *Msg()
    + ***Deprecation:*** public: std::string GetHumanReadableKey(const std::string &_key)
    + ***Replacement:*** public: std::string HumanReadableKey(const std::string &_key) const
    + ***Deprecation:*** public: std::string GetUnitFromKey(const std::string &_key, const std::string &_jointType = "")
    + ***Replacement:*** public: std::string UnitFromKey(const std::string &_key, const std::string &_jointType = "") const
    + ***Deprecation:*** public: void GetRangeFromKey(const std::string &_key, double &_min, double &_max)
    + ***Replacement:*** public: void RangeFromKey(const std::string &_key, double &_min, double &_max) const
    + ***Deprecation:*** public: bool GetWidgetVisible(const std::string &_name)
    + ***Replacement:*** public: bool WidgetVisible(const std::string &_name) const
    + ***Deprecation:*** public: bool GetWidgetReadOnly(const std::string &_name) const
    + ***Replacement:*** public: bool WidgetReadOnly(const std::string &_name) const
    + ***Deprecation:*** public: bool SetVector3WidgetValue(const std::string &_name, const math::Vector3 &_value)
    + ***Replacement:*** public: bool SetVector3dWidgetValue(const std::string &_name, const ignition::math::Vector3d &_value)
    + ***Deprecation:*** public: bool SetPoseWidgetValue(const std::string &_name, const math::Pose &_value)
    + ***Replacement:*** public: bool SetPoseWidgetValue(const std::string &_name, const ignition::math::Pose3d &_value)
    + ***Deprecation:*** public: bool SetGeometryWidgetValue(const std::string &_name, const std::string &_value, const math::Vector3 &_dimensions, const std::string &_uri = "")
    + ***Replacement:*** public: bool SetGeometryWidgetValue(const std::string &_name, const std::string &_value, const ignition::math::Vector3d &_dimensions, const std::string &_uri = "")
    + ***Deprecation:*** public: int GetIntWidgetValue(const std::string &_name) const
    + ***Replacement:*** public: int IntWidgetValue(const std::string &_name) const
    + ***Deprecation:*** public: unsigned int GetUIntWidgetValue(const std::string &_name) const
    + ***Replacement:*** public: unsigned int UIntWidgetValue(const std::string &_name) const
    + ***Deprecation:*** public: double GetDoubleWidgetValue(const std::string &_name) const
    + ***Replacement:*** public: double DoubleWidgetValue(const std::string &_name) const
    + ***Deprecation:*** public: bool GetBoolWidgetValue(const std::string &_name) const
    + ***Replacement:*** public: bool BoolWidgetValue(const std::string &_name) const
    + ***Deprecation:*** public: std::string GetStringWidgetValue(const std::string &_name) const
    + ***Replacement:*** public: std::string StringWidgetValue(const std::string &_name) const
    + ***Deprecation:*** public: math::Vector3 GetVector3WidgetValue(const std::string &_name)
    + ***Replacement:*** public: ignition::math::Vector3d Vector3dWidgetValue(const std::string &_name) const
    + ***Deprecation:*** public: common::Color GetColorWidgetValue(const std::string &_name) const
    + ***Replacement:*** public: common::Color ColorWidgetValue(const std::string &_name) const
    + ***Deprecation:*** public: math::Pose GetPoseWidgetValue(const std::string &_name) const
    + ***Replacement:*** public: ignition::math::Pose3d PoseWidgetValue(const std::string &_name) const
    + ***Deprecation:*** public: std::string GetGeometryWidgetValue(const std::string &_name, math::Vector3 &_dimensions, std::string &_uri) const
    + ***Replacement:*** public: std::string GeometryWidgetValue(const std::string &_name, ignition::math::Vector3d &_dimensions, std::string &_uri) const
    + ***Deprecation:*** public: std::string GetEnumWidgetValue(const std::string &_name) const
    + ***Replacement:*** public: std::string EnumWidgetValue(const std::string &_name) const

1. **gazebo/gui/GLWidget.hh**
    + ***Deprecation:*** rendering::UserCameraPtr GetCamera() const
    + ***Replacement:*** rendering::UserCameraPtr Camera() const
    + ***Deprecation:*** rendering::ScenePtr GetScene() const
    + ***Replacement:*** rendering::ScenePtr Scene() const

1. **gazebo/gui/KeyEventHandler.hh**
    + ***Deprecation:*** bool GetAutoRepeat() const
    + ***Replacement:*** bool AutoRepeat() const

1. **gazebo/rendering/Camera.hh**
    + ***Deprecation:*** public: double GetRenderRate() const;
    + ***Replacement:*** public: double RenderRate() const;
    + ***Deprecation:*** public: bool GetInitialized() const;
    + ***Replacement:*** public: bool Initialized() const;
    + ***Deprecation:*** public: unsigned int GetWindowId() const;
    + ***Replacement:*** public: unsigned int WindowId() const;
    + ***Deprecation:*** public: math::Vector3 GetWorldPosition() const
    + ***Replacement:*** public: ignition::math::Vector3d WorldPosition() const;
    + ***Deprecation:*** public: math::Quaternion GetWorldRotation() const
    + ***Replacement:*** public: ignition::math::Quaterniond WorldRotation() const;
    + ***Deprecation:*** public: virtual void SetWorldPose(const math::Pose &_pose)
    + ***Replacement:*** public: virtual void SetWorldPose(const ignition::math::Pose3d &_pose);
    + ***Deprecation:***  public: math::Pose GetWorldPose() const
    + ***Replacement:*** public: ignition::math::Pose3d WorldPose() const;
    + ***Deprecation:*** public: void SetWorldPosition(const math::Vector3 &_pos);
    + ***Replacement:*** public: void SetWorldPosition(const ignition::math::Vector3d &_pos);
    + ***Deprecation:*** public: void SetWorldRotation(const math::Quaternion &_quat);
    + ***Replacement:*** public: void SetWorldRotation(const ignition::math::Quaterniond &_quat);
    + ***Deprecation:*** public: void Translate(const math::Vector3 &_direction)
    + ***Replacement:*** public: void Translate(const ignition::math::Vector3d &_direction);
    + ***Deprecation:***  public: void Roll(const math::Angle &_angle, Ogre::Node::TransformSpace _relativeTo =Ogre::Node::TS_LOCAL);
    + ***Replacement:*** public: void Roll(const ignition::math::Angle &_angle, ReferenceFrame _relativeTo = RF_LOCAL);
    + ***Deprecation:***  public: void Pitch(const math::Angle &_angle, Ogre::Node::TransformSpace _relativeTo =Ogre::Node::TS_LOCAL);
    + ***Replacement:*** public: void Pitch(const ignition::math::Angle &_angle, ReferenceFrame _relativeTo = RF_LOCAL);
    + ***Deprecation:***  public: void Yaw(const math::Angle &_angle, Ogre::Node::TransformSpace _relativeTo =Ogre::Node::TS_WORLD);
    + ***Replacement:*** public: void Yaw(const ignition::math::Angle &_angle, ReferenceFrame _relativeTo = RF_WORLD);
    + ***Deprecation:*** public: void SetHFOV(math::Angle _angle);
    + ***Replacement:*** public: void SetHFOV(const ignition::math::Angle &_angle);
    + ***Deprecation:*** public: math::Angle GetHFOV() const
    + ***Replacement:*** public: ignition::math::Angle HFOV() const;
    + ***Deprecation:*** public: math::Angle GetVFOV() const;
    + ***Replacement:*** public: ignition::math::Angle VFOV() const;
    + ***Deprecation:*** public: virtual unsigned int GetImageWidth() const;
    + ***Replacement:*** public: virtual unsigned int ImageWidth() const;
    + ***Deprecation:*** public: unsigned int GetTextureWidth() const;
    + ***Replacement:*** public: unsigned int TextureWidth() const;
    + ***Deprecation:*** public: virtual unsigned int GetImageHeight() const;
    + ***Replacement:*** public: virtual unsigned int ImageHeight() const;
    + ***Deprecation:*** public: unsigned int GetImageDepth() const;
    + ***Replacement:*** public: unsigned int ImageDepth() const;
    + ***Deprecation:*** public: std::string GetImageFormat() const;
    + ***Replacement:*** public: std::string ImageFormat() const;
    + ***Deprecation:*** public: unsigned int GetTextureHeight() const;
    + ***Replacement:*** public: unsigned int TextureHeight() const;
    + ***Deprecation:*** public: size_t GetImageByteSize() const;
    + ***Replacement:*** public: size_t ImageByteSize() const;
    + ***Deprecation:*** public: static size_t GetImageByteSize(unsigned int _width, unsigned int _height, const std::string &_format);
    + ***Replacement:*** static size_t ImageByteSize(const unsigned int _width, const unsigned int _height, const std::string &_format);
    + ***Deprecation:*** public: double GetZValue(int _x, int _y);
    + ***Replacement:*** public: double ZValue(const int _x, const int _y);
    + ***Deprecation:*** public: double GetNearClip();
    + ***Replacement:*** public: double NearClip() const;
    + ***Deprecation:*** public: double GetFarClip();
    + ***Replacement:*** public: double FarClip() const;
    + ***Deprecation:*** public: bool GetCaptureData() const;
    + ***Replacement:*** public: bool CaptureData() const;
    + ***Deprecation:*** public: Ogre::Camera *GetOgreCamera() const;
    + ***Replacement:*** public: Ogre::Camera *OgreCamera() const;
    + ***Deprecation:*** public: Ogre::Viewport *GetViewport() const;
    + ***Replacement:*** public: Ogre::Viewport *OgreViewport() const;
    + ***Deprecation:*** public: unsigned int GetViewportWidth() const;
    + ***Replacement:*** public: unsigned int ViewportWidth() const;
    + ***Deprecation:*** public: unsigned int GetViewportHeight() const;
    + ***Replacement:*** public: unsigned int ViewportHeight() const;
    + ***Deprecation:*** public: math::Vector3 GetUp();
    + ***Replacement:*** public: ignition::math::Vector3d Up() const;
    + ***Deprecation:*** public: math::Vector3 GetRight();
    + ***Replacement:*** public: ignition::math::Vector3d Right() const;
    + ***Deprecation:*** public: virtual float GetAvgFPS() const;
    + ***Replacement:*** public: virtual float AvgFPS() const;
    + ***Deprecation:*** public: virtual unsigned int GetTriangleCount() const;
    + ***Replacement:*** public: virtual unsigned int TriangleCount() const;
    + ***Deprecation:*** public: float GetAspectRatio() const;
    + ***Replacement:*** public: float AspectRatio() const;
    + ***Deprecation:*** public: Ogre::SceneNode *GetSceneNode() const;
    + ***Replacement:*** public: Ogre::SceneNode *SceneNode() const;
    + ***Deprecation:*** public: virtual const unsigned char *GetImageData(unsigned int i = 0);
    + ***Replacement:*** public: virtual const unsigned char *ImageData(unsigned int i = 0) const;
    + ***Deprecation:*** public: std::string GetName() const;
    + ***Replacement:*** public: std::string Name() const;
    + ***Deprecation:*** public: std::string GetScopedName() const;
    + ***Replacement:*** public: std::string ScopedName() const;
    + ***Deprecation:*** public: void GetCameraToViewportRay(int _screenx, int _screeny,math::Vector3 &_origin, math::Vector3 &_dir);
    + ***Replacement:*** public: void CameraToViewportRay(const int _screenx, const int _screeny,ignition::math::Vector3d &_origin,ignition::math::Vector3d &_dir) const;
    + ***Deprecation:*** public: bool GetWorldPointOnPlane(int _x, int _y,const math::Plane &_plane, math::Vector3 &_result);
    + ***Replacement:*** public: bool WorldPointOnPlane(const int _x, const int _y, const ignition::math::Planed &_plane,ignition::math::Vector3d &_result);
    + ***Deprecation:*** public: Ogre::Texture *GetRenderTexture() const;
    + ***Replacement:*** public: Ogre::Texture *RenderTexture() const;
    + ***Deprecation:*** public: math::Vector3 GetDirection();
    + ***Replacement:*** public: ignition::math::Vector3d Direction() const;
    + ***Deprecation:*** public: common::Time GetLastRenderWallTime();
    + ***Replacement:*** public: common::Time LastRenderWallTime() const;
    + ***Deprecation:*** public: virtual bool MoveToPosition(const math::Pose &_pose,double _time);
    + ***Replacement:***  public: virtual bool MoveToPosition(const ignition::math::Pose3d &_pose,double _time);
    + ***Deprecation:*** public: bool MoveToPositions(const std::vector<math::Pose> &_pts,double _time,boost::function<void()> _onComplete = NULL);
    + ***Replacement:*** public: bool MoveToPositions(const std::vector<ignition::math::Pose3d> &_pts,double _time,boost::function<void()> _onComplete = NULL);
    + ***Deprecation:*** public: std::string GetScreenshotPath() const;
    + ***Replacement:*** public: std::string ScreenshotPath() const;
    + ***Deprecation:*** public: std::string GetProjectionType() const;
    + ***Replacement:*** public: std::string ProjectionType() const;

1. **gazebo/gui/RTShaderSystem.hh**
    + ***Deprecation:*** void AttachEntity(Visual *vis)
    + ***No replacement for AttachEntity ***

1. **gazebo/gui/RTShaderSystem.hh**
    + ***Deprecation:*** void DetachEntity(Visual *_vis)
    + ***No replacement for DetachEntity ***

### Deletions

1. **plugins/rest_web/RestUiLogoutDialog.hh.hh**

1. **gazebo rendering libraries**
    * The following libraries have been removed: `libgazebo_skyx`, `libgazebo_selection_buffer`, `libgazebo_rendering_deferred`. Gazebo now combines all the different rendering libraries into `libgazebo_rendering.so`.
    * [Pull request #1817](https://bitbucket.org/osrf/gazebo/pull-request/1817)

1. **gazebo physics libraries**
    * The following libraries have been removed: `libgazebo_ode_physics`, `libgazebo_simbody_physics`, `libgazebo_dart_physics`, and `libgazebo_bullet_physics`. Gazebo now combines all the different physics engine libraries into `libgazebo_physics.so`.
    * [Pull request #1814](https://bitbucket.org/osrf/gazebo/pull-request/1814)

1. **gazebo/gui/BoxMaker.hh**

1. **gazebo/gui/CylinderMaker.hh**

1. **gazebo/gui/SphereMaker.hh**

1. **gazebo/gui/MeshMaker.hh**

1. **gazebo/gui/EntityMaker.hh**
    + public: typedef boost::function<void(const math::Vector3 &pos,
                  const math::Vector3 &scale)> CreateCallback;
    + public: static void SetSnapToGrid(bool _snap);
    + public: virtual bool IsActive() const = 0;
    + public: virtual void OnMousePush(const common::MouseEvent &_event);
    + public: virtual void OnMouseDrag(const common::MouseEvent &_event);
    + protected: math::Vector3 GetSnappedPoint(math::Vector3 _p);

1. **gazebo/sensors/ForceTorqueSensor.hh**
    + public: math::Vector3 GetTorque() const
    + public: math::Vector3 GetForce() const

1. **gazebo/sensors/GpsSensor.hh**
    + public: math::Angle GetLongitude()
    + public: math::Angle GetLatitude()

1. **gazebo/sensors/GpuRaySensor.hh**
    + public: math::Angle GetAngleMin() const
    + public: math::Angle GetAngleMax() const
    + public: math::Angle GetVerticalAngleMin() const
    + public: math::Angle GetVerticalAngleMax() const

1. **gazebo/sensors/ImuSensor.hh**
    + public: math::Vector3 GetAngularVelocity() const
    + public: math::Vector3 GetLinearAcceleration() const
    + public: math::Quaternion GetOrientation() const

1. **gazebo/sensors/RFIDSensor.hh**
    + private: bool CheckTagRange(const math::Pose &_pose)

1. **gazebo/sensors/RFIDTag.hh**
    + public: math::Pose GetTagPose() const

1. **gazebo/sensors/RaySensor.hh**
    + public: math::Angle GetAngleMin() const
    + public: math::Angle GetAngleMax() const
    + public: math::Angle GetVerticalAngleMin() const
    + public: math::Angle GetVerticalAngleMax() const

1. **gazebo/sensors/Sensor.hh**
    + public: virtual math::Pose GetPose() const
    + public: NoisePtr GetNoise(unsigned int _index = 0) const

1. **gazebo/sensors/WirelessTransmitter.hh**
    + public: double GetSignalStrength(const math::Pose &_receiver, const double _rxGain)

## Gazebo 5.X to 6.X

### Deprecations

1. **gazebo/common/Color.hh**
    + ***Deprecation:*** math::Vector3 GetAsHSV() const;
    + ***Replacement:*** ignition::math::Vector3d HSV() const;

1. **gazebo/common/Dem.hh**
    + ***Deprecation:*** void GetGeoReferenceOrigin(math::Angle &_latitude,math::Angle &_longitude);
    + ***Replacement:*** void GetGeoReferenceOrigin(ignition::math::Angle &_latitude,  ignition::math::Angle &_longitude) const;
    + ***Deprecation:***void FillHeightMap(int _subSampling, unsigned int _vertSize, const math::Vector3 &_size, const math::Vector3 &_scale, bool _flipY, std::vector<float> &_heights);
    + ***Replacement:***void FillHeightMap(const int _subSampling, const unsigned int _vertSize, const ignition::math::Vector3d &_size, const ignition::math::Vector3d &_scale, const bool _flipY, std::vector<float> &_heights);

1. **gazebo/common/GTSMeshUtils.hh**
    + ***Deprecation:***static bool DelaunayTriangulation(const std::vector<math::Vector2d> &_vertices, const std::vector<math::Vector2i> &_edges, SubMesh *_submesh);
    + ***Replacement:***static bool DelaunayTriangulation( const std::vector<ignition::math::Vector2d> &_vertices, const std::vector<ignition::math::Vector2i> &_edges, SubMesh *_submesh);

1. **gazebo/common/HeightmapData.hh**
    + ***Deprecation:***virtual void FillHeightMap(int _subSampling,unsigned int _vertSize, const math::Vector3 &_size,const math::Vector3 &_scale, bool _flipY, std::vector<float> &_heights);
    + ***Replacement:***void FillHeightMap(int _subSampling,unsigned int _vertSize, const ignition::math::Vector3d &_size,const ignition::math::Vector3d &_scale, bool _flipY,std::vector<float> &_heights);

1. **gazebo/common/KeyFrame.hh**
    + ***Deprecation:***void SetTranslation(const math::Vector3 &_trans);
    + ***Replacement:***void Translation(const ignition::math::Vector3d &_trans);
    + ***Deprecation:***math::Vector3 GetTranslation() const;
    + ***Replacement:***ignition::math::Vector3d Translation() const;
    + ***Deprecation:***void SetRotation(const math::Quaternion &_rot);
    + ***Replacement:***void Rotation(const ignition::math::Quaterniond &_rot);
    + ***Deprecation:***math::Quaternion GetRotation();
    + ***Replacement:***ignition::math::Quaterniond Rotation() const;

1. **gazebo/common/Mesh.hh**
    + ***Deprecation:***math::Vector3 GetMax() const;
    + ***Replacement:***ignition::math::Vector3d Max() const;
    + ***Deprecation:***math::Vector3 GetMin() const;
    + ***Replacement:***ignition::math::Vector3d Min() const;
    + ***Deprecation:***void GetAABB(math::Vector3 &_center, math::Vector3 &_min_xyz,math::Vector3 &_max_xyz) const;
    + ***Replacement:***void GetAABB(ignition::math::Vector3d &_center,ignition::math::Vector3d &_minXYZ,ignition::math::Vector3d &_maxXYZ) const;
    + ***Deprecation:***void GenSphericalTexCoord(const math::Vector3 &_center);
    + ***Replacement:***void GenSphericalTexCoord(const ignition::math::Vector3d &_center);
    + ***Deprecation:***void SetScale(const math::Vector3 &_factor);
    + ***Replacement:***void SetScale(const ignition::math::Vector3d &_factor);
    + ***Deprecation:***void Center(const math::Vector3 &_center = math::Vector3::Zero);
    + ***Replacement:***void Center(const ignition::math::Vector3d &_center =ignition::math::Vector3d::Zero);
    + ***Deprecation:***void Translate(const math::Vector3 &_vec);
    + ***Replacement:***void Translate(const ignition::math::Vector3d &_vec);
    + ***Deprecation:*** void CopyVertices(const std::vector<math::Vector3> &_verts);
    + ***Replacement:***void CopyVertices(const std::vector<ignition::math::Vector3d> &_verts);
    + ***Deprecation:***void CopyNormals(const std::vector<math::Vector3> &_norms);
    + ***Replacement:***void CopyNormals( const std::vector<ignition::math::Vector3d> &_norms);
    + ***Deprecation:***void AddVertex(const math::Vector3 &_v);
    + ***Replacement:***void AddVertex(const ignition::math::Vector3d &_v);
    + ***Deprecation:***void AddNormal(const math::Vector3 &_n);
    + ***Replacement:***void AddNormal(const ignition::math::Vector3d &_n);
    + ***Deprecation:***math::Vector3 GetVertex(unsigned int _i) const;
    + ***Replacement:***ignition::math::Vector3d Vertex(unsigned int _i) const;
    + ***Deprecation:***void SetVertex(unsigned int _i, const math::Vector3 &_v);
    + ***Replacement:***void SetVertex(unsigned int _i,const ignition::math::Vector3d &_v);
    + ***Deprecation:***math::Vector3 GetNormal(unsigned int _i) const;
    + ***Replacement:***ignition::math::Vector3d Normal(unsigned int _i) const;
    + ***Deprecation:***void SetNormal(unsigned int _i, const math::Vector3 &_n);
    + ***Replacement:***void SetNormal(unsigned int _i,const ignition::math::Vector3d &_n);
    + ***Deprecation:***math::Vector2d GetTexCoord(unsigned int _i) const;
    + ***Replacement:***ignition::math::Vector2d TexCoord(unsigned int _i) const;
    + ***Deprecation:***void SetTexCoord(unsigned int _i, const math::Vector2d &_t);
    + ***Replacement:***void SetTexCoord(unsigned int _i,const ignition::math::Vector2d &_t);
    + ***Deprecation:***math::Vector3 GetMax() const;
    + ***Replacement:***ignition::math::Vector3d Max() const;
    + ***Deprecation:***math::Vector3 GetMin() const;
    + ***Replacement:***ignition::math::Vector3d Min() const;
    + ***Deprecation:***bool HasVertex(const math::Vector3 &_v) const;
    + ***Replacement:***bool HasVertex(const ignition::math::Vector3d &_v) const;
    + ***Deprecation:***unsigned int GetVertexIndex(const math::Vector3 &_v) const;
    + ***Replacement:***unsigned int GetVertexIndex( const ignition::math::Vector3d &_v) const;
    + ***Deprecation:***void GenSphericalTexCoord(const math::Vector3 &_center);
    + ***Replacement:***void GenSphericalTexCoord(const ignition::math::Vector3d &_center);
    + ***Deprecation:***void Center(const math::Vector3 &_center = math::Vector3::Zero);
    + ***Replacement:***void Center(const ignition::math::Vector3d &_center =ignition::math::Vector3d::Zero);
    + ***Deprecation:***void Translate(const math::Vector3 &_vec) ;
    + ***Replacement:***void Translate(const ignition::math::Vector3d &_vec);
    + ***Deprecation:***void SetScale(const math::Vector3 &_factor);
    + ***Replacement:***void SetScale(const ignition::math::Vector3d &_factor);

1. **gazebo/common/MeshCSG.hh**
    + ***Deprecation:***Mesh *CreateBoolean(const Mesh *_m1, const Mesh *_m2,const int _operation, const math::Pose &_offset = math::Pose::Zero);
    + ***Replacement:***Mesh *CreateBoolean(const Mesh *_m1, const Mesh *_m2,const int _operation,const ignition::math::Pose3d &_offset = ignition::math::Pose3d::Zero);

1. **gazebo/common/MeshManager.hh**
    + ***Deprecation:***void GetMeshAABB(const Mesh *_mesh,math::Vector3 &_center,math::Vector3 &_minXYZ,math::Vector3 &_maxXYZ);
    + ***Replacement:***void GetMeshAABB(const Mesh *_mesh,ignition::math::Vector3d &_center,ignition::math::Vector3d &_min_xyz,ignition::math::Vector3d &_max_xyz);
    + ***Deprecation:***void GenSphericalTexCoord(const Mesh *_mesh,math::Vector3 _center);
    + ***Replacement:*** void GenSphericalTexCoord(const Mesh *_mesh,const ignition::math::Vector3d &_center);
    + ***Deprecation:***void CreateBox(const std::string &_name, const math::Vector3 &_sides,const math::Vector2d &_uvCoords);
    + ***Replacement:***void CreateBox(const std::string &_name,const ignition::math::Vector3d &_sides,const ignition::math::Vector2d &_uvCoords);
    + ***Deprecation:***void CreateExtrudedPolyline(const std::string &_name, const std::vector<std::vector<math::Vector2d> > &_vertices,double _height);
    + ***Replacement:*** void CreateExtrudedPolyline(const std::string &_name,const std::vector<std::vector<ignition::math::Vector2d> > &_vertices, double _height);
    + ***Deprecation:***void CreatePlane(const std::string &_name,const math::Plane &_plane,const math::Vector2d &_segments,const math::Vector2d &_uvTile);
    + ***Replacement:***void CreatePlane(const std::string &_name,const ignition::math::Planed &_plane,const ignition::math::Vector2d &_segments, const ignition::math::Vector2d &_uvTile);
    + ***Deprecation:***void CreatePlane(const std::string &_name,const math::Vector3 &_normal,double _d,const math::Vector2d &_size,const math::Vector2d &_segments,const math::Vector2d &_uvTile);
    + ***Replacement:***void CreatePlane(const std::string &_name,const ignition::math::Vector3d &_normal,const double _d,const ignition::math::Vector2d &_size,const ignition::math::Vector2d &_segments, const ignition::math::Vector2d &_uvTile);
    + ***Deprecation:***void CreateBoolean(const std::string &_name, const Mesh *_m1,const Mesh *_m2, const int _operation,const math::Pose &_offset = math::Pose::Zero);
    + ***Replacement:***void CreateBoolean(const std::string &_name, const Mesh *_m1,const Mesh *_m2, const int _operation,const ignition::math::Pose3d &_offset = ignition::math::Pose3d::Zero);

1. **gazebo/common/SVGLoader.hh**
    + ***Deprecation:***static void PathsToClosedPolylines(const std::vector<common::SVGPath> &_paths, double _tol,std::vector< std::vector<math::Vector2d> > &_closedPolys,std::vector< std::vector<math::Vector2d> > &_openPolys);
    + ***Replacement:***static void PathsToClosedPolylines(const std::vector<common::SVGPath> &_paths,double _tol,std::vector< std::vector<ignition::math::Vector2d> > &_closedPolys,std::vector< std::vector<ignition::math::Vector2d> > &_openPolys);

1. **gazebo/common/Skeleton.hh**
    + ***Deprecation:***void SetBindShapeTransform(math::Matrix4 _trans);
    + ***Replacement:***void SetBindShapeTransform(const ignition::math::Matrix4d &_trans);
    + ***Deprecation:***math::Matrix4 GetBindShapeTransform();
    + ***Replacement:***ignition::math::Matrix4d BindShapeTransform();
    + ***Deprecation:***void SetTransform(math::Matrix4 _trans,bool _updateChildren = true);
    + ***Replacement:***void SetTransform(const ignition::math::Matrix4d &_trans,bool _updateChildren = true);
    + ***Deprecation:***void SetModelTransform(math::Matrix4 _trans,bool _updateChildren = true);
    + ***Replacement:***void SetModelTransform(const ignition::math::Matrix4d &_trans,bool _updateChildren = true);
    + ***Deprecation:***void SetInitialTransform(math::Matrix4 _tras);
    + ***Replacement:***void SetInitialTransform(const ignition::math::Matrix4d &_tras);
    + ***Deprecation:***math::Matrix4 GetTransform();
    + ***Replacement:***ignition::math::Matrix4d Transform();
    + ***Deprecation:***void SetInverseBindTransform(math::Matrix4 _invBM);
    + ***Replacement:***void SetInverseBindTransform(const ignition::math::Matrix4d &_invBM);
    + ***Deprecation:***math::Matrix4 GetInverseBindTransform();
    + ***Replacement:***ignition::math::Matrix4d InverseBindTransform();
    + ***Deprecation:***math::Matrix4 GetModelTransform();
    + ***Replacement:***ignition::math::Matrix4d ModelTransform() const;
    + ***Deprecation:***NodeTransform(math::Matrix4 _mat, std::string _sid = "_default_",TransformType _type = MATRIX);
    + ***Replacement:***NodeTransform(const ignition::math::Matrix4d &_mat,const std::string &_sid = "_default_",TransformType _type = MATRIX);
    + ***Deprecation:***void Set(math::Matrix4 _mat);
    + ***Replacement:***void Set(const ignition::math::Matrix4d &_mat);
    + ***Deprecation:***math::Matrix4 Get();
    + ***Replacement:***ignition::math::Matrix4d GetTransform() const;
    + ***Deprecation:***void SetSourceValues(math::Matrix4 _mat);
    + ***Replacement:***void SetSourceValues(const ignition::math::Matrix4d &_mat);
    + ***Deprecation:***void SetSourceValues(math::Vector3 _vec);
    + ***Replacement:*** void SetSourceValues(const ignition::math::Vector3d &_vec);
    + ***Deprecation:***void SetSourceValues(math::Vector3 _axis, double _angle);
    + ***Replacement:***void SetSourceValues(const ignition::math::Vector3d &_axis,const double _angle);
    + ***Deprecation:***math::Matrix4 operator* (math::Matrix4 _m);
    + ***Replacement:***ignition::math::Matrix4d operator*(const ignition::math::Matrix4d &_m);

1. **gazebo/common/SkeletonAnimation.hh**
    + ***Deprecation:***void AddKeyFrame(const double _time, const math::Matrix4 &_trans);
    + ***Replacement:***void AddKeyFrame(const double _time,const ignition::math::Matrix4d &_trans);
    + ***Deprecation:***void AddKeyFrame(const double _time,const math::Pose &_pose);
    + ***Replacement:***void AddKeyFrame(const double _time,const ignition::math::Pose3d &_pose);
    + ***Deprecation:***void GetKeyFrame(const unsigned int _i, double &_time,math::Matrix4 &_trans);
    + ***Replacement:***void GetKeyFrame(const unsigned int _i, double &_time,ignition::math::Matrix4d &_trans) const;
    + ***Deprecation:***std::pair<double, math::Matrix4> GetKeyFrame(const unsigned int _i);
    + ***Replacement:***std::pair<double, ignition::math::Matrix4d> KeyFrame(const unsigned int _i) const;
    + ***Deprecation:***math::Matrix4 GetFrameAt(double _time, bool _loop = true) const;
    + ***Replacement:***ignition::math::Matrix4d FrameAt(double _time, bool _loop = true) const;
    + ***Deprecation:***void AddKeyFrame(const std::string &_node, const double _time, const math::Matrix4 &_mat);
    + ***Replacement:***void AddKeyFrame(const std::string &_node, const double _time,const ignition::math::Matrix4d &_mat);
    + ***Deprecation:***void AddKeyFrame(const std::string &_node, const double _time,const math::Pose &_pose);
    + ***Replacement:***void AddKeyFrame(const std::string &_node, const double _time,const ignition::math::Pose3d &_pose);
    + ***Deprecation:*** math::Matrix4 GetNodePoseAt(const std::string &_node,const double _time, const bool _loop = true);
    + ***Replacement:***ignition::math::Matrix4d NodePoseAt(const std::string &_node,const double _time, const bool _loop = true);
    + ***Deprecation:***std::map<std::string, math::Matrix4> GetPoseAt(const double _time, const bool _loop = true) const;
    + ***Replacement:***std::map<std::string, ignition::math::Matrix4d> PoseAt(const double _time, const bool _loop = true) const;
    + ***Deprecation:***std::map<std::string, math::Matrix4> GetPoseAtX(const double _x, const std::string &_node, const bool _loop = true) const;
    + ***Replacement:***std::map<std::string, ignition::math::Matrix4d> PoseAtX(const double _x, const std::string &_node, const bool _loop = true) const;

1. **gazebo/common/SphericalCoordinates.hh**
    + ***Deprecation:***SphericalCoordinates(const SurfaceType _type,const math::Angle &_latitude,const math::Angle &_longitude,double _elevation,const math::Angle &_heading);
    + ***Replacement:***SphericalCoordinates(const SurfaceType _type,const ignition::math::Angle &_latitude,const ignition::math::Angle &_longitude,double _elevation,const ignition::math::Angle &_heading);
    + ***Deprecation:***math::Vector3 SphericalFromLocal(const math::Vector3 &_xyz) const;
    + ***Replacement:***ignition::math::Vector3d SphericalFromLocal(const ignition::math::Vector3d &_xyz) const;
    + ***Deprecation:***math::Vector3 GlobalFromLocal(const math::Vector3 &_xyz) const;
    + ***Replacement:***ignition::math::Vector3d GlobalFromLocal(const ignition::math::Vector3d &_xyz) const;
    + ***Deprecation:***static double Distance(const math::Angle &_latA,const math::Angle &_lonA,const math::Angle &_latB,const math::Angle &_lonB);
    + ***Replacement:***static double Distance(const ignition::math::Angle &_latA,const ignition::math::Angle &_lonA,const ignition::math::Angle &_latB,const ignition::math::Angle &_lonB);
    + ***Deprecation:*** math::Angle GetLatitudeReference() const;
    + ***Replacement:***ignition::math::Angle LatitudeReference() const;
    + ***Deprecation:***math::Angle GetLongitudeReference() const;
    + ***Replacement:***ignition::math::Angle LongitudeReference() const;
    + ***Deprecation:***math::Angle GetHeadingOffset() const;
    + ***Replacement:***ignition::math::Angle HeadingOffset() const;
    + ***Deprecation:***void SetLatitudeReference(const math::Angle &_angle);
    + ***Replacement:***void SetLatitudeReference(const ignition::math::Angle &_angle);
    + ***Deprecation:***void SetLongitudeReference(const math::Angle &_angle);
    + ***Replacement:***void SetLongitudeReference(const ignition::math::Angle &_angle);
    + ***Deprecation:***void SetHeadingOffset(const math::Angle &_angle);
    + ***Replacement:***void SetHeadingOffset(const ignition::math::Angle &_angle);

### Modifications

1. **gazebo/common/MouseEvent.hh**
    * Replaced all member variables with functions that use Ignition Math.
    * [Pull request #1777](https://bitbucket.org/osrf/gazebo/pull-request/1777)

1. **gazebo/msgs/world_stats.proto**
    + ***Removed:*** optional bool log_playback = 8;
    + ***Replacement:*** optional LogPlaybackStatistics log_playback_stats = 8;

1. **gazebo/physics/JointState.hh**
    + ***Removed:*** public: JointState(JointPtr _joint, const common::Time
    &_realTime, const common::Time &_simTime)
    + ***Replacement:*** public: JointState(JointPtr _joint, const common::Time
    &_realTime, const common::Time &_simTime, const uint64_t _iterations)

1. **gazebo/physics/LinkState.hh**
    + ***Removed:*** public: LinkState(const LinkPtr _link, const common::Time
    &_realTime, const common::Time &_simTime)
    + ***Replacement:*** public: LinkState(const LinkPtr _link,
    const common::Time &_realTime, const common::Time &_simTime, const uint64_t
    _iterations)
    + ***Removed:*** public: void Load(const LinkPtr _link, const common::Time
    &_realTime, const common::Time &_simTime)
    + ***Replacement:*** public: void Load(const LinkPtr _link, const
    common::Time &_realTime, const common::Time &_simTime, const uint64_t
    _iterations)

1. **gazebo/physics/ModelState.hh**
    + ***Removed:*** public: ModelState(const ModelPtr _model, const
    common::Time &_realTime, const common::Time &_simTime)
    + ***Replacement:*** public: ModelState(const ModelPtr _model, const
    common::Time &_realTime, const common::Time &_simTime, const uint64_t
    _iterations)
    + ***Removed:*** public: void Load(const ModelPtr _model, const common::Time
    &_realTime, const common::Time &_simTime)
    + ***Replacement:*** public: void Load(const ModelPtr _model, const
    common::Time &_realTime, const common::Time &_simTime, const uint64_t
    _iterations)

1. **gazebo/physics/State.hh**
    + ***Removed:*** public: State(const std::string &_name, const
    common::Time &_realTime, const common::Time &_simTime)
    + ***Replacement:*** public: State(const std::string &_name,
    const common::Time &_realTime, const common::Time &_simTime, const uint64_t
    _iterations)

1. **gazebo/physics/ModelState.hh**
    + ***Removed:*** public: void Load(const ModelPtr _model, const common::Time
    &_realTime, const common::Time &_simTime)
    + ***Replacement:*** public: void Load(const ModelPtr _model, const
    common::Time &_realTime, const common::Time &_simTime, const uint64_t
    _iterations)

1. ignition-math is now a dependency. Many classes and functions are modified to use ignition-math, please see the pull request listing below for individual changes.
    + [http://ignitionrobotics.org/libraries/math](http://ignitionrobotics.org/libraries/math)
    + [Gazebo migration](https://bitbucket.org/osrf/gazebo/src/583edbeb90759d43d994cc57c0797119dd6d2794/ign-math-migration.md)
    * [Pull request #1756](https://bitbucket.org/osrf/gazebo/pull-request/1756)
    * [Pull request #1766](https://bitbucket.org/osrf/gazebo/pull-request/1766)
    * [Pull request #1774](https://bitbucket.org/osrf/gazebo/pull-request/1774)
    * [Pull request #1771](https://bitbucket.org/osrf/gazebo/pull-request/1771)
    * [Pull request #1776](https://bitbucket.org/osrf/gazebo/pull-request/1776)
    * [Pull request #1777](https://bitbucket.org/osrf/gazebo/pull-request/1777)
    * [Pull request #1772](https://bitbucket.org/osrf/gazebo/pull-request/1772)
    * [Pull request #1773](https://bitbucket.org/osrf/gazebo/pull-request/1773)
    * [Pull request #1778](https://bitbucket.org/osrf/gazebo/pull-request/1778)

1. Gazebo client's should now use `gazebo/gazebo_client.hh` and `libgazebo_client.so` instead of `gazebo/gazebo.hh` and `libgazebo.so`. This separates running a Gazebo server from a Gazebo client.
    + ***Removed:*** bool gazebo::setupClient(int _argc = 0, char **_argv = 0);
    + ***Replacement:*** bool gazebo::client::setup(int _argc = 0, char **_argv = 0);

1. **gazebo/rendering/GpuLaser.hh**
    + ***Removed:*** protected: double near
    + ***Replacement:*** protected: double nearClip

1. **gazebo/rendering/GpuLaser.hh**
    + ***Removed:*** protected: double far
    + ***Replacement:*** protected: double farClip

1. **gazebo/rendering/Visual.hh**
    + ***Removed:*** public: void Fini();
    + ***Replacement:*** public: virtual void Fini();

1. **gazebo/common/MeshManager.hh**
    + ***Removed:*** void CreateExtrudedPolyline(const std::string &_name, const std::vector<math::Vector2d> &_vertices, const double &_height, const math::Vector2d &_uvCoords)
    + ***Replacement:*** void CreateExtrudedPolyline(const std::string &_name, const const std::vector<std::vector<math::Vector2d> > &_vertices, const double &_height, const math::Vector2d &_uvCoords)

1. **gazebo/common/GTSMeshUtils.hh**
    + ***Removed:*** public: static bool CreateExtrudedPolyline(const std::vector<math::Vector2d> &_vertices, const double &_height, SubMesh *_submesh)
    + ***Replacement:*** public: static bool DelaunayTriangulation(const std::vector<std::vector<math::Vector2d> > &_path, SubMesh *_submesh)

1. **gazebo/physics/PolylineShape.hh**
    + ***Removed:*** public: std::vector<math::Vector2d> GetVertices() const
    + ***Replacement:*** public: std::vector<std::vector<math::Vector2d> > GetVertices() const

1. **gazebo/physics/SurfaceParams.hh**
    + ***Removed:*** public: FrictionPyramid frictionPyramid
    + ***Replacement:*** public: FrictionPyramidPtr GetFrictionPyramid() const

### Deletions

1. **gazebo/gui/RenderWidget.hh**
    + The ShowEditor(bool _show)

### Additions

1. **gazebo/msgs/log_playback_control.proto**
    + New message to control the playback from a log file.

1. **gazebo/util/LogPlay.hh**
    + public: bool Rewind()

1. **gazebo/physics/LinkState.hh**
    + public: virtual void SetIterations(const uint64_t _iterations)

1. **gazebo/physics/ModelState.hh**
    + public: virtual void SetIterations(const uint64_t _iterations)

1. **gazebo/physics/State.hh**
    + public: uint64_t GetIterations() const
    + public: virtual void SetIterations(const uint64_t _iterations)

1. **gazebo/physics/WorldState.hh**
    + public: virtual void SetIterations(const uint64_t _iterations)

1. **gazebo/util/LogPlay.hh**
    + public: uint64_t GetInitialIterations() const
    + public: bool HasIterations() const

## Gazebo 4.X to 5.X

### C++11 compiler required

Gazebo 5.x uses features from the new c++11 standard. This requires to have a compatible c++11 compiler. Note that some platforms (like Ubuntu Precise) do not include one by default.

### Modifications

1. Privatized World::dirtyPoses
    + World::dirtyPoses used to be a public attribute. This is now a private attribute, and specific "friends" have been added to the World file.

1. Privatized Scene::skyx
    + Scene::skyx used to be a public attribute. This is now a private attribute, and a GetSkyX() funcion has been added to access the sky object.

1. **gazebo/rendering/Visual.hh**
    + The GetBoundingBox() function now returns a local bounding box without scale applied.

1. **gazebo/math/Box.hh**
    + The constructor that takes two math::Vector3 values now treats these as two corners, and computes the minimum and maximum values automatically. This change is API and ABI compatible.

1. **Informational logs:** The log files will be created inside
  ~/.gazebo/server-<GAZEBO_MASTER_PORT> and
  ~/.gazebo/client-<GAZEBO_MASTER_PORT>. The motivation for this
  change is to avoid name collisions when cloning a simulation. If the
  environment variable GAZEBO_MASTER_URI is not present or invalid,
  <GAZEBO_MASTER_PORT> will be replaced by "default".

1. **gazebo/common/Plugin.hh**
    + ***Removed:*** protected: std::string Plugin::handle
    + ***Replacement:*** protected: std::string Plugin::handleName

1. **gazebo/gui/KeyEventHandler.hh**
    + ***Removed:*** public: void HandlePress(const common::KeyEvent &_event);
    + ***Replacement:*** public: bool HandlePress(const common::KeyEvent &_event);

1. **gazebo/gui/KeyEventHandler.hh**
    + ***Removed:*** public: void HandleRelease(const common::KeyEvent &_event);
    + ***Replacement:*** public: bool HandleRelease(const common::KeyEvent &_event);

1. **gazebo/rendering/UserCamera.hh**
    + ***Removed:*** private: void OnJoy(ConstJoystickPtr &_msg)
    + ***Replacement:*** private: void OnJoyTwist(ConstJoystickPtr &_msg)

1. **gazebo/rendering/Camera.hh**
    + ***Deprecation:*** public: void RotatePitch(math::Angle _angle);
    + ***Replacement:*** public: void Pitch(const math::Angle &_angle,
                                        Ogre::Node::TransformSpace _relativeTo = Ogre::Node::TS_LOCAL);
    + ***Deprecation:*** public: void RotateYaw(math::Angle _angle);
    + ***Replacement:*** public: void Yaw(const math::Angle &_angle,
                                        Ogre::Node::TransformSpace _relativeTo = Ogre::Node::TS_LOCAL);

1. **gazebo/rendering/AxisVisual.hh**
    + ***Removed:*** public: void ShowRotation(unsigned int _axis)
    + ***Replacement:*** public: void ShowAxisRotation(unsigned int _axis, bool _show)

1. **gazebo/rendering/ArrowVisual.hh**
    + ***Removed:*** public: void ShowRotation()
    + ***Replacement:*** public: void ShowRotation(bool _show)

### Deletions

1. **gazebo/physics/Collision.hh**
    + unsigned int GetShapeType()

1. **gazebo/physics/World.hh**
    + EntityPtr GetSelectedEntity() const

1. **gazebo/physics/bullet/BulletJoint.hh**
    + void SetAttribute(Attribute, unsigned int, double)

1. **gazebo/physics/simbody/SimbodyJoint.hh**
    + void SetAttribute(Attribute, unsigned int, double)


## Gazebo 3.1 to 4.0

### New Deprecations

1. **gazebo/physics/Collision.hh**
    + ***Deprecation*** unsigned int GetShapeType()
    + ***Replacement*** unsigned int GetShapeType() const

1. **gazebo/physics/Joint.hh**
    + ***Deprecation*** virtual double GetMaxForce(unsigned int)
    + ***Deprecation*** virtual void SetMaxForce(unsigned int, double)
    + ***Deprecation*** virtual void SetAngle(unsigned int, math::Angle)
    + ***Replacement*** virtual void SetPosition(unsigned int, double)

### Modifications
1. **gazebo/physics/Model.hh**
    + ***Removed:*** Link_V GetLinks() const `ABI Change`
    + ***Replacement:***  const Link_V &GetLinks() const

1. **gzprop command line tool**
    + The `gzprop` command line tool outputs a zip file instead of a tarball.

### Additions

1. **gazebo/msgs/msgs.hh**
    + sdf::ElementPtr LightToSDF(const msgs::Light &_msg, sdf::ElementPtr _sdf = sdf::ElementPtr())

1. **gazebo/rendering/Light.hh**
    + math::Quaternion GetRotation() const
    + void SetRotation(const math::Quaternion &_q)
    + LightPtr Clone(const std::string &_name, ScenePtr _scene)

1. **gazebo/rendering/Scene.hh**
    + void AddLight(LightPtr _light)
    + void RemoveLight(LightPtr _light)

1. **gazebo/gui/GuiEvents.hh**
    + template<typename T> static event::ConnectionPtr ConnectLightUpdate(T _subscriber)
    + static void DisconnectLightUpdate(event::ConnectionPtr _subscriber)

1. **gazebo/gui/ModelMaker.hh**
    + bool InitFromModel(const std::string & _modelName)

1. **gazebo/gui/LightMaker.hh**
    + bool InitFromLight(const std::string & _lightName)

1. **gazebo/common/Mesh.hh**
    + int GetMaterialIndex(const Material *_mat) const

1. **gazebo/math/Filter.hh**
    + ***New classes:*** Filter, OnePole, OnePoleQuaternion, OnePoleVector3, BiQuad, and BiQuadVector3

1. **gazebo/physics/Joint.hh**
      + bool FindAllConnectedLinks(const LinkPtr &_originalParentLink,
          Link_V &_connectedLinks);
      + math::Pose ComputeChildLinkPose( unsigned int _index,
          double _position);

1. **gazebo/physics/Link.hh**
      + void Move(const math::Pose &_worldRefernceFrameSrc,
                        const math::Pose &_worldRefernceFrameDst);
      + bool FindAllConnectedLinksHelper(
          const LinkPtr &_originalParentLink,
          Link_V &_connectedLinks, bool _fistLink = false);
      + bool ContainsLink(const Link_V &_vector, const LinkPtr &_value);
      + msgs::Visual GetVisualMessage(const std::string &_name)

### Modifications
1. **gazebo/physics/Model.hh**
    + ***Removed:*** Link_V GetLinks() const `ABI Change`
    + ***Replacement:***  const Link_V &GetLinks() const

1. **gazebo/physics/Base.cc**
    + ***Removed*** std::string GetScopedName() const
    + ***Replaced*** std::string GetScopedName(bool _prependWorldName=false) const

## Gazebo 3.0 to 3.1

### Additions

1. **gazebo/physics/World.hh**
      + void RemoveModel(const std::string &_name);
      + void RemoveModel(ModelPtr _model);

1. **gazebo/physics/JointController.hh**
    + void SetPositionPID(const std::string &_jointName, const common::PID &_pid);
    + void SetVelocityPID(const std::string &_jointName, const common::PID &_pid);

## Gazebo 2.0 to 3.0

### New Deprecations

1. **gazebo/physics/Joint.hh**
    + ***Deprecation*** virtual void ApplyDamping()
    + ***Replacement*** virtual void ApplyStiffnessDamping()
    ---
    + ***Deprecation*** double GetDampingCoefficient() const
    + ***Replacement*** double GetDamping(int _index)

1. **gazebo/physics/ode/ODEJoint.hh**
    + ***Deprecation*** void CFMDamping()
    + ***Replacement*** void ApplyImplicitStiffnessDamping()

1. **gazebo/physics/ScrewJoint.hh**
    + ***Deprecation*** virtual void SetThreadPitch(unsigned int _index, double _threadPitch) = 0
    + ***Replacement*** virtual void SetThreadPitch(double _threadPitch) = 0
    ---
    + ***Deprecation*** virtual void GetThreadPitch(unsigned int _index) = 0
    + ***Replacement*** virtual void GetThreadPitch() = 0

1. **gazebo/physics/bullet/BulletScrewJoint.hh**
    + ***Deprecation*** protected: virtual void Load(sdf::ElementPtr _sdf)
    + ***Replacement*** public: virtual void Load(sdf::ElementPtr _sdf)

1. **gazebo/physics/PhysicsEngine.hh**
    + ***Deprecation*** virtual void SetSORPGSPreconIters(unsigned int _iters)
    + ***Replacement*** virtual bool SetParam(const std::string &_key, const boost::any &_value)
    ---
    + ***Deprecation*** virtual void SetSORPGSIters(unsigned int _iters)
    + ***Replacement*** virtual bool SetParam(const std::string &_key, const boost::any &_value)
    ---
    + ***Deprecation*** virtual void SetSORPGSW(double _w)
    + ***Replacement*** virtual bool SetParam(const std::string &_key, const boost::any &_value)
    ---
    + ***Deprecation*** virtual int GetSORPGSPreconIters()
    + ***Replacement*** virtual boost::any GetParam(const std::string &_key) const
    ---
    + ***Deprecation*** virtual int GetSORPGSIters()
    + ***Replacement*** virtual boost::any GetParam(const std::string &_key) const
    ---
    + ***Deprecation*** virtual double GetSORPGSW()
    + ***Replacement*** virtual boost::any GetParam(const std::string &_key) const

1. **gazebo/physics/bullet/BulletPhysics.hh**
    + ***Deprecation*** virtual bool SetParam(BulletParam _param, const boost::any &_value)
    + ***Replacement*** virtual bool SetParam(const std::string &_key, const boost::any &_value)
    ---
    + ***Deprecation*** virtual boost::any GetParam(BulletParam _param) const
    + ***Replacement*** virtual boost::any GetParam(const std::string &_key) const

1. **gazebo/physics/ode/ODEPhysics.hh**
    + ***Deprecation*** virtual bool SetParam(ODEParam _param, const boost::any &_value)
    + ***Replacement*** virtual bool SetParam(const std::string &_key, const boost::any &_value)
    ---
    + ***Deprecation*** virtual boost::any GetParam(ODEParam _param) const
    + ***Replacement*** virtual boost::any GetParam(const std::string &_key) const

1. **gazebo/physics/dart/DARTPhysics.hh**
    + ***Deprecation*** virtual boost::any GetParam(DARTParam _param) const
    + ***Replacement*** virtual boost::any GetParam(const std::string &_key) const

1. **gazebo/physics/Joint.hh**
    + ***Deprecation*** virtual double GetAttribute(const std::string &_key, unsigned int _index) = 0
    + ***Replacement*** virtual double GetParam(const std::string &_key, unsigned int _index) = 0;

1. **gazebo/physics/bullet/BulletJoint.hh**
    + ***Deprecation*** virtual double GetAttribute(const std::string &_key, unsigned int _index)
    + ***Replacement*** virtual double GetParam(const std::string &_key, unsigned int _index)

1. **gazebo/physics/bullet/BulletScrewJoint.hh**
    + ***Deprecation*** virtual double GetAttribute(const std::string &_key, unsigned int _index)
    + ***Replacement*** virtual double GetParam(const std::string &_key, unsigned int _index)

1. **gazebo/physics/dart/DARTJoint.hh**
    + ***Deprecation*** virtual double GetParam(const std::string &_key, unsigned int _index)
    + ***Replacement*** virtual double GetAttribute(const std::string &_key, unsigned int _index)

1. **gazebo/physics/ode/ODEJoint.hh**
    + ***Deprecation*** virtual double GetParam(const std::string &_key, unsigned int _index)
    + ***Replacement*** virtual double GetAttribute(const std::string &_key, unsigned int _index)

1. **gazebo/physics/ode/ODEScrewJoint.hh**
    + ***Deprecation*** virtual double GetParam(const std::string &_key, unsigned int _index)
    + ***Replacement*** virtual double GetAttribute(const std::string &_key, unsigned int _index)

1. **gazebo/physics/ode/ODEUniversalJoint.hh**
    + ***Deprecation*** virtual double GetParam(const std::string &_key, unsigned int _index)
    + ***Replacement*** virtual double GetAttribute(const std::string &_key, unsigned int _index)

1. **gazebo/physics/simbody/SimbodyJoint.hh**
    + ***Deprecation*** virtual double GetParam(const std::string &_key, unsigned int _index)
    + ***Replacement*** virtual double GetAttribute(const std::string &_key, unsigned int _index)

1. **gazebo/physics/simbody/SimbodyScrewJoint.hh**
    + ***Deprecation*** virtual double GetParam(const std::string &_key, unsigned int _index)
    + ***Replacement*** virtual double GetAttribute(const std::string &_key, unsigned int _index)

1. **gazebo/physics/Joint.hh**
    + ***Deprecation*** virtual void SetAttribute(const std::string &_key, unsigned int _index, const boost::any &_value) = 0
    + ***Replacement*** virtual bool SetParam(const std::string &_key, unsigned int _index, const boost::any &_value) = 0

1. **gazebo/physics/bullet/BulletJoint.hh**
    + ***Deprecation*** virtual void SetAttribute(const std::string &_key, unsigned int _index, const boost::any &_value)
    + ***Replacement*** virtual bool SetParam(const std::string &_key, unsigned int _index, const boost::any &_value)

1. **gazebo/physics/dart/DARTJoint.hh**
    + ***Deprecation*** virtual void SetAttribute(const std::string &_key, unsigned int _index, const boost::any &_value)
    + ***Replacement*** virtual bool SetParam(const std::string &_key, unsigned int _index, const boost::any &_value)

1. **gazebo/physics/ode/ODEJoint.hh**
    + ***Deprecation*** virtual void SetAttribute(const std::string &_key, unsigned int _index, const boost::any &_value)
    + ***Replacement*** virtual bool SetParam(const std::string &_key, unsigned int _index, const boost::any &_value)

1. **gazebo/physics/ode/ODEScrewJoint.hh**
    + ***Deprecation*** virtual void SetAttribute(const std::string &_key, unsigned int _index, const boost::any &_value)
    + ***Replacement*** virtual bool SetParam(const std::string &_key, unsigned int _index, const boost::any &_value)

1. **gazebo/physics/ode/ODEUniversalJoint.hh**
    + ***Deprecation*** virtual void SetAttribute(const std::string &_key, unsigned int _index, const boost::any &_value)
    + ***Replacement*** virtual bool SetParam(const std::string &_key, unsigned int _index, const boost::any &_value)

1. **gazebo/physics/simbody/SimbodyJoint.hh**
    + ***Deprecation*** virtual void SetAttribute(const std::string &_key, unsigned int _index, const boost::any &_value)
    + ***Replacement*** virtual bool SetParam(const std::string &_key, unsigned int _index, const boost::any &_value)

1. **gazebo/physics/simbody/SimbodyScrewJoint.hh**
    + ***Deprecation*** virtual void SetAttribute(const std::string &_key, unsigned int _index, const boost::any &_value)
    + ***Replacement*** virtual bool SetParam(const std::string &_key, unsigned int _index, const boost::any &_value)

### Modifications
1. **gazebo/physics/Entity.hh**
    + ***Removed:*** inline const math::Pose &GetWorldPose() const `ABI change`
    + ***Replacement:*** inline virutal const math::Pose &GetWorldPose() const
1. **gazebo/physics/Box.hh**
    + ***Removed:*** bool operator==(const Box &_b) `ABI Change`
    + ***Replacement:***  bool operator==(const Box &_b) const

1. **gazebo/gui/GuiIface.hh**
    + ***Removed:*** void load() `ABI change`
    + ***Replacement:*** bool load()
    + ***Note:*** Changed return type from void to bool.
1. **Functions in joint classes use unsigned int, instead of int**
    + All functions in Joint classes (gazebo/physics/\*Joint\*) and subclasses (gazebo/physics/[ode,bullet,simbody,dart]/\*Joint\*) now use unsigned integers instead of integers when referring to a specific joint axis.
    + Add const to Joint::GetInitialAnchorPose(), Joint::GetStopDissipation(), Joint::GetStopStiffness()
1. **gazebo/sensors/Noise.hh** `ABI change`
    + ***Removed:*** void Noise::Load(sdf::ElementPtr _sdf)
    + ***Replacement:*** virtual void Noise::Load(sdf::ElementPtr _sdf)
    + ***Removed:*** void Noise::~Noise()
    + ***Replacement:*** virtual void Noise::~Noise()
    + ***Removed:*** void Noise::Apply() const
    + ***Replacement:*** void Noise::Apply()
    + ***Note:*** Make Noise a base class and refactored out GaussianNoiseModel to its own class.
1. **gazebo/transport/ConnectionManager.hh**
    + ***Removed:*** bool ConnectionManager::Init(const std::string &_masterHost, unsigned int _masterPort) `ABI change`
    + ***Replacement:*** bool ConnectionManager::Init(const std::string &_masterHost, unsigned int _masterPort, uint32_t _timeoutIterations = 30)
    + ***Note:*** No changes to downstream code required. A third parameter has been added that specifies the number of timeout iterations. This parameter has a default value of 30.
1. **gazebo/transport/TransportIface.hh**
    + ***Removed:*** bool init(const std::string &_masterHost = "", unsigned int _masterPort = 0) `ABI change`
    + ***Replacement:*** bool init(const std::string &_masterHost = "", unsigned int _masterPort = 0, uint32_t _timeoutIterations = 30)
    + ***Note:*** No changes to downstream code required. A third parameter has been added that specifies the number of timeout iterations. This parameter has a default value of 30.
1. **gazebo/transport/Publication.hh**
    + ***Removed:*** void Publish(MessagePtr _msg, boost::function<void(uint32_t)> _cb, uint32_t _id) `ABI change`
    + ***Replacement:*** int Publish(MessagePtr _msg, boost::function<void(uint32_t)> _cb, uint32_t _id)
    + ***Note:*** Only the return type changed.

1. **gazebo/common/ModelDatabase.hh** `API change`
    + ***Removed:*** void ModelDatabase::GetModels(boost::function<void (const std::map<std::string, std::string> &)> _func)
    + ***Replacement:*** event::ConnectionPtr ModelDatabase::GetModels(boost::function<void (const std::map<std::string, std::string> &)> _func)
    + ***Note:*** The replacement function requires that the returned connection shared pointer remain valid in order to receive the GetModels callback. Reset the shared pointer to stop receiving GetModels callback.

1. **gazebo/physics/Collision.hh** `API change`
    + ***Modified:*** SurfaceParamsPtr Collision::surface
    + ***Note:*** Changed from `private` to `protected`

1. **gazebo/physics/MultiRayShape.hh** `API change`
    + ***Removed:*** double MultiRayShape::GetRange(int _index)
    + ***Replacement:*** double MultiRayShape::GetRange(unsigned int _index)
    + ***Removed:*** double MultiRayShape::GetRetro(int _index)
    + ***Replacement:*** double MultiRayShape::GetRetro(unsigned int _index)
    + ***Removed:*** double MultiRayShape::GetFiducial(int _index)
    + ***Replacement:*** double MultiRayShape::GetFiducial(unsigned int _index)
    + ***Note:*** Changed argument type from int to unsigned int.

1. **gazebo/physics/SurfaceParams.hh**
    + ***Removed:*** void FillMsg(msgs::Surface &_msg)
    + ***Replacement:*** virtual void FillMsg(msgs::Surface &_msg)

1. **gazebo/sensors/RaySensor.hh** `API change`
    + ***Removed:*** double RaySensor::GetRange(int _index)
    + ***Replacement:*** double RaySensor::GetRange(unsigned int _index)
    + ***Removed:*** double RaySensor::GetRetro(int _index)
    + ***Replacement:*** double RaySensor::GetRetro(unsigned int _index)
    + ***Removed:*** double RaySensor::GetFiducial(int _index)
    + ***Replacement:*** double RaySensor::GetFiducial(unsigned int _index)
    + ***Note:*** Changed argument type from int to unsigned int.

1. **gazebo/physics/PhysicsEngine.hh**
    + ***Removed*** virtual void SetParam(const std::string &_key, const boost::any &_value)
    + ***Replacement*** virtual bool SetParam(const std::string &_key, const boost::any &_value)

1. **gazebo/physics/ode/ODEPhysics.hh**
    + ***Removed*** virtual void SetParam(const std::string &_key, const boost::any &_value)
    + ***Replacement*** virtual bool SetParam(const std::string &_key, const boost::any &_value)

1. **gazebo/physics/bullet/BulletPhysics.hh**
    + ***Removed*** virtual void SetParam(const std::string &_key, const boost::any &_value)
    + ***Replacement*** virtual bool SetParam(const std::string &_key, const boost::any &_value)

1. **gazebo/physics/BallJoint.hh**
    + ***Removed*** virtual void SetHighStop(unsigned int /*_index*/, const math::Angle &/*_angle*/)
    + ***Replacement*** virtual bool SetHighStop(unsigned int /*_index*/, const math::Angle &/*_angle*/)
    ---
    + ***Removed*** virtual void SetLowStop(unsigned int /*_index*/, const math::Angle &/*_angle*/)
    + ***Replacement*** virtual bool SetLowStop(unsigned int /*_index*/, const math::Angle &/*_angle*/)

1. **gazebo/physics/Joint.hh**
    + ***Removed*** virtual void SetHighStop(unsigned int _index, const math::Angle &_angle)
    + ***Replacement*** virtual bool SetHighStop(unsigned int _index, const math::Angle &_angle)
    ---
    + ***Removed*** virtual void SetLowStop(unsigned int _index, const math::Angle &_angle)
    + ***Replacement*** virtual bool SetLowStop(unsigned int _index, const math::Angle &_angle)

1. **gazebo/physics/bullet/BulletBallJoint.hh**
    + ***Removed*** virtual void SetHighStop(unsigned int _index, const math::Angle &_angle)
    + ***Replacement*** virtual bool SetHighStop(unsigned int _index, const math::Angle &_angle)
    ---
    + ***Removed*** virtual void SetLowStop(unsigned int _index, const math::Angle &_angle)
    + ***Replacement*** virtual bool SetLowStop(unsigned int _index, const math::Angle &_angle)

1. **gazebo/physics/bullet/BulletHinge2Joint.hh**
    + ***Removed*** virtual void SetHighStop(unsigned int _index, const math::Angle &_angle)
    + ***Replacement*** virtual bool SetHighStop(unsigned int _index, const math::Angle &_angle)
    ---
    + ***Removed*** virtual void SetLowStop(unsigned int _index, const math::Angle &_angle)
    + ***Replacement*** virtual bool SetLowStop(unsigned int _index, const math::Angle &_angle)

1. **gazebo/physics/bullet/BulletHingeJoint.hh**
    + ***Removed*** virtual void SetHighStop(unsigned int _index, const math::Angle &_angle)
    + ***Replacement*** virtual bool SetHighStop(unsigned int _index, const math::Angle &_angle)
    ---
    + ***Removed*** virtual void SetLowStop(unsigned int _index, const math::Angle &_angle)
    + ***Replacement*** virtual bool SetLowStop(unsigned int _index, const math::Angle &_angle)

1. **gazebo/physics/bullet/BulletScrewJoint.hh**
    + ***Removed*** virtual void SetHighStop(unsigned int _index, const math::Angle &_angle)
    + ***Replacement*** virtual bool SetHighStop(unsigned int _index, const math::Angle &_angle)
    ---
    + ***Removed*** virtual void SetLowStop(unsigned int _index, const math::Angle &_angle)
    + ***Replacement*** virtual bool SetLowStop(unsigned int _index, const math::Angle &_angle)

1. **gazebo/physics/bullet/BulletSliderJoint.hh**
    + ***Removed*** virtual void SetHighStop(unsigned int _index, const math::Angle &_angle)
    + ***Replacement*** virtual bool SetHighStop(unsigned int _index, const math::Angle &_angle)
    ---
    + ***Removed*** virtual void SetLowStop(unsigned int _index, const math::Angle &_angle)
    + ***Replacement*** virtual bool SetLowStop(unsigned int _index, const math::Angle &_angle)

1. **gazebo/physics/bullet/BulletUniversalJoint.hh**
    + ***Removed*** virtual void SetHighStop(unsigned int _index, const math::Angle &_angle)
    + ***Replacement*** virtual bool SetHighStop(unsigned int _index, const math::Angle &_angle)
    ---
    + ***Removed*** virtual void SetLowStop(unsigned int _index, const math::Angle &_angle)
    + ***Replacement*** virtual bool SetLowStop(unsigned int _index, const math::Angle &_angle)

1. **gazebo/physics/dart/DARTJoint.hh**
    + ***Removed*** virtual void SetHighStop(unsigned int _index, const math::Angle &_angle)
    + ***Replacement*** virtual bool SetHighStop(unsigned int _index, const math::Angle &_angle)
    ---
    + ***Removed*** virtual void SetLowStop(unsigned int _index, const math::Angle &_angle)
    + ***Replacement*** virtual bool SetLowStop(unsigned int _index, const math::Angle &_angle)

1. **gazebo/physics/ode/ODEJoint.hh**
    + ***Removed*** virtual void SetHighStop(unsigned int _index, const math::Angle &_angle)
    + ***Replacement*** virtual bool SetHighStop(unsigned int _index, const math::Angle &_angle)
    ---
    + ***Removed*** virtual void SetLowStop(unsigned int _index, const math::Angle &_angle)
    + ***Replacement*** virtual bool SetLowStop(unsigned int _index, const math::Angle &_angle)

1. **gazebo/physics/ode/ODEUniversalJoint.hh**
    + ***Removed*** virtual void SetHighStop(unsigned int _index, const math::Angle &_angle)
    + ***Replacement*** virtual bool SetHighStop(unsigned int _index, const math::Angle &_angle)
    ---
    + ***Removed*** virtual void SetLowStop(unsigned int _index, const math::Angle &_angle)
    + ***Replacement*** virtual bool SetLowStop(unsigned int _index, const math::Angle &_angle)

1. **gazebo/physics/simbody/SimbodyJoint.hh**
    + ***Removed*** virtual void SetHighStop(unsigned int _index, const math::Angle &_angle)
    + ***Replacement*** virtual bool SetHighStop(unsigned int _index, const math::Angle &_angle)
    ---
    + ***Removed*** virtual void SetLowStop(unsigned int _index, const math::Angle &_angle)
    + ***Replacement*** virtual bool SetLowStop(unsigned int _index, const math::Angle &_angle)

1. **gazebo/physics/simbody/SimbodyScrewJoint.hh**
    + ***Removed*** virtual void SetHighStop(unsigned int _index, const math::Angle &_angle)
    + ***Replacement*** virtual bool SetHighStop(unsigned int _index, const math::Angle &_angle)
    ---
    + ***Removed*** virtual void SetLowStop(unsigned int _index, const math::Angle &_angle)
    + ***Replacement*** virtual bool SetLowStop(unsigned int _index, const math::Angle &_angle)

### Additions

1. **gazebo/physics/Joint.hh**
      + bool FindAllConnectedLinks(const LinkPtr &_originalParentLink,
          Link_V &_connectedLinks);
      + math::Pose ComputeChildLinkPose( unsigned int _index,
          double _position);

1. **gazebo/physics/Link.hh**
      + void MoveFrame(const math::Pose &_worldReferenceFrameSrc,
                       const math::Pose &_worldReferenceFrameDst);
      + bool FindAllConnectedLinksHelper(
          const LinkPtr &_originalParentLink,
          Link_V &_connectedLinks, bool _fistLink = false);
      + bool ContainsLink(const Link_V &_vector, const LinkPtr &_value);

1. **gazebo/physics/Collision.hh**
    + void SetWorldPoseDirty()
    + virtual const math::Pose &GetWorldPose() const
1. **gazebo/physics/JointController.hh**
      + common::Time GetLastUpdateTime() const
      + std::map<std::string, JointPtr> GetJoints() const
      + bool SetPositionTarget(const std::string &_jointName, double _target)
      + bool SetVelocityTarget(const std::string &_jointName, double _target)
      + std::map<std::string, common::PID> GetPositionPIDs() const
      + std::map<std::string, common::PID> GetVelocityPIDs() const
      + std::map<std::string, double> GetForces() const
      + std::map<std::string, double> GetPositions() const
      + std::map<std::string, double> GetVelocities() const


1. **gazebo/common/PID.hh**
      + double GetPGain() const
      + double GetIGain() const
      + double GetDGain() const
      + double GetIMax() const
      + double GetIMin() const
      + double GetCmdMax() const
      + double GetCmdMin() const


1. **gazebo/transport/TransportIface.hh**
    +  transport::ConnectionPtr connectToMaster()

1. **gazebo/physics/World.hh**
    +  msgs::Scene GetSceneMsg() const
1. **gazebo/physics/ContactManager.hh**
    + unsigned int GetFilterCount()
    + bool HasFilter(const std::string &_name)
    + void RemoveFilter(const std::string &_name)

1. **gazebo/physics/Joint.hh**
    + virtual void Fini()
    + math::Pose GetAnchorErrorPose() const
    + math::Quaternion GetAxisFrame(unsigned int _index) const
    + double GetWorldEnergyPotentialSpring(unsigned int _index) const
    + math::Pose GetParentWorldPose() const
    + double GetSpringReferencePosition(unsigned int) const
    + math::Pose GetWorldPose() const
    + virtual void SetEffortLimit(unsigned _index, double _stiffness)
    + virtual void SetStiffness(unsigned int _index, double _stiffness) = 0
    + virtual void SetStiffnessDamping(unsigned int _index, double _stiffness, double _damping, double _reference = 0) = 0
    + bool axisParentModelFrame[MAX_JOINT_AXIS]
    + protected: math::Pose parentAnchorPose
    + public: double GetInertiaRatio(const math::Vector3 &_axis) const

1. **gazebo/physics/Link.hh**
    + double GetWorldEnergy() const
    + double GetWorldEnergyKinetic() const
    + double GetWorldEnergyPotential() const
    + bool initialized

1. **gazebo/physics/Model.hh**
    + double GetWorldEnergy() const
    + double GetWorldEnergyKinetic() const
    + double GetWorldEnergyPotential() const

1. **gazebo/physics/SurfaceParams.hh**
    + FrictionPyramid()
    + ~FrictionPyramid()
    + double GetMuPrimary()
    + double GetMuSecondary()
    + void SetMuPrimary(double _mu)
    + void SetMuSecondary(double _mu)
    + math::Vector3 direction1
    + ***Note:*** Replaces mu, m2, fdir1 variables

1. **gazebo/physics/bullet/BulletSurfaceParams.hh**
    + BulletSurfaceParams()
    + virtual ~BulletSurfaceParams()
    + virtual void Load(sdf::ElementPtr _sdf)
    + virtual void FillMsg(msgs::Surface &_msg)
    + virtual void ProcessMsg(msgs::Surface &_msg)
    + FrictionPyramid frictionPyramid

1. **gazebo/physics/ode/ODESurfaceParams.hh**
    + virtual void FillMsg(msgs::Surface &_msg)
    + virtual void ProcessMsg(msgs::Surface &_msg)
    + double bounce
    + double bounce
    + double bounceThreshold
    + double kp
    + double kd
    + double cfm
    + double erp
    + double maxVel
    + double minDepth
    + FrictionPyramid frictionPyramid
    + double slip1
    + double slip2

1. **gazebo/rendering/Light.hh**
    + bool GetVisible() const
    + virtual void LoadFromMsg(const msgs::Light &_msg)

1. **gazebo/sensors/ForceTorqueSensor.hh**
    + physics::JointPtr GetJoint() const

1. **gazebo/sensors/Noise.hh**
    + virtual double ApplyImpl(double _in)
    + virtual void Fini()
    + virtual void SetCustomNoiseCallback(boost::function<double (double)> _cb)

1. **gazebo/sensors/Sensor.hh**
    + NoisePtr GetNoise(unsigned int _index = 0) const

1. **gazebo/sensors/GaussianNoiseModel.hh**

1. **gazebo/physics/ode/ODEUniversalJoint.hh**
    + virtual void SetHighStop(unsigned int _index, const math::Angle &_angle)
    + virtual void SetLowStop(unsigned int _index, const math::Angle &_angle)
    + virtual void SetAttribute(const std::string &_key, unsigned int _index, const boost::any &_value)
    + virtual double GetAttribute(const std::string &_key, unsigned int _index)

1. **gazebo/physics/simbody/SimbodyScrewJoint.hh**
    + virtual void SetThreadPitch(double _threadPitch)
    + virtual void GetThreadPitch()

1. **gazebo/physics/ode/ODEScrewJoint.hh**
    + virtual void SetThreadPitch(double _threadPitch)
    + virtual void GetThreadPitch()

1. **gazebo/physics/ScrewJoint.hh**
    + virtual math::Vector3 GetAnchor(unsigned int _index) const
    + virtual void SetAnchor(unsigned int _index, const math::Vector3 &_anchor)

1. **gazebo/physics/bullet/BulletJoint.hh**
    + virtual math::Angle GetHighStop(unsigned int _index)
    + virtual math::Angle GetLowStop(unsigned int _index)

1. **gazebo/physics/simbody/SimbodyPhysics.hh**
    + virtual boost::any GetParam(const std::string &_key) const
    + virtual bool SetParam(const std::string &_key, const boost::any &_value)

1. **gazebo/physics/dart/DARTPhysics.hh**
    + virtual boost::any GetParam(const std::string &_key) const
    + virtual bool SetParam(const std::string &_key, const boost::any &_value)

1. **gazebo/physics/Joint.hh**
    + math::Quaternion GetAxisFrameOffset(unsigned int _index) const

### Deletions

1. **Removed libtool**
    + Libtool used to be an option for loading plugins. Now, only libdl is supported.

1. **gazebo/physics/Base.hh**
    + Base_V::iterator childrenEnd

1. **gazebo/sensors/Noise.hh**
    + double Noise::GetMean() const
    + double Noise::GetStdDev() const
    + double Noise::GetBias() const
    + ***Note:*** Moved gaussian noise functions to a new GaussianNoiseModel class

1. **gazebo/physics/SurfaceParams.hh**
    + double bounce
    + double bounce
    + double bounceThreshold
    + double kp
    + double kd
    + double cfm
    + double erp
    + double maxVel
    + double minDepth
    + double mu1
    + double mu2
    + double slip1
    + double slip2
    + math::Vector3 fdir1
    + ***Note:*** These parameters were moved to FrictionPyramid,
      ODESurfaceParams, and BulletSurfaceParams.


## Gazebo 1.9 to 2.0

### New Deprecations

1. **gazebo/gazebo.hh**
    + ***Deprecation*** void fini()
    + ***Deprecation*** void stop()
    + ***Replacement*** bool shutdown()
    + ***Note*** Replace fini and stop with shutdown
    ---
    + ***Deprecation*** bool load()
    + ***Deprecation*** bool init()
    + ***Deprecation*** bool run()
    + ***Replacement*** bool setupClient()
        + Use this function to setup gazebo for use as a client
    + ***Replacement*** bool setupServer()
        + Use this function to setup gazebo for use as a server
    + ***Note*** Replace load+init+run with setupClient/setupServer
    ---
    + ***Deprecation*** std::string find_file(const std::string &_file)
    + ***Replacement*** std::string common::find_file(const std::string &_file)
    ---
    + ***Deprecation*** void add_plugin(const std::string &_filename)
    + ***Replacement*** void addPlugin(const std::string &_filename)
    ---
    + ***Deprecation*** void print_version()
    + ***Replacement*** void printVersion()
1. **gazebo/physics/World.hh**
    + ***Deprecation*** void World::StepWorld(int _steps)
    + ***Replacement*** void World::Step(unsigned int _steps)
1. **gazebo/sensors/SensorsIface.hh**
    + ***Deprecation*** std::string sensors::create_sensor(sdf::ElementPtr _elem, const std::string &_worldName,const std::string &_parentName)
    + ***Replacement*** std::string sensors::create_sensor(sdf::ElementPtr _elem, const std::string &_worldName, const std::string &_parentName, uint32_t _parentId)
1. **gazebo/sensors/Sensor.hh**
    + ***Deprecation*** void Sensor::SetParent(const std::string &_name)
    + ***Replacement*** void Sensor::SetParent(const std::string &_name, uint32_t _id)
1. **gazebo/sensors/SensorManager.hh**
    + ***Deprecation*** std::string CreateSensor(sdf::ElementPtr _elem, const std::string &_worldName,  const std::string &_parentName)
    + ***Replacement*** std::string CreateSensor(sdf::ElementPtr _elem, const std::string &_worldName, const std::string &_parentName, uint32_t _parentId)
1. **gazebo/sensors/Collision.hh**
    + ***Deprecation*** void Collision::SetContactsEnabled(bool _enable)
    + ***Replacement*** Use [ContactManager](http://gazebosim.org/api/2.0.0/classgazebo_1_1physics_1_1ContactManager.html).
    ---
    + ***Deprecation*** bool Colliion::GetContactsEnabled() const
    + ***Replacement*** Use [ContactManager](http://gazebosim.org/api/2.0.0/classgazebo_1_1physics_1_1ContactManager.html).
    ---
    + ***Deprecation*** void AddContact(const Contact &_contact)
    + ***Replacement*** Use [ContactManager](http://gazebosim.org/api/2.0.0/classgazebo_1_1physics_1_1ContactManager.html).

### Modifications

1. File rename: `gazebo/common/Common.hh` to `gazebo/common/CommonIface.hh`
1. File rename: `gazebo/physics/Physics.hh` to `gazebo/physics/PhysicsIface.hh`
1. File rename: `gazebo/rendering/Rendering.hh` to `gazebo/rendering/RenderingIface.hh`
1. File rename: `gazebo/sensors/Sensors.hh` to `gazebo/sensors/SensorsIface.hh`
1. File rename: `gazebo/transport/Transport.hh` to `gazebo/transport/TransportIface.hh`
1. File rename: `gazebo/gui/Gui.hh` to `gazebo/gui/GuiIface.hh`
1. File rename: `<model>/manifest.xml` to `<model>/model.config`
1. File rename: `<model_database>/manifest.xml` to `<model_database>/database.config`
1. **gazebo/msgs/physics.proto**
    + ***Removed*** optional double dt
    + ***Replacement*** optional double min_step_size
    ---
    + ***Removed*** optional double update_rate
    + ***Replacement*** optional double real_time_update_rate
1. **gazebo/physics/ModelState.hh**
    + ***Removed*** LinkState ModelState::GetLinkState(int _index) `API change`
    + ***Replacement*** LinkState ModelState::GetLinkState(const std::string &_linkName) const
1. **gazebo/physics/PhyscisEngine.hh**
    + ***Removed*** void PhysicsEngine::SetUpdateRate(double _value) `API change`
    + ***Replacement*** void PhyscisEngine::SetRealTimeUpdateRate(double _rate)
    ---
    + ***Removed*** double PhysicsEngine::GetUpdateRate() `API change`
    + ***Replacement*** double PhysicsEngine::GetRealTimeUpdateRate() const
    ---
    + ***Removed*** void PhysicsEngine::SetStepTime(double _value) `API change`
    + ***Replacement*** void PhysicsEngine::SetMaxStepSize(double _stepSize)
    ---
    + ***Removed*** double PhysicsEngine::GetStepTime() `API change`
    + ***Replacement*** double PhysicsEngine::GetMaxStepSize() const
1. **gazebo/physics/Joint.hh**
    + ***Removed:*** Joint::Load(LinkPtr _parent, LinkPtr _child, const math::Vector3 &_pos) `API chance`
    + ***Replacement:*** Joint::Load(LinkPtr _parent, LinkPtr _child, const math::Pose &_pose)
    ---
    + ***Removed:*** public: double GetInertiaRatio(unsigned int _index) const
    + ***Replacement:*** public: double GetInertiaRatio(const unsigned int _index) const
1. **gazebo/common/Events.hh**
    + ***Removed:*** Events::ConnectWorldUpdateStart(T _subscriber) `API change`
    + ***Replacement*** ConnectionPtr Events::ConnectWorldUpdateBegin(T _subscriber)
    ---
    + ***Removed:*** Events::DisconnectWorldUpdateStart(T _subscriber) `API change`
    + ***Replacement*** ConnectionPtr Events::DiconnectWorldUpdateBegin(T _subscriber)
1. **gazebo/physics/Link.hh**
    + ***Removed*** void Link::RemoveChildJoint(JointPtr _joint) `API change`
    + ***Replacement*** void Link::RemoveChildJoint(const std::string &_jointName)
    ---
    + ***Removed*** void Link::RemoveParentJoint(const std::string &_jointName) `API change`
    + ***Replacement*** void Link::RemoveParentJoint(const std::string &_jointName)
1. **gazebo/physics/MeshShape.hh**
    + ***Removed*** std::string MeshShape::GetFilename() const `API change`
    + ***Replacement*** std::string MeshShape::GetURI() const
    ---
    + ***Removed*** void MeshShape::SetFilename() const `API change`
    + ***Replacement*** std::string MeshShape::SetMesh(const std::string &_uri, const std::string &_submesh = "", bool _center = false) const
1. **gazebo/common/Time.hh**
    + ***Removed*** static Time::NSleep(Time _time) `API change`
    + ***Replacement*** static Time NSleep(unsigned int _ns)

### Deletions

1. **gazebo/physics/Collision.hh**
    + template<typename T> event::ConnectionPtr ConnectContact(T _subscriber)
    + template<typename T> event::ConnectionPtr DisconnectContact(T _subscriber)
    + ***Note:*** The ContactManager::CreateFilter functions can be used to
      create a gazebo topic with contact messages filtered by the name(s)
      of collision shapes. The topic can then be subscribed with a callback
      to replicate this removed functionality. See
      [gazebo pull request #713](https://bitbucket.org/osrf/gazebo/pull-request/713)
      for an example migration.<|MERGE_RESOLUTION|>--- conflicted
+++ resolved
@@ -59,14 +59,10 @@
 1. **gazebo/rendering/Camera.hh**
     + ***Removed:*** public: void SetClipDist();
     + ***Replacement:*** public: virtual void SetClipDist();
-<<<<<<< HEAD
+    + ***Removed:*** public: template<typename T> event::ConnectionPtr ConnectNewImageFrame(T _subscriber);
+    + ***Replacement:*** public: event::ConnectionPtr ConnectNewImageFrame(std::function<void (const unsigned char *, unsigned int, unsigned int, unsigned int, const std::string &)> _subscriber);
     + ***Removed:*** public: void AttachToVisual(const std::string &_visualName, bool _inheritOrientation, double _minDist = 0.0, double _maxDist = 0.0);
     + ***Replacement:*** public: void AttachToVisual(const std::string &_visualName, bool _inheritOrientation, double _minDist, double _maxDist);
-=======
-    + ***Removed:*** public: template<typename T> event::ConnectionPtr ConnectNewImageFrame(T _subscriber);
-    + ***Replacement:*** public: event::ConnectionPtr ConnectNewImageFrame(std::function<void (const unsigned char *, unsigned int, unsigned int, unsigned int, const std::string &)> _subscriber);
-
->>>>>>> cf1345b1
 
 1. **gazebo/msgs/logical_camera_sensors.proto**
     + The `near` and `far` members have been replaced with `near_clip` and `far_clip`
