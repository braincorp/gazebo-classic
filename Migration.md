--- conflicted
+++ resolved
@@ -2,16 +2,14 @@
 
 ### Additions
 
-<<<<<<< HEAD
 1. **gazebo/Server.hh**
     + gazebo::common::StrStr_M GetParams()
 
 1. **gazebo/gui/CloneWindow.hh**
     + ***New class:*** CloneWindow
-=======
+
 1. **gazebo/physics/Population.hh**
     + ***New class:*** Population
->>>>>>> dac91544
 
 1. **gazebo/math/Kmeans.hh**
     + ***New class:*** Kmeans
