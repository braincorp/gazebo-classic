--- conflicted
+++ resolved
@@ -40,11 +40,6 @@
     + `gazebo::math::Pose dirtyPose` replaced with `ignition::math::Pose3d dirtyPose`
     + `gazebo::math::Pose initialRelativePose` replaced with `ignition::math::Pose3d initialRelativePose`
 
-<<<<<<< HEAD
-1. **gazebo/test/ServerFixture.hh**
-    + ***Deprecation:*** all public methods using gazebo::math
-    + ***Replacement:*** same signatures for methods just replacing gazebo::math by ignition::math
-=======
 1. **gazebo/physics/Joint.hh**
     + `gazebo::math::Vector3d anchorPos` replaced with `ignition::math::Vector3d anchorPos`
     + `gazebo::math::Pose anchorPose` replaced with `ignition::math::Pose3d anchorPose`
@@ -52,7 +47,10 @@
     + `gazebo::math::Angle lowerLimit` replaced with `ignition::math::Angle lowerLimit`
     + `gazebo::math::Angle upperLimit` replaced with `ignition::math::Angle upperLimit`
     + `gazebo::math::Angle staticAngle` replaced with `ignition::math::Angle staticAngle`
->>>>>>> ecde676d
+
+1. **gazebo/test/ServerFixture.hh**
+    + ***Deprecation:*** all public methods using gazebo::math
+    + ***Replacement:*** same signatures for methods just replacing gazebo::math by ignition::math
 
 1. **physics/SurfaceParams.hh**
     + Changed the type of `FrictionPyramid::direction1` from
