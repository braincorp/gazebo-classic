--- conflicted
+++ resolved
@@ -72,7 +72,6 @@
 
 ### Deprecations
 
-<<<<<<< HEAD
 1. **gazebo/rendering/ApplyWrenchVisual.hh**
     + ***Deprecation:*** public: void SetCoM(const math::Vector3 &_comVector)
     + ***Replacement:*** public: void SetCoM(const ignition::math::Vector3d &_comVector);
@@ -90,7 +89,7 @@
     + ***Replacement:*** public: void ScaleYAxis(const ignition::math::Vector3d &_scale);
     + ***Deprecation:*** public: void ScaleZAxis(const math::Vector3 &_scale)
     + ***Replacement:*** public: void ScaleZAxis(const ignition::math::Vector3d &_scale);
-=======
+
 1. **gazebo/rendering/Camera.hh**
     + ***Deprecation:*** public: math::Vector3 GetWorldPosition() const
     + ***Replacement:*** public: ignition::math::Vector3d WorldPosition() const;
@@ -132,7 +131,6 @@
     + ***Replacement:***  public: virtual bool MoveToPosition(const ignition::math::Pose3d &_pose,double _time);
     + ***Deprecation:*** public: bool MoveToPositions(const std::vector<math::Pose> &_pts,double _time,boost::function<void()> _onComplete = NULL);
     + ***Replacement:*** public: bool MoveToPositions(const std::vector<ignition::math::Pose3d> &_pts,double _time,boost::function<void()> _onComplete = NULL);
->>>>>>> 3fdfee5f
 
 1. **gazebo/gui/RTShaderSystem.hh**
     + ***Deprecation:*** void AttachEntity(Visual *vis)
