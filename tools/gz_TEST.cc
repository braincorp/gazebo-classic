/*
 * Copyright (C) 2013 Open Source Robotics Foundation
 *
 * Licensed under the Apache License, Version 2.0 (the "License");
 * you may not use this file except in compliance with the License.
 * You may obtain a copy of the License at
 *
 *     http://www.apache.org/licenses/LICENSE-2.0
 *
 * Unless required by applicable law or agreed to in writing, software
 * distributed under the License is distributed on an "AS IS" BASIS,
 * WITHOUT WARRANTIES OR CONDITIONS OF ANY KIND, either express or implied.
 * See the License for the specific language governing permissions and
 * limitations under the License.
 *
*/

#include <gtest/gtest.h>
#include <boost/lexical_cast.hpp>
#include <boost/algorithm/string/trim.hpp>
#include <boost/thread/mutex.hpp>
#include <boost/filesystem.hpp>

#include <gazebo/gazebo_client.hh>
#include <gazebo/common/CommonIface.hh>
#include <gazebo/common/Time.hh>
#include <gazebo/msgs/msgs.hh>
#include <gazebo/transport/transport.hh>

#include <stdio.h>
#include <stdlib.h>
#include <string>

#include "test/util.hh"
#include "test_config.h"

class gzTest : public gazebo::testing::AutoLogFixture { };

std::string g_msgDebugOut;
boost::mutex g_mutex;
pid_t g_pid = -1;
boost::condition_variable g_msgCondition;

/////////////////////////////////////////////////
bool custom_exec(std::string _cmd)
{
  return system(_cmd.c_str()) >= 0;
}

/////////////////////////////////////////////////
std::string custom_exec_str(std::string _cmd)
{
  _cmd += " 2>&1";
  FILE *pipe = popen(_cmd.c_str(), "r");

  if (!pipe)
    return "ERROR";

  char buffer[128];
  std::string result = "";

  while (!feof(pipe))
  {
    if (fgets(buffer, 128, pipe) != NULL)
      result += buffer;
  }

  pclose(pipe);
  return result;
}

/////////////////////////////////////////////////
void waitForMsg(const std::string &_cmd)
{
  boost::mutex::scoped_lock lock(g_mutex);
  g_msgDebugOut.clear();

  bool good = false;
  int iters = 0;
  while (!good and iters < 20)
  {
    custom_exec(_cmd);

    good = g_msgCondition.timed_wait(lock,
        boost::posix_time::milliseconds(1000));
    ++iters;
  }

  EXPECT_LT(iters, 20);
  EXPECT_TRUE(!g_msgDebugOut.empty());
}

/////////////////////////////////////////////////
void init()
{
  g_pid = fork();

  if (!g_pid)
  {
    boost::filesystem::path worldFilePath = TEST_PATH;
    worldFilePath = worldFilePath / "worlds" / "simple_arm_test.world";
    if (execlp("gzserver", "gzserver", worldFilePath.string().c_str(),
        "--iters", "60000", NULL) < 0)
    {
      gzerr << "Failed to start the gazebo server.\n";
    }
    return;
  }

  EXPECT_TRUE(gazebo::client::setup());

  // Wait for world_stats topic to be available
  {
    int topicWaitCount = 0;
    const std::string messageName = "gazebo.msgs.WorldStatistics";
    const std::string topicName = "/gazebo/default/world_stats";
    while (++topicWaitCount <= 20 &&
           gazebo::transport::getAdvertisedTopics(messageName).size() == 0)
    {
      gzdbg << "Waiting for topics to be listed" << std::endl;
      gazebo::common::Time::MSleep(200);
    }
    ASSERT_LE(topicWaitCount, 20);
    auto topics = gazebo::transport::getAdvertisedTopics(messageName);
    ASSERT_EQ(topics.size(), 1u);
    EXPECT_EQ(topics.front(), topicName);
  }
}

/////////////////////////////////////////////////
void fini()
{
  EXPECT_TRUE(gazebo::client::shutdown());
  if (kill(g_pid, SIGINT) < 0)
    gzerr << "Failed to kill the gazebo server.\n";

  int status;
  int p1 = 0;
  for (unsigned int i = 0; i < 5 && p1 != g_pid; ++i)
    p1 = waitpid(g_pid, &status, WNOHANG);
  if (p1 != g_pid)
  {
    kill(g_pid, SIGKILL);
    waitpid(g_pid, &status, 0);
  }

  g_pid = -1;
}

/////////////////////////////////////////////////
void JointCmdCB(ConstJointCmdPtr &_msg)
{
  boost::mutex::scoped_lock lock(g_mutex);
  g_msgDebugOut = _msg->DebugString();
  g_msgCondition.notify_all();
}

/////////////////////////////////////////////////
void ModelModifyCB(ConstModelPtr &_msg)
{
  boost::mutex::scoped_lock lock(g_mutex);
  g_msgDebugOut = _msg->DebugString();
  g_msgCondition.notify_all();
}

/////////////////////////////////////////////////
void RequestCB(ConstRequestPtr &_msg)
{
  boost::mutex::scoped_lock lock(g_mutex);
  g_msgDebugOut = _msg->DebugString();
  g_msgCondition.notify_all();
}

/////////////////////////////////////////////////
void FactoryCB(ConstFactoryPtr &_msg)
{
  boost::mutex::scoped_lock lock(g_mutex);
  g_msgDebugOut = _msg->DebugString();
  g_msgCondition.notify_all();
}

/////////////////////////////////////////////////
void WorldControlCB(ConstWorldControlPtr &_msg)
{
  boost::mutex::scoped_lock lock(g_mutex);
  g_msgDebugOut = _msg->DebugString();
  g_msgCondition.notify_all();
}

/////////////////////////////////////////////////
void PhysicsCB(ConstPhysicsPtr &_msg)
{
  boost::mutex::scoped_lock lock(g_mutex);
  g_msgDebugOut = _msg->DebugString();
  g_msgCondition.notify_all();
}

/////////////////////////////////////////////////
void CameraCB(ConstCameraCmdPtr &_msg)
{
  boost::mutex::scoped_lock lock(g_mutex);
  g_msgDebugOut = _msg->DebugString();
  g_msgCondition.notify_all();
}

/////////////////////////////////////////////////
/// Check to make sure that 'gz' exists
TEST_F(gzTest, Alive)
{
  std::string rawOutput = custom_exec_str("gz");
  std::string helpOutput = custom_exec_str("gz help");

  EXPECT_FALSE(rawOutput.empty());
  EXPECT_FALSE(helpOutput.empty());
  EXPECT_EQ(rawOutput, helpOutput);
}

/////////////////////////////////////////////////
TEST_F(gzTest, Joint)
{
  init();

  std::string helpOutput = custom_exec_str("gz help joint");
  EXPECT_NE(helpOutput.find("gz joint"), std::string::npos);

  gazebo::transport::NodePtr node(new gazebo::transport::Node());
  node->Init();
  gazebo::transport::SubscriberPtr sub =
    node->Subscribe("~/simple_arm/joint_cmd", &JointCmdCB);

  // Test joint force
  {
    waitForMsg("gz joint -w default -m simple_arm "
        "-j arm_shoulder_pan_joint -f 10");

    gazebo::msgs::JointCmd msg;
    msg.set_name("simple_arm::arm_shoulder_pan_joint");
    msg.set_force(10);

    EXPECT_EQ(g_msgDebugOut, msg.DebugString());
  }

  // Test joint position PID
  {
    waitForMsg("gz joint -w default -m simple_arm "
        "-j arm_shoulder_pan_joint --pos-t 1.5707 --pos-p 1.2 "
        "--pos-i 0.01 --pos-d 0.2");

    gazebo::msgs::JointCmd msg;
    msg.set_name("simple_arm::arm_shoulder_pan_joint");
    msg.mutable_position()->set_target(1.5707);
    msg.mutable_position()->set_p_gain(1.2);
    msg.mutable_position()->set_i_gain(0.01);
    msg.mutable_position()->set_d_gain(0.2);

    EXPECT_EQ(g_msgDebugOut, msg.DebugString());
  }

  // Test joint velocity PID
  {
    waitForMsg("gz joint -w default -m simple_arm "
        "-j arm_shoulder_pan_joint --vel-t 1.5707 --vel-p 1.2 "
        "--vel-i 0.01 --vel-d 0.2");

    gazebo::msgs::JointCmd msg;
    msg.set_name("simple_arm::arm_shoulder_pan_joint");
    msg.mutable_velocity()->set_target(1.5707);
    msg.mutable_velocity()->set_p_gain(1.2);
    msg.mutable_velocity()->set_i_gain(0.01);
    msg.mutable_velocity()->set_d_gain(0.2);

    EXPECT_EQ(g_msgDebugOut, msg.DebugString());
  }

  fini();
}

/////////////////////////////////////////////////
TEST_F(gzTest, Model)
{
  init();

  std::string helpOutput = custom_exec_str("gz help model");
  EXPECT_NE(helpOutput.find("gz model"), std::string::npos);

  gazebo::transport::NodePtr node(new gazebo::transport::Node());
  node->Init();
  gazebo::transport::SubscriberPtr subModify =
    node->Subscribe("~/model/modify", &ModelModifyCB);

  gazebo::transport::SubscriberPtr subRequest =
    node->Subscribe("~/request", &RequestCB);

  gazebo::transport::SubscriberPtr subFactory =
    node->Subscribe("~/factory", &FactoryCB);

  // Test model info on existing model
  {
    std::string modelInfo = custom_exec_str("gz model -m simple_arm -i");

    // Check that a few values exist. We don't check the sha1 value
    // because a few values, such as pose, are dynamic.
    EXPECT_TRUE(modelInfo.find("name: \"simple_arm\"") != std::string::npos);
    EXPECT_TRUE(modelInfo.find(
        "name: \"simple_arm::arm_wrist_roll::arm_wrist_roll_geom_visual\"")
        != std::string::npos);
    EXPECT_TRUE(modelInfo.find(
        "name: \"simple_arm::arm_wrist_lift::arm_wrist_lift_geom\"")
        != std::string::npos);
  }

  // Test model move
  {
    waitForMsg("gz model -w default -m simple_arm "
        "-x 1.1 -y 2.3 -z 4.5 -R 0.1 -P 1.2 -Y 3.4");

    gazebo::msgs::Model msg;
    msg.set_name("simple_arm");
    gazebo::msgs::Set(msg.mutable_pose(),
        ignition::math::Pose3d(1.1, 2.3, 4.5, 0.1, 1.2, 3.4));
    EXPECT_EQ(g_msgDebugOut, msg.DebugString());
  }

  // Test model spawn from file
  // Some expectations in this code block are disabled due to issue 2069
  {
    std::string filename = std::string(TEST_PATH) + "/models/box.sdf";

    g_msgDebugOut.clear();
    custom_exec_str("gz model -w default -m my_box -f " + filename);

    int maxSleep = 10;
    int sleep = 0;
    while (g_msgDebugOut.empty() && sleep < maxSleep)
    {
      gazebo::common::Time::MSleep(100);
      sleep++;
    }
    // EXPECT_FALSE(g_msgDebugOut.empty());

    // Create similar message to compare
    sdf::SDFPtr sdf(new sdf::SDF());
    EXPECT_TRUE(sdf::init(sdf));

    EXPECT_TRUE(sdf::readFile(filename, sdf));
    sdf::ElementPtr modelElem = sdf->Root()->GetElement("model");
    modelElem->GetAttribute("name")->SetFromString("my_box");

    gazebo::msgs::Factory msg;
    msg.set_sdf(sdf->ToString());
    gazebo::msgs::Set(msg.mutable_pose(),
        ignition::math::Pose3d(0, 0, 0, 0, 0, 0));

    // EXPECT_EQ(g_msgDebugOut, msg.DebugString());
  }

  // Test model info of inserted model to verify insertion
  {
    std::string modelInfo = custom_exec_str("gz model -m my_box -i");

    // Check that a few values exist. We don't check the sha1 value
    // because a few values, such as pose, are dynamic.
    EXPECT_TRUE(modelInfo.find("name: \"my_box\"") != std::string::npos);
    EXPECT_TRUE(modelInfo.find("id: 56") != std::string::npos);
    EXPECT_TRUE(modelInfo.find("is_static: false") != std::string::npos);
    EXPECT_TRUE(modelInfo.find("name: \"my_box::link::collision\"")
        != std::string::npos);
  }

  // Test model delete
  {
    waitForMsg("gz model -w default -m my_box -d");

    EXPECT_NE(g_msgDebugOut.find("entity_delete"), std::string::npos);
    // The following expectation can fail, since Link::Fini publishes
    // an entity_delete request with the integer id of its visuals.
    // The expectation is disabled until model deletion is improved, see:
    // https://bitbucket.org/osrf/gazebo_design/pull-requests/31
    // EXPECT_NE(g_msgDebugOut.find("my_box"), std::string::npos);
  }

  // Test model info of deleted model to verify deletion
  {
    // Make sure the error message is output.
    std::string modelInfo = custom_exec_str("gz model -m my_box -i");
    EXPECT_EQ(modelInfo,
        "Unable to get info on model[my_box] in the world[default]\n");
  }

  // Test model spawn from string
  // Some expectations in this code block are disabled due to issue 2069
  {
    std::string filename = std::string(TEST_PATH) + "/models/box.sdf";

    std::string cmd = "cat ";
    cmd += filename + " | gz model -w default -m my_box -s";

    g_msgDebugOut.clear();
    custom_exec_str(cmd);

    int maxSleep = 10;
    int sleep = 0;
    while (g_msgDebugOut.empty() && sleep < maxSleep)
    {
      gazebo::common::Time::MSleep(100);
      sleep++;
    }
    // EXPECT_FALSE(g_msgDebugOut.empty());

    // Create similar message to compare
    sdf::SDFPtr sdf(new sdf::SDF());
    EXPECT_TRUE(sdf::init(sdf));

    EXPECT_TRUE(sdf::readFile(filename, sdf));
    sdf::ElementPtr modelElem = sdf->Root()->GetElement("model");
    modelElem->GetAttribute("name")->SetFromString("my_box");

    gazebo::msgs::Factory msg;
    msg.set_sdf(sdf->ToString());
    gazebo::msgs::Set(msg.mutable_pose(),
        ignition::math::Pose3d(0, 0, 0, 0, 0, 0));

    // EXPECT_EQ(g_msgDebugOut, msg.DebugString());
  }

  // Check there were no extra copies of the model inserted
  {
    // Make sure the error message is output.
    std::string modelInfo = custom_exec_str("gz model -m my_box_0 -i");
    EXPECT_EQ(modelInfo,
        "Unable to get info on model[my_box_0] in the world[default]\n");
  }

  // Test model info and pose
  {
    // Make sure the error message is output.
    std::string modelInfo = custom_exec_str("gz model -m does_not_exist -i");
    EXPECT_EQ(gazebo::common::get_sha1<std::string>(modelInfo),
        "7b5a9ab178ce5fa6ae74c80a33a99b84183ae600");

    // Get info for a model that exists.
    modelInfo = custom_exec_str("gz model -m my_box -i");

    // Check that a few values exist. We don't check the sha1 value
    // because a few values, such as pose, are dynamic.
    EXPECT_TRUE(modelInfo.find("name: \"my_box\"") != std::string::npos);
    EXPECT_TRUE(modelInfo.find("id: 62") != std::string::npos);
    EXPECT_TRUE(modelInfo.find("is_static: false") != std::string::npos);
    EXPECT_TRUE(modelInfo.find("name: \"my_box::link::collision\"")
        != std::string::npos);

    // Get the pose of the model.
    modelInfo = custom_exec_str("gz model -m my_box -p");
    boost::algorithm::trim(modelInfo);

    // Split the string into parts p.
    auto p = common::split(modelInfo, " ");

    // Make sure we have the right number of parts.
    // Don't ASSERT_EQ, because we need to run fini at end of test
    EXPECT_EQ(p.size(), 6u);

    // Make sure the pose is correct.
    if (p.size() == 6u)
    {
      EXPECT_NO_THROW(EXPECT_DOUBLE_EQ(boost::lexical_cast<double>(p[0]), 0.0));
      EXPECT_NO_THROW(EXPECT_DOUBLE_EQ(boost::lexical_cast<double>(p[1]), 0.0));
      EXPECT_NO_THROW(EXPECT_DOUBLE_EQ(boost::lexical_cast<double>(p[2]), 0.5));
      EXPECT_NO_THROW(EXPECT_DOUBLE_EQ(boost::lexical_cast<double>(p[3]), 0.0));
      EXPECT_NO_THROW(EXPECT_DOUBLE_EQ(boost::lexical_cast<double>(p[4]), 0.0));
      EXPECT_NO_THROW(EXPECT_DOUBLE_EQ(boost::lexical_cast<double>(p[5]), 0.0));
    }
  }

  // Test model delete
  {
    waitForMsg("gz model -w default -m simple_arm -d");

    EXPECT_NE(g_msgDebugOut.find("entity_delete"), std::string::npos);
    // The following expectation can fail, since Link::Fini publishes
    // an entity_delete request with the integer id of its visuals.
    // The expectation is disabled until model deletion is improved, see:
    // https://bitbucket.org/osrf/gazebo_design/pull-requests/31
    // EXPECT_NE(g_msgDebugOut.find("simple_arm"), std::string::npos);
  }

  fini();
}

/////////////////////////////////////////////////
TEST_F(gzTest, World)
{
  init();

  std::string helpOutput = custom_exec_str("gz help world");
  EXPECT_NE(helpOutput.find("gz world"), std::string::npos);

  gazebo::transport::NodePtr node(new gazebo::transport::Node());
  node->Init();
  gazebo::transport::SubscriberPtr sub =
    node->Subscribe("~/world_control", &WorldControlCB);

  // Test world pause
  {
    waitForMsg("gz world -w default -p 1");

    gazebo::msgs::WorldControl msg;
    msg.set_pause(true);
    EXPECT_EQ(g_msgDebugOut, msg.DebugString());
  }

  // Test world step
  {
    waitForMsg("gz world -w default -s");

    gazebo::msgs::WorldControl msg;
    msg.set_step(true);
    EXPECT_EQ(g_msgDebugOut, msg.DebugString());
  }

  // Test world multi-step
  {
    waitForMsg("gz world -w default -m 10");

    gazebo::msgs::WorldControl msg;
    msg.set_multi_step(10);
    EXPECT_EQ(g_msgDebugOut, msg.DebugString());
  }

  // Test world reset all
  {
    waitForMsg("gz world -w default -r");

    gazebo::msgs::WorldControl msg;
    msg.mutable_reset()->set_all(true);
    EXPECT_EQ(g_msgDebugOut, msg.DebugString());
  }

  // Test world reset time
  {
    waitForMsg("gz world -w default -t");

    gazebo::msgs::WorldControl msg;
    msg.mutable_reset()->set_time_only(true);
    EXPECT_EQ(g_msgDebugOut, msg.DebugString());
  }

  // Test world reset models
  {
    waitForMsg("gz world -w default -o");

    gazebo::msgs::WorldControl msg;
    msg.mutable_reset()->set_model_only(true);
    EXPECT_EQ(g_msgDebugOut, msg.DebugString());
  }

  fini();
}

/////////////////////////////////////////////////
TEST_F(gzTest, Physics)
{
  init();

  std::string helpOutput = custom_exec_str("gz help physics");
  EXPECT_NE(helpOutput.find("gz physics"), std::string::npos);

  gazebo::transport::NodePtr node(new gazebo::transport::Node());
  node->Init();
  gazebo::transport::SubscriberPtr sub =
    node->Subscribe("~/physics", &PhysicsCB);

  // Test gravity
  {
    waitForMsg("gz physics -w default -g 1,2,3 ");

    gazebo::msgs::Physics msg;
    msg.mutable_gravity()->set_x(1);
    msg.mutable_gravity()->set_y(2);
    msg.mutable_gravity()->set_z(3);

    EXPECT_EQ(g_msgDebugOut, msg.DebugString());
  }

  // Test step size
  {
    waitForMsg("gz physics -w default -s 0.0123 ");

    gazebo::msgs::Physics msg;
    msg.set_max_step_size(0.0123);

    EXPECT_EQ(g_msgDebugOut, msg.DebugString());
  }

  // Test iters
  {
    waitForMsg("gz physics -w default -i 561 ");

    gazebo::msgs::Physics msg;
    msg.set_iters(561);

    EXPECT_EQ(g_msgDebugOut, msg.DebugString());
  }

  // Test update-rate
  {
    waitForMsg("gz physics -w default -u 1234 ");

    gazebo::msgs::Physics msg;
    msg.set_real_time_update_rate(1234);

    EXPECT_EQ(g_msgDebugOut, msg.DebugString());
  }

  fini();
}

/////////////////////////////////////////////////
TEST_F(gzTest, Camera)
{
  init();

  std::string helpOutput = custom_exec_str("gz help camera");
  EXPECT_NE(helpOutput.find("gz camera"), std::string::npos);

  gazebo::transport::NodePtr node(new gazebo::transport::Node());
  node->Init();
  gazebo::transport::SubscriberPtr sub =
    node->Subscribe("~/user/cmd", &CameraCB);

  // Test follow
  {
    waitForMsg("gz camera -w default -c user -f box");

    gazebo::msgs::CameraCmd msg;
    msg.set_follow_model("box");

    EXPECT_EQ(g_msgDebugOut, msg.DebugString());
  }

  fini();
}

/////////////////////////////////////////////////
TEST_F(gzTest, Stats)
{
  init();

  std::string helpOutput = custom_exec_str("gz help stats");
  EXPECT_NE(helpOutput.find("gz stats"), std::string::npos);

  // Basic output
  std::string output = custom_exec_str("gz stats -d 1");
  EXPECT_NE(output.find("Factor["), std::string::npos);

  // Plot option
  output = custom_exec_str("gz stats -d 1 -p");
  EXPECT_NE(output.find("# real-time factor (percent),"), std::string::npos);

  fini();
}

/////////////////////////////////////////////////
TEST_F(gzTest, Topic)
{
  init();

  std::string helpOutput = custom_exec_str("gz help topic");
  EXPECT_NE(helpOutput.find("gz topic"), std::string::npos);

  // List
  std::string output = custom_exec_str("gz topic -l");
  EXPECT_NE(output.find("/gazebo/default/world_stats"), std::string::npos);

  // Info
  output = custom_exec_str("gz topic -i /gazebo/default/world_stats");
  EXPECT_NE(output.find("gazebo.msgs.WorldStatistics"), std::string::npos);

  // Echo
  output = custom_exec_str("gz topic -e /gazebo/default/world_stats -d 1");
  EXPECT_NE(output.find("real_time {"), std::string::npos);

  // Echo unformatted
  output = custom_exec_str("gz topic -e /gazebo/default/world_stats -u -d 1");
  EXPECT_NE(output.find("real_time {"), std::string::npos);

  // Hz
  output = custom_exec_str("gz topic -z /gazebo/default/world_stats -d 1");
  EXPECT_NE(output.find("Hz:"), std::string::npos);

  // Bw
  output = custom_exec_str("gz topic -b /gazebo/default/world_stats -d 10");
  EXPECT_NE(output.find("Total["), std::string::npos);

<<<<<<< HEAD
  // Publish
  output = custom_exec_str("gz topic -p /gazebo/default/atmosphere "
      "-m temperature:400");
  EXPECT_TRUE(output.empty());
=======
  // Request
  output = custom_exec_str("gz topic -r entity_list");
  EXPECT_NE(output.find("models {"), std::string::npos);
>>>>>>> 6612fe41

  fini();
}

/////////////////////////////////////////////////
TEST_F(gzTest, SDF)
{
  boost::filesystem::path path;

  std::string helpOutput = custom_exec_str("gz help sdf");
  EXPECT_NE(helpOutput.find("gz sdf"), std::string::npos);

  // Regenerate each sum using:
  // gz sdf -d -v <major.minor> | sha1sum'
  std::map<std::string, std::string> descSums;
  descSums["1.0"] = "c69f2dcf512a58fd63b1ba604c3e3f23069afcae";
  descSums["1.2"] = "a78a9127ce11ecbd90126654dfa991949f12ff27";
  descSums["1.3"] = "f3dfff3a79eeca7a962f75ce537c94df8db4d81b";
  descSums["1.4"] = "e4de8b88e2ddc9d88d5b335ca88c5b046ed8f068";
  // descSums["1.5"] = "dddf642e1259439ce47b4664f853ac9f32432762";

  // Test each descSum
  for (std::map<std::string, std::string>::iterator iter = descSums.begin();
       iter != descSums.end(); ++iter)
  {
    std::string cmd = std::string("gz sdf -d -v ") + iter->first;
    std::string output = custom_exec_str(cmd);
    std::string shasum = gazebo::common::get_sha1<std::string>(output);
    EXPECT_EQ(shasum, iter->second);
  }

  // Regenerate each sum using:
  // gz sdf -o -v <major.minor> | sha1sum'
  std::map<std::string, std::string> docSums;
  docSums["1.0"] = "4cf955ada785adf72503744604ffadcdf13ec0d2";
  docSums["1.2"] = "27f9d91080ce8aa18eac27c9d899fde2d4b78785";
  docSums["1.3"] = "ad80986d42eae97baf277118f52d7e8b951d8ea1";
  docSums["1.4"] = "bb4c725f2a29b32d413cd490c9a221cd27b36997";
  // docSums["1.5"] = "4e99e3a1e3497a0262d5253cbff12be4758e3c16";

  // Test each docSum
  for (std::map<std::string, std::string>::iterator iter = docSums.begin();
       iter != docSums.end(); ++iter)
  {
    std::string cmd = std::string("gz sdf -o -v ") + iter->first;
    std::string output = custom_exec_str(cmd);
    std::string shasum = gazebo::common::get_sha1<std::string>(output);
    EXPECT_EQ(shasum, iter->second);
  }


  path = TEST_PATH;
  path /= "worlds/box_plane_low_friction_test.world";

  {
    // Check box_plane_low_friction_test.world
    std::string output =
      custom_exec_str(std::string("gz sdf -k ") + path.string());
    EXPECT_EQ(output, "Check complete\n");
  }

  // The checksums are changing too often for this test to be useful
  // {
  //   // Print box_plane_low_friction_test.world
  //   // Regenerate using:
  //   // gz sdf -p test/worlds/box_plane_low_friction_test.world
  //   // | shasum
  //   std::string output =
  //     custom_exec_str(std::string("gz sdf -p ") + path.string());
  //   std::string shasum = gazebo::common::get_sha1<std::string>(output);
  //   EXPECT_EQ(shasum, "81960fabd921e1832aeb15d8b1ac39754c0eed81");
  // }

  path = PROJECT_BINARY_PATH;
  path = path / "test" / "sdf_convert_test.world";
  std::ofstream file(path.string().c_str(), std::ios::out);
  EXPECT_TRUE(file.is_open());

  file << "<?xml version='1.0' ?>"
    "<sdf version='1.3'>"
    "<world name='default'>"
    "<include><uri>model://camera</uri></include>"
    "</world>"
    "</sdf>";
  file.close();

  {
    // Convert 1.3 SDF
    std::string output =
      custom_exec_str(std::string("gz sdf -c ") + path.string());
    EXPECT_EQ(output, "Success\n");
  }
}

/////////////////////////////////////////////////
/// Main
int main(int argc, char **argv)
{
  ::testing::InitGoogleTest(&argc, argv);
  return RUN_ALL_TESTS();
}<|MERGE_RESOLUTION|>--- conflicted
+++ resolved
@@ -692,16 +692,14 @@
   output = custom_exec_str("gz topic -b /gazebo/default/world_stats -d 10");
   EXPECT_NE(output.find("Total["), std::string::npos);
 
-<<<<<<< HEAD
+  // Request
+  output = custom_exec_str("gz topic -r entity_list");
+  EXPECT_NE(output.find("models {"), std::string::npos);
+
   // Publish
   output = custom_exec_str("gz topic -p /gazebo/default/atmosphere "
       "-m temperature:400");
   EXPECT_TRUE(output.empty());
-=======
-  // Request
-  output = custom_exec_str("gz topic -r entity_list");
-  EXPECT_NE(output.find("models {"), std::string::npos);
->>>>>>> 6612fe41
 
   fini();
 }
