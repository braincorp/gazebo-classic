/*
 * Copyright (C) 2012-2013 Open Source Robotics Foundation
 *
 * Licensed under the Apache License, Version 2.0 (the "License");
 * you may not use this file except in compliance with the License.
 * You may obtain a copy of the License at
 *
 *     http://www.apache.org/licenses/LICENSE-2.0
 *
 * Unless required by applicable law or agreed to in writing, software
 * distributed under the License is distributed on an "AS IS" BASIS,
 * WITHOUT WARRANTIES OR CONDITIONS OF ANY KIND, either express or implied.
 * See the License for the specific language governing permissions and
 * limitations under the License.
 *
*/
#include <boost/program_options.hpp>
#include <fstream>
#include <string>
#include <gazebo/transport/transport.hh>
#include <gazebo/common/CommonIface.hh>

using namespace gazebo;
namespace po = boost::program_options;

/////////////////////////////////////////////////
void help(po::options_description &_options)
{
  std::cerr << "gzfactory -- Tool to spawn or delete models from "
    << " simulation\n\n";

  std::cerr << "`gzfactory` <spawn|delete> [options]\n\n";

  std::cerr << "Spawn or delete models into or from a "
    << "running Gazebo simulation.\n\n";

  std::cerr << "Commands:\n"
    << "    spawn   Spawn new model. Must specify a SDF model file.\n"
    << "    delete  Delete existing model. Must specify model name.\n\n";

  std::cerr << _options << "\n\n";

  std::cerr << "See also:\n"
    << "Example and more information about gazebo gzfactory and "
    << "other command line tools can be found at:"
    << "http://gazebosim.org/user_guide/started__commandlinetools.html\n";
}

/////////////////////////////////////////////////
void Spawn(po::variables_map &_vm)
{
  std::string filename, modelName;
  std::string worldName;

  if (!_vm.count("sdf"))
  {
    std::cerr << "Error: Missing filename.\n";
    return;
  }

  if (_vm.count("world-name"))
    worldName = _vm["world-name"].as<std::string>();

  if (_vm.count("model-name"))
    modelName = _vm["model-name"].as<std::string>();

  filename = _vm["sdf"].as<std::string>();

  std::ifstream ifs(filename.c_str());
  if (!ifs)
  {
    std::cerr << "Error: Unable to open file[" << filename << "]\n";
    return;
  }

  boost::shared_ptr<sdf::SDF> sdf(new sdf::SDF());
  if (!sdf::init(sdf))
  {
    std::cerr << "ERROR: SDF parsing the xml failed" << std::endl;
    return;
  }

  if (!sdf::readFile(filename, sdf))
  {
    std::cerr << "Error: SDF parsing the xml failed\n";
    return;
  }

  sdf::ElementPtr modelElem = sdf->root->GetElement("model");

  if (!modelElem)
  {
    gzerr << "Unable to find <model> element.\n";
    return;
  }

  // Get/Set the model name
  if (modelName.empty())
    modelName = modelElem->Get<std::string>("name");
  else
    modelElem->GetAttribute("name")->SetFromString(modelName);

  math::Pose pose = modelElem->Get<math::Pose>("pose");
  math::Vector3 rpy = pose.rot.GetAsEuler();
  if (_vm.count("pose-x"))
    pose.pos.x = _vm["pose-x"].as<double>();
  if (_vm.count("pose-y"))
    pose.pos.y = _vm["pose-y"].as<double>();
  if (_vm.count("pose-z"))
    pose.pos.z = _vm["pose-z"].as<double>();
  if (_vm.count("pose-R"))
    rpy.x = _vm["pose-R"].as<double>();
  if (_vm.count("pose-P"))
    rpy.y = _vm["pose-P"].as<double>();
  if (_vm.count("pose-Y"))
    rpy.z = _vm["pose-Y"].as<double>();
  pose.rot.SetFromEuler(rpy);

  if (!transport::init())
    return;

  transport::run();

  transport::NodePtr node(new transport::Node());
  node->Init(worldName);

  std::cout << "Spawning " << modelName << " into "
            << node->GetTopicNamespace()  << " world.\n";

  transport::PublisherPtr pub = node->Advertise<msgs::Factory>("~/factory");
  pub->WaitForConnection();

  msgs::Factory msg;
  msg.set_sdf(sdf->ToString());
  msgs::Set(msg.mutable_pose(), pose);
  pub->Publish(msg, true);

  transport::fini();
}

/////////////////////////////////////////////////
void Delete(po::variables_map &vm)
{
  std::string modelName;
  // std::string worldName = "default";

  // if (vm.count("world-name"))
  //   worldName = vm["world-name"].as<std::string>();

  if (vm.count("model-name"))
    modelName = vm["model-name"].as<std::string>();
  else
  {
    std::cerr << "Error: No model name specified.\n";
    return;
  }

  msgs::Request *msg = msgs::CreateRequest("entity_delete", modelName);

  if (!transport::init())
    return;

  transport::run();

  transport::NodePtr node(new transport::Node());
  node->Init();

  transport::PublisherPtr pub = node->Advertise<msgs::Request>("~/request");
  pub->WaitForConnection();
  pub->Publish(*msg);
  delete msg;

  transport::fini();
}

/////////////////////////////////////////////////
int main(int argc, char **argv)
{
  po::options_description v_desc("Options");
  v_desc.add_options()
    ("help,h", "Produce this help message.")
    ("sdf,f", po::value<std::string>(), "SDF model file.")
    ("world-name,w", po::value<std::string>(), "Name of Gazebo world.")
    ("model-name,m", po::value<std::string>(), "Model name.")
<<<<<<< HEAD
    ("pose-x,x", po::value<double>(), "set model x position.")
    ("pose-y,y", po::value<double>(), "set model y position.")
    ("pose-z,z", po::value<double>(), "set model z position.")
    ("pose-R,R", po::value<double>(), "set model roll orientation in radians.")
    ("pose-P,P", po::value<double>(), "set model pitch orientation in radians.")
    ("pose-Y,Y", po::value<double>(), "set model yaw orientation in radians.");
=======
    ("pose-x,x", po::value<double>(), "Set model x position.")
    ("pose-y,y", po::value<double>(), "Set model y position.")
    ("pose-z,z", po::value<double>(), "Set model z positione.")
    ("pose-R,R", po::value<double>(), "Set model roll orientation in radians.")
    ("pose-P,P", po::value<double>(), "Set model pitch orientation in radians.")
    ("pose-Y,Y", po::value<double>(), "Set model yaw orientation in radians.");
>>>>>>> 564a7808

  po::options_description h_desc("Hidden options");
  h_desc.add_options()
    ("command", po::value<std::string>(), "<spawn|delete>");

  po::options_description desc("Options");
  desc.add(v_desc).add(h_desc);

  po::positional_options_description p_desc;
  p_desc.add("command", 1);

  po::variables_map vm;
  try
  {
    po::store(po::command_line_parser(argc,
          argv).options(desc).positional(p_desc).run(), vm);
    po::notify(vm);
  } catch(boost::exception &_e)
  {
    std::cerr << "Error. Invalid arguments\n";
    return -1;
  }


  if (vm.count("help") || argc < 2)
  {
    help(v_desc);
    return -1;
  }

  sdf::setFindCallback(boost::bind(&gazebo::common::find_file, _1));

  if (vm.count("command"))
  {
    std::string cmd = vm["command"].as<std::string>();
    if (cmd == "spawn")
      Spawn(vm);
    else if (cmd == "delete")
      Delete(vm);
    else
    {
      std::cerr << "Invalid command[" << cmd << "]. ";
      std::cerr << "Must use 'spawn' or 'delete'\n";
    }
  }
  else
    std::cerr << "Error: specify 'spawn' or 'delete'\n";

  return 0;
}<|MERGE_RESOLUTION|>--- conflicted
+++ resolved
@@ -182,21 +182,12 @@
     ("sdf,f", po::value<std::string>(), "SDF model file.")
     ("world-name,w", po::value<std::string>(), "Name of Gazebo world.")
     ("model-name,m", po::value<std::string>(), "Model name.")
-<<<<<<< HEAD
-    ("pose-x,x", po::value<double>(), "set model x position.")
-    ("pose-y,y", po::value<double>(), "set model y position.")
-    ("pose-z,z", po::value<double>(), "set model z position.")
-    ("pose-R,R", po::value<double>(), "set model roll orientation in radians.")
-    ("pose-P,P", po::value<double>(), "set model pitch orientation in radians.")
-    ("pose-Y,Y", po::value<double>(), "set model yaw orientation in radians.");
-=======
     ("pose-x,x", po::value<double>(), "Set model x position.")
     ("pose-y,y", po::value<double>(), "Set model y position.")
     ("pose-z,z", po::value<double>(), "Set model z positione.")
     ("pose-R,R", po::value<double>(), "Set model roll orientation in radians.")
     ("pose-P,P", po::value<double>(), "Set model pitch orientation in radians.")
     ("pose-Y,Y", po::value<double>(), "Set model yaw orientation in radians.");
->>>>>>> 564a7808
 
   po::options_description h_desc("Hidden options");
   h_desc.add_options()
