--- conflicted
+++ resolved
@@ -145,11 +145,7 @@
   if (std::string("1.4").compare(SDF_VERSION) == 0)
     EXPECT_EQ(shasum, "0bf1f293b164bbe820267f970c4b419acdca4b01");
   else if (std::string("1.5").compare(SDF_VERSION) == 0)
-<<<<<<< HEAD
-    EXPECT_EQ(shasum, "c8239def61dceea995824928cbb379776e213c5f");
-=======
     EXPECT_EQ(shasum, "f6e87a2747e4507804a22f9e2fbabdc8e6d60f97");
->>>>>>> 4772a7f1
   else
     FAIL() << "Please add support for sdf version: " << SDF_VERSION;
 
@@ -161,11 +157,7 @@
   if (std::string("1.4").compare(SDF_VERSION) == 0)
     EXPECT_EQ(shasum, "33db2cbd0841466a67abd7d2bbc69cf2cfae19b6");
   else if (std::string("1.5").compare(SDF_VERSION) == 0)
-<<<<<<< HEAD
-    EXPECT_EQ(shasum, "b22598f07345da39e9d34010f56c1fcbca9c96f7");
-=======
     EXPECT_EQ(shasum, "96dd9ff005141d26c21b5310bcff25ec7a98909e");
->>>>>>> 4772a7f1
   else
     FAIL() << "Please add support for sdf version: " << SDF_VERSION;
 
@@ -177,11 +169,7 @@
   if (std::string("1.4").compare(SDF_VERSION) == 0)
     EXPECT_EQ(shasum, "07113f16d44e2484f769fd1947ff5dca93f55cf4");
   else if (std::string("1.5").compare(SDF_VERSION) == 0)
-<<<<<<< HEAD
-    EXPECT_EQ(shasum, "c3bb1890e26eb1b048c22323a9f5e2a6736f839a");
-=======
     EXPECT_EQ(shasum, "e20f7391e595dfaea77385d1a3b0abfe4032cc65");
->>>>>>> 4772a7f1
   else
     FAIL() << "Please add support for sdf version: " << SDF_VERSION;
 
@@ -193,11 +181,7 @@
   if (std::string("1.4").compare(SDF_VERSION) == 0)
     EXPECT_EQ(shasum, "7f34f3fac505707727a74ac8659bb8736932ab07");
   else if (std::string("1.5").compare(SDF_VERSION) == 0)
-<<<<<<< HEAD
-    EXPECT_EQ(shasum, "97db49df10ad8a6311c3f0072475f30f01995184");
-=======
     EXPECT_EQ(shasum, "2f639a2bf679c27a8344823fa81083a25a8aa375");
->>>>>>> 4772a7f1
   else
     FAIL() << "Please add support for sdf version: " << SDF_VERSION;
 
@@ -210,11 +194,7 @@
   if (std::string("1.4").compare(SDF_VERSION) == 0)
     EXPECT_EQ(shasum, "d52ba4333511b7e4339db3eb71814c73473fba36");
   else if (std::string("1.5").compare(SDF_VERSION) == 0)
-<<<<<<< HEAD
-    EXPECT_EQ(shasum, "99dbf1f5a3992d084bef65f934a887c8d5c0b0f8");
-=======
     EXPECT_EQ(shasum, "523bd5e77785ae7416473d608e9c2b8097f2427c");
->>>>>>> 4772a7f1
   else
     FAIL() << "Please add support for sdf version: " << SDF_VERSION;
 
@@ -227,11 +207,7 @@
   if (std::string("1.4").compare(SDF_VERSION) == 0)
     EXPECT_EQ(shasum, "2f689dadc66171a76f7f3400bc218485a923c324");
   else if (std::string("1.5").compare(SDF_VERSION) == 0)
-<<<<<<< HEAD
-    EXPECT_EQ(shasum, "4f2f31f0331169cd46164eb9d4f4d709b28d97fe");
-=======
     EXPECT_EQ(shasum, "113f1bda3fdf547964bfd7464b30fda1514f06fa");
->>>>>>> 4772a7f1
   else
     FAIL() << "Please add support for sdf version: " << SDF_VERSION;
 }
@@ -310,11 +286,7 @@
   // Call gz log step and press q immediately
   std::string stepq0 = custom_exec(std::string("echo 'q' | ") + stepCmd);
   shasum = gazebo::common::get_sha1<std::string>(stepq0);
-<<<<<<< HEAD
-  EXPECT_EQ(shasum, "81ceefcf3f81169cc9baf98f463469db242d9534");
-=======
   EXPECT_EQ(shasum, "e5599c7226cb211a40f0b3ea91cf2a9c39c9b649");
->>>>>>> 4772a7f1
 
   // Call gz log step and press space once, then q
   std::string stepq1 = custom_exec(std::string("echo ' q' | ") + stepCmd);
@@ -322,11 +294,7 @@
   if (std::string("1.4").compare(SDF_VERSION) == 0)
     EXPECT_EQ(shasum, "43eacb140e00ef0525d54667bc558d63dac3d21f");
   else
-<<<<<<< HEAD
-    EXPECT_EQ(shasum, "aca516bbf9d1d619c0ae3497bd7c37205ffb73e2");
-=======
     EXPECT_EQ(shasum, "1fceaf4ca787dfed053c3142b1d909be8b719556");
->>>>>>> 4772a7f1
 
   // Call gz log step and press space twice, then q
   std::string stepq2 = custom_exec(std::string("echo '  q' | ") + stepCmd);
@@ -334,11 +302,7 @@
   if (std::string("1.4").compare(SDF_VERSION) == 0)
     EXPECT_EQ(shasum, "37e133d15d3f74cbc686bfceb26b8db46e2f6bf5");
   else
-<<<<<<< HEAD
-    EXPECT_EQ(shasum, "dbae26466f3343c35e4411b4030466f12997765b");
-=======
     EXPECT_EQ(shasum, "53857c256ad1665e6f7a291bf63ef6dce4c5349d");
->>>>>>> 4772a7f1
 }
 
 /////////////////////////////////////////////////
