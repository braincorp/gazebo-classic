/*
 * Copyright 2012 Open Source Robotics Foundation
 *
 * Licensed under the Apache License, Version 2.0 (the "License");
 * you may not use this file except in compliance with the License.
 * You may obtain a copy of the License at
 *
 *     http://www.apache.org/licenses/LICENSE-2.0
 *
 * Unless required by applicable law or agreed to in writing, software
 * distributed under the License is distributed on an "AS IS" BASIS,
 * WITHOUT WARRANTIES OR CONDITIONS OF ANY KIND, either express or implied.
 * See the License for the specific language governing permissions and
 * limitations under the License.
 *
*/

#include <stdio.h>
#include <termios.h>
#include <unistd.h>

#include <boost/program_options.hpp>
#include <boost/algorithm/string.hpp>
#include <boost/algorithm/string/regex.hpp>
#include <boost/date_time/posix_time/posix_time.hpp>
#include <boost/date_time/posix_time/posix_time_io.hpp>

#include <gazebo/gazebo.hh>
#include <gazebo/sdf/sdf.hh>
#include <gazebo/msgs/msgs.hh>
#include <gazebo/physics/WorldState.hh>
#include <gazebo/common/Time.hh>
#include <gazebo/util/util.hh>
#include <gazebo/gazebo_config.h>

namespace po = boost::program_options;

sdf::ElementPtr g_stateSdf;

/// \brief Base class for all filters.
class FilterBase
{
  /// \brief Constructor
  /// \param[in] _xmlOutput True if the output should be in XML format.
  /// \param[in[ _stamp Type of stamp to apply.
  public: FilterBase(bool _xmlOutput, const std::string &_stamp)
          : xmlOutput(_xmlOutput), stamp(_stamp)
  {
  }

  /// \brief Output a line of data.
  /// \param[in] _stream The output stream.
  /// \param[in] _state Current state.
  public: std::ostringstream &Out(std::ostringstream &_stream,
              const gazebo::physics::State &_state)
          {
            if (!this->xmlOutput && !this->stamp.empty())
            {
              if (this->stamp == "sim")
                _stream << _state.GetSimTime().Double() << " ";
              else if (this->stamp == "real")
                _stream << _state.GetRealTime().Double() << " ";
              else if (this->stamp == "wall")
                _stream << _state.GetWallTime().Double() << " ";
            }

            return _stream;
          }

  /// \brief Filter a pose.
  /// \param[in] _pose The pose to filter.
  /// \param[in] _xmlName Name of the xml tag.
  /// \param[in] _filter The filter string [x,y,z,r,p,a].
  /// \param[in] _state Current state.
  public: std::string FilterPose(const gazebo::math::Pose &_pose,
              const std::string &_xmlName,
              std::string _filter,
              const gazebo::physics::State &_state)
          {
            std::ostringstream result;
            std::string xmlPrefix, xmlSuffix;

            // Remove brackets, if they exist
            boost::erase_all(_filter, "[");
            boost::erase_all(_filter, "]");

            // Output XML tags if required.
            if (this->xmlOutput)
            {
              xmlPrefix = std::string("<") + _xmlName + ">";
              xmlSuffix = std::string("</") + _xmlName + ">";
            }

            // Get the euler angles.
            gazebo::math::Vector3 rpy = _pose.rot.GetAsEuler();

            // If the filter is empty, then output the whole pose.
            if (!_filter.empty())
            {
              // Get the list of pose elements from the filter
              std::list<std::string> elements;
              boost::split(elements, _filter, boost::is_any_of(","));
              if (elements.empty() && !_filter.empty())
                elements.push_back(_filter);

              // Iterate over the list of pose elements.
              for (std::list<std::string>::iterator elemIter =
                  elements.begin(); elemIter != elements.end();
                  ++elemIter)
              {
                switch ((*elemIter)[0])
                {
                  case 'X':
                  case 'x':
                    this->Out(result, _state) << std::fixed
                      << _pose.pos.x << " ";
                    break;
                  case 'Y':
                  case 'y':
                    this->Out(result, _state) << std::fixed
                      << _pose.pos.y << " ";
                    break;
                  case 'Z':
                  case 'z':
                    this->Out(result, _state) << std::fixed
                      << _pose.pos.z << " ";
                    break;
                  case 'R':
                  case 'r':
                    this->Out(result, _state) << std::fixed << rpy.x << " ";
                    break;
                  case 'P':
                  case 'p':
                    this->Out(result, _state) << std::fixed << rpy.y << " ";
                    break;
                  case 'A':
                  case 'a':
                    this->Out(result, _state) << std::fixed << rpy.z << " ";
                    break;
                  default:
                    gzerr << "Invalid pose value[" << *elemIter << "]\n";
                    break;
                }
              }
              result << std::endl;
            }
            else
            {
              // No filter, so output the whole pose.
              if (!xmlPrefix.empty())
              {
                result << std::fixed << xmlPrefix << _pose
                  << xmlSuffix << std::endl;
              }
              else
                this->Out(result, _state) << _pose << std::endl;
            }

            return result.str();
          }

  /// \brief True if XML output is requested.
  protected: bool xmlOutput;

  /// \brief Time stamp type
  protected: std::string stamp;
};

/// \brief Filter for joint state.
class JointFilter : public FilterBase
{
  /// \brief Constructor.
  /// \param[in] _xmlOutput True if the output should be in XML format.
  public: JointFilter(bool _xmlOutput, const std::string &_stamp)
          : FilterBase(_xmlOutput, _stamp)
          {
          }

  /// \brief Initialize the filter.
  /// \param[in] _filter The command line filter string.
  public: void Init(const std::string &_filter)
          {
            this->parts.clear();

            if (!_filter.empty())
            {
              boost::split(this->parts, _filter, boost::is_any_of("."));

              if (!this->parts.size())
                this->parts.push_back(_filter);
            }
          }

  /// \brief Filter joint parts (angle)
  /// \param[in] _state Link state to filter.
  /// \param[in] _partIter Iterator to the filtered string parts.
  public: std::string FilterParts(gazebo::physics::JointState &_state,
              std::list<std::string>::iterator _partIter)
          {
            std::ostringstream result;
            std::string part = *_partIter;

            // Remove brackets, if they exist
            boost::erase_all(part, "[");
            boost::erase_all(part, "]");

            // If the filter is empty, then output all the angles.
            if (!part.empty())
            {
              // Get the list of axis elements from the filter
              std::list<std::string> elements;
              boost::split(elements, part, boost::is_any_of(","));
              if (elements.empty() && !part.empty())
                elements.push_back(part);

              // Iterate over the list of axis elements.
              for (std::list<std::string>::iterator elemIter =
                  elements.begin(); elemIter != elements.end();
                  ++elemIter)
              {
                try
                {
                  unsigned int axis =
                    boost::lexical_cast<unsigned int>(*elemIter);

                  if (axis >= _state.GetAngleCount())
                    continue;

                  gazebo::math::Angle angle = _state.GetAngle(axis);

                  if (this->xmlOutput)
                  {
                    result << "<angle axis='" << *elemIter << "'>"
                      << std::fixed << angle << "</angle>\n";
                  }
                  else
                    this->Out(result, _state) << std::fixed << angle << " ";
                }
                catch(...)
                {
                  gzerr << "Inavlid axis value[" << *elemIter << "]\n";
                }
              }
            }

            return result.str();
          }

  /// \brief Filter the joints in a Model state, and output the result
  /// as a string.
  /// \param[in] _state The model state to filter.
  /// \return Filtered string.
  public: std::string Filter(gazebo::physics::ModelState &_state)
          {
            std::ostringstream result;

            gazebo::physics::JointState_M states;
            std::list<std::string>::iterator partIter;

            /// Get an iterator to the list of the command line parts.
            partIter = this->parts.begin();

            // The first element in the filter must be a link name or a star.
            std::string regexStr = *partIter;
            boost::replace_all(regexStr, "*", ".*");
            boost::regex regex(regexStr);
            states = _state.GetJointStates(regex);

            ++partIter;

            // Filter all the link states that were found.
            for (gazebo::physics::JointState_M::iterator iter =
                states.begin(); iter != states.end(); ++iter)
            {
              // Filter the elements of the joint (angle).
              // If no filter parts were specified,
              // then output the whole joint state.
              if (partIter != this->parts.end())
              {
                if (this->xmlOutput)
                  result << "<joint name='" << iter->first << "'>\n";

                result << this->FilterParts(iter->second, partIter);

                if (this->xmlOutput)
                  result << "</joint>\n";
              }
              else
              {
                if (!this->xmlOutput && iter->second.GetAngleCount() == 1)
                  result << std::fixed << iter->second.GetAngle(0);
                else
                  result << std::fixed << iter->second;
              }
            }

            return result.str();
          }

  /// \brief The list of filter strings.
  public: std::list<std::string> parts;
};

/// \brief Filter for link state.
class LinkFilter : public FilterBase
{
  /// \brief Constructor.
  /// \param[in] _xmlOutput True if the output should be in XML format.
  public: LinkFilter(bool _xmlOutput, const std::string &_stamp)
          : FilterBase(_xmlOutput, _stamp)
          {
          }

  /// \brief Initialize the filter.
  /// \param[in] _filter The command line filter string.
  public: void Init(const std::string &_filter)
          {
            this->parts.clear();

            if (!_filter.empty())
            {
              boost::split(this->parts, _filter, boost::is_any_of("."));

              if (!this->parts.size())
                this->parts.push_back(_filter);
            }
          }

  /// \brief Filter link parts (pose, velocity, acceleration, wrench)
  /// \param[in] _state Link state to filter.
  /// \param[in] _partIter Iterator to the filtered string parts.
  public: std::string FilterParts(gazebo::physics::LinkState &_state,
              std::list<std::string>::iterator _partIter)
          {
            std::ostringstream result;

            std::string part = *_partIter;
            std::string elemParts;

            ++_partIter;
            if (_partIter != this->parts.end())
              elemParts = *_partIter;

            if (part == "pose")
              result << this->FilterPose(_state.GetPose(), part, elemParts,
                  _state);
            else if (part == "acceleration")
              result << this->FilterPose(_state.GetAcceleration(), part,
                  elemParts, _state);
            else if (part == "velocity")
              result << this->FilterPose(_state.GetVelocity(), part, elemParts,
                  _state);
            else if (part == "wrench")
              result << this->FilterPose(_state.GetWrench(), part, elemParts,
                  _state);

            return result.str();
          }

  /// \brief Filter the links in a Model state, and output the result
  /// as a string.
  /// \param[in] _state The model state to filter.
  /// \return Filtered string.
  public: std::string Filter(gazebo::physics::ModelState &_state)
          {
            std::ostringstream result;

            gazebo::physics::LinkState_M states;
            std::list<std::string>::iterator partIter;

            /// Get an iterator to the list of the command line parts.
            partIter = this->parts.begin();

            // The first element in the filter must be a link name or a star.
            if (*partIter != "*")
            {
              std::string regexStr = *partIter;
              boost::replace_all(regexStr, "*", ".*");
              boost::regex regex(regexStr);
              states = _state.GetLinkStates(regex);
            }
            else
              states = _state.GetLinkStates();

            ++partIter;

            // Filter all the link states that were found.
            for (gazebo::physics::LinkState_M::iterator iter =
                states.begin(); iter != states.end(); ++iter)
            {
              // Filter the elements of the link (pose, velocity,
              // acceleration, wrench). If no filter parts were specified,
              // then output the while link state.
              if (partIter != this->parts.end())
              {
                if (this->xmlOutput)
                  result << "<link name='" << iter->second.GetName() << "'>\n";

                result << this->FilterParts(iter->second, partIter);

                if (this->xmlOutput)
                  result << "</link>\n";
              }
              else
                result << std::fixed << iter->second << std::endl;
            }

            return result.str();
          }

  /// \brief The list of filter strings.
  public: std::list<std::string> parts;
};

/// \brief Filter for model state.
class ModelFilter : public FilterBase
{
  /// \brief Constructor.
  /// \param[in] _xmlOutput True if the output should be in XML format.
  public: ModelFilter(bool _xmlOutput, const std::string &_stamp)
          : FilterBase(_xmlOutput, _stamp)
          {
            this->linkFilter = NULL;
            this->jointFilter = NULL;
          }

  /// \brief Destructor.
  public: virtual ~ModelFilter()
          {
            delete this->linkFilter;
            delete this->jointFilter;
          }

  /// \brief Initialize the filter.
  /// \param[in] _filter The command line filter string.
  public: void Init(const std::string &_filter)
          {
            this->linkFilter = NULL;
            this->jointFilter = NULL;
            this->parts.clear();

            if (_filter.empty())
              return;

            std::list<std::string> mainParts;
            boost::split(mainParts, _filter, boost::is_any_of("/"));

            // Create the model filter
            if (!mainParts.empty())
            {
              boost::split(this->parts, mainParts.front(),
                  boost::is_any_of("."));
              if (this->parts.size() == 0 && !mainParts.front().empty())
                this->parts.push_back(mainParts.front());
            }

            if (mainParts.empty())
              return;

            mainParts.pop_front();

            // Create the link filter
            if (!mainParts.empty() && !mainParts.front().empty())
            {
              this->linkFilter = new LinkFilter(this->xmlOutput, this->stamp);
              this->linkFilter->Init(mainParts.front());
            }

            if (mainParts.empty())
              return;

            mainParts.pop_front();

            // Create the joint filter
            if (!mainParts.empty())
            {
              this->jointFilter = new JointFilter(this->xmlOutput,
                  this->stamp);
              this->jointFilter->Init(mainParts.front());
            }
          }

  /// \brief Filter model parts (pose)
  /// \param[in] _state Model state to filter.
  /// \param[in] _partIter Iterator to the filtered string parts.
  public: std::string FilterParts(gazebo::physics::ModelState &_state,
              std::list<std::string>::iterator _partIter)
          {
            std::ostringstream result;

            // Currently a model can only have a pose.
            if (*_partIter == "pose")
            {
              // Get the model state pose
              gazebo::math::Pose pose = _state.GetPose();
              ++_partIter;

              // Get the elements to filter pose by.
              std::string elemParts;
              if (_partIter != this->parts.end())
                elemParts = *_partIter;

              // Output the filtered pose.
              result << this->FilterPose(pose, "pose", elemParts, _state);
            }
            else
              gzerr << "Invalid model state component["
                << *_partIter << "]\n";

            return result.str();
          }

  /// \brief Filter the models in a World state, and output the result
  /// as a string.
  /// \param[in] _state The World state to filter.
  /// \return Filtered string.
  public: std::string Filter(gazebo::physics::WorldState &_state)
          {
            std::ostringstream result;

            gazebo::physics::ModelState_M states;
            std::list<std::string>::iterator partIter = this->parts.begin();

            // The first element in the filter must be a model name or a star.
            if (partIter != this->parts.end() && !this->parts.empty() &&
                !(*partIter).empty() && (*partIter) != "*")
            {
              std::string regexStr = *partIter;
              boost::replace_all(regexStr, "*", ".*");
              boost::regex regex(regexStr);
              states = _state.GetModelStates(regex);
            }
            else
              states = _state.GetModelStates();

            ++partIter;

            // Filter all the model states that were found.
            for (gazebo::physics::ModelState_M::iterator iter =
                states.begin(); iter != states.end(); ++iter)
            {
              // If no link filter, and no model parts, then output the
              // whole model state.
              if (!this->linkFilter && !this->jointFilter &&
                  partIter == this->parts.end())
                result << std::fixed << iter->second;
              else
              {
                if (this->xmlOutput)
                  result << "<model name='" << iter->second.GetName() << "'>\n";

                // Filter the pose of the model.
                if (partIter != this->parts.end())
                  result << this->FilterParts(iter->second, partIter);

                // Apply link filtering, if a link filter exists.
                if (this->linkFilter)
                  result << this->linkFilter->Filter(iter->second);

                // Apply link filtering, if a link filter exists.
                if (this->jointFilter)
                  result << this->jointFilter->Filter(iter->second);

                if (this->xmlOutput)
                  result << "</model>\n";
              }
            }

            return result.str();
          }

  /// \brief The list of model parts to filter.
  public: std::list<std::string> parts;

  /// \brief Pointer to the link filter.
  public: LinkFilter *linkFilter;

  /// \brief Pointer to the joint filter.
  public: JointFilter *jointFilter;
};

/// \brief Filter interface for an entire state.
class StateFilter : public FilterBase
{
  /// \brief Constructor
  /// \param[in] _xmlOutput True to format output as XML
  public: StateFilter(bool _xmlOutput, const std::string &_stamp,
              double _hz = 0)
          : FilterBase(_xmlOutput, _stamp), filter(_xmlOutput, _stamp),
          hz(_hz)
          {}

  /// \brief Initialize the filter with a set of parameters.
  /// \param[_in] _filter The filter parameters
  public: void Init(const std::string &_filter)
          {
            this->filter.Init(_filter);
          }

  /// \brief Perform filtering
  /// \param[in] _stateString The string to filter.
  public: std::string Filter(const std::string &_stateString)
          {
            gazebo::physics::WorldState state;

            // Read and parse the state information
            g_stateSdf->ClearElements();
            sdf::readString(_stateString, g_stateSdf);
            state.Load(g_stateSdf);

            std::ostringstream result;

            if (this->hz > 0.0 && this->prevTime != gazebo::common::Time::Zero)
            {
              if ((state.GetSimTime() - this->prevTime).Double() <
                  1.0 / this->hz)
              {
                return result.str();
              }
            }

            if (this->xmlOutput)
            {
              result << "<sdf version='" << SDF_VERSION << "'>\n"
                << "<state world_name='" << state.GetName() << "'>\n"
                << "<sim_time>" << state.GetSimTime() << "</sim_time>\n"
                << "<real_time>" << state.GetRealTime() << "</real_time>\n"
                << "<wall_time>" << state.GetWallTime() << "</wall_time>\n";
            }

            result << this->filter.Filter(state);

            if (this->xmlOutput)
              result << "</sdf></state>\n";

            this->prevTime = state.GetSimTime();
            return result.str();
          }

  /// \brief Filter for a model.
  private: ModelFilter filter;

  /// \brief Rate at which to output states.
  private: double hz;

  /// \brief Previous time a state was output.
  private: gazebo::common::Time prevTime;
};


/////////////////////////////////////////////////
/// \brief Print general help
void help()
{
  std::cerr << "Help:\n";
  std::cerr << "This tool introspects Gazebo log files.\n\n";
  std::cerr << "Usage: gzlog [command] <options> [log file]\n\n";

  std::cerr << "Commands:\n"
    << "  help\t Output this help message.\n"
    << "  info\t Display statistical information about a log file.\n"
    << "  echo\t Output the contents of a log file to screen.\n"
    << "  step\t Step through the contents of a log file.\n"
    << "  start\t Start recording a log file on an active Gazebo server.\n"
    << "  stop\t Stop recording a log file on an active Gazebo server.\n"
    << "  play\t Play a log file in an active Gazebo server";

  std::cerr << "\n";
}

/////////////////////////////////////////////////
/// \brief Get a character from the terminal. This bypasses the need to wait
/// for the 'enter' key.
int get_ch()
{
  struct termios oldt, newt;
  int ch;
  tcgetattr(STDIN_FILENO, &oldt);
  newt = oldt;
  newt.c_lflag &= ~(ICANON | ECHO);
  tcsetattr(STDIN_FILENO, TCSANOW, &newt);
  ch = getchar();
  tcsetattr(STDIN_FILENO, TCSANOW, &oldt);

  return ch;
}

/////////////////////////////////////////////////
/// \brief Load a log file from a filename.
/// \param[in] _filename Filename to open
bool load_log_from_file(const std::string &_filename)
{
  if (_filename.empty())
  {
    gzerr << "Log filename is empty.\n";
    return false;
  }

  try
  {
    gazebo::util::LogPlay::Instance()->Open(_filename);
  }
  catch(gazebo::common::Exception &_e)
  {
    gzerr << "Unable to open log file[" << _filename << "]\n";
    return false;
  }

  return true;
}

/////////////////////////////////////////////////
/// \brief Get the size of file.
/// \param[in] _filename Name of the file to get the size of.
/// \return The size of the file in human readable format.
std::string get_file_size_str(const std::string &_filename)
{
  std::ostringstream size;

  // Open the file
  std::ifstream ifs(_filename.c_str());
  if (!ifs)
  {
    gzerr << "Unable to open file[" << _filename << "]\n";
    return std::string();
  }

  // Move to the end of the file
  ifs.seekg(0, std::ios::end);

  // Get the position of the file pointer, which is the number of bytes in
  // the file.
  int byteSize = ifs.tellg();

  // Generate a human friendly string
  if (byteSize < 1000)
    size << byteSize << " B";
  else if (byteSize < 1000000)
    size << byteSize / 1000.0f << " KB";
  else
    size << byteSize / 1.0e6 << " MB";

  return size.str();
}

/////////////////////////////////////////////////
/// \bried Output information about a log file.
int info(const std::string &_filename)
{
  if (_filename.empty())
  {
    gzerr << "No log file specified\n";
    return -1;
  }

  gazebo::util::LogPlay *play = gazebo::util::LogPlay::Instance();

  // Get the SDF world description from the log file
  std::string sdfString;
  gazebo::util::LogPlay::Instance()->Step(sdfString);

  // Parse the first SDF world description
  sdf::ElementPtr sdf(new sdf::Element);
  sdf::initFile("root.sdf", sdf);
  sdf::readString(sdfString, sdf);

  gazebo::physics::WorldState state;

  // unsigned int modelCount = 0;

  gazebo::common::Time endTime(0, 0);
  gazebo::common::Time startTime(0, 0);

  if (sdf)
  {
    // Check for a world element
    if (sdf->HasElement("world"))
    {
      // Get a pointer to the world element
      sdf::ElementPtr worldElem = sdf->GetElement("world");

      // Check for a model
      if (worldElem->HasElement("model"))
      {
        // Get a pointer to the first model element.
        sdf::ElementPtr modelElem = worldElem->GetElement("model");

        // Count all the model elements.
        while (modelElem)
        {
          // modelCount++;
          modelElem = modelElem->GetNextElement("model");
        }
      }

      // Get the state for the world at the start.
      if (worldElem->HasElement("state"))
      {
        state.Load(worldElem->GetElement("state"));

        // Store the start time.
        startTime = state.GetWallTime();
      }
    }

      // Get the last chunk for the endTime
    if (play->GetChunkCount() > 1)
    {
      std::string stateString;
      play->GetChunk(play->GetChunkCount()-1, stateString);

      g_stateSdf->ClearElements();
      sdf::readString(stateString, g_stateSdf);

      state.Load(g_stateSdf);
      endTime = state.GetWallTime();
    }
    else
      endTime = startTime;
  }

  // Tell cout how to output boost dates
  boost::posix_time::time_facet *facet =
    new boost::posix_time::time_facet("%b %d %y %H:%M:%S");
  std::cout.imbue(std::locale(std::locale::classic(), facet));

  // Compute the duration
  gazebo::common::Time deltaTime = endTime - startTime;
  // int hours = deltaTime.sec / 3600;
  // int minutes = (deltaTime.sec - hours * 3600) / 60;
  // int seconds = (deltaTime.sec - hours * 3600 - minutes * 60);

  // Output info
  std::cout
    << "Log Version:    " << play->GetLogVersion() << "\n"
    << "Gazebo Version: " << play->GetGazeboVersion() << "\n"
    << "Random Seed:    " << play->GetRandSeed() << "\n"
    // << "Start:          " << boost::posix_time::from_time_t(startTime.sec)
    // << "." << startTime.nsec << "\n"
    // << "End:            " << boost::posix_time::from_time_t(endTime.sec)
    // << "." << endTime.nsec << "\n"
    // << "Duration:       " << std::setfill('0') << std::setw(2)
    // << hours << ":"
    //                       << std::setfill('0')
    //                       << std::setw(2) << minutes << ":"
    //                       << std::setfill('0') << std::setw(2)
    //                       << seconds << "."
    //                       << deltaTime.nsec << "\n"
    // << "Steps:          " << play->GetChunkCount() << "\n"
    << "Size:           " << get_file_size_str(_filename) << "\n"
    << "Encoding:       " << play->GetEncoding() << "\n"
    // << "Model Count:    " << modelCount << "\n"
    << "\n";

  return 0;
}

/////////////////////////////////////////////////
/// \brief Dump the contents of a log file to screen
/// \param[in] _filter Filter string
int echo(const std::string &_filename, const std::string &_filter, bool _raw,
    const std::string &_stamp, double _hz)
{
  if (_filename.empty())
  {
    gzerr << "No log file specified\n";
    return -1;
  }

  // Load log file from string
  if (!load_log_from_file(_filename))
    return -1;

  gazebo::util::LogPlay *play = gazebo::util::LogPlay::Instance();
  std::string stateString;

  // Output the header
  if (!_raw)
    std::cout << play->GetHeader() << std::endl;

  StateFilter filter(!_raw, _stamp, _hz);
  filter.Init(_filter);

  unsigned int i = 0;
  while (play->Step(stateString))
  {
    if (i > 0)
      stateString = filter.Filter(stateString);
    else if (i == 0 && _raw)
      stateString.clear();

    if (!stateString.empty())
    {
      if (!_raw)
        std::cout << "<chunk encoding='txt'><![CDATA[\n";

      std::cout << stateString;

      if (!_raw)
        std::cout << "]]></chunk>\n";
    }

    ++i;
  }

  if (!_raw)
    std::cout << "</gazebo_log>\n";

  return 0;
}

/////////////////////////////////////////////////
/// \brief Step through a log file.
/// \param[in] _filter Filter string
int step(const std::string &_filename, const std::string &_filter,
    bool _raw, const std::string &_stamp, double _hz)
{
  if (_filename.empty())
  {
    gzerr << "No log file specified\n";
    return -1;
  }

  // Load log file from string
  if (!load_log_from_file(_filename))
    return -1;

  std::string stateString;
  gazebo::util::LogPlay *play = gazebo::util::LogPlay::Instance();

  if (!_raw)
    std::cout << play->GetHeader() << std::endl;

  char c = '\0';

  StateFilter filter(!_raw, _stamp, _hz);
  filter.Init(_filter);

  unsigned int i = 0;
  while (play->Step(stateString) && c != 'q')
  {
    if (i > 0)
      stateString = filter.Filter(stateString);
    else if (i == 0 && _raw)
      stateString.clear();

    // Only wait for user input if there is some state to output.
    if (!stateString.empty())
    {
      if (!_raw)
        std::cout << "<chunk encoding='txt'><![CDATA[\n";
      std::cout << stateString;

      if (!_raw)
        std::cout << "]]></chunk>\n";

      std::cout << "\n--- Press space to continue, 'q' to quit ---\n";

      c = '\0';

      // Wait for a space or 'q' key press
      while (c != ' ' && c != 'q')
        c = get_ch();
    }
    ++i;
  }

  if (!_raw)
    std::cout << "</gazebo_log>\n";

  return 0;
}

/////////////////////////////////////////////////
/// \brief Start or stop logging
/// \param[in] _start True to start logging
int record(bool _start)
{
  if (!gazebo::transport::init())
<<<<<<< HEAD
    return 0;
=======
    return;
>>>>>>> 80cea179

  gazebo::transport::run();

  gazebo::transport::NodePtr node(new gazebo::transport::Node());
  node->Init();

  gazebo::transport::PublisherPtr pub =
    node->Advertise<gazebo::msgs::LogRecordControl>("~/log/record/control");
  pub->WaitForConnection();

  gazebo::msgs::LogRecordControl msg;
  _start ? msg.set_start(true) : msg.set_stop(true);
  pub->Publish(msg, true);

  gazebo::transport::fini();

  return 0;
}

/////////////////////////////////////////////////
int play(const std::string &_filename)
{
  if (_filename.empty())
  {
    gzerr << "No log file specified\n";
    return -1;
  }

  gazebo::transport::init();
  gazebo::transport::run();

  gazebo::transport::NodePtr node(new gazebo::transport::Node());
  node->Init();

  gazebo::transport::PublisherPtr pub =
    node->Advertise<gazebo::msgs::ServerControl>("/gazebo/server/control");
  pub->WaitForConnection();

  gazebo::msgs::ServerControl msg;
  msg.set_open_log_filename(_filename);
  pub->Publish(msg, true);

  gazebo::transport::fini();

  return 0;
}

/////////////////////////////////////////////////
int main(int argc, char **argv)
{
  // Hidden options
  po::options_description hiddenOptions("hidden options");
  hiddenOptions.add_options()
    ("command", po::value<std::string>(), "Command");

  // Options that are visible to the user through help.
  po::options_description visibleOptions("Options");
  visibleOptions.add_options()
    ("help,h", "Output this help message.")
    ("raw,r", "Output the data from echo and step without XML formatting.")
    ("stamp,s", po::value<std::string>(), "Add a timestamp to each line of "
     "output. Valid values are (sim,real,wall)")
    ("hz,z", po::value<double>(), "Filter output to the specified Hz rate.\
     Only valid for echo and step commands.")
    ("file,f", po::value<std::string>(), "Path to a log file.")
    ("filter", po::value<std::string>(),
     "Filter output. Valid only for the echo and step commands");

  // Both the hidden and visible options
  po::options_description allOptions("all options");
  allOptions.add(hiddenOptions).add(visibleOptions);

  // The command and file options are positional
  po::positional_options_description positional;
  positional.add("command", 1).add("file", -1);

  po::variables_map vm;

  try
  {
    po::store(
        po::command_line_parser(argc, argv).options(allOptions).positional(
          positional).run(), vm);

    po::notify(vm);
  }
  catch(boost::exception &_e)
  {
    std::cerr << "Invalid arguments\n\n";
    return -1;
  }

  std::string command, filename, filter;

  // Create a state sdf element.
  g_stateSdf.reset(new sdf::Element);
  sdf::initFile("state.sdf", g_stateSdf);

  // Get the command name
  command = vm.count("command") ? vm["command"].as<std::string>() : "";

  // Get the filter
  filter = vm.count("filter") ? vm["filter"].as<std::string>() : "";

  // Output help when appropriate
  if (command.empty() || command == "help" || vm.count("help"))
  {
    help();
    std::cerr << visibleOptions << "\n";

    return 0;
  }

  // Load the log file
  if (vm.count("file"))
    filename = vm["file"].as<std::string>();

  std::string stamp;
  if (vm.count("stamp"))
    stamp = vm["stamp"].as<std::string>();

  double hz = 0;
  if (vm.count("hz"))
    hz = vm["hz"].as<double>();

  int result = 0;

  // Process the command
  if (command == "info")
    result = info(filename);
  else if (command == "echo")
    result = echo(filename, filter, vm.count("raw"), stamp, hz);
  else if (command == "step")
    result = step(filename, filter, vm.count("raw"), stamp, hz);
  else if (command == "start")
    result = record(true);
  else if (command == "stop")
    result = record(false);
  else if (command == "play")
    result = play(filename);

  return result;
}<|MERGE_RESOLUTION|>--- conflicted
+++ resolved
@@ -19,6 +19,9 @@
 #include <termios.h>
 #include <unistd.h>
 
+#include <tbb/parallel_for.h>
+#include <tbb/blocked_range.h>
+
 #include <boost/program_options.hpp>
 #include <boost/algorithm/string.hpp>
 #include <boost/algorithm/string/regex.hpp>
@@ -37,6 +40,8 @@
 
 sdf::ElementPtr g_stateSdf;
 
+
+
 /// \brief Base class for all filters.
 class FilterBase
 {
@@ -52,7 +57,7 @@
   /// \param[in] _stream The output stream.
   /// \param[in] _state Current state.
   public: std::ostringstream &Out(std::ostringstream &_stream,
-              const gazebo::physics::State &_state)
+              const gazebo::physics::State &_state) const
           {
             if (!this->xmlOutput && !this->stamp.empty())
             {
@@ -75,7 +80,7 @@
   public: std::string FilterPose(const gazebo::math::Pose &_pose,
               const std::string &_xmlName,
               std::string _filter,
-              const gazebo::physics::State &_state)
+              const gazebo::physics::State &_state) const
           {
             std::ostringstream result;
             std::string xmlPrefix, xmlSuffix;
@@ -195,7 +200,7 @@
   /// \param[in] _state Link state to filter.
   /// \param[in] _partIter Iterator to the filtered string parts.
   public: std::string FilterParts(gazebo::physics::JointState &_state,
-              std::list<std::string>::iterator _partIter)
+              std::list<std::string>::const_iterator _partIter) const
           {
             std::ostringstream result;
             std::string part = *_partIter;
@@ -250,12 +255,12 @@
   /// as a string.
   /// \param[in] _state The model state to filter.
   /// \return Filtered string.
-  public: std::string Filter(gazebo::physics::ModelState &_state)
+  public: std::string Filter(gazebo::physics::ModelState &_state) const
           {
             std::ostringstream result;
 
             gazebo::physics::JointState_M states;
-            std::list<std::string>::iterator partIter;
+            std::list<std::string>::const_iterator partIter;
 
             /// Get an iterator to the list of the command line parts.
             partIter = this->parts.begin();
@@ -330,7 +335,7 @@
   /// \param[in] _state Link state to filter.
   /// \param[in] _partIter Iterator to the filtered string parts.
   public: std::string FilterParts(gazebo::physics::LinkState &_state,
-              std::list<std::string>::iterator _partIter)
+              std::list<std::string>::const_iterator _partIter) const
           {
             std::ostringstream result;
 
@@ -361,12 +366,12 @@
   /// as a string.
   /// \param[in] _state The model state to filter.
   /// \return Filtered string.
-  public: std::string Filter(gazebo::physics::ModelState &_state)
+  public: std::string Filter(gazebo::physics::ModelState &_state) const
           {
             std::ostringstream result;
 
             gazebo::physics::LinkState_M states;
-            std::list<std::string>::iterator partIter;
+            std::list<std::string>::const_iterator partIter;
 
             /// Get an iterator to the list of the command line parts.
             partIter = this->parts.begin();
@@ -484,7 +489,7 @@
   /// \param[in] _state Model state to filter.
   /// \param[in] _partIter Iterator to the filtered string parts.
   public: std::string FilterParts(gazebo::physics::ModelState &_state,
-              std::list<std::string>::iterator _partIter)
+              std::list<std::string>::const_iterator _partIter) const
           {
             std::ostringstream result;
 
@@ -514,12 +519,13 @@
   /// as a string.
   /// \param[in] _state The World state to filter.
   /// \return Filtered string.
-  public: std::string Filter(gazebo::physics::WorldState &_state)
+  public: std::string Filter(gazebo::physics::WorldState &_state) const
           {
             std::ostringstream result;
 
             gazebo::physics::ModelState_M states;
-            std::list<std::string>::iterator partIter = this->parts.begin();
+            std::list<std::string>::const_iterator partIter =
+              this->parts.begin();
 
             // The first element in the filter must be a model name or a star.
             if (partIter != this->parts.end() && !this->parts.empty() &&
@@ -588,7 +594,10 @@
               double _hz = 0)
           : FilterBase(_xmlOutput, _stamp), filter(_xmlOutput, _stamp),
           hz(_hz)
-          {}
+          {
+            this->stateSdf.reset(new sdf::Element);
+            sdf::initFile("state.sdf", this->stateSdf);
+          }
 
   /// \brief Initialize the filter with a set of parameters.
   /// \param[_in] _filter The filter parameters
@@ -599,14 +608,14 @@
 
   /// \brief Perform filtering
   /// \param[in] _stateString The string to filter.
-  public: std::string Filter(const std::string &_stateString)
+  public: std::string Filter(const std::string &_stateString) const
           {
             gazebo::physics::WorldState state;
 
             // Read and parse the state information
-            g_stateSdf->ClearElements();
-            sdf::readString(_stateString, g_stateSdf);
-            state.Load(g_stateSdf);
+            this->stateSdf->ClearElements();
+            sdf::readString(_stateString, this->stateSdf);
+            state.Load(this->stateSdf);
 
             std::ostringstream result;
 
@@ -644,9 +653,63 @@
   private: double hz;
 
   /// \brief Previous time a state was output.
-  private: gazebo::common::Time prevTime;
+  private: mutable gazebo::common::Time prevTime;
+
+  /// \brief State sdf element
+  private: mutable sdf::ElementPtr stateSdf;
 };
 
+/////////////////////////////////////////////////
+// \brief Class to process chunks in parallel
+class ProcessChunk_TBB
+{
+  public: ProcessChunk_TBB(gazebo::util::LogPlay *_play,
+              const std::string &_filter, bool _raw,
+              const std::string &_stamp, double _hz, 
+              std::vector<std::list<std::string> > *_result) : play(_play),
+  filterStr(_filter), raw(_raw), stamp(_stamp), hz(_hz), result(_result)
+  {
+  }
+
+  public: void operator() (const tbb::blocked_range<size_t> &_r) const
+  {
+    std::string chunkData, stepData;
+    std::string startMarker = "<sdf ";
+    std::string endMarker = "</sdf>";
+    size_t start = std::string::npos;
+    size_t end = std::string::npos;
+
+    StateFilter filter(!this->raw, this->stamp, this->hz);
+    filter.Init(this->filterStr);
+
+    for (size_t i = _r.begin(); i != _r.end(); i++)
+    {
+      play->GetChunk(i, chunkData);
+
+      do
+      {
+        start = chunkData.find(startMarker);
+        end = chunkData.find(endMarker);
+        if (start == std::string::npos || end == std::string::npos)
+          break;
+
+        stepData = chunkData.substr(start, end+endMarker.size() - start);
+        chunkData.erase(0, end + endMarker.size());
+
+        if (!stepData.empty())
+          (*this->result)[i].push_back(filter.Filter(stepData));
+      } while (chunkData.size() > 0);
+    }
+  }
+
+  /// \brief Pointer to the log recorder
+  private: gazebo::util::LogPlay *play;
+  private: std::string filterStr;
+  private: bool raw;
+  private: std::string stamp;
+  private: double hz;
+  private: std::vector<std::list<std::string> > *result;
+};
 
 /////////////////////////////////////////////////
 /// \brief Print general help
@@ -878,9 +941,26 @@
   if (!_raw)
     std::cout << play->GetHeader() << std::endl;
 
+  std::vector<std::list<std::string> > result;
+  result.resize(play->GetChunkCount());
+
+  tbb::parallel_for(tbb::blocked_range<size_t>(1, play->GetChunkCount()-1, 4),
+      ProcessChunk_TBB(play, _filter, _raw, _stamp, _hz, &result));
+
+  // Output the result
+  for (std::vector<std::list<std::string> >::iterator iter = result.begin();
+      iter != result.end(); ++iter)
+  {
+    for (std::list<std::string>::iterator iter2 = (*iter).begin();
+        iter2 != (*iter).end(); ++iter2)
+    {
+      std::cout << *iter2 << std::endl;
+    }
+  }
+
+  /* // Old code. Here for comparison
   StateFilter filter(!_raw, _stamp, _hz);
   filter.Init(_filter);
-
   unsigned int i = 0;
   while (play->Step(stateString))
   {
@@ -902,6 +982,7 @@
 
     ++i;
   }
+  */
 
   if (!_raw)
     std::cout << "</gazebo_log>\n";
@@ -977,11 +1058,7 @@
 int record(bool _start)
 {
   if (!gazebo::transport::init())
-<<<<<<< HEAD
     return 0;
-=======
-    return;
->>>>>>> 80cea179
 
   gazebo::transport::run();
 
