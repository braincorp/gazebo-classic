set (files
  beigeWall.jpg
<<<<<<< HEAD
  bricks.png
=======
  building_frame.png
>>>>>>> d8eb90e7
  ceiling_tiled.jpg
  clouds.jpg
  dirt_diffusespecular.png
  dirt_normal.png
  flat_normal.png
  fungus_diffusespecular.png
  fungus_normal.png
  granite2.jpg
  granite.jpg
  grass_diffusespecular.png
  grass.jpg
  grass_normal.png
  hardwood_floor.jpg
  heightmap_bowl.png
  motorway.jpg
  paintedWall.jpg
  pioneerBody.jpg
  primary.jpg
  projection_filter.png
  random.png
  residential.jpg
  road1.jpg
  secondary.jpg
  sidewalk.jpg
  steps.jpeg
  stereo_projection_pattern_high_res.png
  stereo_projection_pattern_high_res_red.png
  terrain_detail.jpg
  terrain.png
  trunk.jpg
  white.bmp
  willowMap.png
  window_frame.png
  wood.jpg
  WoodPallet.png
)


INSTALL(FILES ${files} DESTINATION ${CMAKE_INSTALL_PREFIX}/share/gazebo-${GAZEBO_VERSION}/media/materials/textures/)<|MERGE_RESOLUTION|>--- conflicted
+++ resolved
@@ -1,10 +1,7 @@
 set (files
   beigeWall.jpg
-<<<<<<< HEAD
   bricks.png
-=======
   building_frame.png
->>>>>>> d8eb90e7
   ceiling_tiled.jpg
   clouds.jpg
   dirt_diffusespecular.png
@@ -37,7 +34,6 @@
   trunk.jpg
   white.bmp
   willowMap.png
-  window_frame.png
   wood.jpg
   WoodPallet.png
 )
