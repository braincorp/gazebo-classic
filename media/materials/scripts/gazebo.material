--- conflicted
+++ resolved
@@ -63,7 +63,6 @@
   }
 }
 
-<<<<<<< HEAD
 material Gazebo/Reflectance
 {
   technique
@@ -74,7 +73,10 @@
       texture_unit
       {
       }
-=======
+      }
+    }
+  }
+
 vertex_program Gazebo/XYZNormalsVS glsl
 {
   source depth_normals_map.vert
@@ -95,7 +97,6 @@
 
       vertex_program_ref Gazebo/XYZNormalsVS { }
       fragment_program_ref Gazebo/XYZNormalsFS { }
->>>>>>> 82fe16b9
     }
   }
 }
