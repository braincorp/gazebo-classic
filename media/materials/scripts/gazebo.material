--- conflicted
+++ resolved
@@ -1316,7 +1316,25 @@
    }
 }
 
-<<<<<<< HEAD
+material Gazebo/BuildingFrame
+{
+  technique
+  {
+    pass
+    {
+      ambient 1.0 1.0 1.0 1.0
+      diffuse 1.0 1.0 1.0 1.0
+      specular 0.2 0.2 0.2 1.0 12.5
+
+      texture_unit
+      {
+        texture building_frame.png
+        filtering trilinear
+      }
+    }
+  }
+}
+
 material Gazebo/PointHandle
 {
    technique
@@ -1328,24 +1346,4 @@
         depth_write off
       }
    }
-}
-=======
-material Gazebo/BuildingFrame
-{
-  technique
-  {
-    pass
-    {
-      ambient 1.0 1.0 1.0 1.0
-      diffuse 1.0 1.0 1.0 1.0
-      specular 0.2 0.2 0.2 1.0 12.5
-
-      texture_unit
-      {
-        texture building_frame.png
-        filtering trilinear
-      }
-    }
-  }
-}
->>>>>>> 3a6d25d9
+}