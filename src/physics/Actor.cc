/*
 * Copyright 2011 Nate Koenig & Andrew Howard
 *
 * Licensed under the Apache License, Version 2.0 (the "License");
 * you may not use this file except in compliance with the License.
 * You may obtain a copy of the License at
 *
 *     http://www.apache.org/licenses/LICENSE-2.0
 *
 * Unless required by applicable law or agreed to in writing, software
 * distributed under the License is distributed on an "AS IS" BASIS,
 * WITHOUT WARRANTIES OR CONDITIONS OF ANY KIND, either express or implied.
 * See the License for the specific language governing permissions and
 * limitations under the License.
 *
*/
#include <msgs/msgs.h>

#include <boost/thread/recursive_mutex.hpp>
#include <sstream>
#include <limits>
#include <algorithm>

#include "common/KeyFrame.hh"
#include "common/Animation.hh"
#include "common/Plugin.hh"
#include "common/Events.hh"
#include "common/Exception.hh"
#include "common/Console.hh"
#include "common/CommonTypes.hh"
#include "common/MeshManager.hh"
#include "common/Mesh.hh"
#include "common/Skeleton.hh"
#include "common/SkeletonAnimation.hh"
#include "common/BVHLoader.hh"

#include "physics/World.hh"
#include "physics/Joint.hh"
#include "physics/Link.hh"
#include "physics/Model.hh"
#include "physics/PhysicsEngine.hh"
#include "physics/Actor.hh"
#include "physics/Physics.hh"

#include "transport/Node.hh"

using namespace gazebo;
using namespace physics;
using namespace common;

//////////////////////////////////////////////////
Actor::Actor(BasePtr _parent)
  : Model(_parent)
{
  this->AddType(ACTOR);
  this->mesh = NULL;
  this->skeleton = NULL;
  this->pathLength = 0.0;
  this->lastTraj = 1e+5;
}

//////////////////////////////////////////////////
Actor::~Actor()
{
  this->skelAnimation.clear();
  this->bonePosePub.reset();
}

//////////////////////////////////////////////////
void Actor::Load(sdf::ElementPtr _sdf)
{
  sdf::ElementPtr skinSdf = _sdf->GetOrCreateElement("skin");
  this->skinFile = skinSdf->GetValueString("filename");
  this->skinScale = skinSdf->GetValueDouble("scale");

  MeshManager::Instance()->Load(this->skinFile);
  std::string actorName = _sdf->GetValueString("name");

/*  double radius = 1.0;
  unsigned int pointNum = 32;
  for (unsigned int i = 0; i < pointNum; i++)
  {
    double angle = (2 * i * M_PI) / pointNum;
    double x = radius * sin(angle);
    double y = radius * cos(angle);
    if (math::equal(x, 0.0))
      x = 0;
    if (math::equal(y, 0.0))
      y = 0;
    std::cerr << x << " " << y << " 0 0 0 " << angle << "\n";
  }   */

  if (MeshManager::Instance()->HasMesh(this->skinFile))
  {
    this->mesh = MeshManager::Instance()->GetMesh(this->skinFile);
    if (!this->mesh->HasSkeleton())
      gzthrow("Collada file does not contain skeletal animation.");
    this->skeleton = mesh->GetSkeleton();
    this->skeleton->Scale(this->skinScale);
    /// create the link sdfs for the model
    NodeMap nodes = this->skeleton->GetNodes();

    sdf::ElementPtr linkSdf;
    linkSdf = _sdf->GetOrCreateElement("link");
    linkSdf->GetAttribute("name")->Set(actorName + "_origin");
    linkSdf->GetAttribute("gravity")->Set(false);
    sdf::ElementPtr linkPose = linkSdf->GetOrCreateElement("origin");

/*    this->AddSphereInertia(linkSdf, math::Pose(), 1.0, 0.01);
    this->AddSphereCollision(linkSdf, actorName + "_origin_col",
                                             math::Pose(), 0.02);
*/    this->AddBoxVisual(linkSdf, actorName + "_origin_vis",
                    math::Pose(), math::Vector3(0.05, 0.05, 0.05), "Gazebo/White", Color::White);
    this->AddActorVisual(linkSdf, actorName + "_visual", math::Pose());

    this->visualName = actorName + "::" + actorName + "_origin::"
                             + actorName + "_visual";

    for (NodeMapIter iter = nodes.begin(); iter != nodes.end(); ++iter)
    {
      SkeletonNode* bone = iter->second;

      linkSdf = _sdf->AddElement("link");

      linkSdf->GetAttribute("name")->Set(bone->GetName());
      linkSdf->GetAttribute("gravity")->Set(false);
      linkPose = linkSdf->GetOrCreateElement("origin");
      math::Pose pose(bone->GetModelTransform().GetTranslation(),
                      bone->GetModelTransform().GetRotation());
      if (bone->IsRootNode())
        pose = math::Pose();
      linkPose->GetAttribute("pose")->Set(pose);

      /// FIXME hardcoded inertia of a sphere with mass 1.0 and radius 0.01
      this->AddSphereInertia(linkSdf, math::Pose(), 1.0, 0.01);

      /// FIXME hardcoded collision to sphere with radius 0.02
      this->AddSphereCollision(linkSdf, bone->GetName() + "_collision",
                       math::Pose(), 0.02);

      /// FIXME hardcoded visual to red sphere with radius 0.02
      if (bone->IsRootNode())
      {
        this->AddSphereVisual(linkSdf, bone->GetName() + "__SKELETON_VISUAL__",
                            math::Pose(), 0.02, "Gazebo/Blue", Color::Blue);
      }
      else
        if (bone->GetChildCount() == 0)
        {
            this->AddSphereVisual(linkSdf, bone->GetName() +
                            "__SKELETON_VISUAL__", math::Pose(), 0.02,
                            "Gazebo/Yellow", Color::Yellow);
        }
        else
          this->AddSphereVisual(linkSdf, bone->GetName() +
                            "__SKELETON_VISUAL__", math::Pose(), 0.02,
                            "Gazebo/Red", Color::Red);

      for (unsigned int i = 0; i < bone->GetChildCount(); i++)
      {
        SkeletonNode *curChild = bone->GetChild(i);

        math::Vector3 dir = curChild->GetModelTransform().GetTranslation() -
            bone->GetModelTransform().GetTranslation();
        double length = dir.GetLength();

        if (!math::equal(length, 0.0))
        {
          math::Vector3 r = curChild->GetTransform().GetTranslation();
          math::Vector3 linkPos = math::Vector3(r.x / 2.0,
                                    r.y / 2.0, r.z / 2.0);
          double theta = atan2(dir.y, dir.x);
          double phi = acos(dir.z / length);

          math::Pose bonePose(linkPos, math::Quaternion(0.0, phi, theta));
          bonePose.rot = pose.rot.GetInverse() * bonePose.rot;

          this->AddBoxVisual(linkSdf, bone->GetName() + "_" +
            curChild->GetName() + "__SKELETON_VISUAL__", bonePose,
            math::Vector3(0.02, 0.02, length), "Gazebo/Green", Color::Green);
        }
      }
    }

    sdf::ElementPtr animSdf = _sdf->GetOrCreateElement("animation");

    while (animSdf)
    {
      this->LoadAnimation(animSdf);
      animSdf = animSdf->GetNextElement("animation");
    }

    this->LoadScript(_sdf->GetOrCreateElement("script"));

    /// we are ready to load the links
    Model::Load(_sdf);
    this->bonePosePub = this->node->Advertise<msgs::PoseAnimation>(
                                       "~/skeleton_pose/info", 10);
  }
}

//////////////////////////////////////////////////
void Actor::LoadScript(sdf::ElementPtr _sdf)
{
  this->loop = _sdf->GetValueBool("loop");
  this->startDelay = _sdf->GetValueDouble("delay_start");
  this->autoStart = _sdf->GetValueBool("auto_start");
  this->active = this->autoStart;

  if (_sdf->HasElement("trajectory"))
  {
    sdf::ElementPtr trajSdf = _sdf->GetOrCreateElement("trajectory");
    while (trajSdf)
    {
      if (this->skelAnimation.find(trajSdf->GetValueString("type")) ==
              this->skelAnimation.end())
      {
        gzwarn << "Resource not found for trajectory of type " <<
                  trajSdf->GetValueString("type") << "\n";
        continue;
      }

      TrajectoryInfo tinfo;
      tinfo.id = trajSdf->GetValueInt("id");
      tinfo.type = trajSdf->GetValueString("type");
      std::vector<TrajectoryInfo>::iterator iter = this->trajInfo.begin();
      while (iter != this->trajInfo.end())
      {
        if (iter->id > tinfo.id)
          break;
        ++iter;
      }

      unsigned int idx = iter - this->trajInfo.begin();
      this->trajInfo.insert(iter, tinfo);

      std::map<double, math::Pose> points;

      if (trajSdf->HasElement("waypoint"))
      {
        sdf::ElementPtr wayptSdf = trajSdf->GetOrCreateElement("waypoint");
        while (wayptSdf)
        {
          points[wayptSdf->GetValueDouble("time")] =
                                          wayptSdf->GetValuePose("pose");
          wayptSdf = wayptSdf->GetNextElement("waypoint");
        }

        std::map<double, math::Pose>::reverse_iterator last = points.rbegin();
        std::stringstream animName;
        animName << tinfo.type << "_" << tinfo.id;
        common::PoseAnimation *anim = new common::PoseAnimation(animName.str(),
                                                          last->first, false);
        this->trajInfo[idx].duration = last->first;
        this->trajInfo[idx].translated = true;

        for (std::map<double, math::Pose>::iterator pIter = points.begin();
              pIter != points.end(); ++pIter)
        {
          common::PoseKeyFrame *key;
          if (pIter == points.begin() && !math::equal(pIter->first, 0.0))
          {
            key = anim->CreateKeyFrame(0.0);
            key->SetTranslation(pIter->second.pos);
            key->SetRotation(pIter->second.rot);
          }
          key = anim->CreateKeyFrame(pIter->first);
          key->SetTranslation(pIter->second.pos);
          key->SetRotation(pIter->second.rot);
        }

        this->trajectories[this->trajInfo[idx].id] = anim;
      }
      else
      {
        this->trajInfo[idx].duration =
                this->skelAnimation[this->trajInfo[idx].type]->GetLength();
        this->trajInfo[idx].translated = false;
      }

      trajSdf = trajSdf->GetNextElement("trajectory");
    }
  }
  double scriptTime = 0.0;
  if (this->skelAnimation.size() > 0)
  {
    if (this->trajInfo.size() == 0)
    {
      TrajectoryInfo tinfo;
      tinfo.id = 0;
      tinfo.type = this->skinFile;
      tinfo.startTime = 0.0;
      tinfo.duration = this->skelAnimation.begin()->second->GetLength();
      tinfo.endTime = tinfo.duration;
      tinfo.translated = false;
      this->trajInfo.push_back(tinfo);
      this->interpolateX[this->skinFile] = false;
    }
    for (unsigned int i = 0; i < this->trajInfo.size(); i++)
    {
      this->trajInfo[i].startTime = scriptTime;
      scriptTime += this->trajInfo[i].duration;
      this->trajInfo[i].endTime = scriptTime;
    }
  }
  this->scriptLength = scriptTime;
}

//////////////////////////////////////////////////
void Actor::LoadAnimation(sdf::ElementPtr _sdf)
{
  std::string animName = _sdf->GetValueString("name");

  if (animName == "__default__")
  {
    this->skelAnimation[this->skinFile] =
        this->skeleton->GetAnimation(0);
    std::map<std::string, std::string> skelMap;
    for (unsigned int i = 0; i < this->skeleton->GetNumNodes(); i++)
      skelMap[this->skeleton->GetNodeByHandle(i)->GetName()] =
        this->skeleton->GetNodeByHandle(i)->GetName();
    this->skelNodesMap[this->skinFile] = skelMap;
    this->interpolateX[this->skinFile] = false;
  }
  else
  {
    std::string animFile = _sdf->GetValueString("filename");
    std::string extension = animFile.substr(animFile.rfind(".") + 1,
        animFile.size());
    double scale = _sdf->GetValueDouble("scale");
    Skeleton *skel = NULL;

    if (extension == "bvh")
    {
      BVHLoader loader;
      skel = loader.Load(animFile, scale);
    }
    else
      if (extension == "dae")
      {
        MeshManager::Instance()->Load(animFile);
        const Mesh *animMesh = NULL;
        if (MeshManager::Instance()->HasMesh(animFile))
          animMesh = MeshManager::Instance()->GetMesh(animFile);
        if (animMesh && animMesh->HasSkeleton())
        {
          skel = animMesh->GetSkeleton();
          skel->Scale(scale);
        }
      }

    if (!skel || skel->GetNumAnimations() == 0)
      gzerr << "Failed to load animation.";
    else
    {
      bool compatible = true;
      std::map<std::string, std::string> skelMap;
      if (this->skeleton->GetNumNodes() != skel->GetNumNodes())
        compatible = false;
      else
        for (unsigned int i = 0; i < this->skeleton->GetNumNodes(); i++)
        {
          SkeletonNode *skinNode = this->skeleton->GetNodeByHandle(i);
          SkeletonNode *animNode = skel->GetNodeByHandle(i);
          if (animNode->GetChildCount() != skinNode->GetChildCount())
          {
            compatible = false;
            break;
          }
          else
            skelMap[skinNode->GetName()] = animNode->GetName();
        }

      if (!compatible)
      {
        gzerr << "Skin and animation " << animName <<
              " skeletons are not compatible.\n";
      }
      else
      {
        this->skelAnimation[animName] =
            skel->GetAnimation(0);
        this->interpolateX[animName] = _sdf->GetValueBool("interpolate_x");
        this->skelNodesMap[animName] = skelMap;
      }
    }
  }
}

//////////////////////////////////////////////////
void Actor::Init()
{
  this->prevFrameTime = this->world->GetSimTime();
  if (this->autoStart)
    this->Play();
  this->mainLink = this->GetChildLink(this->GetName() + "_origin");
}

//////////////////////////////////////////////////
void Actor::Play()
{
  this->active = true;
  this->playStartTime = this->world->GetSimTime();
  this->lastScriptTime = std::numeric_limits<double>::max();
}

//////////////////////////////////////////////////
void Actor::Stop()
{
  this->active = false;
}

//////////////////////////////////////////////////
bool Actor::IsActive()
{
  return this->active;
}

///////////////////////////////////////////////////
void Actor::Update()
{
  if (!this->active)
    return;

  common::Time currentTime = this->world->GetSimTime();

  /// do not refresh animation more faster the 30 Hz sim time
  if ((currentTime - this->prevFrameTime).Double() < (1.0 / 30.0))
    return;

  double scriptTime = currentTime.Double() - this->startDelay -
            this->playStartTime.Double();

  /// waiting for delayed start
  if (scriptTime < 0)
    return;

  if (scriptTime >= this->scriptLength)
  {
    if (!this->loop)
      return;
    else
    {
      scriptTime = scriptTime - this->scriptLength;
      this->playStartTime = currentTime - scriptTime;
    }
  }

  /// at this point we are certain that a new frame will be animated
  this->prevFrameTime = currentTime;

  TrajectoryInfo tinfo;

  for (unsigned int i = 0; i < this->trajInfo.size(); i++)
    if (this->trajInfo[i].startTime <= scriptTime &&
          this->trajInfo[i].endTime >= scriptTime)
    {
      tinfo = this->trajInfo[i];
      break;
    }

  scriptTime = scriptTime - tinfo.startTime;

  SkeletonAnimation *skelAnim = this->skelAnimation[tinfo.type];
  std::map<std::string, std::string> skelMap = this->skelNodesMap[tinfo.type];

  math::Pose modelPose;
  std::map<std::string, math::Matrix4> frame;
  if (this->trajectories.find(tinfo.id) != this->trajectories.end())
  {
    common::PoseKeyFrame posFrame(0.0);
    this->trajectories[tinfo.id]->SetTime(scriptTime);
    this->trajectories[tinfo.id]->GetInterpolatedKeyFrame(posFrame);
    modelPose.pos = posFrame.GetTranslation();
    modelPose.rot = posFrame.GetRotation();

    if (this->lastTraj == tinfo.id)
      this->pathLength += fabs(this->lastPos.Distance(modelPose.pos));
    else
    {
      common::PoseKeyFrame *frame0 = dynamic_cast<common::PoseKeyFrame*>
        (this->trajectories[tinfo.id]->GetKeyFrame(0));
      this->pathLength = fabs(modelPose.pos.Distance(frame0->GetTranslation()));
    }
    this->lastPos = modelPose.pos;
  }
  if (this->interpolateX[tinfo.type] &&
        this->trajectories.find(tinfo.id) != this->trajectories.end())
  {
    frame = skelAnim->GetPoseAtX(this->pathLength,
              skelMap[this->skeleton->GetRootNode()->GetName()]);
  }
  else
    frame = skelAnim->GetPoseAt(scriptTime);

  this->lastTraj = tinfo.id;

  math::Matrix4 rootTrans =
                  frame[skelMap[this->skeleton->GetRootNode()->GetName()]];

  math::Vector3 rootPos = rootTrans.GetTranslation();
  math::Quaternion rootRot = rootTrans.GetRotation();

  if (tinfo.translated)
    rootPos.x = 0.0;
  math::Pose actorPose;
  actorPose.pos = modelPose.pos + modelPose.rot.RotateVector(rootPos);
  actorPose.rot = modelPose.rot *rootRot;

  math::Matrix4 rootM(actorPose.rot.GetAsMatrix4());
  rootM.SetTranslate(actorPose.pos);

  frame[skelMap[this->skeleton->GetRootNode()->GetName()]] = rootM;

  this->SetPose(frame, skelMap, currentTime.Double());

  this->lastScriptTime = scriptTime;
}

//////////////////////////////////////////////////
void Actor::SetPose(std::map<std::string, math::Matrix4> _frame,
      std::map<std::string, std::string> _skelMap, double _time)
{
  msgs::PoseAnimation msg;
  msg.set_model_name(this->visualName);

  math::Matrix4 modelTrans(math::Matrix4::IDENTITY);
  math::Pose mainLinkPose;

  for (unsigned int i = 0; i < this->skeleton->GetNumNodes(); i++)
  {
    SkeletonNode *bone = this->skeleton->GetNodeByHandle(i);
    SkeletonNode *parentBone = bone->GetParent();
    math::Matrix4 transform(math::Matrix4::IDENTITY);
    if (_frame.find(_skelMap[bone->GetName()]) != _frame.end())
      transform = _frame[_skelMap[bone->GetName()]];
    else
      transform = bone->GetTransform();

    LinkPtr currentLink = this->GetChildLink(bone->GetName());
    math::Pose bonePose = transform.GetAsPose();

    if (!bonePose.IsFinite())
    {
      std::cerr << "ACTOR: " << _time << " " << bone->GetName()
                << " " << bonePose << "\n";
      bonePose.Correct();
    }

    msgs::Pose *bone_pose = msg.add_pose();
    bone_pose->set_name(bone->GetName());

    if (!parentBone)
    {
<<<<<<< HEAD
      msg_pose->mutable_position()->CopyFrom(msgs::Convert(bonePose.pos));
      msg_pose->mutable_orientation()->CopyFrom(msgs::Convert(bonePose.rot));

      currentLink->SetWorldPose(bonePose);
=======
      bone_pose->mutable_position()->CopyFrom(msgs::Convert(math::Vector3()));
      bone_pose->mutable_orientation()->CopyFrom(msgs::Convert(
                                                    math::Quaternion()));
      mainLinkPose = bonePose;
>>>>>>> 55ec9075
    }
    else
    {
      bone_pose->mutable_position()->CopyFrom(msgs::Convert(bonePose.pos));
      bone_pose->mutable_orientation()->CopyFrom(msgs::Convert(bonePose.rot));
      LinkPtr parentLink = this->GetChildLink(parentBone->GetName());
      math::Pose parentPose = parentLink->GetWorldPose();
      math::Matrix4 parentTrans(parentPose.rot.GetAsMatrix4());
      parentTrans.SetTranslate(parentPose.pos);
      transform = parentTrans * transform;
<<<<<<< HEAD
      currentLink->SetWorldPose(transform.GetAsPose());
=======
>>>>>>> 55ec9075
    }

    msgs::Pose *link_pose = msg.add_pose();
    link_pose->set_name(currentLink->GetScopedName());
    math::Pose linkPose = transform.GetAsPose() - mainLinkPose;
    link_pose->mutable_position()->CopyFrom(msgs::Convert(linkPose.pos));
    link_pose->mutable_orientation()->CopyFrom(msgs::Convert(linkPose.rot));

    currentLink->SetWorldPose(transform.GetAsPose(), true, false);
  }

  msgs::Time *stamp = msg.add_time();
  stamp->CopyFrom(msgs::Convert(_time));

  msgs::Pose *model_pose = msg.add_pose();
  model_pose->set_name(this->GetScopedName());
  model_pose->mutable_position()->CopyFrom(msgs::Convert(mainLinkPose.pos));
  model_pose->mutable_orientation()->CopyFrom(msgs::Convert(mainLinkPose.rot));

  if (this->bonePosePub && this->bonePosePub->HasConnections())
    this->bonePosePub->Publish(msg);
  this->SetWorldPose(mainLinkPose, true, false);
}

//////////////////////////////////////////////////
void Actor::Fini()
{
  Model::Fini();
}

//////////////////////////////////////////////////
void Actor::UpdateParameters(sdf::ElementPtr /*_sdf*/)
{
//  Model::UpdateParameters(_sdf);
}

//////////////////////////////////////////////////
const sdf::ElementPtr Actor::GetSDF()
{
  return Model::GetSDF();
}

//////////////////////////////////////////////////
void Actor::AddSphereInertia(sdf::ElementPtr linkSdf, math::Pose pose,
            double mass, double radius)
{
  double ixx = 2.0 * mass * radius * radius / 5.0;
  sdf::ElementPtr inertialSdf = linkSdf->GetOrCreateElement("inertial");
  sdf::ElementPtr inertialPoseSdf = inertialSdf->GetOrCreateElement("origin");
  inertialPoseSdf->GetAttribute("pose")->Set(pose);
  inertialSdf->GetAttribute("mass")->Set(mass);
  sdf::ElementPtr tensorSdf = inertialSdf->GetOrCreateElement("inertia");
  tensorSdf->GetAttribute("ixx")->Set(ixx);
  tensorSdf->GetAttribute("ixy")->Set(0.00);
  tensorSdf->GetAttribute("ixz")->Set(0.00);
  tensorSdf->GetAttribute("iyy")->Set(ixx);
  tensorSdf->GetAttribute("iyz")->Set(0.00);
  tensorSdf->GetAttribute("izz")->Set(ixx);
}

//////////////////////////////////////////////////
void Actor::AddSphereCollision(sdf::ElementPtr linkSdf, std::string name,
            math::Pose pose, double radius)
{
  sdf::ElementPtr collisionSdf = linkSdf->GetOrCreateElement("collision");
  collisionSdf->GetAttribute("name")->Set(name);
  sdf::ElementPtr collPoseSdf = collisionSdf->GetOrCreateElement("origin");
  collPoseSdf->GetAttribute("pose")->Set(pose);
  sdf::ElementPtr geomColSdf = collisionSdf->GetOrCreateElement("geometry");
  sdf::ElementPtr sphereColSdf = geomColSdf->GetOrCreateElement("sphere");
  sphereColSdf->GetAttribute("radius")->Set(radius);
}

//////////////////////////////////////////////////
void Actor::AddSphereVisual(sdf::ElementPtr linkSdf, std::string name,
            math::Pose pose, double radius, std::string material, Color ambient)
{
  sdf::ElementPtr visualSdf = linkSdf->GetOrCreateElement("visual");
  visualSdf->GetAttribute("name")->Set(name);
  sdf::ElementPtr visualPoseSdf = visualSdf->GetOrCreateElement("origin");
  visualPoseSdf->GetAttribute("pose")->Set(pose);
  sdf::ElementPtr geomVisSdf = visualSdf->GetOrCreateElement("geometry");
  sdf::ElementPtr sphereVisSdf = geomVisSdf->GetOrCreateElement("sphere");
  sphereVisSdf->GetAttribute("radius")->Set(radius);
  sdf::ElementPtr matSdf = visualSdf->GetOrCreateElement("material");
  matSdf->GetAttribute("script")->Set(material);
  sdf::ElementPtr colorSdf = matSdf->GetOrCreateElement("ambient");
  colorSdf->GetAttribute("rgba")->Set(ambient);
}

//////////////////////////////////////////////////
void Actor::AddBoxVisual(sdf::ElementPtr linkSdf, std::string name,
    math::Pose pose, math::Vector3 size, std::string material, Color ambient)
{
  sdf::ElementPtr visualSdf = linkSdf->AddElement("visual");
  visualSdf->GetAttribute("name")->Set(name);
  sdf::ElementPtr visualPoseSdf = visualSdf->GetOrCreateElement("origin");
  visualPoseSdf->GetAttribute("pose")->Set(pose);
  sdf::ElementPtr geomVisSdf = visualSdf->GetOrCreateElement("geometry");
  sdf::ElementPtr boxSdf = geomVisSdf->GetOrCreateElement("box");
  boxSdf->GetAttribute("size")->Set(size);
  sdf::ElementPtr matSdf = visualSdf->GetOrCreateElement("material");
  matSdf->GetAttribute("script")->Set(material);
  sdf::ElementPtr colorSdf = matSdf->GetOrCreateElement("ambient");
  colorSdf->GetAttribute("rgba")->Set(ambient);
}

//////////////////////////////////////////////////
void Actor::AddActorVisual(sdf::ElementPtr linkSdf, std::string name,
    math::Pose pose)
{
  sdf::ElementPtr visualSdf = linkSdf->AddElement("visual");
  visualSdf->GetAttribute("name")->Set(name);
  sdf::ElementPtr visualPoseSdf = visualSdf->GetOrCreateElement("origin");
  visualPoseSdf->GetAttribute("pose")->Set(pose);
  sdf::ElementPtr geomVisSdf = visualSdf->GetOrCreateElement("geometry");
  sdf::ElementPtr meshSdf = geomVisSdf->GetOrCreateElement("mesh");
  meshSdf->GetAttribute("filename")->Set(this->skinFile);
  meshSdf->GetAttribute("scale")->Set(math::Vector3(this->skinScale,
      this->skinScale, this->skinScale));
}<|MERGE_RESOLUTION|>--- conflicted
+++ resolved
@@ -552,17 +552,10 @@
 
     if (!parentBone)
     {
-<<<<<<< HEAD
-      msg_pose->mutable_position()->CopyFrom(msgs::Convert(bonePose.pos));
-      msg_pose->mutable_orientation()->CopyFrom(msgs::Convert(bonePose.rot));
-
-      currentLink->SetWorldPose(bonePose);
-=======
       bone_pose->mutable_position()->CopyFrom(msgs::Convert(math::Vector3()));
       bone_pose->mutable_orientation()->CopyFrom(msgs::Convert(
                                                     math::Quaternion()));
       mainLinkPose = bonePose;
->>>>>>> 55ec9075
     }
     else
     {
@@ -573,10 +566,6 @@
       math::Matrix4 parentTrans(parentPose.rot.GetAsMatrix4());
       parentTrans.SetTranslate(parentPose.pos);
       transform = parentTrans * transform;
-<<<<<<< HEAD
-      currentLink->SetWorldPose(transform.GetAsPose());
-=======
->>>>>>> 55ec9075
     }
 
     msgs::Pose *link_pose = msg.add_pose();
