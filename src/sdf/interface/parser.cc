/*
 * Copyright 2011 Nate Koenig & Andrew Howard
 *
 * Licensed under the Apache License, Version 2.0 (the "License");
 * you may not use this file except in compliance with the License.
 * You may obtain a copy of the License at
 *
 *     http://www.apache.org/licenses/LICENSE-2.0
 *
 * Unless required by applicable law or agreed to in writing, software
 * distributed under the License is distributed on an "AS IS" BASIS,
 * WITHOUT WARRANTIES OR CONDITIONS OF ANY KIND, either express or implied.
 * See the License for the specific language governing permissions and
 * limitations under the License.
 *
*/
#include <stdlib.h>

#include "sdf/interface/SDF.hh"
#include "sdf/interface/Param.hh"
#include "sdf/interface/parser.hh"

#include "parser_deprecated.hh"

#include "common/Console.hh"
#include "common/Color.hh"
#include "math/Vector3.hh"
#include "math/Pose.hh"
#include "common/SystemPaths.hh"
#include "common/Exception.hh"

namespace sdf
{
//////////////////////////////////////////////////
bool init(SDFPtr _sdf)
{
  bool result = false;
  std::string filename =
    gazebo::common::SystemPaths::Instance()->FindFileWithGazeboPaths(
        "sdf/gazebo.sdf");

  FILE *ftest = fopen(filename.c_str(), "r");
  if (ftest && initFile(filename, _sdf))
  {
    result = true;
    fclose(ftest);
  }

  return result;
}

//////////////////////////////////////////////////
bool initFile(const std::string &_filename, SDFPtr _sdf)
{
  std::string filename =
    gazebo::common::SystemPaths::Instance()->FindFileWithGazeboPaths(_filename);

  TiXmlDocument xmlDoc;
  if (xmlDoc.LoadFile(filename))
  {
    return initDoc(&xmlDoc, _sdf);
  }
  else
    gzerr << "Unable to load file[" << _filename << "]\n";

  return false;
}

//////////////////////////////////////////////////
bool initFile(const std::string &_filename, ElementPtr _sdf)
{
  std::string filename =
    gazebo::common::SystemPaths::Instance()->FindFileWithGazeboPaths(_filename);

  TiXmlDocument xmlDoc;
  if (xmlDoc.LoadFile(filename))
    return initDoc(&xmlDoc, _sdf);
  else
    gzerr << "Unable to load file[" << _filename << "]\n";

  return false;
}

//////////////////////////////////////////////////
bool initString(const std::string &_xmlString, SDFPtr _sdf)
{
  TiXmlDocument xmlDoc;
  xmlDoc.Parse(_xmlString.c_str());

  return initDoc(&xmlDoc, _sdf);
}

//////////////////////////////////////////////////
bool initDoc(TiXmlDocument *_xmlDoc, SDFPtr _sdf)
{
  if (!_xmlDoc)
  {
    gzerr << "Could not parse the xml\n";
    return false;
  }

  TiXmlElement *xml = _xmlDoc->FirstChildElement("element");
  if (!xml)
  {
    gzerr << "Could not find the 'element' element in the xml file\n";
    return false;
  }

  return initXml(xml, _sdf->root);
}

//////////////////////////////////////////////////
bool initDoc(TiXmlDocument *_xmlDoc, ElementPtr _sdf)
{
  if (!_xmlDoc)
  {
    gzerr << "Could not parse the xml\n";
    return false;
  }

  TiXmlElement *xml = _xmlDoc->FirstChildElement("element");
  if (!xml)
  {
    gzerr << "Could not find the 'element' element in the xml file\n";
    return false;
  }

  return initXml(xml, _sdf);
}

//////////////////////////////////////////////////
bool initXml(TiXmlElement *_xml, ElementPtr _sdf)
{
  const char *nameString = _xml->Attribute("name");
  if (!nameString)
  {
    gzerr << "Element is missing the name attribute\n";
    return false;
  }
  _sdf->SetName(std::string(nameString));

  const char *requiredString = _xml->Attribute("required");
  if (!requiredString)
  {
    gzerr << "Element is missing the required attributed\n";
    return false;
  }
  _sdf->SetRequired(requiredString);

  const char *elemTypeString = _xml->Attribute("type");
  if (elemTypeString)
  {
    bool required = std::string(requiredString) == "1" ? true : false;
    const char *elemDefaultValue = _xml->Attribute("default");
    _sdf->AddValue(elemTypeString, elemDefaultValue, required);
  }

  // Get all attributes
  for (TiXmlElement *child = _xml->FirstChildElement("attribute");
      child; child = child->NextSiblingElement("attribute"))
  {
    const char *name = child->Attribute("name");
    const char *type = child->Attribute("type");
    const char *defaultValue = child->Attribute("default");
    requiredString = child->Attribute("required");

    if (!name)
    {
      gzerr << "Attribute is missing a name\n";
      return false;
    }
    if (!type)
    {
      gzerr << "Attribute is missing a type\n";
      return false;
    }
    if (!defaultValue)
    {
      gzerr << "Attribute[" << name << "] is missing a default\n";
      return false;
    }
    if (!requiredString)
    {
      gzerr << "Attribute is missing a required string\n";
      return false;
    }
    std::string requiredStr = requiredString;
    boost::trim(requiredStr);
    bool required = requiredStr == "1" ? true : false;

    _sdf->AddAttribute(name, type, defaultValue, required);
  }

  // Get all child elements
  for (TiXmlElement *child = _xml->FirstChildElement("element");
      child; child = child->NextSiblingElement("element"))
  {
    const char *copyDataString = child->Attribute("copy_data");
    if (copyDataString &&
        (std::string(copyDataString) == "true" ||
         std::string(copyDataString) == "1"))
    {
      _sdf->SetCopyChildren(true);
    }
    else
    {
      ElementPtr element(new Element);
      initXml(child, element);
      _sdf->AddElementDescription(element);
    }
  }

  // Get all include elements
  for (TiXmlElement *child = _xml->FirstChildElement("include");
      child; child = child->NextSiblingElement("include"))
  {
    std::string filename =
      gazebo::common::SystemPaths::Instance()->FindFileWithGazeboPaths(
          std::string("sdf/") + child->Attribute("filename"));

    ElementPtr element(new Element);

    initFile(filename, element);
    _sdf->AddElementDescription(element);
  }

  return true;
}


//////////////////////////////////////////////////
bool readFile(const std::string &_filename, SDFPtr _sdf)
{
  TiXmlDocument xmlDoc;
  std::string filename =
    gazebo::common::SystemPaths::Instance()->FindFileWithGazeboPaths(_filename);

  xmlDoc.LoadFile(filename);
  if (readDoc(&xmlDoc, _sdf))
    return true;
  else
  {
    gzwarn << "parser for sdf version 1.0 failed, "
           << "trying to parse as old deprecated format\n";
    if (deprecated_sdf::initWorldFile(filename, _sdf))
      return true;
    else
    {
      gzwarn << "parsing using deprecated world file failed "
             << "trying old model format.\n";
      if (deprecated_sdf::initModelFile(filename, _sdf))
        return true;
      else
      {
        gzerr << "parse as old deprecated model file failed.\n";
        return false;
      }
    }
  }
}

//////////////////////////////////////////////////
bool readString(const std::string &_xmlString, SDFPtr _sdf)
{
  TiXmlDocument xmlDoc;
  xmlDoc.Parse(_xmlString.c_str());
  if (readDoc(&xmlDoc, _sdf))
    return true;
  else
  {
    gzwarn << "parse as sdf version 1.0 failed, "
           << "trying to parse as old deprecated format\n";
    if (deprecated_sdf::initWorldString(_xmlString, _sdf))
      return true;
    else
    {
      gzwarn << "parse as old deprecated world file failed, "
             << "trying old model format.\n";
      if (deprecated_sdf::initModelString(_xmlString, _sdf))
        return true;
      else
      {
        gzerr << "parse as old deprecated model file failed.\n";
        return false;
      }
    }
  }
}

//////////////////////////////////////////////////
bool readString(const std::string &_xmlString, ElementPtr _sdf)
{
  TiXmlDocument xmlDoc;
  xmlDoc.Parse(_xmlString.c_str());
  if (readDoc(&xmlDoc, _sdf))
    return true;
  else
  {
    gzerr << "parse as sdf version 1.0 failed, "
          << "should try to parse as old deprecated format\n";
    return false;
  }
}

//////////////////////////////////////////////////
bool readDoc(TiXmlDocument *_xmlDoc, SDFPtr _sdf)
{
  if (!_xmlDoc)
  {
    gzwarn << "Could not parse the xml\n";
    return false;
  }

  /* check gazebo version, use old parser if necessary */
  TiXmlElement* gazebo_node = _xmlDoc->FirstChildElement("gazebo");
  if (gazebo_node &&
      gazebo_node->Attribute("version") &&
      (strcmp(gazebo_node->Attribute("version") , "1.0") == 0))
  {
    /* parse new sdf xml */
    TiXmlElement* elemXml = _xmlDoc->FirstChildElement(_sdf->root->GetName());
    if (!readXml(elemXml, _sdf->root))
    {
      gzerr << "Unable to parse sdf element[" << _sdf->root->GetName() << "]\n";
      return false;
    }
  }
  else
  {
    // try to use the old deprecated parser
    if (!gazebo_node)
      gzwarn << "Gazebo SDF has no gazebo element\n";
    else if (!gazebo_node->Attribute("version"))
      gzwarn << "Gazebo SDF gazebo element has no version\n";
    else if (strcmp(gazebo_node->Attribute("version") , "1.0") != 0)
      gzwarn << "Gazebo SDF version ["
            << gazebo_node->Attribute("version")
            << "] is not 1.0\n";
    return false;
  }

  return true;
}

//////////////////////////////////////////////////
bool readDoc(TiXmlDocument *_xmlDoc, ElementPtr _sdf)
{
  if (!_xmlDoc)
  {
    gzwarn << "Could not parse the xml\n";
    return false;
  }

  /* check gazebo version, use old parser if necessary */
  TiXmlElement* gazeboNode = _xmlDoc->FirstChildElement("gazebo");
  if (gazeboNode &&
      gazeboNode->Attribute("version") &&
      (strcmp(gazeboNode->Attribute("version") , "1.0") == 0))
  {
    TiXmlElement* elemXml = gazeboNode;
    if (gazeboNode->Value() != _sdf->GetName() &&
        gazeboNode->FirstChildElement(_sdf->GetName()))
    {
      elemXml = gazeboNode->FirstChildElement(_sdf->GetName());
    }

    /* parse new sdf xml */
    if (!readXml(elemXml, _sdf))
    {
      gzwarn << "Unable to parse sdf element["
             << _sdf->GetName() << "]\n";
      return false;
    }
  }
  else
  {
    // try to use the old deprecated parser
    if (!gazeboNode)
      gzwarn << "Gazebo SDF has no gazebo element\n";
    else if (!gazeboNode->Attribute("version"))
      gzwarn << "Gazebo SDF gazebo element has no version\n";
    else if (strcmp(gazeboNode->Attribute("version") , "1.0") != 0)
      gzwarn << "Gazebo SDF version ["
            << gazeboNode->Attribute("version")
            << "] is not 1.0\n";
    return false;
  }

  return true;
}

//////////////////////////////////////////////////
bool readXml(TiXmlElement *_xml, ElementPtr _sdf)
{
  if (_sdf->GetRequired() == "-1")
  {
    gzwarn << "SDF Element[" << _sdf->GetName() << "] is deprecated\n";
    return true;
  }

  if (!_xml)
  {
    if (_sdf->GetRequired() == "1" || _sdf->GetRequired() =="+")
    {
      gzerr << "SDF Element[" << _sdf->GetName() << "] is missing\n";
      return false;
    }
    else
      return true;
  }

  if (_xml->GetText() != NULL && _sdf->GetValue())
  {
    _sdf->GetValue()->SetFromString(_xml->GetText());
  }

  TiXmlAttribute *attribute = _xml->FirstAttribute();

  unsigned int i = 0;

  // Iterate over all the attributes defined in the give XML element
  while (attribute)
  {
    // Find the matching attribute in SDF
    for (i = 0; i < _sdf->GetAttributeCount(); ++i)
    {
      ParamPtr p = _sdf->GetAttribute(i);
      if (p->GetKey() == attribute->Name())
      {
        // Set the value of the SDF attribute
        if (!p->SetFromString(attribute->ValueStr()))
        {
          gzerr << "Unable to read attribute[" << p->GetKey() << "]\n";
          return false;
        }
        break;
      }
    }

    if (i == _sdf->GetAttributeCount())
    {
      gzwarn << "XML Attribute[" << attribute->Name()
             << "] in element[" << _xml->Value()
             << "] not defined in SDF, ignoring.\n";
    }

    attribute = attribute->Next();
  }

  // Check that all required attributes have been set
  for (i = 0; i < _sdf->GetAttributeCount(); ++i)
  {
    ParamPtr p = _sdf->GetAttribute(i);
    if (p->GetRequired() && !p->GetSet())
    {
      gzerr << "Required attribute[" << p->GetKey()
        << "] in element[" << _xml->Value() << "] is not specified in SDF.\n";
      return false;
    }
  }

  if (_sdf->GetCopyChildren())
  {
    copyChildren(_sdf, _xml);
  }
  else
  {
    // Iterate over all the child elements
    TiXmlElement* elemXml = NULL;
    for (elemXml = _xml->FirstChildElement(); elemXml;
         elemXml = elemXml->NextSiblingElement())
    {
      if (std::string("include") == elemXml->Value())
      {
        std::string filename =
          gazebo::common::SystemPaths::Instance()->FindFileWithGazeboPaths(
              std::string("models/") + elemXml->Attribute("filename"));

        SDFPtr includeSDF(new SDF);
        init(includeSDF);

        if (!readFile(filename, includeSDF))
        {
          gzerr << "Unable to read file[" << filename << "]\n";
          return false;
        }

        if (elemXml->Attribute("model_name"))
          includeSDF->root->GetElement("model")->GetAttribute(
              "name")->SetFromString(elemXml->Attribute("model_name"));
        if (elemXml->Attribute("model_pose"))
          includeSDF->root->GetElement("model")->GetOrCreateElement(
              "origin")->GetAttribute("pose")->SetFromString(
                elemXml->Attribute("model_pose"));

        for (TiXmlElement *childElemXml = elemXml->FirstChildElement();
             childElemXml; childElemXml = childElemXml->NextSiblingElement())
        {
          if (std::string("plugin") == childElemXml->Value())
          {
            sdf::ElementPtr pluginElem;
            pluginElem = includeSDF->root->GetElement(
                "model")->AddElement("plugin");

            pluginElem->GetAttribute("filename")->SetFromString(
                childElemXml->Attribute("filename"));
            pluginElem->GetAttribute("name")->SetFromString(
                childElemXml->Attribute("name"));
          }
        }

        if (_sdf->GetName() == "model")
        {
          addNestedModel(_sdf, includeSDF->root);
        }
        else
        {
          includeSDF->root->GetFirstElement()->SetParent(_sdf);
          _sdf->InsertElement(includeSDF->root->GetFirstElement());
          includeSDF->root->GetFirstElement()->SetInclude(elemXml->Attribute(
                "filename"));
        }

        continue;
      }

      // Find the matching element in SDF
      unsigned int descCounter = 0;
      for (descCounter = 0;
           descCounter != _sdf->GetElementDescriptionCount(); ++descCounter)
      {
        ElementPtr elemDesc = _sdf->GetElementDescription(descCounter);
        if (elemDesc->GetName() == elemXml->Value())
        {
          ElementPtr element = elemDesc->Clone();
          element->SetParent(_sdf);
          if (readXml(elemXml, element))
            _sdf->InsertElement(element);
          else
          {
            gzerr << "Error reading element\n";
            return false;
          }
          break;
        }
      }

      if (descCounter == _sdf->GetElementDescriptionCount())
      {
        gzerr << "XML Element[" << elemXml->Value()
          << "], child of element[" << _xml->Value()
          << "] not defined in SDF. Ignoring.[" << _sdf->GetName() << "]\n";
        return false;
      }
    }

    // Chek that all required elements have been set
    unsigned int descCounter = 0;
    for (descCounter = 0;
         descCounter != _sdf->GetElementDescriptionCount(); ++descCounter)
    {
      ElementPtr elemDesc = _sdf->GetElementDescription(descCounter);

      if (elemDesc->GetRequired() == "1" || elemDesc->GetRequired() == "+")
      {
        if (!_sdf->HasElement(elemDesc->GetName()))
        {
          if (_sdf->GetName() == "joint" &&
              _sdf->GetValueString("type") != "ball")
          {
            gzerr << "XML Missing required element[" << elemDesc->GetName()
              << "], child of element[" << _sdf->GetName() << "]\n";
            return false;
          }
          else
          {
            // Add default element
            _sdf->AddElement(elemDesc->GetName());
          }
        }
      }
    }
  }

  return true;
}

/////////////////////////////////////////////////
void copyChildren(ElementPtr _sdf, TiXmlElement *_xml)
{
  // Iterate over all the child elements
  TiXmlElement* elemXml = NULL;
  for (elemXml = _xml->FirstChildElement(); elemXml;
       elemXml = elemXml->NextSiblingElement())
  {
<<<<<<< HEAD
    ElementPtr element(new Element);
    element->SetParent(_sdf);
    element->SetName(elemXml->ValueStr());
    if (elemXml->GetText() != NULL)
      element->AddValue("string", elemXml->GetText(), "1");
=======
    std::string elem_name = elemXml->ValueStr();
    if (_sdf->HasElementDescription(elem_name))
    {
      sdf::ElementPtr element = _sdf->AddElement(elem_name);

      // FIXME: copy attributes
      for (TiXmlAttribute *attribute = elemXml->FirstAttribute();
           attribute; attribute = attribute->Next())
      {
        element->GetAttribute(attribute->Name())->SetFromString(
          attribute->ValueStr());
      }

      // copy value
      std::string value = elemXml->GetText();
      if (!value.empty())
          element->GetValue()->SetFromString(value);
    }
>>>>>>> ca61dc22
    else
      gzerr << "trying to copy stuff inside <plugin> block, "
            << "but they have NULL contents\n";

    _sdf->InsertElement(element);
  }
}

/////////////////////////////////////////////////
void addNestedModel(ElementPtr _sdf, ElementPtr _includeSDF)
{
  ElementPtr modelPtr = _includeSDF->GetElement("model");
  ElementPtr elem = modelPtr->GetFirstElement();
  std::map<std::string, std::string> replace;

  gazebo::math::Pose modelPose =
    modelPtr->GetOrCreateElement("origin")->GetValuePose("pose");

  std::string modelName = modelPtr->GetValueString("name");
  while (elem)
  {
    if (elem->GetName() == "link")
    {
      std::string elemName = elem->GetValueString("name");
      std::string newName =  modelName + "__" + elemName;
      replace[elemName] = newName;
      if (elem->HasElementDescription("origin"))
      {
        ElementPtr originElem = elem->GetOrCreateElement("origin");
        gazebo::math::Pose newPose = gazebo::math::Pose(
          modelPose.pos +
            modelPose.rot.RotateVector(originElem->GetValuePose("pose").pos),
            modelPose.rot * originElem->GetValuePose("pose").rot);
        originElem->GetAttribute("pose")->Set(newPose);
      }
    }
    else if (elem->GetName() == "joint")
    {
      // for joints, we need to
      //   prefix name like we did with links, and
      std::string elemName = elem->GetValueString("name");
      std::string newName =  modelName + "__" + elemName;
      replace[elemName] = newName;
      //   rotate the joint axis because they are model-global
      if (elem->HasElement("axis"))
      {
        ElementPtr axisElem = elem->GetElement("axis");
        gazebo::math::Vector3 newAxis =  modelPose.rot.RotateVector(
          axisElem->GetValueVector3("xyz"));
        axisElem->GetAttribute("xyz")->Set(newAxis);
      }
    }
    elem = elem->GetNextElement();
  }

  std::string str = _includeSDF->ToString("");
  for (std::map<std::string, std::string>::iterator iter = replace.begin();
       iter != replace.end(); ++iter)
  {
    boost::replace_all(str, std::string("\"")+iter->first + "\"",
                       std::string("\"") + iter->second + "\"");
    boost::replace_all(str, std::string("'")+iter->first + "'",
                       std::string("'") + iter->second + "'");
    boost::replace_all(str, std::string(">")+iter->first + "<",
                       std::string(">") + iter->second + "<");
  }

  _includeSDF->ClearElements();
  readString(str, _includeSDF);

  elem = _includeSDF->GetElement("model")->GetFirstElement();
  ElementPtr nextElem;
  while (elem)
  {
    nextElem = elem->GetNextElement();

    if (elem->GetName() != "origin")
    {
      elem->SetParent(_sdf);
      _sdf->InsertElement(elem);
    }
    elem = nextElem;
  }
}
}<|MERGE_RESOLUTION|>--- conflicted
+++ resolved
@@ -593,13 +593,6 @@
   for (elemXml = _xml->FirstChildElement(); elemXml;
        elemXml = elemXml->NextSiblingElement())
   {
-<<<<<<< HEAD
-    ElementPtr element(new Element);
-    element->SetParent(_sdf);
-    element->SetName(elemXml->ValueStr());
-    if (elemXml->GetText() != NULL)
-      element->AddValue("string", elemXml->GetText(), "1");
-=======
     std::string elem_name = elemXml->ValueStr();
     if (_sdf->HasElementDescription(elem_name))
     {
@@ -618,12 +611,19 @@
       if (!value.empty())
           element->GetValue()->SetFromString(value);
     }
->>>>>>> ca61dc22
     else
-      gzerr << "trying to copy stuff inside <plugin> block, "
-            << "but they have NULL contents\n";
-
-    _sdf->InsertElement(element);
+    {
+      ElementPtr element(new Element);
+      element->SetParent(_sdf);
+      element->SetName(elem_name);
+      if (elemXml->GetText() != NULL)
+        element->AddValue("string", elemXml->GetText(), "1");
+      else
+        gzerr << "trying to copy stuff inside <plugin> block, "
+              << "but they have NULL contents\n";
+
+      _sdf->InsertElement(element);
+    }
   }
 }
 
