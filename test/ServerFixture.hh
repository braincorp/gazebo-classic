--- conflicted
+++ resolved
@@ -967,7 +967,6 @@
   /// \param[in] _sensitivity Receiver sensitibity (dBm)
   /// \param[in] _visualize Enable sensor visualization
   protected: void SpawnWirelessReceiverSensor(const std::string &_name,
-<<<<<<< HEAD
                  const std::string &_sensorName,
                  const math::Vector3 &_pos,
                  const math::Vector3 &_rpy,
@@ -1006,45 +1005,6 @@
                this->factoryPub->Publish(msg);
                WaitUntilEntitySpawn(_name, 100, 100);
              }
-=======
-      const std::string &_sensorName,
-      const math::Vector3 &_pos,
-      const math::Vector3 &_rpy,
-      double _minFreq,
-      double _maxFreq,
-      double _power,
-      double _gain,
-      double _sensitivity,
-      bool _visualize = true)
-  {
-    msgs::Factory msg;
-    std::ostringstream newModelStr;
-
-    newModelStr << "<sdf version='" << SDF_VERSION << "'>"
-      << "<model name ='" << _name << "'>"
-      << "<static>true</static>"
-      << "<pose>" << _pos << " " << _rpy << "</pose>"
-      << "<link name ='link'>"
-      << "  <sensor name='" << _sensorName << "' type='wireless_receiver'>"
-      << "    <update_rate>1</update_rate>"
-      << "    <visualize>" << _visualize << "</visualize>"
-      << "    <transceiver>"
-      << "      <min_frequency>" << _minFreq << "</min_frequency>"
-      << "      <max_frequency>" << _maxFreq << "</max_frequency>"
-      << "      <power>" << _power << "</power>"
-      << "      <gain>" << _gain << "</gain>"
-      << "      <sensitivity>" << _sensitivity << "</sensitivity>"
-      << "    </transceiver>"
-      << "  </sensor>"
-      << "</link>"
-      << "</model>"
-      << "</sdf>";
-
-    msg.set_sdf(newModelStr.str());
-    this->factoryPub->Publish(msg);
-    WaitUntilEntitySpawn(_name, 100, 100);
-  }
->>>>>>> f80ccada
 
   /// \brief Wait for a number of ms. and attempts until the entity is spawned
   /// \param[in] _name Model name
