/*
 * Copyright 2012 Open Source Robotics Foundation
 *
 * Licensed under the Apache License, Version 2.0 (the "License");
 * you may not use this file except in compliance with the License.
 * You may obtain a copy of the License at
 *
 *     http://www.apache.org/licenses/LICENSE-2.0
 *
 * Unless required by applicable law or agreed to in writing, software
 * distributed under the License is distributed on an "AS IS" BASIS,
 * WITHOUT WARRANTIES OR CONDITIONS OF ANY KIND, either express or implied.
 * See the License for the specific language governing permissions and
 * limitations under the License.
 *
*/

#pragma GCC diagnostic ignored "-Wswitch-default"
#pragma GCC diagnostic ignored "-Wfloat-equal"
#pragma GCC diagnostic ignored "-Wshadow"

#include <gtest/gtest.h>
#include <boost/thread.hpp>
#include <boost/filesystem.hpp>

#include <map>
#include <string>

#include "transport/transport.hh"

#include "common/SystemPaths.hh"
#include "physics/World.hh"
#include "physics/PhysicsTypes.hh"
#include "physics/Physics.hh"
#include "sensors/sensors.hh"
#include "rendering/rendering.hh"
#include "msgs/msgs.hh"

#include "gazebo_config.h"
#include "gazebo/Server.hh"

#include "test_config.h"

using namespace gazebo;

class ServerFixture : public testing::Test
{
  protected: ServerFixture()
             {
               this->server = NULL;
               this->serverRunning = false;
               this->paused = false;
               this->percentRealTime = 0;
               this->gotImage = 0;
               this->imgData = NULL;
               this->serverThread = NULL;

               common::SystemPaths::Instance()->AddGazeboPaths(
                   TEST_REGRESSION_PATH);

               // Add local search paths
               std::string path = TEST_REGRESSION_PATH;
               path += "/../..";
               gazebo::common::SystemPaths::Instance()->AddGazeboPaths(path);

               path = TEST_REGRESSION_PATH;
               path += "/../../sdf";
               gazebo::common::SystemPaths::Instance()->AddGazeboPaths(path);

               path = TEST_REGRESSION_PATH;
               path += "/../../gazebo";
               gazebo::common::SystemPaths::Instance()->AddGazeboPaths(path);

               path = TEST_REGRESSION_PATH;
               path += "/../../build/plugins";
               gazebo::common::SystemPaths::Instance()->AddPluginPaths(path);
             }

  protected: virtual void TearDown()
             {
               this->Unload();
             }

  protected: virtual void Unload()
             {
               this->serverRunning = false;
               if (this->node)
                 this->node->Fini();

               if (this->server)
               {
                 this->server->Stop();

                 if (this->serverThread)
                 {
                   this->serverThread->join();
                 }
               }

               delete this->serverThread;
               this->serverThread = NULL;
             }

  protected: virtual void Load(const std::string &_worldFilename)
             {
               this->Load(_worldFilename, false);
             }

  protected: virtual void Load(const std::string &_worldFilename, bool _paused)
             {
               delete this->server;
               this->server = NULL;

               // Create, load, and run the server in its own thread
               this->serverThread = new boost::thread(
                  boost::bind(&ServerFixture::RunServer, this, _worldFilename,
                              _paused));

               // Wait for the server to come up
<<<<<<< HEAD
               // Should this loop have a timout?
               while (!this->server || !this->server->GetInitialized())
=======
               // Use a 30 second timeout.
               int waitCount = 0, maxWaitCount = 3000;
               while ((!this->server || !this->server->GetInitialized()) &&
                      ++waitCount < maxWaitCount)
>>>>>>> 476d612c
                 common::Time::MSleep(10);
               ASSERT_LT(waitCount, maxWaitCount);

               this->node = transport::NodePtr(new transport::Node());
               ASSERT_NO_THROW(this->node->Init());
               this->poseSub = this->node->Subscribe("~/pose/info",
                   &ServerFixture::OnPose, this);
               this->statsSub = this->node->Subscribe("~/world_stats",
                   &ServerFixture::OnStats, this);

               this->factoryPub =
                 this->node->Advertise<msgs::Factory>("~/factory");

               // Wait for the world to reach the correct pause state.
               // This might not work properly with multiple worlds.
<<<<<<< HEAD
               int waitCount = 0, maxWaitCount = 3000;
=======
               // Use a 30 second timeout.
               waitCount = 0;
               maxWaitCount = 3000;
>>>>>>> 476d612c
               while ((!physics::get_world() ||
                        physics::get_world()->IsPaused() != _paused) &&
                      ++waitCount < maxWaitCount)
                 common::Time::MSleep(10);
<<<<<<< HEAD
               gzdbg << "Checking Load(world, paused) pause state.\n";
               gzdbg << "Waited " << 0.01*waitCount << " s for pause state.\n";
=======
>>>>>>> 476d612c
               ASSERT_LT(waitCount, maxWaitCount);
             }

  protected: void RunServer(const std::string &_worldFilename)
             {
               this->RunServer(_worldFilename, false);
             }

  protected: void RunServer(const std::string &_worldFilename, bool _paused)
             {
               ASSERT_NO_THROW(this->server = new Server());
               ASSERT_NO_THROW(this->server->LoadFile(_worldFilename));
               ASSERT_NO_THROW(this->server->Init());

               rendering::create_scene(
                   gazebo::physics::get_world()->GetName(), false);

               this->SetPause(_paused);

               this->server->Run();

               rendering::remove_scene(gazebo::physics::get_world()->GetName());

               ASSERT_NO_THROW(this->server->Fini());
               delete this->server;
               this->server = NULL;
             }

  protected: void OnStats(ConstWorldStatisticsPtr &_msg)
             {
               this->simTime = msgs::Convert(_msg->sim_time());
               this->realTime = msgs::Convert(_msg->real_time());
               this->pauseTime = msgs::Convert(_msg->pause_time());
               this->paused = _msg->paused();

               if (this->realTime == 0)
                 this->percentRealTime = 0;
               else
                 this->percentRealTime =
                   (this->simTime / this->realTime).Double();

               this->serverRunning = true;
             }

  protected: void SetPause(bool _pause)
             {
               physics::pause_worlds(_pause);
             }

  protected: double GetPercentRealTime() const
             {
               while (!this->serverRunning)
                 common::Time::MSleep(100);

               return this->percentRealTime;
             }

  protected: void OnPose(ConstPose_VPtr &_msg)
             {
               boost::mutex::scoped_lock lock(this->receiveMutex);
               for (int i = 0; i < _msg->pose_size(); ++i)
               {
                 this->poses[_msg->pose(i).name()] =
                   msgs::Convert(_msg->pose(i));
               }
             }

  protected: math::Pose GetEntityPose(const std::string &_name)
             {
               boost::mutex::scoped_lock lock(this->receiveMutex);

               std::map<std::string, math::Pose>::iterator iter;
               iter = this->poses.find(_name);
               EXPECT_TRUE(iter != this->poses.end());
               return iter->second;
             }

  protected: bool HasEntity(const std::string &_name)
             {
               boost::mutex::scoped_lock lock(this->receiveMutex);
               std::map<std::string, math::Pose>::iterator iter;
               iter = this->poses.find(_name);
               return iter != this->poses.end();
             }

  protected: void PrintImage(const std::string &_name, unsigned char **_image,
                 unsigned int _width, unsigned int _height, unsigned int _depth)
             {
               unsigned int count = _height * _width * _depth;
               printf("\n");
               printf("static unsigned char __%s[] = {", _name.c_str());
               unsigned int i;
               for (i = 0; i < count-1; i++)
               {
                 if (i % 10 == 0)
                   printf("\n");
                 else
                   printf(" ");
                 printf("%d,", (*_image)[i]);
               }
               printf(" %d};\n", (*_image)[i]);
               printf("static unsigned char *%s = __%s;\n", _name.c_str(),
                   _name.c_str());
             }

  protected: void PrintScan(const std::string &_name, double *_scan,
                            unsigned int _sampleCount)
             {
               printf("static double __%s[] = {\n", _name.c_str());
               for (unsigned int i = 0; i < _sampleCount-1; ++i)
               {
                 if ((i+1) % 5 == 0)
                   printf("%13.10f,\n", math::precision(_scan[i], 10));
                 else
                   printf("%13.10f, ", math::precision(_scan[i], 10));
               }
               printf("%13.10f};\n",
                   math::precision(_scan[_sampleCount-1], 10));
               printf("static double *%s = __%s;\n", _name.c_str(),
                   _name.c_str());
             }

  protected: void FloatCompare(float *_scanA, float *_scanB,
                 unsigned int _sampleCount, float &_diffMax,
                 float &_diffSum, float &_diffAvg)
             {
               float diff;
               _diffMax = 0;
               _diffSum = 0;
               _diffAvg = 0;
               for (unsigned int i = 0; i < _sampleCount; ++i)
               {
                 diff = fabs(math::precision(_scanA[i], 10) -
                             math::precision(_scanB[i], 10));
                 _diffSum += diff;
                 if (diff > _diffMax)
                 {
                   _diffMax = diff;
                 }
               }
               _diffAvg = _diffSum / _sampleCount;
             }

  protected: void DoubleCompare(double *_scanA, double *_scanB,
                 unsigned int _sampleCount, double &_diffMax,
                 double &_diffSum, double &_diffAvg)
             {
               double diff;
               _diffMax = 0;
               _diffSum = 0;
               _diffAvg = 0;
               for (unsigned int i = 0; i < _sampleCount; ++i)
               {
                 diff = fabs(math::precision(_scanA[i], 10) -
                             math::precision(_scanB[i], 10));
                 _diffSum += diff;
                 if (diff > _diffMax)
                 {
                   _diffMax = diff;
                 }
               }
               _diffAvg = _diffSum / _sampleCount;
             }

  protected: void ImageCompare(unsigned char **_imageA,
                 unsigned char *_imageB[],
                 unsigned int _width, unsigned int _height, unsigned int _depth,
                 unsigned int &_diffMax, unsigned int &_diffSum,
                 double &_diffAvg)
             {
               _diffMax = 0;
               _diffSum = 0;
               _diffAvg = 0;

               for (unsigned int y = 0; y < _height; y++)
               {
                 for (unsigned int x = 0; x < _width*_depth; x++)
                 {
                   unsigned int a = (*_imageA)[(y*_width*_depth)+x];
                   unsigned int b = (*_imageB)[(y*_width*_depth)+x];

                   unsigned int diff = (unsigned int)(fabs(a - b));

                   if (diff > _diffMax)
                     _diffMax = diff;

                   _diffSum += diff;
                 }
               }
               _diffAvg = _diffSum / (_height*_width*_depth);
             }

  private: void OnNewFrame(const unsigned char *_image,
                              unsigned int _width, unsigned int _height,
                              unsigned int _depth,
                              const std::string &/*_format*/)
           {
             memcpy(*this->imgData, _image, _width * _height * _depth);
             this->gotImage+= 1;
           }

  protected: void GetFrame(const std::string &_cameraName,
                 unsigned char **_imgData, unsigned int &_width,
                 unsigned int &_height)
             {
               sensors::SensorPtr sensor = sensors::get_sensor(_cameraName);
               EXPECT_TRUE(sensor);
               sensors::CameraSensorPtr camSensor =
                 boost::shared_dynamic_cast<sensors::CameraSensor>(sensor);

               _width = camSensor->GetImageWidth();
               _height = camSensor->GetImageHeight();

               if (*_imgData)
               {
                 delete *_imgData;
                 *_imgData = NULL;
               }
               (*_imgData) = new unsigned char[_width *_height*3];
               this->imgData = _imgData;

               this->gotImage = 0;
               event::ConnectionPtr c =
                 camSensor->GetCamera()->ConnectNewImageFrame(
                     boost::bind(&ServerFixture::OnNewFrame,
                                 this, _1, _2, _3, _4, _5));

               while (this->gotImage < 20)
                 common::Time::MSleep(10);

               camSensor->GetCamera()->DisconnectNewImageFrame(c);
             }

  protected: void SpawnCamera(const std::string &_modelName,
                 const std::string &_cameraName,
                 const math::Vector3 &_pos, const math::Vector3 &_rpy,
                 unsigned int _width = 320, unsigned int _height = 240,
                 double _rate = 25)
             {
               msgs::Factory msg;
               std::ostringstream newModelStr;

               newModelStr << "<sdf version='" << SDF_VERSION << "'>"
                 << "<model name ='" << _modelName << "'>"
                 << "<static>true</static>"
                 << "<pose>" << _pos.x << " "
                                     << _pos.y << " "
                                     << _pos.z << " "
                                     << _rpy.x << " "
                                     << _rpy.y << " "
                                     << _rpy.z << "</pose>"
                 << "<link name ='body'>"
                 << "  <sensor name ='" << _cameraName
                 << "' type ='camera'>"
                 << "    <always_on>1</always_on>"
                 << "    <update_rate>" << _rate << "</update_rate>"
                 << "    <visualize>true</visualize>"
                 << "    <camera>"
                 << "      <horizontal_fov>0.78539816339744828</horizontal_fov>"
                 << "      <image>"
                 << "        <width>" << _width << "</width>"
                 << "        <height>" << _height << "</height>"
                 << "        <format>R8G8B8</format>"
                 << "      </image>"
                 << "      <clip>"
                 << "        <near>0.1</near><far>100</far>"
                 << "      </clip>"
                 // << "      <save enabled ='true' path ='/tmp/camera/'/>"
                 << "    </camera>"
                 << "  </sensor>"
                 << "</link>"
                 << "</model>"
                 << "</gazebo>";

               msg.set_sdf(newModelStr.str());
               this->factoryPub->Publish(msg);

               // Wait for the entity to spawn
               while (!this->HasEntity(_modelName))
                 common::Time::MSleep(10);
             }

  protected: void SpawnCylinder(const std::string &_name,
                 const math::Vector3 &_pos, const math::Vector3 &_rpy)
             {
               msgs::Factory msg;
               std::ostringstream newModelStr;

               newModelStr << "<sdf version='" << SDF_VERSION << "'>"
                 << "<model name ='" << _name << "'>"
                 << "<pose>" << _pos.x << " "
                                     << _pos.y << " "
                                     << _pos.z << " "
                                     << _rpy.x << " "
                                     << _rpy.y << " "
                                     << _rpy.z << "</pose>"
                 << "<link name ='body'>"
                 << "  <collision name ='geom'>"
                 << "    <geometry>"
                 << "      <cylinder>"
                 << "        <radius>.5</radius><length>1.0</length>"
                 << "      </cylinder>"
                 << "    </geometry>"
                 << "  </collision>"
                 << "  <visual name ='visual'>"
                 << "    <geometry>"
                 << "      <cylinder>"
                 << "        <radius>.5</radius><length>1.0</length>"
                 << "      </cylinder>"
                 << "    </geometry>"
                 << "  </visual>"
                 << "</link>"
                 << "</model>"
                 << "</gazebo>";

               msg.set_sdf(newModelStr.str());
               this->factoryPub->Publish(msg);

               // Wait for the entity to spawn
               while (!this->HasEntity(_name))
                 common::Time::MSleep(10);
             }


  protected: void SpawnSphere(const std::string &_name,
                 const math::Vector3 &_pos, const math::Vector3 &_rpy,
                 bool _wait = true)
             {
               msgs::Factory msg;
               std::ostringstream newModelStr;

               newModelStr << "<sdf version='" << SDF_VERSION << "'>"
                 << "<model name ='" << _name << "'>"
                 << "<pose>" << _pos.x << " "
                                     << _pos.y << " "
                                     << _pos.z << " "
                                     << _rpy.x << " "
                                     << _rpy.y << " "
                                     << _rpy.z << "</pose>"
                 << "<link name ='body'>"
                 << "  <collision name ='geom'>"
                 << "    <geometry>"
                 << "      <sphere><radius>.5</radius></sphere>"
                 << "    </geometry>"
                 << "  </collision>"
                 << "  <visual name ='visual'>"
                 << "    <geometry>"
                 << "      <sphere><radius>.5</radius></sphere>"
                 << "    </geometry>"
                 << "  </visual>"
                 << "</link>"
                 << "</model>"
                 << "</gazebo>";

               msg.set_sdf(newModelStr.str());
               this->factoryPub->Publish(msg);

               // Wait for the entity to spawn
               while (_wait && !this->HasEntity(_name))
                 common::Time::MSleep(10);
             }

  protected: void SpawnBox(const std::string &_name,
                 const math::Vector3 &_size, const math::Vector3 &_pos,
                 const math::Vector3 &_rpy)
             {
               msgs::Factory msg;
               std::ostringstream newModelStr;

               newModelStr << "<sdf version='" << SDF_VERSION << "'>"
                 << "<model name ='" << _name << "'>"
                 << "<pose>" << _pos.x << " "
                                     << _pos.y << " "
                                     << _pos.z << " "
                                     << _rpy.x << " "
                                     << _rpy.y << " "
                                     << _rpy.z << "</pose>"
                 << "<link name ='body'>"
                 << "  <collision name ='geom'>"
                 << "    <geometry>"
                 << "      <box><size>" << _size << "</size></box>"
                 << "    </geometry>"
                 << "  </collision>"
                 << "  <visual name ='visual'>"
                 << "    <geometry>"
                 << "      <box><size>" << _size << "</size></box>"
                 << "    </geometry>"
                 << "  </visual>"
                 << "</link>"
                 << "</model>"
                 << "</gazebo>";

               msg.set_sdf(newModelStr.str());
               this->factoryPub->Publish(msg);

               // Wait for the entity to spawn
               while (!this->HasEntity(_name))
                 common::Time::MSleep(10);
             }

  protected: void SpawnModel(const std::string &_filename)
             {
               msgs::Factory msg;
               msg.set_sdf_filename(_filename);
               this->factoryPub->Publish(msg);
             }

  protected: void SpawnSDF(const std::string &_sdf)
             {
               msgs::Factory msg;
               msg.set_sdf(_sdf);
               this->factoryPub->Publish(msg);
             }

  protected: void LoadPlugin(const std::string &_filename,
                             const std::string &_name)
             {
               // Get the first world...we assume it the only one running
               physics::WorldPtr world = physics::get_world();
               world->LoadPlugin(_filename, _name, sdf::ElementPtr());
             }

  protected: physics::ModelPtr GetModel(const std::string &_name)
             {
               // Get the first world...we assume it the only one running
               physics::WorldPtr world = physics::get_world();
               return world->GetModel(_name);
             }


  protected: void RemovePlugin(const std::string &_name)
             {
               // Get the first world...we assume it the only one running
               physics::WorldPtr world = physics::get_world();
               world->RemovePlugin(_name);
             }

  protected: Server *server;
  protected: boost::thread *serverThread;

  protected: transport::NodePtr node;
  protected: transport::SubscriberPtr poseSub;
  protected: transport::SubscriberPtr statsSub;
  protected: transport::PublisherPtr factoryPub;

  protected: std::map<std::string, math::Pose> poses;
  protected: boost::mutex receiveMutex;

  private: unsigned char **imgData;
  private: int gotImage;

  protected: common::Time simTime, realTime, pauseTime;
  private: double percentRealTime;
  private: bool paused;
  private: bool serverRunning;
};<|MERGE_RESOLUTION|>--- conflicted
+++ resolved
@@ -117,15 +117,10 @@
                               _paused));
 
                // Wait for the server to come up
-<<<<<<< HEAD
-               // Should this loop have a timout?
-               while (!this->server || !this->server->GetInitialized())
-=======
                // Use a 30 second timeout.
                int waitCount = 0, maxWaitCount = 3000;
                while ((!this->server || !this->server->GetInitialized()) &&
                       ++waitCount < maxWaitCount)
->>>>>>> 476d612c
                  common::Time::MSleep(10);
                ASSERT_LT(waitCount, maxWaitCount);
 
@@ -141,22 +136,13 @@
 
                // Wait for the world to reach the correct pause state.
                // This might not work properly with multiple worlds.
-<<<<<<< HEAD
-               int waitCount = 0, maxWaitCount = 3000;
-=======
                // Use a 30 second timeout.
                waitCount = 0;
                maxWaitCount = 3000;
->>>>>>> 476d612c
                while ((!physics::get_world() ||
                         physics::get_world()->IsPaused() != _paused) &&
                       ++waitCount < maxWaitCount)
                  common::Time::MSleep(10);
-<<<<<<< HEAD
-               gzdbg << "Checking Load(world, paused) pause state.\n";
-               gzdbg << "Waited " << 0.01*waitCount << " s for pause state.\n";
-=======
->>>>>>> 476d612c
                ASSERT_LT(waitCount, maxWaitCount);
              }
 
