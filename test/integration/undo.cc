--- conflicted
+++ resolved
@@ -21,14 +21,11 @@
 #include "gazebo/gui/Actions.hh"
 #include "gazebo/gui/GuiIface.hh"
 #include "gazebo/gui/MainWindow.hh"
-<<<<<<< HEAD
 #include "gazebo/gui/ModelAlign.hh"
 #include "gazebo/gui/ModelManipulator.hh"
 #include "gazebo/gui/ModelSnap.hh"
-=======
 #include "gazebo/gui/RenderWidget.hh"
 #include "gazebo/gui/TimePanel.hh"
->>>>>>> b6ba4162
 #include "gazebo/gui/UserCmdHistory.hh"
 #include "undo.hh"
 
@@ -292,6 +289,274 @@
 }
 
 /////////////////////////////////////////////////
+void UndoTest::UndoResetTime()
+{
+  this->resMaxPercentChange = 5.0;
+  this->shareMaxPercentChange = 2.0;
+
+  this->Load("worlds/shapes.world", false, false, true);
+
+  // Get world
+  gazebo::physics::WorldPtr world = gazebo::physics::get_world("default");
+  QVERIFY(world != NULL);
+
+  // Create the main window.
+  gazebo::gui::MainWindow *mainWindow = new gazebo::gui::MainWindow();
+  QVERIFY(mainWindow != NULL);
+  mainWindow->Load();
+  mainWindow->Init();
+  mainWindow->show();
+
+  // Process some events and draw the screen
+  for (size_t i = 0; i < 10; ++i)
+  {
+    gazebo::common::Time::MSleep(30);
+    QCoreApplication::processEvents();
+    mainWindow->repaint();
+  }
+
+  // Get box and move it
+  auto box = world->GetModel("box");
+  QVERIFY(box != NULL);
+  auto boxInitialPose = box->GetWorldPose();
+
+  auto boxFinalPose = gazebo::math::Pose(10, 20, 0.5, 0, 0, 0);
+  box->SetWorldPose(boxFinalPose);
+  QVERIFY(box->GetWorldPose() != boxInitialPose);
+  QVERIFY(box->GetWorldPose() == boxFinalPose);
+
+  // Get sim time
+  world->SetPaused(true);
+  auto initialTime = world->GetSimTime();
+  QVERIFY(initialTime != gazebo::common::Time::Zero);
+
+  // Reset time
+  mainWindow->GetRenderWidget()->GetTimePanel()->OnTimeReset();
+
+  // Check time
+  int sleep = 0;
+  int maxSleep = 100;
+  auto newTime = world->GetSimTime();
+  while (newTime != gazebo::common::Time::Zero && sleep < maxSleep)
+  {
+    newTime = world->GetSimTime();
+    gazebo::common::Time::MSleep(100);
+    QCoreApplication::processEvents();
+    mainWindow->repaint();
+    sleep++;
+  }
+  gzmsg << "Initial time [" << initialTime << "] new time [" << newTime
+      << "]    sleep [" << sleep << "]" << std::endl;
+  QVERIFY(newTime == gazebo::common::Time::Zero);
+
+  // Check that box pose wasn't reset
+  QVERIFY(box->GetWorldPose() == boxFinalPose);
+  QVERIFY(box->GetWorldPose() != boxInitialPose);
+
+  // Undo
+  QVERIFY(gazebo::gui::g_undoAct != NULL);
+  QVERIFY(gazebo::gui::g_undoAct->isEnabled() == true);
+
+  gazebo::gui::g_undoAct->trigger();
+
+  // Check time is back to initial time
+  sleep = 0;
+  maxSleep = 10;
+  newTime = world->GetSimTime();
+  while (newTime != initialTime && sleep < maxSleep)
+  {
+    newTime = world->GetSimTime();
+    gazebo::common::Time::MSleep(100);
+    QCoreApplication::processEvents();
+    mainWindow->repaint();
+    sleep++;
+  }
+  gzmsg << "Initial time [" << initialTime << "] new time [" << newTime
+      << "]    sleep [" << sleep << "]" << std::endl;
+  QVERIFY(newTime == initialTime);
+}
+
+/////////////////////////////////////////////////
+void UndoTest::UndoResetWorld()
+{
+  this->resMaxPercentChange = 5.0;
+  this->shareMaxPercentChange = 2.0;
+
+  this->Load("worlds/shapes.world", false, false, true);
+
+  // Get world
+  gazebo::physics::WorldPtr world = gazebo::physics::get_world("default");
+  QVERIFY(world != NULL);
+
+  // Create the main window.
+  gazebo::gui::MainWindow *mainWindow = new gazebo::gui::MainWindow();
+  QVERIFY(mainWindow != NULL);
+  mainWindow->Load();
+  mainWindow->Init();
+  mainWindow->show();
+
+  // Process some events and draw the screen
+  for (size_t i = 0; i < 10; ++i)
+  {
+    gazebo::common::Time::MSleep(30);
+    QCoreApplication::processEvents();
+    mainWindow->repaint();
+  }
+
+  // Get box and move it
+  auto box = world->GetModel("box");
+  QVERIFY(box != NULL);
+  auto boxInitialPose = box->GetWorldPose();
+
+  gazebo::math::Pose boxFinalPose = gazebo::math::Pose(10, 20, 0.5, 0, 0, 0);
+  box->SetWorldPose(boxFinalPose);
+  QVERIFY(box->GetWorldPose() != boxInitialPose);
+  QVERIFY(box->GetWorldPose() == boxFinalPose);
+
+  // Get sim time
+  world->SetPaused(true);
+  auto initialTime = world->GetSimTime();
+  QVERIFY(initialTime != gazebo::common::Time::Zero);
+
+  // Reset world
+  gazebo::gui::g_resetWorldAct->trigger();
+
+  // Check time and box pose
+  int sleep = 0;
+  int maxSleep = 100;
+  auto newTime = world->GetSimTime();
+  auto boxNewPose = box->GetWorldPose();
+  while (newTime != gazebo::common::Time::Zero && boxNewPose != boxInitialPose
+      && sleep < maxSleep)
+  {
+    newTime = world->GetSimTime();
+    boxNewPose = box->GetWorldPose();
+    gazebo::common::Time::MSleep(100);
+    QCoreApplication::processEvents();
+    mainWindow->repaint();
+    sleep++;
+  }
+  gzmsg << "Initial time [" << initialTime << "] new time [" << newTime
+        << "] Initial pose [" << boxInitialPose << "] new pose [" << boxNewPose
+        << "]    sleep [" << sleep << "]" << std::endl;
+  QVERIFY(newTime == gazebo::common::Time::Zero);
+  QVERIFY(boxNewPose == boxInitialPose);
+
+  // Undo
+  QVERIFY(gazebo::gui::g_undoAct != NULL);
+  QVERIFY(gazebo::gui::g_undoAct->isEnabled() == true);
+
+  gazebo::gui::g_undoAct->trigger();
+
+  // Check time and box were reset
+  sleep = 0;
+  newTime = world->GetSimTime();
+  boxNewPose = box->GetWorldPose();
+  while (newTime != initialTime && boxNewPose == boxInitialPose &&
+      sleep < maxSleep)
+  {
+    newTime = world->GetSimTime();
+    boxNewPose = box->GetWorldPose();
+    gazebo::common::Time::MSleep(100);
+    QCoreApplication::processEvents();
+    mainWindow->repaint();
+    sleep++;
+  }
+  gzmsg << "Initial time [" << initialTime << "] new time [" << newTime
+        << "] Initial pose [" << boxInitialPose << "] new pose [" << boxNewPose
+        << "]    sleep [" << sleep << "]" << std::endl;
+  QVERIFY(newTime == initialTime);
+  QVERIFY(boxNewPose == boxFinalPose);
+}
+
+/////////////////////////////////////////////////
+void UndoTest::UndoResetModelPoses()
+{
+  this->resMaxPercentChange = 5.0;
+  this->shareMaxPercentChange = 2.0;
+
+  this->Load("worlds/shapes.world", false, false, true);
+
+  // Get world
+  gazebo::physics::WorldPtr world = gazebo::physics::get_world("default");
+  QVERIFY(world != NULL);
+
+  // Create the main window.
+  gazebo::gui::MainWindow *mainWindow = new gazebo::gui::MainWindow();
+  QVERIFY(mainWindow != NULL);
+  mainWindow->Load();
+  mainWindow->Init();
+  mainWindow->show();
+
+  // Process some events and draw the screen
+  for (size_t i = 0; i < 10; ++i)
+  {
+    gazebo::common::Time::MSleep(30);
+    QCoreApplication::processEvents();
+    mainWindow->repaint();
+  }
+
+  // Get box and move it
+  auto box = world->GetModel("box");
+  QVERIFY(box != NULL);
+  auto boxInitialPose = box->GetWorldPose();
+
+  gazebo::math::Pose boxFinalPose = gazebo::math::Pose(10, 20, 0.5, 0, 0, 0);
+  box->SetWorldPose(boxFinalPose);
+  QVERIFY(box->GetWorldPose() != boxInitialPose);
+  QVERIFY(box->GetWorldPose() == boxFinalPose);
+
+  // Get sim time
+  world->SetPaused(true);
+  auto initialTime = world->GetSimTime();
+  QVERIFY(initialTime != gazebo::common::Time::Zero);
+
+  // Reset model poses
+  gazebo::gui::g_resetModelsAct->trigger();
+
+  // Check time and box pose
+  int sleep = 0;
+  int maxSleep = 100;
+  auto boxNewPose = box->GetWorldPose();
+  while (boxNewPose != boxInitialPose && sleep < maxSleep)
+  {
+    boxNewPose = box->GetWorldPose();
+    gazebo::common::Time::MSleep(100);
+    QCoreApplication::processEvents();
+    mainWindow->repaint();
+    sleep++;
+  }
+  gzmsg << "Initial pose [" << boxInitialPose << "] new pose [" << boxNewPose
+        << "]    sleep [" << sleep << "]" << std::endl;
+  QVERIFY(boxNewPose == boxInitialPose);
+
+  // Check that time wasn't reset
+  QVERIFY(world->GetSimTime() != gazebo::common::Time::Zero);
+  QVERIFY(world->GetSimTime() == initialTime + gazebo::common::Time(0.001));
+
+  // Undo
+  QVERIFY(gazebo::gui::g_undoAct != NULL);
+  QVERIFY(gazebo::gui::g_undoAct->isEnabled() == true);
+
+  gazebo::gui::g_undoAct->trigger();
+
+  // Check time and box were reset
+  sleep = 0;
+  boxNewPose = box->GetWorldPose();
+  while (boxNewPose == boxInitialPose && sleep < maxSleep)
+  {
+    boxNewPose = box->GetWorldPose();
+    gazebo::common::Time::MSleep(100);
+    QCoreApplication::processEvents();
+    mainWindow->repaint();
+    sleep++;
+  }
+  gzmsg << "Initial pose [" << boxInitialPose << "] new pose [" << boxNewPose
+        << "]    sleep [" << sleep << "]" << std::endl;
+  QVERIFY(boxNewPose == boxFinalPose);
+}
+
+/////////////////////////////////////////////////
 void UndoTest::UndoTranslateModel()
 {
   this->resMaxPercentChange = 5.0;
@@ -704,273 +969,5 @@
   mainWindow = NULL;
 }
 
-/////////////////////////////////////////////////
-void UndoTest::UndoResetTime()
-{
-  this->resMaxPercentChange = 5.0;
-  this->shareMaxPercentChange = 2.0;
-
-  this->Load("worlds/shapes.world", false, false, true);
-
-  // Get world
-  gazebo::physics::WorldPtr world = gazebo::physics::get_world("default");
-  QVERIFY(world != NULL);
-
-  // Create the main window.
-  gazebo::gui::MainWindow *mainWindow = new gazebo::gui::MainWindow();
-  QVERIFY(mainWindow != NULL);
-  mainWindow->Load();
-  mainWindow->Init();
-  mainWindow->show();
-
-  // Process some events and draw the screen
-  for (size_t i = 0; i < 10; ++i)
-  {
-    gazebo::common::Time::MSleep(30);
-    QCoreApplication::processEvents();
-    mainWindow->repaint();
-  }
-
-  // Get box and move it
-  auto box = world->GetModel("box");
-  QVERIFY(box != NULL);
-  auto boxInitialPose = box->GetWorldPose();
-
-  auto boxFinalPose = gazebo::math::Pose(10, 20, 0.5, 0, 0, 0);
-  box->SetWorldPose(boxFinalPose);
-  QVERIFY(box->GetWorldPose() != boxInitialPose);
-  QVERIFY(box->GetWorldPose() == boxFinalPose);
-
-  // Get sim time
-  world->SetPaused(true);
-  auto initialTime = world->GetSimTime();
-  QVERIFY(initialTime != gazebo::common::Time::Zero);
-
-  // Reset time
-  mainWindow->GetRenderWidget()->GetTimePanel()->OnTimeReset();
-
-  // Check time
-  int sleep = 0;
-  int maxSleep = 100;
-  auto newTime = world->GetSimTime();
-  while (newTime != gazebo::common::Time::Zero && sleep < maxSleep)
-  {
-    newTime = world->GetSimTime();
-    gazebo::common::Time::MSleep(100);
-    QCoreApplication::processEvents();
-    mainWindow->repaint();
-    sleep++;
-  }
-  gzmsg << "Initial time [" << initialTime << "] new time [" << newTime
-      << "]    sleep [" << sleep << "]" << std::endl;
-  QVERIFY(newTime == gazebo::common::Time::Zero);
-
-  // Check that box pose wasn't reset
-  QVERIFY(box->GetWorldPose() == boxFinalPose);
-  QVERIFY(box->GetWorldPose() != boxInitialPose);
-
-  // Undo
-  QVERIFY(gazebo::gui::g_undoAct != NULL);
-  QVERIFY(gazebo::gui::g_undoAct->isEnabled() == true);
-
-  gazebo::gui::g_undoAct->trigger();
-
-  // Check time is back to initial time
-  sleep = 0;
-  maxSleep = 10;
-  newTime = world->GetSimTime();
-  while (newTime != initialTime && sleep < maxSleep)
-  {
-    newTime = world->GetSimTime();
-    gazebo::common::Time::MSleep(100);
-    QCoreApplication::processEvents();
-    mainWindow->repaint();
-    sleep++;
-  }
-  gzmsg << "Initial time [" << initialTime << "] new time [" << newTime
-      << "]    sleep [" << sleep << "]" << std::endl;
-  QVERIFY(newTime == initialTime);
-}
-
-/////////////////////////////////////////////////
-void UndoTest::UndoResetWorld()
-{
-  this->resMaxPercentChange = 5.0;
-  this->shareMaxPercentChange = 2.0;
-
-  this->Load("worlds/shapes.world", false, false, true);
-
-  // Get world
-  gazebo::physics::WorldPtr world = gazebo::physics::get_world("default");
-  QVERIFY(world != NULL);
-
-  // Create the main window.
-  gazebo::gui::MainWindow *mainWindow = new gazebo::gui::MainWindow();
-  QVERIFY(mainWindow != NULL);
-  mainWindow->Load();
-  mainWindow->Init();
-  mainWindow->show();
-
-  // Process some events and draw the screen
-  for (size_t i = 0; i < 10; ++i)
-  {
-    gazebo::common::Time::MSleep(30);
-    QCoreApplication::processEvents();
-    mainWindow->repaint();
-  }
-
-  // Get box and move it
-  auto box = world->GetModel("box");
-  QVERIFY(box != NULL);
-  auto boxInitialPose = box->GetWorldPose();
-
-  gazebo::math::Pose boxFinalPose = gazebo::math::Pose(10, 20, 0.5, 0, 0, 0);
-  box->SetWorldPose(boxFinalPose);
-  QVERIFY(box->GetWorldPose() != boxInitialPose);
-  QVERIFY(box->GetWorldPose() == boxFinalPose);
-
-  // Get sim time
-  world->SetPaused(true);
-  auto initialTime = world->GetSimTime();
-  QVERIFY(initialTime != gazebo::common::Time::Zero);
-
-  // Reset world
-  gazebo::gui::g_resetWorldAct->trigger();
-
-  // Check time and box pose
-  int sleep = 0;
-  int maxSleep = 100;
-  auto newTime = world->GetSimTime();
-  auto boxNewPose = box->GetWorldPose();
-  while (newTime != gazebo::common::Time::Zero && boxNewPose != boxInitialPose
-      && sleep < maxSleep)
-  {
-    newTime = world->GetSimTime();
-    boxNewPose = box->GetWorldPose();
-    gazebo::common::Time::MSleep(100);
-    QCoreApplication::processEvents();
-    mainWindow->repaint();
-    sleep++;
-  }
-  gzmsg << "Initial time [" << initialTime << "] new time [" << newTime
-        << "] Initial pose [" << boxInitialPose << "] new pose [" << boxNewPose
-        << "]    sleep [" << sleep << "]" << std::endl;
-  QVERIFY(newTime == gazebo::common::Time::Zero);
-  QVERIFY(boxNewPose == boxInitialPose);
-
-  // Undo
-  QVERIFY(gazebo::gui::g_undoAct != NULL);
-  QVERIFY(gazebo::gui::g_undoAct->isEnabled() == true);
-
-  gazebo::gui::g_undoAct->trigger();
-
-  // Check time and box were reset
-  sleep = 0;
-  newTime = world->GetSimTime();
-  boxNewPose = box->GetWorldPose();
-  while (newTime != initialTime && boxNewPose == boxInitialPose &&
-      sleep < maxSleep)
-  {
-    newTime = world->GetSimTime();
-    boxNewPose = box->GetWorldPose();
-    gazebo::common::Time::MSleep(100);
-    QCoreApplication::processEvents();
-    mainWindow->repaint();
-    sleep++;
-  }
-  gzmsg << "Initial time [" << initialTime << "] new time [" << newTime
-        << "] Initial pose [" << boxInitialPose << "] new pose [" << boxNewPose
-        << "]    sleep [" << sleep << "]" << std::endl;
-  QVERIFY(newTime == initialTime);
-  QVERIFY(boxNewPose == boxFinalPose);
-}
-
-/////////////////////////////////////////////////
-void UndoTest::UndoResetModelPoses()
-{
-  this->resMaxPercentChange = 5.0;
-  this->shareMaxPercentChange = 2.0;
-
-  this->Load("worlds/shapes.world", false, false, true);
-
-  // Get world
-  gazebo::physics::WorldPtr world = gazebo::physics::get_world("default");
-  QVERIFY(world != NULL);
-
-  // Create the main window.
-  gazebo::gui::MainWindow *mainWindow = new gazebo::gui::MainWindow();
-  QVERIFY(mainWindow != NULL);
-  mainWindow->Load();
-  mainWindow->Init();
-  mainWindow->show();
-
-  // Process some events and draw the screen
-  for (size_t i = 0; i < 10; ++i)
-  {
-    gazebo::common::Time::MSleep(30);
-    QCoreApplication::processEvents();
-    mainWindow->repaint();
-  }
-
-  // Get box and move it
-  auto box = world->GetModel("box");
-  QVERIFY(box != NULL);
-  auto boxInitialPose = box->GetWorldPose();
-
-  gazebo::math::Pose boxFinalPose = gazebo::math::Pose(10, 20, 0.5, 0, 0, 0);
-  box->SetWorldPose(boxFinalPose);
-  QVERIFY(box->GetWorldPose() != boxInitialPose);
-  QVERIFY(box->GetWorldPose() == boxFinalPose);
-
-  // Get sim time
-  world->SetPaused(true);
-  auto initialTime = world->GetSimTime();
-  QVERIFY(initialTime != gazebo::common::Time::Zero);
-
-  // Reset model poses
-  gazebo::gui::g_resetModelsAct->trigger();
-
-  // Check time and box pose
-  int sleep = 0;
-  int maxSleep = 100;
-  auto boxNewPose = box->GetWorldPose();
-  while (boxNewPose != boxInitialPose && sleep < maxSleep)
-  {
-    boxNewPose = box->GetWorldPose();
-    gazebo::common::Time::MSleep(100);
-    QCoreApplication::processEvents();
-    mainWindow->repaint();
-    sleep++;
-  }
-  gzmsg << "Initial pose [" << boxInitialPose << "] new pose [" << boxNewPose
-        << "]    sleep [" << sleep << "]" << std::endl;
-  QVERIFY(boxNewPose == boxInitialPose);
-
-  // Check that time wasn't reset
-  QVERIFY(world->GetSimTime() != gazebo::common::Time::Zero);
-  QVERIFY(world->GetSimTime() == initialTime + gazebo::common::Time(0.001));
-
-  // Undo
-  QVERIFY(gazebo::gui::g_undoAct != NULL);
-  QVERIFY(gazebo::gui::g_undoAct->isEnabled() == true);
-
-  gazebo::gui::g_undoAct->trigger();
-
-  // Check time and box were reset
-  sleep = 0;
-  boxNewPose = box->GetWorldPose();
-  while (boxNewPose == boxInitialPose && sleep < maxSleep)
-  {
-    boxNewPose = box->GetWorldPose();
-    gazebo::common::Time::MSleep(100);
-    QCoreApplication::processEvents();
-    mainWindow->repaint();
-    sleep++;
-  }
-  gzmsg << "Initial pose [" << boxInitialPose << "] new pose [" << boxNewPose
-        << "]    sleep [" << sleep << "]" << std::endl;
-  QVERIFY(boxNewPose == boxFinalPose);
-}
-
 // Generate a main function for the test
 QTEST_MAIN(UndoTest)