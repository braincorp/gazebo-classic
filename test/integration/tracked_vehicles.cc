--- conflicted
+++ resolved
@@ -241,7 +241,6 @@
   EXPECT_NEAR(model->WorldPose().Rot().Pitch(), 0.0, 1e-1);
   EXPECT_NEAR(model->WorldPose().Rot().Yaw(),
               beforeStairsPose.Rot().Yaw(), 0.5);  // The driving is wild
-<<<<<<< HEAD
 
   // The cloned model should not move
   verifyPose(modelClone, startPoseClone);
@@ -260,7 +259,9 @@
   this->world->Step(300);
 
   // we go backwards because we have the CoG in the back
-  msgs::Set(&msg, ignition::math::Pose3d(-forwardSpeed, 0, 0, 0, 0, 0));
+  msgs::Set(msg.mutable_linear(),
+            ignition::math::Vector3d(-forwardSpeed, 0, 0));
+  msgs::Set(msg.mutable_angular(), ignition::math::Vector3d(0, 0, 0));
   pub->Publish(msg, true);
   this->world->Step(4000);
 
@@ -275,7 +276,8 @@
               beforeBoxPose.Rot().Yaw(), 0.25);  // The driving is wild
   // And we go back, which is a somewhat easier way
 
-  msgs::Set(&msg, ignition::math::Pose3d(forwardSpeed, 0, 0, 0, 0, 0));
+  msgs::Set(msg.mutable_linear(), ignition::math::Vector3d(forwardSpeed, 0, 0));
+  msgs::Set(msg.mutable_angular(), ignition::math::Vector3d(0, 0, 0));
   pub->Publish(msg, true);
   this->world->Step(4000);
 
@@ -291,8 +293,6 @@
 
   // The cloned model should not move
   verifyPose(modelClone, startPoseClone);
-=======
->>>>>>> 5a560eea
 }
 
 //// Test that the WheelTracked vehicle is moving as expected.
