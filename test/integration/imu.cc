--- conflicted
+++ resolved
@@ -366,16 +366,6 @@
   // test that SetReferencePose resets orientation to identity
   ballFloatingImu->SetReferencePose();
   ignition::math::Quaterniond imuOrientation = ballFloatingImu->Orientation();
-<<<<<<< HEAD
-  // note this test fails without normailzation because
-  // quaternion returned is unnormalized(0, 0, 0, 0),
-  // not default value of (1, 0, 0, 0)
-  imuOrientation.Normalize();
-  EXPECT_NEAR(ignition::math::Quaterniond().W(), imuOrientation.W(), IMU_TOL);
-  EXPECT_NEAR(ignition::math::Quaterniond().X(), imuOrientation.X(), IMU_TOL);
-  EXPECT_NEAR(ignition::math::Quaterniond().Y(), imuOrientation.Y(), IMU_TOL);
-  EXPECT_NEAR(ignition::math::Quaterniond().Z(), imuOrientation.Z(), IMU_TOL);
-=======
   EXPECT_NEAR(ignition::math::Quaterniond::Identity.W(),
       imuOrientation.W(), IMU_TOL);
   EXPECT_NEAR(ignition::math::Quaterniond::Identity.X(),
@@ -384,28 +374,19 @@
       imuOrientation.Y(), IMU_TOL);
   EXPECT_NEAR(ignition::math::Quaterniond::Identity.Z(),
       imuOrientation.Z(), IMU_TOL);
->>>>>>> 85792946
 
   // test that SetReferenceOrientation sets orientation to argument
   // in this test case, assume world is NWU (X-North, Y-West, Z-Up),
   // then transform from NWU to NED is below:
   ignition::math::Pose3d nwuToNEDReference =
-<<<<<<< HEAD
-    ignition::math::Pose3d(ignition::math::Vector3d(0, 0, 0),
-    ignition::math::Quaterniond(M_PI, 0, 0));
-=======
     ignition::math::Pose3d(ignition::math::Vector3d::Zero,
                            ignition::math::Quaterniond(M_PI, 0, 0));
->>>>>>> 85792946
   // declare NED frame the reference frame for this IMU
   ballFloatingImu->SetWorldToReferencePose(nwuToNEDReference);
 
   // let messages propagate asynchronously
   world->Step(1000);
 
-<<<<<<< HEAD
-  // orientation of the imu in NED frame
-=======
   /****************************************************************************/
   /*                                                                          */
   /*                     Static Pose Initialization Tests                     */
@@ -413,7 +394,6 @@
   /****************************************************************************/
   /* orientation of the imu in NED frame                                      */
   /****************************************************************************/
->>>>>>> 85792946
   imuOrientation = ballFloatingImu->Orientation();
 
   EXPECT_NEAR(imuOrientation.W(), 0, IMU_TOL);
@@ -430,30 +410,6 @@
   EXPECT_NEAR(imuWorldOrientation.Y(), 0, IMU_TOL);
   EXPECT_NEAR(imuWorldOrientation.Z(), 0, IMU_TOL);
 
-<<<<<<< HEAD
-  // floating ball 2
-  // This "robot" starts with a yaw of 1.8 rad from world frame.
-  // test that SetReferencePose resets orientation to identity
-  ballFloatingImu2->SetReferencePose();
-  ignition::math::Quaterniond imuOrientation2 = ballFloatingImu2->Orientation();
-  // note this test fails without normailzation because
-  // quaternion returned is unnormalized(0, 0, 0, 0),
-  // not default value of (1, 0, 0, 0)
-  imuOrientation2.Normalize();
-  EXPECT_NEAR(ignition::math::Quaterniond().W(), imuOrientation2.W(), IMU_TOL);
-  EXPECT_NEAR(ignition::math::Quaterniond().X(), imuOrientation2.X(), IMU_TOL);
-  EXPECT_NEAR(ignition::math::Quaterniond().Y(), imuOrientation2.Y(), IMU_TOL);
-  EXPECT_NEAR(ignition::math::Quaterniond().Z(), imuOrientation2.Z(), IMU_TOL);
-
-  // test that SetReferenceOrientation sets orientation to argument
-  // in this test case, assume world is NWU (X-North, Y-West, Z-Up),
-  // then transform from NWU to NED is below:
-  ignition::math::Pose3d nwuToNEDReference2 =
-    ignition::math::Pose3d(ignition::math::Vector3d(0, 0, 0),
-    ignition::math::Quaterniond(M_PI, 0, 0));
-  // declare NED frame the reference frame for this IMU
-  ballFloatingImu2->SetWorldToReferencePose(nwuToNEDReference2);
-=======
   /****************************************************************************/
   /* floating ball 2                                                          */
   /* This "robot" starts with a yaw of 1.8 rad from world frame.              */
@@ -481,7 +437,6 @@
   /****************************************************************************/
   // declare NED frame the reference frame for this IMU
   ballFloatingImu2->SetWorldToReferencePose(nwuToNEDReference);
->>>>>>> 85792946
 
   // let messages propagate asynchronously
   world->Step(1000);
@@ -496,21 +451,12 @@
 
   // imu orientation in world frame
   ignition::math::Quaterniond imuWorldOrientation2 =
-<<<<<<< HEAD
-    imuOrientation2 * nwuToNEDReference2.Rot();
-=======
     imuOrientation2 * nwuToNEDReference.Rot();
->>>>>>> 85792946
   ignition::math::Vector3d rpyWorld2 = imuWorldOrientation2.Euler();
   EXPECT_NEAR(rpyWorld2.X(), 0, IMU_TOL);
   EXPECT_NEAR(rpyWorld2.Y(), 0, IMU_TOL);
   EXPECT_NEAR(rpyWorld2.Z(), -imu2Angle, IMU_TOL);
 
-<<<<<<< HEAD
-  // turn floating ball 2 by -1.8 rad yaw, and see if two floating
-  // balls orientation match
-  ballFloatingLink2->SetWorldPose(math::Pose(3.0, -3.40, 0.95, 0.0, 0.0, 0.0));
-=======
   /****************************************************************************/
   /*                                                                          */
   /*                     Kinematic Pose Manipulation Test                     */
@@ -521,7 +467,6 @@
   /****************************************************************************/
   ballFloatingLink2->SetWorldPose(
       ignition::math::Pose3d(3.0, -3.40, 0.95, 0.0, 0.0, 0.0));
->>>>>>> 85792946
 
   // let messages propagate asynchronously
   world->Step(1000);
@@ -537,21 +482,6 @@
   EXPECT_NEAR(rpy.Y(), rpy2.Y(), IMU_TOL);
   EXPECT_NEAR(rpy.Z(), rpy2.Z(), IMU_TOL);
 
-<<<<<<< HEAD
-  // turn floating ball 2 by 0.6 rad yaw, apply torque about imu local Y-axis
-  // and test AngularVelocity is expressed in local frame.
-  const double yaw = 0.6;
-  ballFloatingLink2->SetWorldPose(math::Pose(3.0, -3.40, 0.95, 0.0, 0.0, yaw));
-  world->Step(100);
-
-  ballFloatingLink2->AddRelativeTorque(math::Vector3(0, 150.0, 0));
-
-  // expected velocity calculation
-  const double iyy = 0.1;  // kg*m^2
-  const double tau = 150.0;  // Nm
-  const double dt = 0.001;  // sec
-  const double pDot = tau / iyy * dt;  // 1.5 m/s  // pitch rate
-=======
   /****************************************************************************/
   /*                                                                          */
   /*                     Dynamic Torque Test                                  */
@@ -586,7 +516,6 @@
 
   // 1.5 m/s , pitch rate
   const double pDot = tau / iyy * dt;
->>>>>>> 85792946
   const int nsteps = 1000;
   const double p = pDot * (nsteps-1) * dt;
 
@@ -597,17 +526,11 @@
   imuOrientation2 = ballFloatingImu2->Orientation();
   rpy2 = imuOrientation2.Euler();
   ignition::math::Vector3d rpyDot2 = ballFloatingImu2->AngularVelocity();
-<<<<<<< HEAD
-
-  // grab from running test, but we should be able to compute this too
-  EXPECT_NEAR(fabs(rpy2.X()), M_PI, IMU_TOL);  // because NED
-=======
   ignition::math::Vector3d linAcc2 = ballFloatingImu2->LinearAcceleration();
 
   // compare against analytical results
   // because NED
   EXPECT_NEAR(fabs(rpy2.X()), M_PI, IMU_TOL);
->>>>>>> 85792946
   EXPECT_NEAR(rpy2.Y(), -p, IMU_TOL);
   EXPECT_NEAR(rpy2.Z(), -yaw, IMU_TOL);
 
@@ -615,15 +538,6 @@
   EXPECT_NEAR(rpyDot2.Y(), pDot, IMU_TOL);
   EXPECT_NEAR(rpyDot2.Z(), 0, IMU_TOL);
 
-<<<<<<< HEAD
-  // turn floating ball 2 by 0.5 rad pitch, apply force about
-  // positive world z-axis
-  // and test if LinearAcceleration is expressed in local frame.
-  const double pit = 0.5;
-  ballFloatingImu2->SetWorldToReferencePose(ignition::math::Pose3d());
-  ballFloatingLink2->Reset();
-  ballFloatingLink2->SetWorldPose(math::Pose(3.0, -3.40, 0.95, 0.0, pit, 0.0));
-=======
   // centripetal acceleration along radial (x-axis) direction.
   // then add gravity acceleration to x and z based on orientation of imu.
   this->GetGravity(ballFloatingImu2->Orientation(), g);
@@ -660,44 +574,27 @@
   ballFloatingLink2->SetWorldPose(
       ignition::math::Pose3d(3.0, -3.40, 0.95, 0.0, pitch, 0.0));
 
->>>>>>> 85792946
   world->Step(100);
   for (int i = 0; i < 1000; ++i)
   {
     const double f = 13.8;
-<<<<<<< HEAD
-    ballFloatingLink2->AddForce(math::Vector3(0, 0, f));
+    ballFloatingLink2->AddForce(ignition::math::Vector3d(0, 0, f));
     world->Step(1);
+
     const double m = 5.0;
     const double a = f / m;
-    ignition::math::Vector3d linAcc2 = ballFloatingImu2->LinearAcceleration();
-    math::Vector3 gravity;
-    this->GetGravity(ballFloatingImu2->Orientation(), gravity);
-=======
-    ballFloatingLink2->AddForce(ignition::math::Vector3d(0, 0, f));
-    world->Step(1);
-
-    const double m = 5.0;
-    const double a = f / m;
 
     ignition::math::Vector3d linAcc2 = ballFloatingImu2->LinearAcceleration();
     this->GetGravity(ballFloatingImu2->Orientation(), g);
 
->>>>>>> 85792946
     if (i > 100)
     {
       // THERE MUST BE A BETTER WAY TO DO THIS...
       // need to take 100 stesps to ensure that
       // imu readings are passed through from asynchronous transport
-<<<<<<< HEAD
-      EXPECT_NEAR(linAcc2.X(), -a*sin(pit) - gravity.x, IMU_TOL);
-      EXPECT_NEAR(linAcc2.Y(), 0 - gravity.y, IMU_TOL);
-      EXPECT_NEAR(linAcc2.Z(), a*cos(pit) - gravity.z, IMU_TOL);
-=======
       EXPECT_NEAR(linAcc2.X(), -a*sin(pitch) - g.X(), IMU_TOL);
       EXPECT_NEAR(linAcc2.Y(), 0 - g.Y(), IMU_TOL);
       EXPECT_NEAR(linAcc2.Z(), a*cos(pitch) - g.Z(), IMU_TOL);
->>>>>>> 85792946
     }
   }
 }
