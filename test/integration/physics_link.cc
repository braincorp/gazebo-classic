/*
 * Copyright (C) 2014-2015 Open Source Robotics Foundation
 *
 * Licensed under the Apache License, Version 2.0 (the "License");
 * you may not use this file except in compliance with the License.
 * You may obtain a copy of the License at
 *
 *     http://www.apache.org/licenses/LICENSE-2.0
 *
 * Unless required by applicable law or agreed to in writing, software
 * distributed under the License is distributed on an "AS IS" BASIS,
 * WITHOUT WARRANTIES OR CONDITIONS OF ANY KIND, either express or implied.
 * See the License for the specific language governing permissions and
 * limitations under the License.
 *
*/
#include <string.h>

#include "gazebo/math/Vector3Stats.hh"
#include "gazebo/msgs/msgs.hh"
#include "gazebo/physics/physics.hh"
#include "test/ServerFixture.hh"
#include "helper_physics_generator.hh"

using namespace gazebo;

const double g_tolerance = 1e-4;

class PhysicsLinkTest : public ServerFixture,
                        public testing::WithParamInterface<const char*>
{
  /// \brief Test force adding functions.
  /// \param[in] _physicsEngine Type of physics engine to use.
  public: void AddForce(const std::string &_physicsEngine);

  /// \brief Use AddLinkForce on the given direction and then the opposite
  /// direction so they cancel out.
  /// \param[in] _world World pointer.
  /// \param[in] _link Link pointer.
  /// \param[in] _force Force expressed in link frame.
  /// \param[in] _offset Offset expressed in link frame, defaults to link
  /// origin.
  public: void AddLinkForceTwoWays(physics::WorldPtr _world,
      physics::LinkPtr _link, math::Vector3 _force,
      math::Vector3 _offset = math::Vector3::Zero);

  /// \brief Test GetWorldAngularMomentum.
  /// \param[in] _physicsEngine Type of physics engine to use.
  public: void GetWorldAngularMomentum(const std::string &_physicsEngine);

  /// \brief Test GetWorldEnergy* functions.
  /// \param[in] _physicsEngine Type of physics engine to use.
  public: void GetWorldEnergy(const std::string &_physicsEngine);

  /// \brief Test Link::GetWorldInertia* functions.
  /// \param[in] _physicsEngine Physics engine to use.
  public: void GetWorldInertia(const std::string &_physicsEngine);

  /// \brief Test velocity setting functions.
  /// \param[in] _physicsEngine Type of physics engine to use.
  public: void SetVelocity(const std::string &_physicsEngine);
};

/////////////////////////////////////////////////
void PhysicsLinkTest::AddLinkForceTwoWays(physics::WorldPtr _world,
    physics::LinkPtr _link, math::Vector3 _force,
    math::Vector3 _offset)
{
  // Get state before adding force
<<<<<<< HEAD
  math::Vector3 linearVelWorld0 = _link->GetWorldLinearVel(
      _link->GetInertial()->GetCoG());
=======
  math::Vector3 linearVelWorld0 = _link->GetWorldCoGLinearVel();
>>>>>>> 74666bec
  math::Vector3 angularVelWorld0 = _link->GetWorldAngularVel();
  math::Pose poseWorld0 = _link->GetWorldPose();

  // Add Link Force
  if (_offset == math::Vector3::Zero)
    _link->AddLinkForce(_force);
  else
    _link->AddLinkForce(_force, _offset);

  double dt = _world->GetPhysicsEngine()->GetMaxStepSize();
  _world->Step(1);

  int moreThanOneStep = 2;

  // Check force and torque (at CoG?) in world frame
  math::Vector3 forceWorld = poseWorld0.rot.RotateVector(_force);
  EXPECT_EQ(forceWorld, _link->GetWorldForce());

  math::Vector3 worldOffset = poseWorld0.rot.RotateVector(
      _offset - _link->GetInertial()->GetCoG());
<<<<<<< HEAD
  math::Vector3 angularImpulse = dt*worldOffset.Cross(forceWorld);
  EXPECT_EQ(angularImpulse, _link->GetWorldTorque());
=======
  math::Vector3 torqueWorld = worldOffset.Cross(forceWorld);
  EXPECT_EQ(torqueWorld, _link->GetWorldTorque());
>>>>>>> 74666bec

  // Check acceleration in world frame
  math::Vector3 oneStepLinearAccel =
      forceWorld/_link->GetInertial()->GetMass();
  EXPECT_EQ(oneStepLinearAccel, _link->GetWorldLinearAccel());

<<<<<<< HEAD
  math::Vector3 oneStepAngularAccel = angularImpulse;
  EXPECT_EQ(oneStepAngularAccel, _link->GetWorldAngularAccel());

  // Check velocity in world frame
  math::Vector3 oneStepLinearVel = linearVelWorld0 +
      dt*forceWorld/_link->GetInertial()->GetMass();
  EXPECT_EQ(oneStepLinearVel, _link->GetWorldLinearVel(
      _link->GetInertial()->GetCoG()));

  math::Vector3 oneStepAngularVel = angularVelWorld0 + angularImpulse /
      _link->GetInertial()->GetPrincipalMoments();
=======
  // Compute angular accel by multiplying world torque
  // by inverse of world inertia matrix.
  // In this case, the gyroscopic coupling terms are zero
  // since the model is a unit box.
  math::Vector3 oneStepAngularAccel =
      _link->GetWorldInertiaMatrix().Inverse() * torqueWorld;
  EXPECT_EQ(oneStepAngularAccel, _link->GetWorldAngularAccel());

  // Check velocity in world frame
  math::Vector3 oneStepLinearVel = linearVelWorld0 + dt*oneStepLinearAccel;
  EXPECT_EQ(oneStepLinearVel, _link->GetWorldCoGLinearVel());

  math::Vector3 oneStepAngularVel = angularVelWorld0 + dt*oneStepAngularAccel;
>>>>>>> 74666bec
  EXPECT_EQ(oneStepAngularVel, _link->GetWorldAngularVel());

  // Step forward and check again
  _world->Step(moreThanOneStep);

  // Check that force and torque are zero
  EXPECT_EQ(math::Vector3::Zero, _link->GetWorldForce());
  EXPECT_EQ(math::Vector3::Zero, _link->GetWorldTorque());

  // Check that acceleration is zero
  EXPECT_EQ(math::Vector3::Zero, _link->GetWorldLinearAccel());
  EXPECT_EQ(math::Vector3::Zero, _link->GetWorldAngularAccel());

  // Check that velocity hasn't changed
<<<<<<< HEAD
  EXPECT_EQ(oneStepLinearVel, _link->GetWorldLinearVel(
      _link->GetInertial()->GetCoG()));
=======
  EXPECT_EQ(oneStepLinearVel, _link->GetWorldCoGLinearVel());
>>>>>>> 74666bec
  EXPECT_EQ(oneStepAngularVel, _link->GetWorldAngularVel());

  // Add opposing force in link frame and check that link is back to initial
  // velocity
  if (_offset == math::Vector3::Zero)
    _link->AddLinkForce(-_force);
  else
    _link->AddLinkForce(-_force, _offset);

  _world->Step(moreThanOneStep);
  EXPECT_EQ(math::Vector3::Zero, _link->GetWorldForce());
  EXPECT_EQ(math::Vector3::Zero, _link->GetWorldTorque());
<<<<<<< HEAD
  EXPECT_EQ(linearVelWorld0, _link->GetWorldLinearVel(
      _link->GetInertial()->GetCoG()));
=======
  EXPECT_EQ(linearVelWorld0, _link->GetWorldCoGLinearVel());
>>>>>>> 74666bec
  EXPECT_EQ(angularVelWorld0, _link->GetWorldAngularVel());
  EXPECT_EQ(math::Vector3::Zero, _link->GetWorldLinearAccel());
  EXPECT_EQ(math::Vector3::Zero, _link->GetWorldAngularAccel());
}

/////////////////////////////////////////////////
void PhysicsLinkTest::AddForce(const std::string &_physicsEngine)
{
  // TODO bullet, dart and simbody currently fail this test
  if (_physicsEngine != "ode")
  {
<<<<<<< HEAD
    gzerr << "Aborting AddForce test for Bullet, DART and Simbody."
        << std::endl;
=======
    gzerr << "Aborting AddForce test for Bullet, DART and Simbody. "
          << "See issues #1476, #1477, and #1478."
          << std::endl;
>>>>>>> 74666bec
    return;
  }

  Load("worlds/blank.world", true, _physicsEngine);
  physics::WorldPtr world = physics::get_world("default");
  ASSERT_TRUE(world != NULL);

  // check the physics engine
  physics::PhysicsEnginePtr physics = world->GetPhysicsEngine();
  ASSERT_TRUE(physics != NULL);
  EXPECT_EQ(physics->GetType(), _physicsEngine);
  double dt = physics->GetMaxStepSize();
  EXPECT_GT(dt, 0);

  // disable gravity
  physics->SetGravity(math::Vector3::Zero);

  // Spawn a box
  math::Vector3 size(1, 1, 1);
  SpawnBox("box", size, math::Vector3::Zero, math::Vector3::Zero, false);
  physics::ModelPtr model = world->GetModel("box");
  ASSERT_TRUE(model != NULL);
  physics::LinkPtr link = model->GetLink();
  ASSERT_TRUE(link != NULL);

  // Check that link is at rest
  EXPECT_EQ(math::Vector3::Zero, link->GetWorldLinearVel());
  EXPECT_EQ(math::Vector3::Zero, link->GetWorldAngularVel());
  EXPECT_EQ(math::Vector3::Zero, link->GetWorldLinearAccel());
  EXPECT_EQ(math::Vector3::Zero, link->GetWorldAngularAccel());

  // Add force at link frame
  gzdbg << "World == link == inertial frames, no offset" << std::endl;
  EXPECT_EQ(math::Pose(), link->GetWorldPose());
  EXPECT_EQ(math::Pose(), link->GetWorldInertialPose());
  this->AddLinkForceTwoWays(world, link, math::Vector3(1, 20, 31));

  gzdbg << "World != link == inertial frames, no offset" << std::endl;
  model->SetLinkWorldPose(math::Pose(math::Vector3(2, 3, 4),
                          math::Vector3(0, M_PI/2.0, 1)), link);
  EXPECT_NE(math::Pose(), link->GetWorldPose());
  EXPECT_EQ(link->GetWorldPose(), link->GetWorldInertialPose());
  this->AddLinkForceTwoWays(world, link, math::Vector3(-1, 10, 5));

  gzdbg << "World == link == inertial frames, with offset" << std::endl;
  model->SetLinkWorldPose(math::Pose(), link);
  EXPECT_EQ(math::Pose(), link->GetWorldPose());
  EXPECT_EQ(math::Pose(), link->GetWorldInertialPose());
  this->AddLinkForceTwoWays(world, link, math::Vector3(5, 4, 3),
      math::Vector3(-2, 1, 0));

  gzdbg << "World == link != inertial frames, no offset" << std::endl;
  model->SetLinkWorldPose(math::Pose(), link);
  math::Pose inertialPose = math::Pose(math::Vector3(1, 5, 8),
      math::Vector3(M_PI/3.0, M_PI*1.5, M_PI/4));
  link->GetInertial()->SetCoG(inertialPose);
  EXPECT_EQ(math::Pose(), link->GetWorldPose());
  EXPECT_EQ(inertialPose, link->GetWorldInertialPose());
  this->AddLinkForceTwoWays(world, link, math::Vector3(1, 2, 1));

  gzdbg << "World != link != inertial frames, with offset" << std::endl;
  model->SetLinkWorldPose(math::Pose(math::Vector3(5, 10, -4),
                          math::Vector3(0, M_PI/2.0, M_PI/6)), link);
  inertialPose = math::Pose(math::Vector3(0, -5, 10),
      math::Vector3(0, 2.0*M_PI, M_PI/3));
  link->GetInertial()->SetCoG(inertialPose);
  this->AddLinkForceTwoWays(world, link, math::Vector3(1, 2, 1),
      math::Vector3(-2, 0.5, 1));

  gzdbg << "World != link != inertial frames, with offset and initial vel"
      << std::endl;
  model->SetLinkWorldPose(math::Pose(math::Vector3(-1.5, 0.8, 3),
                          math::Vector3(-M_PI/4.5, M_PI/3.0, M_PI*1.2)), link);
  inertialPose = math::Pose(math::Vector3(1, 0, -5.6),
      math::Vector3(M_PI/9, 0, M_PI*3));
  link->GetInertial()->SetCoG(inertialPose);
  link->SetLinearVel(math::Vector3(2, -0.1, 5));
  link->SetAngularVel(math::Vector3(-M_PI/10, 0, 0.0001));
  this->AddLinkForceTwoWays(world, link, math::Vector3(-3, 2.5, -15),
      math::Vector3(-6, -1, -0.2));
}

/////////////////////////////////////////////////
// GetWorldAngularMomentum:
// Spawn box and verify Link::GetWorldAngularMomentum functions
// Make dimensions unequal and give angular velocity that causes
// gyroscopic tumbling.
void PhysicsLinkTest::GetWorldAngularMomentum(const std::string &_physicsEngine)
{
  // Load a blank world (no ground plane)
  Load("worlds/blank.world", true, _physicsEngine);
  auto world = physics::get_world("default");
  ASSERT_TRUE(world != NULL);

  // Verify physics engine type
  auto physics = world->GetPhysicsEngine();
  ASSERT_TRUE(physics != NULL);
  EXPECT_EQ(physics->GetType(), _physicsEngine);

  // disable gravity
  physics->SetGravity(math::Vector3::Zero);

  physics::ModelPtr model;
  {
    // Box size
    const double dx = 0.1;
    const double dy = 0.4;
    const double dz = 0.9;
    const double mass = 10.0;

    msgs::Model msgModel;
    msgModel.set_name(this->GetUniqueString("model"));
    msgs::AddBoxLink(msgModel, mass, math::Vector3(dx, dy, dz));
    model = this->SpawnModel(msgModel);
  }
  ASSERT_TRUE(model != NULL);

  // inertia matrix, recompute if dimensions change
  const double Ixx = 0.80833333;
  const double Iyy = 0.68333333;
  const double Izz = 0.14166667;
  const math::Matrix3 I0(Ixx, 0.0, 0.0
                       , 0.0, Iyy, 0.0
                       , 0.0, 0.0, Izz);

  // Since Ixx > Iyy > Izz,
  // angular velocity with large y component
  // will cause gyroscopic tumbling
  const math::Vector3 w0(1e-3, 1.5e0, 1.5e-2);
  model->SetAngularVel(w0);

  // Get link and verify inertia and initial velocity
  auto link = model->GetLink();
  ASSERT_TRUE(link != NULL);
  ASSERT_EQ(w0, link->GetWorldAngularVel());
  ASSERT_EQ(I0, link->GetWorldInertiaMatrix());

  // Compute initial angular momentum
  const math::Vector3 H0(I0 * w0);
  ASSERT_EQ(H0, link->GetWorldAngularMomentum());
  const double H0mag = H0.GetLength();

  math::Vector3Stats angularMomentumError;
  const std::string stat("maxAbs");
  EXPECT_TRUE(angularMomentumError.InsertStatistic(stat));
  const int steps = 5000;
  for (int i = 0; i < steps; ++i)
  {
    world->Step(1);
    math::Vector3 H = link->GetWorldAngularMomentum();
    angularMomentumError.InsertData((H - H0) / H0mag);
  }
  if (_physicsEngine == "dart")
  {
    gzdbg << "dart has higher error for this test (see #1487), "
          << "so a larger tolerance is used."
          << std::endl;
    EXPECT_LT(angularMomentumError.Mag().Map()[stat], g_tolerance * 1e3);
  }
  else
  {
    EXPECT_LT(angularMomentumError.Mag().Map()[stat], g_tolerance * 10);
  }
}

/////////////////////////////////////////////////
void PhysicsLinkTest::GetWorldEnergy(const std::string &_physicsEngine)
{
  Load("worlds/empty.world", true, _physicsEngine);
  physics::WorldPtr world = physics::get_world("default");
  ASSERT_TRUE(world != NULL);

  // check the physics engine
  physics::PhysicsEnginePtr physics = world->GetPhysicsEngine();
  ASSERT_TRUE(physics != NULL);
  EXPECT_EQ(physics->GetType(), _physicsEngine);
  double dt = physics->GetMaxStepSize();
  EXPECT_GT(dt, 0);

  // Get gravity magnitude
  double g = physics->GetGravity().GetLength();

  // Spawn a box
  double z0 = 10.0;
  math::Vector3 size(1, 1, 1);
  math::Vector3 pos0(0, 0, z0 + size.z / 2);
  SpawnBox("box", size, pos0, math::Vector3::Zero, false);
  physics::ModelPtr model = world->GetModel("box");
  ASSERT_TRUE(model != NULL);
  physics::LinkPtr link = model->GetLink();
  ASSERT_TRUE(link != NULL);

  // Get initial energy
  double energy0 = link->GetWorldEnergy();
  EXPECT_NEAR(link->GetWorldEnergyKinetic(), 0, g_tolerance);

  double totalTime = sqrt(2*z0/g)*0.95;
  unsigned int stepSize = 10;
  unsigned int steps = floor(totalTime / (dt*stepSize));
  for (unsigned int i = 0; i < steps; ++i)
  {
    world->Step(stepSize);
    double energy = link->GetWorldEnergy();
    EXPECT_NEAR(energy / energy0, 1.0, g_tolerance * 10);
  }
}

/////////////////////////////////////////////////
// GetWorldInertia:
// Spawn boxes and verify Link::GetWorldInertia* functions
void PhysicsLinkTest::GetWorldInertia(const std::string &_physicsEngine)
{
  // Load a blank world (no ground plane)
  Load("worlds/blank.world", true, _physicsEngine);
  auto world = physics::get_world("default");
  ASSERT_TRUE(world != NULL);

  // Verify physics engine type
  auto physics = world->GetPhysicsEngine();
  ASSERT_TRUE(physics != NULL);
  EXPECT_EQ(physics->GetType(), _physicsEngine);

  // disable gravity
  physics->SetGravity(math::Vector3::Zero);

  // Box size
  const double dx = 1.0;
  const double dy = 4.0;
  const double dz = 9.0;
  const double mass = 10.0;
  const double angle = M_PI / 3.0;

  const unsigned int testCases = 4;
  for (unsigned int i = 0; i < testCases; ++i)
  {
    // Use msgs::AddBoxLink
    msgs::Model msgModel;
    math::Pose modelPose, linkPose, inertialPose;

    msgModel.set_name(this->GetUniqueString("model"));
    msgs::AddBoxLink(msgModel, mass, math::Vector3(dx, dy, dz));
    modelPose.pos.x = i * dz;
    modelPose.pos.z = dz;

    // i=0: rotated model pose
    //  expect inertial pose to match model pose
    if (i == 0)
    {
      modelPose.rot.SetFromEuler(0.0, 0.0, angle);
    }
    // i=1: rotated link pose
    //  expect inertial pose to match link pose
    else if (i == 1)
    {
      linkPose.rot.SetFromEuler(0.0, 0.0, angle);
    }
    // i=2: rotated inertial pose
    //  expect inertial pose to differ from link pose
    else if (i == 2)
    {
      inertialPose.rot.SetFromEuler(0.0, 0.0, angle);
    }
    // i=3: offset inertial pose
    //  expect inertial pose to differ from link pose
    else if (i == 3)
    {
      inertialPose.pos.Set(1, 1, 1);
    }

    {
      auto msgLink = msgModel.mutable_link(0);
      auto msgInertial = msgLink->mutable_inertial();

      msgs::Set(msgModel.mutable_pose(), modelPose);
      msgs::Set(msgLink->mutable_pose(), linkPose);
      msgs::Set(msgInertial->mutable_pose(), inertialPose);
    }

    auto model = this->SpawnModel(msgModel);
    ASSERT_TRUE(model != NULL);

    auto link = model->GetLink();
    ASSERT_TRUE(link != NULL);

    EXPECT_EQ(model->GetWorldPose(), modelPose);
    EXPECT_EQ(link->GetWorldPose(), linkPose + modelPose);
    EXPECT_EQ(link->GetWorldInertialPose(),
              inertialPose + linkPose + modelPose);

    // i=0: rotated model pose
    //  expect inertial pose to match model pose
    if (i == 0)
    {
      EXPECT_EQ(model->GetWorldPose(),
                link->GetWorldInertialPose());
    }
    // i=1: rotated link pose
    //  expect inertial pose to match link pose
    else if (i == 1)
    {
      EXPECT_EQ(link->GetWorldPose(),
                link->GetWorldInertialPose());
    }
    // i=2: offset and rotated inertial pose
    //  expect inertial pose to differ from link pose
    else if (i == 2)
    {
      EXPECT_EQ(link->GetWorldPose().pos,
                link->GetWorldInertialPose().pos);
    }
    // i=3: offset inertial pose
    //  expect inertial pose to differ from link pose
    else if (i == 3)
    {
      EXPECT_EQ(link->GetWorldPose().pos + inertialPose.pos,
                link->GetWorldInertialPose().pos);
    }

    // Expect rotated inertia matrix
    math::Matrix3 inertia = link->GetWorldInertiaMatrix();
    if (i == 3)
    {
      EXPECT_NEAR(inertia[0][0], 80.8333, 1e-4);
      EXPECT_NEAR(inertia[1][1], 68.3333, 1e-4);
      EXPECT_NEAR(inertia[2][2], 14.1667, 1e-4);
      for (int row = 0; row < 3; ++row)
        for (int col = 0; col < 3; ++col)
          if (row != col)
            EXPECT_NEAR(inertia[row][col], 0.0, g_tolerance);
    }
    else
    {
      EXPECT_NEAR(inertia[0][0], 71.4583, 1e-4);
      EXPECT_NEAR(inertia[1][1], 77.7083, 1e-4);
      EXPECT_NEAR(inertia[2][2], 14.1667, 1e-4);
      EXPECT_NEAR(inertia[0][1],  5.4126, 1e-4);
      EXPECT_NEAR(inertia[1][0],  5.4126, 1e-4);
      EXPECT_NEAR(inertia[0][2], 0, g_tolerance);
      EXPECT_NEAR(inertia[2][0], 0, g_tolerance);
      EXPECT_NEAR(inertia[1][2], 0, g_tolerance);
      EXPECT_NEAR(inertia[2][1], 0, g_tolerance);
    }

    // For 0-2, apply torque and expect equivalent response
    if (i <= 2)
    {
      for (int step = 0; step < 50; ++step)
      {
        link->SetTorque(math::Vector3(100, 0, 0));
        world->Step(1);
      }
      if (_physicsEngine.compare("dart") == 0)
      {
        gzerr << "Dart fails this portion of the test (#1090)" << std::endl;
      }
      else
      {
        math::Vector3 vel = link->GetWorldAngularVel();
        EXPECT_NEAR(vel.x,  0.0703, g_tolerance);
        EXPECT_NEAR(vel.y, -0.0049, g_tolerance);
        EXPECT_NEAR(vel.z,  0.0000, g_tolerance);
      }
    }
  }
}

/////////////////////////////////////////////////
void PhysicsLinkTest::SetVelocity(const std::string &_physicsEngine)
{
  Load("worlds/blank.world", true, _physicsEngine);
  physics::WorldPtr world = physics::get_world("default");
  ASSERT_TRUE(world != NULL);

  // check the physics engine
  physics::PhysicsEnginePtr physics = world->GetPhysicsEngine();
  ASSERT_TRUE(physics != NULL);
  EXPECT_EQ(physics->GetType(), _physicsEngine);
  double dt = physics->GetMaxStepSize();
  EXPECT_GT(dt, 0);

  // disable gravity
  physics->SetGravity(math::Vector3::Zero);

  // Spawn a box
  math::Vector3 size(1, 1, 1);
  math::Vector3 pos0(0, 0, 1);
  SpawnBox("box", size, pos0, math::Vector3::Zero, false);
  physics::ModelPtr model = world->GetModel("box");
  ASSERT_TRUE(model != NULL);
  physics::LinkPtr link = model->GetLink();
  ASSERT_TRUE(link != NULL);

  // Set upward velocity and check
  math::Vector3 vel(0, 0, 1);
  link->SetLinearVel(vel);
  world->Step(1);
  EXPECT_EQ(vel, link->GetWorldLinearVel());
  EXPECT_EQ(math::Vector3::Zero, link->GetWorldAngularVel());

  // Step forward and check velocity again
  world->Step(44);
  double time = world->GetSimTime().Double();
  EXPECT_EQ(vel, link->GetWorldLinearVel());
  EXPECT_EQ(math::Vector3::Zero, link->GetWorldAngularVel());

  // check position
  math::Vector3 pos = link->GetWorldPose().pos;
  EXPECT_EQ(pos0 + time*vel, pos);

  // Set velocity to zero
  link->SetLinearVel(math::Vector3::Zero);
  world->Step(1);
  EXPECT_EQ(math::Vector3::Zero, link->GetWorldLinearVel());
  EXPECT_EQ(math::Vector3::Zero, link->GetWorldAngularVel());
  EXPECT_EQ(pos0 + time*vel, pos);

  // Start translating and rotating
  vel.Set(1, 1, 0);
  math::Vector3 vel2(0, 2.0, 0);
  link->SetLinearVel(vel);
  link->SetAngularVel(vel2);

  // Step once
  world->Step(1);
  EXPECT_EQ(vel, link->GetWorldLinearVel());
  EXPECT_EQ(vel2, link->GetWorldAngularVel());

  // test linear velocity at specific point in space
  math::Vector3 offset(0, 0, -0.5);
  math::Vector3 vel3 = link->GetWorldLinearVel(offset, math::Quaternion());
  EXPECT_NEAR(vel3.x, 0.0, g_tolerance);
  EXPECT_NEAR(vel3.y, 1.0, g_tolerance);
  EXPECT_NEAR(vel3.z, 0.0, g_tolerance);

  // check rotation
  math::Vector3 rpy = link->GetWorldPose().rot.GetAsEuler();
  EXPECT_NEAR(rpy.x, 0.0, g_tolerance);
  EXPECT_NEAR(rpy.y, vel2.y*dt, g_tolerance);
  EXPECT_NEAR(rpy.z, 0.0, g_tolerance);
}

/////////////////////////////////////////////////
TEST_P(PhysicsLinkTest, AddForce)
{
  AddForce(GetParam());
}

/////////////////////////////////////////////////
TEST_P(PhysicsLinkTest, GetWorldAngularMomentum)
{
  GetWorldAngularMomentum(GetParam());
}

/////////////////////////////////////////////////
TEST_P(PhysicsLinkTest, GetWorldEnergy)
{
  GetWorldEnergy(GetParam());
}

/////////////////////////////////////////////////
TEST_P(PhysicsLinkTest, GetWorldInertia)
{
  GetWorldInertia(GetParam());
}

/////////////////////////////////////////////////
TEST_P(PhysicsLinkTest, SetVelocity)
{
  SetVelocity(GetParam());
}

INSTANTIATE_TEST_CASE_P(PhysicsEngines, PhysicsLinkTest,
                        PHYSICS_ENGINE_VALUES);

/////////////////////////////////////////////////
int main(int argc, char **argv)
{
  ::testing::InitGoogleTest(&argc, argv);
  return RUN_ALL_TESTS();
}<|MERGE_RESOLUTION|>--- conflicted
+++ resolved
@@ -67,12 +67,7 @@
     math::Vector3 _offset)
 {
   // Get state before adding force
-<<<<<<< HEAD
-  math::Vector3 linearVelWorld0 = _link->GetWorldLinearVel(
-      _link->GetInertial()->GetCoG());
-=======
   math::Vector3 linearVelWorld0 = _link->GetWorldCoGLinearVel();
->>>>>>> 74666bec
   math::Vector3 angularVelWorld0 = _link->GetWorldAngularVel();
   math::Pose poseWorld0 = _link->GetWorldPose();
 
@@ -93,32 +88,14 @@
 
   math::Vector3 worldOffset = poseWorld0.rot.RotateVector(
       _offset - _link->GetInertial()->GetCoG());
-<<<<<<< HEAD
-  math::Vector3 angularImpulse = dt*worldOffset.Cross(forceWorld);
-  EXPECT_EQ(angularImpulse, _link->GetWorldTorque());
-=======
   math::Vector3 torqueWorld = worldOffset.Cross(forceWorld);
   EXPECT_EQ(torqueWorld, _link->GetWorldTorque());
->>>>>>> 74666bec
 
   // Check acceleration in world frame
   math::Vector3 oneStepLinearAccel =
       forceWorld/_link->GetInertial()->GetMass();
   EXPECT_EQ(oneStepLinearAccel, _link->GetWorldLinearAccel());
 
-<<<<<<< HEAD
-  math::Vector3 oneStepAngularAccel = angularImpulse;
-  EXPECT_EQ(oneStepAngularAccel, _link->GetWorldAngularAccel());
-
-  // Check velocity in world frame
-  math::Vector3 oneStepLinearVel = linearVelWorld0 +
-      dt*forceWorld/_link->GetInertial()->GetMass();
-  EXPECT_EQ(oneStepLinearVel, _link->GetWorldLinearVel(
-      _link->GetInertial()->GetCoG()));
-
-  math::Vector3 oneStepAngularVel = angularVelWorld0 + angularImpulse /
-      _link->GetInertial()->GetPrincipalMoments();
-=======
   // Compute angular accel by multiplying world torque
   // by inverse of world inertia matrix.
   // In this case, the gyroscopic coupling terms are zero
@@ -132,7 +109,6 @@
   EXPECT_EQ(oneStepLinearVel, _link->GetWorldCoGLinearVel());
 
   math::Vector3 oneStepAngularVel = angularVelWorld0 + dt*oneStepAngularAccel;
->>>>>>> 74666bec
   EXPECT_EQ(oneStepAngularVel, _link->GetWorldAngularVel());
 
   // Step forward and check again
@@ -147,12 +123,7 @@
   EXPECT_EQ(math::Vector3::Zero, _link->GetWorldAngularAccel());
 
   // Check that velocity hasn't changed
-<<<<<<< HEAD
-  EXPECT_EQ(oneStepLinearVel, _link->GetWorldLinearVel(
-      _link->GetInertial()->GetCoG()));
-=======
   EXPECT_EQ(oneStepLinearVel, _link->GetWorldCoGLinearVel());
->>>>>>> 74666bec
   EXPECT_EQ(oneStepAngularVel, _link->GetWorldAngularVel());
 
   // Add opposing force in link frame and check that link is back to initial
@@ -165,12 +136,7 @@
   _world->Step(moreThanOneStep);
   EXPECT_EQ(math::Vector3::Zero, _link->GetWorldForce());
   EXPECT_EQ(math::Vector3::Zero, _link->GetWorldTorque());
-<<<<<<< HEAD
-  EXPECT_EQ(linearVelWorld0, _link->GetWorldLinearVel(
-      _link->GetInertial()->GetCoG()));
-=======
   EXPECT_EQ(linearVelWorld0, _link->GetWorldCoGLinearVel());
->>>>>>> 74666bec
   EXPECT_EQ(angularVelWorld0, _link->GetWorldAngularVel());
   EXPECT_EQ(math::Vector3::Zero, _link->GetWorldLinearAccel());
   EXPECT_EQ(math::Vector3::Zero, _link->GetWorldAngularAccel());
@@ -182,14 +148,9 @@
   // TODO bullet, dart and simbody currently fail this test
   if (_physicsEngine != "ode")
   {
-<<<<<<< HEAD
-    gzerr << "Aborting AddForce test for Bullet, DART and Simbody."
-        << std::endl;
-=======
     gzerr << "Aborting AddForce test for Bullet, DART and Simbody. "
           << "See issues #1476, #1477, and #1478."
           << std::endl;
->>>>>>> 74666bec
     return;
   }
 
