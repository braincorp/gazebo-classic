/*
 * Copyright (C) 2014-2015 Open Source Robotics Foundation
 *
 * Licensed under the Apache License, Version 2.0 (the "License");
 * you may not use this file except in compliance with the License.
 * You may obtain a copy of the License at
 *
 *     http://www.apache.org/licenses/LICENSE-2.0
 *
 * Unless required by applicable law or agreed to in writing, software
 * distributed under the License is distributed on an "AS IS" BASIS,
 * WITHOUT WARRANTIES OR CONDITIONS OF ANY KIND, either express or implied.
 * See the License for the specific language governing permissions and
 * limitations under the License.
 *
*/
#include <string.h>

#include "gazebo/physics/physics.hh"
#include "test/ServerFixture.hh"
#include "helper_physics_generator.hh"

using namespace gazebo;

const double g_tolerance = 1e-4;

class PhysicsLinkTest : public ServerFixture,
                        public testing::WithParamInterface<const char*>
{
  /// \brief Test force adding functions.
  /// \param[in] _physicsEngine Type of physics engine to use.
  public: void AddForce(const std::string &_physicsEngine);

  /// \brief Use AddLinkForce on the given direction and then the opposite
  /// direction so they cancel out.
  /// \param[in] _world World pointer.
  /// \param[in] _link Link pointer.
  /// \param[in] _force Force expressed in link frame.
  /// \param[in] _offset Offset expressed in link frame, defaults to link
  /// origin.
  public: void AddLinkForceTwoWays(physics::WorldPtr _world,
      physics::LinkPtr _link, math::Vector3 _force,
      math::Vector3 _offset = math::Vector3::Zero);

  /// \brief Test GetWorldEnergy* functions.
  /// \param[in] _physicsEngine Type of physics engine to use.
  public: void GetWorldEnergy(const std::string &_physicsEngine);

  /// \brief Test velocity setting functions.
  /// \param[in] _physicsEngine Type of physics engine to use.
  public: void SetVelocity(const std::string &_physicsEngine);

  /// \brief Test force adding functions.
  /// \param[in] _physicsEngine Type of physics engine to use.
  public: void AddForce(const std::string &_physicsEngine);
};

/////////////////////////////////////////////////
void PhysicsLinkTest::AddLinkForceTwoWays(physics::WorldPtr _world,
    physics::LinkPtr _link, math::Vector3 _force,
    math::Vector3 _offset)
{
  // Get state before adding force
  math::Vector3 linearVelWorld0 = _link->GetWorldLinearVel(
      _link->GetInertial()->GetCoG());
  math::Vector3 angularVelWorld0 = _link->GetWorldAngularVel();
  math::Pose poseWorld0 = _link->GetWorldPose();

  // Add Link Force
  if (_offset == math::Vector3::Zero)
    _link->AddLinkForce(_force);
  else
    _link->AddLinkForce(_force, _offset);

  double dt = _world->GetPhysicsEngine()->GetMaxStepSize();
  _world->Step(1);

  int moreThanOneStep = 2;

  // Check force and torque (at CoG?) in world frame
  math::Vector3 forceWorld = poseWorld0.rot.RotateVector(_force);
  EXPECT_EQ(forceWorld, _link->GetWorldForce());

  math::Vector3 worldOffset = poseWorld0.rot.RotateVector(
      _offset - _link->GetInertial()->GetCoG());
  math::Vector3 angularImpulse = dt*worldOffset.Cross(forceWorld);
  EXPECT_EQ(angularImpulse, _link->GetWorldTorque());

  // Check acceleration in world frame
  math::Vector3 oneStepLinearAccel =
      forceWorld/_link->GetInertial()->GetMass();
  EXPECT_EQ(oneStepLinearAccel, _link->GetWorldLinearAccel());

  math::Vector3 oneStepAngularAccel = angularImpulse;
  EXPECT_EQ(oneStepAngularAccel, _link->GetWorldAngularAccel());

  // Check velocity in world frame
  math::Vector3 oneStepLinearVel = linearVelWorld0 +
      dt*forceWorld/_link->GetInertial()->GetMass();
  EXPECT_EQ(oneStepLinearVel, _link->GetWorldLinearVel(
      _link->GetInertial()->GetCoG()));

  math::Vector3 oneStepAngularVel = angularVelWorld0 + angularImpulse /
      _link->GetInertial()->GetPrincipalMoments();
  EXPECT_EQ(oneStepAngularVel, _link->GetWorldAngularVel());

  // Step forward and check again
  _world->Step(moreThanOneStep);

  // Check that force and torque are zero
  EXPECT_EQ(math::Vector3::Zero, _link->GetWorldForce());
  EXPECT_EQ(math::Vector3::Zero, _link->GetWorldTorque());

  // Check that acceleration is zero
  EXPECT_EQ(math::Vector3::Zero, _link->GetWorldLinearAccel());
  EXPECT_EQ(math::Vector3::Zero, _link->GetWorldAngularAccel());

  // Check that velocity hasn't changed
  EXPECT_EQ(oneStepLinearVel, _link->GetWorldLinearVel(
      _link->GetInertial()->GetCoG()));
  EXPECT_EQ(oneStepAngularVel, _link->GetWorldAngularVel());

  // Add opposing force in link frame and check that link is back to initial
  // velocity
  if (_offset == math::Vector3::Zero)
    _link->AddLinkForce(-_force);
  else
    _link->AddLinkForce(-_force, _offset);

  _world->Step(moreThanOneStep);
  EXPECT_EQ(math::Vector3::Zero, _link->GetWorldForce());
  EXPECT_EQ(math::Vector3::Zero, _link->GetWorldTorque());
  EXPECT_EQ(linearVelWorld0, _link->GetWorldLinearVel(
      _link->GetInertial()->GetCoG()));
  EXPECT_EQ(angularVelWorld0, _link->GetWorldAngularVel());
  EXPECT_EQ(math::Vector3::Zero, _link->GetWorldLinearAccel());
  EXPECT_EQ(math::Vector3::Zero, _link->GetWorldAngularAccel());
}

/////////////////////////////////////////////////
void PhysicsLinkTest::AddForce(const std::string &_physicsEngine)
{
  // TODO bullet, dart and simbody currently fail this test
  if (_physicsEngine != "ode")
  {
    gzerr << "Aborting AddForce test for Bullet, DART and Simbody."
        << std::endl;
    return;
  }

  Load("worlds/blank.world", true, _physicsEngine);
  physics::WorldPtr world = physics::get_world("default");
  ASSERT_TRUE(world != NULL);

  // check the physics engine
  physics::PhysicsEnginePtr physics = world->GetPhysicsEngine();
  ASSERT_TRUE(physics != NULL);
  EXPECT_EQ(physics->GetType(), _physicsEngine);
  double dt = physics->GetMaxStepSize();
  EXPECT_GT(dt, 0);

  // disable gravity
  physics->SetGravity(math::Vector3::Zero);

  // Spawn a box
  math::Vector3 size(1, 1, 1);
  SpawnBox("box", size, math::Vector3::Zero, math::Vector3::Zero, false);
  physics::ModelPtr model = world->GetModel("box");
  ASSERT_TRUE(model != NULL);
  physics::LinkPtr link = model->GetLink();
  ASSERT_TRUE(link != NULL);

  // Check that link is at rest
  EXPECT_EQ(math::Vector3::Zero, link->GetWorldLinearVel());
  EXPECT_EQ(math::Vector3::Zero, link->GetWorldAngularVel());
  EXPECT_EQ(math::Vector3::Zero, link->GetWorldLinearAccel());
  EXPECT_EQ(math::Vector3::Zero, link->GetWorldAngularAccel());

  // Add force at link frame
  gzdbg << "World == link == inertial frames, no offset" << std::endl;
  EXPECT_EQ(math::Pose(), link->GetWorldPose());
  EXPECT_EQ(math::Pose(), link->GetWorldInertialPose());
  this->AddLinkForceTwoWays(world, link, math::Vector3(1, 20, 31));

  gzdbg << "World != link == inertial frames, no offset" << std::endl;
  model->SetLinkWorldPose(math::Pose(math::Vector3(2, 3, 4),
                          math::Vector3(0, M_PI/2.0, 1)), link);
  EXPECT_NE(math::Pose(), link->GetWorldPose());
  EXPECT_EQ(link->GetWorldPose(), link->GetWorldInertialPose());
  this->AddLinkForceTwoWays(world, link, math::Vector3(-1, 10, 5));

  gzdbg << "World == link == inertial frames, with offset" << std::endl;
  model->SetLinkWorldPose(math::Pose(), link);
  EXPECT_EQ(math::Pose(), link->GetWorldPose());
  EXPECT_EQ(math::Pose(), link->GetWorldInertialPose());
  this->AddLinkForceTwoWays(world, link, math::Vector3(5, 4, 3),
      math::Vector3(-2, 1, 0));

  gzdbg << "World == link != inertial frames, no offset" << std::endl;
  model->SetLinkWorldPose(math::Pose(), link);
  math::Pose inertialPose = math::Pose(math::Vector3(1, 5, 8),
      math::Vector3(M_PI/3.0, M_PI*1.5, M_PI/4));
  link->GetInertial()->SetCoG(inertialPose);
  EXPECT_EQ(math::Pose(), link->GetWorldPose());
  EXPECT_EQ(inertialPose, link->GetWorldInertialPose());
  this->AddLinkForceTwoWays(world, link, math::Vector3(1, 2, 1));

  gzdbg << "World != link != inertial frames, with offset" << std::endl;
  model->SetLinkWorldPose(math::Pose(math::Vector3(5, 10, -4),
                          math::Vector3(0, M_PI/2.0, M_PI/6)), link);
  inertialPose = math::Pose(math::Vector3(0, -5, 10),
      math::Vector3(0, 2.0*M_PI, M_PI/3));
  link->GetInertial()->SetCoG(inertialPose);
  this->AddLinkForceTwoWays(world, link, math::Vector3(1, 2, 1),
      math::Vector3(-2, 0.5, 1));

  gzdbg << "World != link != inertial frames, with offset and initial vel"
      << std::endl;
  model->SetLinkWorldPose(math::Pose(math::Vector3(-1.5, 0.8, 3),
                          math::Vector3(-M_PI/4.5, M_PI/3.0, M_PI*1.2)), link);
  inertialPose = math::Pose(math::Vector3(1, 0, -5.6),
      math::Vector3(M_PI/9, 0, M_PI*3));
  link->GetInertial()->SetCoG(inertialPose);
  link->SetLinearVel(math::Vector3(2, -0.1, 5));
  link->SetAngularVel(math::Vector3(-M_PI/10, 0, 0.0001));
  this->AddLinkForceTwoWays(world, link, math::Vector3(-3, 2.5, -15),
      math::Vector3(-6, -1, -0.2));
}

/////////////////////////////////////////////////
void PhysicsLinkTest::GetWorldEnergy(const std::string &_physicsEngine)
{
  Load("worlds/empty.world", true, _physicsEngine);
  physics::WorldPtr world = physics::get_world("default");
  ASSERT_TRUE(world != NULL);

  // check the physics engine
  physics::PhysicsEnginePtr physics = world->GetPhysicsEngine();
  ASSERT_TRUE(physics != NULL);
  EXPECT_EQ(physics->GetType(), _physicsEngine);
  double dt = physics->GetMaxStepSize();
  EXPECT_GT(dt, 0);

  // Get gravity magnitude
  double g = physics->GetGravity().GetLength();

  // Spawn a box
  double z0 = 10.0;
  math::Vector3 size(1, 1, 1);
  math::Vector3 pos0(0, 0, z0 + size.z / 2);
  SpawnBox("box", size, pos0, math::Vector3::Zero, false);
  physics::ModelPtr model = world->GetModel("box");
  ASSERT_TRUE(model != NULL);
  physics::LinkPtr link = model->GetLink();
  ASSERT_TRUE(link != NULL);

  // Get initial energy
  double energy0 = link->GetWorldEnergy();
  EXPECT_NEAR(link->GetWorldEnergyKinetic(), 0, g_tolerance);

  double totalTime = sqrt(2*z0/g)*0.95;
  unsigned int stepSize = 10;
  unsigned int steps = floor(totalTime / (dt*stepSize));
  for (unsigned int i = 0; i < steps; ++i)
  {
    world->Step(stepSize);
    double energy = link->GetWorldEnergy();
    EXPECT_NEAR(energy / energy0, 1.0, g_tolerance * 10);
  }
}

/////////////////////////////////////////////////
void PhysicsLinkTest::SetVelocity(const std::string &_physicsEngine)
{
  Load("worlds/blank.world", true, _physicsEngine);
  physics::WorldPtr world = physics::get_world("default");
  ASSERT_TRUE(world != NULL);

  // check the physics engine
  physics::PhysicsEnginePtr physics = world->GetPhysicsEngine();
  ASSERT_TRUE(physics != NULL);
  EXPECT_EQ(physics->GetType(), _physicsEngine);
  double dt = physics->GetMaxStepSize();
  EXPECT_GT(dt, 0);

  // disable gravity
  physics->SetGravity(math::Vector3::Zero);

  // Spawn a box
  math::Vector3 size(1, 1, 1);
  math::Vector3 pos0(0, 0, 1);
  SpawnBox("box", size, pos0, math::Vector3::Zero, false);
  physics::ModelPtr model = world->GetModel("box");
  ASSERT_TRUE(model != NULL);
  physics::LinkPtr link = model->GetLink();
  ASSERT_TRUE(link != NULL);

  // Set upward velocity and check
  math::Vector3 vel(0, 0, 1);
  link->SetLinearVel(vel);
  world->Step(1);
  EXPECT_EQ(vel, link->GetWorldLinearVel());
  EXPECT_EQ(math::Vector3::Zero, link->GetWorldAngularVel());

  // Step forward and check velocity again
  world->Step(44);
  double time = world->GetSimTime().Double();
  EXPECT_EQ(vel, link->GetWorldLinearVel());
  EXPECT_EQ(math::Vector3::Zero, link->GetWorldAngularVel());

  // check position
  math::Vector3 pos = link->GetWorldPose().pos;
  EXPECT_EQ(pos0 + time*vel, pos);

  // Set velocity to zero
  link->SetLinearVel(math::Vector3::Zero);
  world->Step(1);
  EXPECT_EQ(math::Vector3::Zero, link->GetWorldLinearVel());
  EXPECT_EQ(math::Vector3::Zero, link->GetWorldAngularVel());
  EXPECT_EQ(pos0 + time*vel, pos);

  // Start translating and rotating
  vel.Set(1, 1, 0);
  math::Vector3 vel2(0, 2.0, 0);
  link->SetLinearVel(vel);
  link->SetAngularVel(vel2);

  // Step once
  world->Step(1);
  EXPECT_EQ(vel, link->GetWorldLinearVel());
  EXPECT_EQ(vel2, link->GetWorldAngularVel());

  // test linear velocity at specific point in space
  math::Vector3 offset(0, 0, -0.5);
  math::Vector3 vel3 = link->GetWorldLinearVel(offset, math::Quaternion());
  EXPECT_NEAR(vel3.x, 0.0, g_tolerance);
  EXPECT_NEAR(vel3.y, 1.0, g_tolerance);
  EXPECT_NEAR(vel3.z, 0.0, g_tolerance);

  // check rotation
  math::Vector3 rpy = link->GetWorldPose().rot.GetAsEuler();
  EXPECT_NEAR(rpy.x, 0.0, g_tolerance);
  EXPECT_NEAR(rpy.y, vel2.y*dt, g_tolerance);
  EXPECT_NEAR(rpy.z, 0.0, g_tolerance);
}

/////////////////////////////////////////////////
<<<<<<< HEAD
void PhysicsLinkTest::AddForce(const std::string &_physicsEngine)
{
  Load("worlds/blank.world", true, _physicsEngine);
  physics::WorldPtr world = physics::get_world("default");
  ASSERT_TRUE(world != NULL);

  // check the physics engine
  physics::PhysicsEnginePtr physics = world->GetPhysicsEngine();
  ASSERT_TRUE(physics != NULL);
  EXPECT_EQ(physics->GetType(), _physicsEngine);
  double dt = physics->GetMaxStepSize();
  EXPECT_GT(dt, 0);

  // disable gravity
  physics->SetGravity(math::Vector3::Zero);

  // Spawn a box
  math::Vector3 size(1, 1, 1);
  math::Vector3 pos0(0, 0, 0);
  math::Vector3 rot0(0, 0, 0);
  math::Quaternion quat0(rot0);
  SpawnBox("box", size, pos0, rot0, false);
  physics::ModelPtr model = world->GetModel("box");
  ASSERT_TRUE(model != NULL);
  physics::LinkPtr link = model->GetLink();
  ASSERT_TRUE(link != NULL);

  double mass = link->GetInertial()->GetMass();
  EXPECT_EQ(1.0, mass);
  EXPECT_EQ(math::Pose(math::Vector3::Zero, math::Vector3::Zero),
      link->GetWorldInertialPose());

  // Check that link is at rest
  EXPECT_EQ(math::Vector3::Zero, link->GetWorldLinearVel());
  EXPECT_EQ(math::Vector3::Zero, link->GetWorldAngularVel());
  EXPECT_EQ(math::Vector3::Zero, link->GetWorldLinearAccel());
  EXPECT_EQ(math::Vector3::Zero, link->GetWorldAngularAccel());

  int largeNumerOfSteps = 44;

  /////////////////////////////////////////////////
  // Force at link frame
  // CASE 1
  // Apply upwards (World Z+ == Link Z+) at link/world origin
  // causing no rotation
  math::Vector3 force(0, 0, 1);
  link->AddLinkForce(force);
  world->Step(1);
  math::Vector3 newLinearAccel = force/mass;
  math::Vector3 newLinearVel = dt*force/mass;

  // Check acceleration in world frame
  EXPECT_EQ(newLinearAccel, link->GetWorldLinearAccel());
  EXPECT_EQ(math::Vector3::Zero, link->GetWorldAngularAccel());

  // Check velocity in world frame
  EXPECT_EQ(newLinearVel, link->GetWorldLinearVel());
  EXPECT_EQ(math::Vector3::Zero, link->GetWorldAngularVel());

  // Step forward and check again
  world->Step(largeNumerOfSteps);

  // Check that acceleration is zero
  EXPECT_EQ(math::Vector3::Zero, link->GetWorldLinearAccel());
  EXPECT_EQ(math::Vector3::Zero, link->GetWorldAngularAccel());

  // Check that velocity hasn't changed
  EXPECT_EQ(newLinearVel, link->GetWorldLinearVel());
  EXPECT_EQ(math::Vector3::Zero, link->GetWorldAngularVel());

  // Add opposing force in link frame and check that link returned to initial
  // pose and stopped
  force = math::Vector3(0, 0, -1);
  link->AddLinkForce(force);
  world->Step(largeNumerOfSteps);
  EXPECT_EQ(pos0, link->GetWorldPose().pos);
  EXPECT_EQ(quat0, link->GetWorldPose().rot);
  EXPECT_EQ(math::Vector3::Zero, link->GetWorldLinearVel());
  EXPECT_EQ(math::Vector3::Zero, link->GetWorldAngularVel());
  EXPECT_EQ(math::Vector3::Zero, link->GetWorldLinearAccel());
  EXPECT_EQ(math::Vector3::Zero, link->GetWorldAngularAccel());

  // CASE 2
  // Dislocate model so that World Z+ == Link X- and there's an offset
  pos0 = math::Vector3(2, 0, 0);
  rot0 = math::Vector3(0, M_PI/2.0, 0);
  quat0 = math::Quaternion(rot0);
  model->SetLinkWorldPose(math::Pose(pos0, rot0), link);

  // Apply upwards (World Z+ == Link X-) at link origin
  // causing no rotation
  force = math::Vector3(-1, 0, 0);
  link->AddLinkForce(force);
  world->Step(1);

  // Check acceleration in world frame
  EXPECT_EQ(newLinearAccel, link->GetWorldLinearAccel());
  EXPECT_EQ(math::Vector3::Zero, link->GetWorldAngularAccel());

  // Check velocity in world frame
  EXPECT_EQ(newLinearVel, link->GetWorldLinearVel());
  EXPECT_EQ(math::Vector3::Zero, link->GetWorldAngularVel());

  // Step forward and check again
  world->Step(largeNumerOfSteps);

  // Check that acceleration is zero
  EXPECT_EQ(math::Vector3::Zero, link->GetWorldLinearAccel());
  EXPECT_EQ(math::Vector3::Zero, link->GetWorldAngularAccel());

  // Check that velocity hasn't changed
  EXPECT_EQ(newLinearVel, link->GetWorldLinearVel());
  EXPECT_EQ(math::Vector3::Zero, link->GetWorldAngularVel());

  // Add opposing force in link frame and check that link returned to initial
  // pose and stopped
  force = math::Vector3(1, 0, 0);
  link->AddLinkForce(force);
  world->Step(largeNumerOfSteps);
  EXPECT_EQ(pos0, link->GetWorldPose().pos);
  EXPECT_EQ(quat0, link->GetWorldPose().rot);
  EXPECT_EQ(math::Vector3::Zero, link->GetWorldLinearVel());
  EXPECT_EQ(math::Vector3::Zero, link->GetWorldAngularVel());
  EXPECT_EQ(math::Vector3::Zero, link->GetWorldLinearAccel());
  EXPECT_EQ(math::Vector3::Zero, link->GetWorldAngularAccel());

  // CASE 3
  // Apply upwards (World Z+ == Link X-) at
  // world point (1, 0, 0) == link point (0, 0, -1)
  // causing rotation about world Y+
  force = math::Vector3(-1, 0, 0);
  math::Vector3 forcePos = math::Vector3(0, 0, -1);
  link->AddLinkForce(force, forcePos);
  world->Step(1);
//  double radius = forcePos.GetLength();
//  math::Vector3 newAngularAccel = newLinearAccel/radius;
//  math::Vector3 newAngularVel = newLinearVel/radius;

  // Check acceleration in world frame
  EXPECT_EQ(newLinearAccel, link->GetWorldLinearAccel());
//  EXPECT_EQ(newAngularAccel, link->GetWorldAngularAccel());
  EXPECT_NEAR(0, link->GetWorldAngularAccel().x, g_tolerance);
  EXPECT_LT(0, link->GetWorldAngularAccel().y);
  EXPECT_NEAR(0, link->GetWorldAngularAccel().z, g_tolerance);

  // Check velocity in world frame
  math::Vector3 newAngularVel = link->GetWorldAngularVel();
  EXPECT_EQ(newLinearVel, link->GetWorldLinearVel());
  EXPECT_NEAR(0, newAngularVel.x, g_tolerance);
  EXPECT_LT(0, newAngularVel.y);
  EXPECT_NEAR(0, newAngularVel.z, g_tolerance);

  // Step forward and check again
  world->Step(largeNumerOfSteps);

  // Check that acceleration is zero
  EXPECT_EQ(math::Vector3::Zero, link->GetWorldLinearAccel());
  EXPECT_EQ(math::Vector3::Zero, link->GetWorldAngularAccel());

  // Check that velocity hasn't changed
  EXPECT_EQ(newLinearVel, link->GetWorldLinearVel());
  EXPECT_EQ(newAngularVel, link->GetWorldAngularVel());

  // Add opposing force in link frame and check that link returned to initial
  // pose and stopped
  force = math::Vector3(1, 0, 0);
  forcePos = math::Vector3(0, 0, -1);
  link->AddLinkForce(force, forcePos);
  world->Step(largeNumerOfSteps);
  EXPECT_EQ(pos0, link->GetWorldPose().pos);
  EXPECT_EQ(quat0, link->GetWorldPose().rot);
  EXPECT_EQ(math::Vector3::Zero, link->GetWorldLinearVel());
  EXPECT_EQ(math::Vector3::Zero, link->GetWorldAngularVel());
  EXPECT_EQ(math::Vector3::Zero, link->GetWorldLinearAccel());
  EXPECT_EQ(math::Vector3::Zero, link->GetWorldAngularAccel());

  // CASE 4
  // Dislocate CoG to make sure we're acting on link frame, not inertial frame
  pos0 = math::Vector3::Zero;
  rot0 = math::Vector3::Zero;
  quat0 = math::Quaternion(rot0);
  model->SetLinkWorldPose(math::Pose(pos0, rot0), link);

  math::Pose inertialPose = math::Pose(math::Vector3(1, 0, 0),
      math::Vector3(0, 0, M_PI/2.0));
  link->GetInertial()->SetCoG(inertialPose);
  // link frame == world frame
  EXPECT_EQ(inertialPose, link->GetWorldInertialPose());

  // Apply upwards (World Z+ == Link Z+) at link origin
  // causing rotation about world Y+
  force = math::Vector3(0, 0, 1);
  link->AddLinkForce(force);
  world->Step(1);

  // Check acceleration in world frame
  EXPECT_EQ(newLinearAccel, link->GetWorldLinearAccel());
  EXPECT_NEAR(0, link->GetWorldAngularAccel().x, g_tolerance);
  EXPECT_LT(0, link->GetWorldAngularAccel().y);
  EXPECT_NEAR(0, link->GetWorldAngularAccel().z, g_tolerance);

  // Check velocity in world frame
  newAngularVel = link->GetWorldAngularVel();
  EXPECT_EQ(newLinearVel, link->GetWorldLinearVel());
  EXPECT_NEAR(0, newAngularVel.x, g_tolerance);
  EXPECT_LT(0, newAngularVel.y);
  EXPECT_NEAR(0, newAngularVel.z, g_tolerance);

  // Step forward and check again
  world->Step(largeNumerOfSteps);

  // Check that acceleration is zero
  EXPECT_EQ(math::Vector3::Zero, link->GetWorldLinearAccel());
  EXPECT_EQ(math::Vector3::Zero, link->GetWorldAngularAccel());

  // Check that velocity hasn't changed
  EXPECT_EQ(newLinearVel, link->GetWorldLinearVel());
  EXPECT_EQ(newAngularVel, link->GetWorldAngularVel());

  // Add opposing force in link frame and check that link returned to initial
  // pose and stopped
  force = math::Vector3(0, 0, -1);
  link->AddLinkForce(force);
  world->Step(largeNumerOfSteps);
  EXPECT_EQ(pos0, link->GetWorldPose().pos);
  EXPECT_EQ(quat0, link->GetWorldPose().rot);
  EXPECT_EQ(math::Vector3::Zero, link->GetWorldLinearVel());
  EXPECT_EQ(math::Vector3::Zero, link->GetWorldAngularVel());
  EXPECT_EQ(math::Vector3::Zero, link->GetWorldLinearAccel());
  EXPECT_EQ(math::Vector3::Zero, link->GetWorldAngularAccel());
=======
TEST_P(PhysicsLinkTest, AddForce)
{
  AddForce(GetParam());
>>>>>>> b758805c
}

/////////////////////////////////////////////////
TEST_P(PhysicsLinkTest, GetWorldEnergy)
{
  GetWorldEnergy(GetParam());
}

/////////////////////////////////////////////////
TEST_P(PhysicsLinkTest, SetVelocity)
{
  SetVelocity(GetParam());
}

/////////////////////////////////////////////////
TEST_P(PhysicsLinkTest, AddForce)
{
  AddForce(GetParam());
}

INSTANTIATE_TEST_CASE_P(PhysicsEngines, PhysicsLinkTest,
                        PHYSICS_ENGINE_VALUES);

/////////////////////////////////////////////////
int main(int argc, char **argv)
{
  ::testing::InitGoogleTest(&argc, argv);
  return RUN_ALL_TESTS();
}<|MERGE_RESOLUTION|>--- conflicted
+++ resolved
@@ -49,10 +49,6 @@
   /// \brief Test velocity setting functions.
   /// \param[in] _physicsEngine Type of physics engine to use.
   public: void SetVelocity(const std::string &_physicsEngine);
-
-  /// \brief Test force adding functions.
-  /// \param[in] _physicsEngine Type of physics engine to use.
-  public: void AddForce(const std::string &_physicsEngine);
 };
 
 /////////////////////////////////////////////////
@@ -345,242 +341,9 @@
 }
 
 /////////////////////////////////////////////////
-<<<<<<< HEAD
-void PhysicsLinkTest::AddForce(const std::string &_physicsEngine)
-{
-  Load("worlds/blank.world", true, _physicsEngine);
-  physics::WorldPtr world = physics::get_world("default");
-  ASSERT_TRUE(world != NULL);
-
-  // check the physics engine
-  physics::PhysicsEnginePtr physics = world->GetPhysicsEngine();
-  ASSERT_TRUE(physics != NULL);
-  EXPECT_EQ(physics->GetType(), _physicsEngine);
-  double dt = physics->GetMaxStepSize();
-  EXPECT_GT(dt, 0);
-
-  // disable gravity
-  physics->SetGravity(math::Vector3::Zero);
-
-  // Spawn a box
-  math::Vector3 size(1, 1, 1);
-  math::Vector3 pos0(0, 0, 0);
-  math::Vector3 rot0(0, 0, 0);
-  math::Quaternion quat0(rot0);
-  SpawnBox("box", size, pos0, rot0, false);
-  physics::ModelPtr model = world->GetModel("box");
-  ASSERT_TRUE(model != NULL);
-  physics::LinkPtr link = model->GetLink();
-  ASSERT_TRUE(link != NULL);
-
-  double mass = link->GetInertial()->GetMass();
-  EXPECT_EQ(1.0, mass);
-  EXPECT_EQ(math::Pose(math::Vector3::Zero, math::Vector3::Zero),
-      link->GetWorldInertialPose());
-
-  // Check that link is at rest
-  EXPECT_EQ(math::Vector3::Zero, link->GetWorldLinearVel());
-  EXPECT_EQ(math::Vector3::Zero, link->GetWorldAngularVel());
-  EXPECT_EQ(math::Vector3::Zero, link->GetWorldLinearAccel());
-  EXPECT_EQ(math::Vector3::Zero, link->GetWorldAngularAccel());
-
-  int largeNumerOfSteps = 44;
-
-  /////////////////////////////////////////////////
-  // Force at link frame
-  // CASE 1
-  // Apply upwards (World Z+ == Link Z+) at link/world origin
-  // causing no rotation
-  math::Vector3 force(0, 0, 1);
-  link->AddLinkForce(force);
-  world->Step(1);
-  math::Vector3 newLinearAccel = force/mass;
-  math::Vector3 newLinearVel = dt*force/mass;
-
-  // Check acceleration in world frame
-  EXPECT_EQ(newLinearAccel, link->GetWorldLinearAccel());
-  EXPECT_EQ(math::Vector3::Zero, link->GetWorldAngularAccel());
-
-  // Check velocity in world frame
-  EXPECT_EQ(newLinearVel, link->GetWorldLinearVel());
-  EXPECT_EQ(math::Vector3::Zero, link->GetWorldAngularVel());
-
-  // Step forward and check again
-  world->Step(largeNumerOfSteps);
-
-  // Check that acceleration is zero
-  EXPECT_EQ(math::Vector3::Zero, link->GetWorldLinearAccel());
-  EXPECT_EQ(math::Vector3::Zero, link->GetWorldAngularAccel());
-
-  // Check that velocity hasn't changed
-  EXPECT_EQ(newLinearVel, link->GetWorldLinearVel());
-  EXPECT_EQ(math::Vector3::Zero, link->GetWorldAngularVel());
-
-  // Add opposing force in link frame and check that link returned to initial
-  // pose and stopped
-  force = math::Vector3(0, 0, -1);
-  link->AddLinkForce(force);
-  world->Step(largeNumerOfSteps);
-  EXPECT_EQ(pos0, link->GetWorldPose().pos);
-  EXPECT_EQ(quat0, link->GetWorldPose().rot);
-  EXPECT_EQ(math::Vector3::Zero, link->GetWorldLinearVel());
-  EXPECT_EQ(math::Vector3::Zero, link->GetWorldAngularVel());
-  EXPECT_EQ(math::Vector3::Zero, link->GetWorldLinearAccel());
-  EXPECT_EQ(math::Vector3::Zero, link->GetWorldAngularAccel());
-
-  // CASE 2
-  // Dislocate model so that World Z+ == Link X- and there's an offset
-  pos0 = math::Vector3(2, 0, 0);
-  rot0 = math::Vector3(0, M_PI/2.0, 0);
-  quat0 = math::Quaternion(rot0);
-  model->SetLinkWorldPose(math::Pose(pos0, rot0), link);
-
-  // Apply upwards (World Z+ == Link X-) at link origin
-  // causing no rotation
-  force = math::Vector3(-1, 0, 0);
-  link->AddLinkForce(force);
-  world->Step(1);
-
-  // Check acceleration in world frame
-  EXPECT_EQ(newLinearAccel, link->GetWorldLinearAccel());
-  EXPECT_EQ(math::Vector3::Zero, link->GetWorldAngularAccel());
-
-  // Check velocity in world frame
-  EXPECT_EQ(newLinearVel, link->GetWorldLinearVel());
-  EXPECT_EQ(math::Vector3::Zero, link->GetWorldAngularVel());
-
-  // Step forward and check again
-  world->Step(largeNumerOfSteps);
-
-  // Check that acceleration is zero
-  EXPECT_EQ(math::Vector3::Zero, link->GetWorldLinearAccel());
-  EXPECT_EQ(math::Vector3::Zero, link->GetWorldAngularAccel());
-
-  // Check that velocity hasn't changed
-  EXPECT_EQ(newLinearVel, link->GetWorldLinearVel());
-  EXPECT_EQ(math::Vector3::Zero, link->GetWorldAngularVel());
-
-  // Add opposing force in link frame and check that link returned to initial
-  // pose and stopped
-  force = math::Vector3(1, 0, 0);
-  link->AddLinkForce(force);
-  world->Step(largeNumerOfSteps);
-  EXPECT_EQ(pos0, link->GetWorldPose().pos);
-  EXPECT_EQ(quat0, link->GetWorldPose().rot);
-  EXPECT_EQ(math::Vector3::Zero, link->GetWorldLinearVel());
-  EXPECT_EQ(math::Vector3::Zero, link->GetWorldAngularVel());
-  EXPECT_EQ(math::Vector3::Zero, link->GetWorldLinearAccel());
-  EXPECT_EQ(math::Vector3::Zero, link->GetWorldAngularAccel());
-
-  // CASE 3
-  // Apply upwards (World Z+ == Link X-) at
-  // world point (1, 0, 0) == link point (0, 0, -1)
-  // causing rotation about world Y+
-  force = math::Vector3(-1, 0, 0);
-  math::Vector3 forcePos = math::Vector3(0, 0, -1);
-  link->AddLinkForce(force, forcePos);
-  world->Step(1);
-//  double radius = forcePos.GetLength();
-//  math::Vector3 newAngularAccel = newLinearAccel/radius;
-//  math::Vector3 newAngularVel = newLinearVel/radius;
-
-  // Check acceleration in world frame
-  EXPECT_EQ(newLinearAccel, link->GetWorldLinearAccel());
-//  EXPECT_EQ(newAngularAccel, link->GetWorldAngularAccel());
-  EXPECT_NEAR(0, link->GetWorldAngularAccel().x, g_tolerance);
-  EXPECT_LT(0, link->GetWorldAngularAccel().y);
-  EXPECT_NEAR(0, link->GetWorldAngularAccel().z, g_tolerance);
-
-  // Check velocity in world frame
-  math::Vector3 newAngularVel = link->GetWorldAngularVel();
-  EXPECT_EQ(newLinearVel, link->GetWorldLinearVel());
-  EXPECT_NEAR(0, newAngularVel.x, g_tolerance);
-  EXPECT_LT(0, newAngularVel.y);
-  EXPECT_NEAR(0, newAngularVel.z, g_tolerance);
-
-  // Step forward and check again
-  world->Step(largeNumerOfSteps);
-
-  // Check that acceleration is zero
-  EXPECT_EQ(math::Vector3::Zero, link->GetWorldLinearAccel());
-  EXPECT_EQ(math::Vector3::Zero, link->GetWorldAngularAccel());
-
-  // Check that velocity hasn't changed
-  EXPECT_EQ(newLinearVel, link->GetWorldLinearVel());
-  EXPECT_EQ(newAngularVel, link->GetWorldAngularVel());
-
-  // Add opposing force in link frame and check that link returned to initial
-  // pose and stopped
-  force = math::Vector3(1, 0, 0);
-  forcePos = math::Vector3(0, 0, -1);
-  link->AddLinkForce(force, forcePos);
-  world->Step(largeNumerOfSteps);
-  EXPECT_EQ(pos0, link->GetWorldPose().pos);
-  EXPECT_EQ(quat0, link->GetWorldPose().rot);
-  EXPECT_EQ(math::Vector3::Zero, link->GetWorldLinearVel());
-  EXPECT_EQ(math::Vector3::Zero, link->GetWorldAngularVel());
-  EXPECT_EQ(math::Vector3::Zero, link->GetWorldLinearAccel());
-  EXPECT_EQ(math::Vector3::Zero, link->GetWorldAngularAccel());
-
-  // CASE 4
-  // Dislocate CoG to make sure we're acting on link frame, not inertial frame
-  pos0 = math::Vector3::Zero;
-  rot0 = math::Vector3::Zero;
-  quat0 = math::Quaternion(rot0);
-  model->SetLinkWorldPose(math::Pose(pos0, rot0), link);
-
-  math::Pose inertialPose = math::Pose(math::Vector3(1, 0, 0),
-      math::Vector3(0, 0, M_PI/2.0));
-  link->GetInertial()->SetCoG(inertialPose);
-  // link frame == world frame
-  EXPECT_EQ(inertialPose, link->GetWorldInertialPose());
-
-  // Apply upwards (World Z+ == Link Z+) at link origin
-  // causing rotation about world Y+
-  force = math::Vector3(0, 0, 1);
-  link->AddLinkForce(force);
-  world->Step(1);
-
-  // Check acceleration in world frame
-  EXPECT_EQ(newLinearAccel, link->GetWorldLinearAccel());
-  EXPECT_NEAR(0, link->GetWorldAngularAccel().x, g_tolerance);
-  EXPECT_LT(0, link->GetWorldAngularAccel().y);
-  EXPECT_NEAR(0, link->GetWorldAngularAccel().z, g_tolerance);
-
-  // Check velocity in world frame
-  newAngularVel = link->GetWorldAngularVel();
-  EXPECT_EQ(newLinearVel, link->GetWorldLinearVel());
-  EXPECT_NEAR(0, newAngularVel.x, g_tolerance);
-  EXPECT_LT(0, newAngularVel.y);
-  EXPECT_NEAR(0, newAngularVel.z, g_tolerance);
-
-  // Step forward and check again
-  world->Step(largeNumerOfSteps);
-
-  // Check that acceleration is zero
-  EXPECT_EQ(math::Vector3::Zero, link->GetWorldLinearAccel());
-  EXPECT_EQ(math::Vector3::Zero, link->GetWorldAngularAccel());
-
-  // Check that velocity hasn't changed
-  EXPECT_EQ(newLinearVel, link->GetWorldLinearVel());
-  EXPECT_EQ(newAngularVel, link->GetWorldAngularVel());
-
-  // Add opposing force in link frame and check that link returned to initial
-  // pose and stopped
-  force = math::Vector3(0, 0, -1);
-  link->AddLinkForce(force);
-  world->Step(largeNumerOfSteps);
-  EXPECT_EQ(pos0, link->GetWorldPose().pos);
-  EXPECT_EQ(quat0, link->GetWorldPose().rot);
-  EXPECT_EQ(math::Vector3::Zero, link->GetWorldLinearVel());
-  EXPECT_EQ(math::Vector3::Zero, link->GetWorldAngularVel());
-  EXPECT_EQ(math::Vector3::Zero, link->GetWorldLinearAccel());
-  EXPECT_EQ(math::Vector3::Zero, link->GetWorldAngularAccel());
-=======
 TEST_P(PhysicsLinkTest, AddForce)
 {
   AddForce(GetParam());
->>>>>>> b758805c
 }
 
 /////////////////////////////////////////////////
@@ -593,12 +356,6 @@
 TEST_P(PhysicsLinkTest, SetVelocity)
 {
   SetVelocity(GetParam());
-}
-
-/////////////////////////////////////////////////
-TEST_P(PhysicsLinkTest, AddForce)
-{
-  AddForce(GetParam());
 }
 
 INSTANTIATE_TEST_CASE_P(PhysicsEngines, PhysicsLinkTest,
