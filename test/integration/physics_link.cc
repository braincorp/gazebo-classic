/*
 * Copyright (C) 2014-2016 Open Source Robotics Foundation
 *
 * Licensed under the Apache License, Version 2.0 (the "License");
 * you may not use this file except in compliance with the License.
 * You may obtain a copy of the License at
 *
 *     http://www.apache.org/licenses/LICENSE-2.0
 *
 * Unless required by applicable law or agreed to in writing, software
 * distributed under the License is distributed on an "AS IS" BASIS,
 * WITHOUT WARRANTIES OR CONDITIONS OF ANY KIND, either express or implied.
 * See the License for the specific language governing permissions and
 * limitations under the License.
 *
*/
#include <string.h>
#include <boost/algorithm/string.hpp>
#include <ignition/math/MassMatrix3.hh>

#include "gazebo/math/Vector3Stats.hh"
#include "gazebo/msgs/msgs.hh"
#include "gazebo/physics/physics.hh"
#include "gazebo/test/ServerFixture.hh"
#include "gazebo/test/helper_physics_generator.hh"

using namespace gazebo;

const double g_tolerance = 1e-4;

class PhysicsLinkTest : public ServerFixture,
                        public testing::WithParamInterface<const char*>
{
  /// \brief Test force adding functions.
  /// \param[in] _physicsEngine Type of physics engine to use.
  public: void AddForce(const std::string &_physicsEngine);

  /// \brief Use AddLinkForce on the given direction and then the opposite
  /// direction so they cancel out.
  /// \param[in] _world World pointer.
  /// \param[in] _link Link pointer.
  /// \param[in] _force Force expressed in link frame.
  /// \param[in] _offset Offset expressed in link frame, defaults to link
  /// origin.
  public: void AddLinkForceTwoWays(physics::WorldPtr _world,
      physics::LinkPtr _link, math::Vector3 _force,
      math::Vector3 _offset = math::Vector3::Zero);

  /// \brief Test GetWorldAngularMomentum.
  /// \param[in] _physicsEngine Type of physics engine to use.
  public: void GetWorldAngularMomentum(const std::string &_physicsEngine);

  /// \brief Test GetWorldEnergy* functions.
  /// \param[in] _physicsEngine Type of physics engine to use.
  public: void GetWorldEnergy(const std::string &_physicsEngine);

  /// \brief Test Link::GetWorldInertia* functions.
  /// \param[in] _physicsEngine Physics engine to use.
  public: void GetWorldInertia(const std::string &_physicsEngine);

  /// \brief Test wrench subscriber.
  /// \param[in] _physicsEngine Type of physics engine to use.
  public: void OnWrenchMsg(const std::string &_physicsEngine);

  /// \brief Test velocity setting functions.
  /// \param[in] _physicsEngine Type of physics engine to use.
  public: void SetVelocity(const std::string &_physicsEngine);
};

/////////////////////////////////////////////////
void PhysicsLinkTest::AddLinkForceTwoWays(physics::WorldPtr _world,
    physics::LinkPtr _link, math::Vector3 _force,
    math::Vector3 _offset)
{
  // Get state before adding force
  math::Vector3 linearVelWorld0 = _link->GetWorldCoGLinearVel();
  math::Vector3 angularVelWorld0 = _link->GetWorldAngularVel();
  math::Pose poseWorld0 = _link->GetWorldPose();

  // Add Link Force
  if (_offset == math::Vector3::Zero)
    _link->AddLinkForce(_force);
  else
    _link->AddLinkForce(_force, _offset);

  double dt = _world->GetPhysicsEngine()->GetMaxStepSize();
  _world->Step(1);

  int moreThanOneStep = 2;

  // Check force and torque (at CoG?) in world frame
  math::Vector3 forceWorld = poseWorld0.rot.RotateVector(_force);
  EXPECT_EQ(forceWorld, _link->GetWorldForce());

  math::Vector3 worldOffset = poseWorld0.rot.RotateVector(
      _offset - _link->GetInertial()->GetCoG());
  math::Vector3 torqueWorld = worldOffset.Cross(forceWorld);
  EXPECT_EQ(torqueWorld, _link->GetWorldTorque());

  // Check acceleration in world frame
  math::Vector3 oneStepLinearAccel =
      forceWorld/_link->GetInertial()->GetMass();
  EXPECT_EQ(oneStepLinearAccel, _link->GetWorldLinearAccel());

  // Compute angular accel by multiplying world torque
  // by inverse of world inertia matrix.
  // In this case, the gyroscopic coupling terms are zero
  // since the model is a unit box.
  math::Vector3 oneStepAngularAccel =
      _link->GetWorldInertiaMatrix().Inverse() * torqueWorld;
  EXPECT_EQ(oneStepAngularAccel, _link->GetWorldAngularAccel());

  // Check velocity in world frame
  math::Vector3 oneStepLinearVel = linearVelWorld0 + dt*oneStepLinearAccel;
  EXPECT_EQ(oneStepLinearVel, _link->GetWorldCoGLinearVel());

  math::Vector3 oneStepAngularVel = angularVelWorld0 + dt*oneStepAngularAccel;
  EXPECT_EQ(oneStepAngularVel, _link->GetWorldAngularVel());

  // Step forward and check again
  _world->Step(moreThanOneStep);

  // Check that force and torque are zero
  EXPECT_EQ(math::Vector3::Zero, _link->GetWorldForce());
  EXPECT_EQ(math::Vector3::Zero, _link->GetWorldTorque());

  // Check that acceleration is zero
  EXPECT_EQ(math::Vector3::Zero, _link->GetWorldLinearAccel());
  EXPECT_EQ(math::Vector3::Zero, _link->GetWorldAngularAccel());

  // Check that velocity hasn't changed
  EXPECT_EQ(oneStepLinearVel, _link->GetWorldCoGLinearVel());
  EXPECT_EQ(oneStepAngularVel, _link->GetWorldAngularVel());

  // Add opposing force in link frame and check that link is back to initial
  // velocity
  if (_offset == math::Vector3::Zero)
    _link->AddLinkForce(-_force);
  else
    _link->AddLinkForce(-_force, _offset);

  _world->Step(moreThanOneStep);
  EXPECT_EQ(math::Vector3::Zero, _link->GetWorldForce());
  EXPECT_EQ(math::Vector3::Zero, _link->GetWorldTorque());
  EXPECT_EQ(linearVelWorld0, _link->GetWorldCoGLinearVel());
  EXPECT_EQ(angularVelWorld0, _link->GetWorldAngularVel());
  EXPECT_EQ(math::Vector3::Zero, _link->GetWorldLinearAccel());
  EXPECT_EQ(math::Vector3::Zero, _link->GetWorldAngularAccel());
}

/////////////////////////////////////////////////
void PhysicsLinkTest::AddForce(const std::string &_physicsEngine)
{
  // TODO bullet, dart and simbody currently fail this test
  if (_physicsEngine != "ode")
  {
    gzerr << "Aborting AddForce test for Bullet, DART and Simbody. "
          << "See issues #1476, #1477, and #1478."
          << std::endl;
    return;
  }

  Load("worlds/blank.world", true, _physicsEngine);
  physics::WorldPtr world = physics::get_world("default");
  ASSERT_TRUE(world != NULL);

  // check the physics engine
  physics::PhysicsEnginePtr physics = world->GetPhysicsEngine();
  ASSERT_TRUE(physics != NULL);
  EXPECT_EQ(physics->GetType(), _physicsEngine);
  double dt = physics->GetMaxStepSize();
  EXPECT_GT(dt, 0);

  // disable gravity
  world->SetGravity(ignition::math::Vector3d::Zero);

  // Spawn a box
  math::Vector3 size(1, 1, 1);
  SpawnBox("box", size, math::Vector3::Zero, math::Vector3::Zero, false);
  physics::ModelPtr model = world->GetModel("box");
  ASSERT_TRUE(model != NULL);
  physics::LinkPtr link = model->GetLink();
  ASSERT_TRUE(link != NULL);

  // Check that link is at rest
  EXPECT_EQ(math::Vector3::Zero, link->GetWorldLinearVel());
  EXPECT_EQ(math::Vector3::Zero, link->GetWorldAngularVel());
  EXPECT_EQ(math::Vector3::Zero, link->GetWorldLinearAccel());
  EXPECT_EQ(math::Vector3::Zero, link->GetWorldAngularAccel());

  // Add force at link frame
  gzdbg << "World == link == inertial frames, no offset" << std::endl;
  EXPECT_EQ(math::Pose(), link->GetWorldPose());
  EXPECT_EQ(math::Pose(), link->GetWorldInertialPose());
  this->AddLinkForceTwoWays(world, link, math::Vector3(1, 20, 31));

  gzdbg << "World != link == inertial frames, no offset" << std::endl;
  model->SetLinkWorldPose(math::Pose(math::Vector3(2, 3, 4),
                          math::Vector3(0, M_PI/2.0, 1)), link);
  EXPECT_NE(math::Pose(), link->GetWorldPose());
  EXPECT_EQ(link->GetWorldPose(), link->GetWorldInertialPose());
  this->AddLinkForceTwoWays(world, link, math::Vector3(-1, 10, 5));

  gzdbg << "World == link == inertial frames, with offset" << std::endl;
  model->SetLinkWorldPose(math::Pose(), link);
  EXPECT_EQ(math::Pose(), link->GetWorldPose());
  EXPECT_EQ(math::Pose(), link->GetWorldInertialPose());
  this->AddLinkForceTwoWays(world, link, math::Vector3(5, 4, 3),
      math::Vector3(-2, 1, 0));

  gzdbg << "World == link != inertial frames, no offset" << std::endl;
  model->SetLinkWorldPose(math::Pose(), link);
  math::Pose inertialPose = math::Pose(math::Vector3(1, 5, 8),
      math::Vector3(M_PI/3.0, M_PI*1.5, M_PI/4));
  link->GetInertial()->SetCoG(inertialPose);
  EXPECT_EQ(math::Pose(), link->GetWorldPose());
  EXPECT_EQ(inertialPose, link->GetWorldInertialPose());
  this->AddLinkForceTwoWays(world, link, math::Vector3(1, 2, 1));

  gzdbg << "World != link != inertial frames, with offset" << std::endl;
  model->SetLinkWorldPose(math::Pose(math::Vector3(5, 10, -4),
                          math::Vector3(0, M_PI/2.0, M_PI/6)), link);
  inertialPose = math::Pose(math::Vector3(0, -5, 10),
      math::Vector3(0, 2.0*M_PI, M_PI/3));
  link->GetInertial()->SetCoG(inertialPose);
  this->AddLinkForceTwoWays(world, link, math::Vector3(1, 2, 1),
      math::Vector3(-2, 0.5, 1));

  gzdbg << "World != link != inertial frames, with offset and initial vel"
      << std::endl;
  model->SetLinkWorldPose(math::Pose(math::Vector3(-1.5, 0.8, 3),
                          math::Vector3(-M_PI/4.5, M_PI/3.0, M_PI*1.2)), link);
  inertialPose = math::Pose(math::Vector3(1, 0, -5.6),
      math::Vector3(M_PI/9, 0, M_PI*3));
  link->GetInertial()->SetCoG(inertialPose);
  link->SetLinearVel(math::Vector3(2, -0.1, 5));
  link->SetAngularVel(math::Vector3(-M_PI/10, 0, 0.0001));
  this->AddLinkForceTwoWays(world, link, math::Vector3(-3, 2.5, -15),
      math::Vector3(-6, -1, -0.2));
}

/////////////////////////////////////////////////
// GetWorldAngularMomentum:
// Spawn box and verify Link::GetWorldAngularMomentum functions
// Make dimensions unequal and give angular velocity that causes
// gyroscopic tumbling.
void PhysicsLinkTest::GetWorldAngularMomentum(const std::string &_physicsEngine)
{
  // Load a blank world (no ground plane)
  Load("worlds/blank.world", true, _physicsEngine);
  auto world = physics::get_world("default");
  ASSERT_TRUE(world != NULL);

  // Verify physics engine type
  auto physics = world->GetPhysicsEngine();
  ASSERT_TRUE(physics != NULL);
  EXPECT_EQ(physics->GetType(), _physicsEngine);

  // disable gravity
  world->SetGravity(ignition::math::Vector3d::Zero);

  physics::ModelPtr model;
  {
    // Box size
    const double dx = 0.1;
    const double dy = 0.4;
    const double dz = 0.9;
    const double mass = 10.0;

    msgs::Model msgModel;
    msgModel.set_name(this->GetUniqueString("model"));
    msgs::AddBoxLink(msgModel, mass, ignition::math::Vector3d(dx, dy, dz));
    model = this->SpawnModel(msgModel);
  }
  ASSERT_TRUE(model != NULL);

  // inertia matrix, recompute if dimensions change
  const double Ixx = 0.80833333;
  const double Iyy = 0.68333333;
  const double Izz = 0.14166667;
  const math::Matrix3 I0(Ixx, 0.0, 0.0
                       , 0.0, Iyy, 0.0
                       , 0.0, 0.0, Izz);

  // Since Ixx > Iyy > Izz,
  // angular velocity with large y component
  // will cause gyroscopic tumbling
  const math::Vector3 w0(1e-3, 1.5e0, 1.5e-2);
  model->SetAngularVel(w0);

  // Get link and verify inertia and initial velocity
  auto link = model->GetLink();
  ASSERT_TRUE(link != NULL);
  ASSERT_EQ(w0, link->GetWorldAngularVel());
  ASSERT_EQ(I0, link->GetWorldInertiaMatrix());

  // Compute initial angular momentum
  const math::Vector3 H0(I0 * w0);
  ASSERT_EQ(H0, link->GetWorldAngularMomentum());
  const double H0mag = H0.GetLength();

  math::Vector3Stats angularMomentumError;
  const std::string stat("maxAbs");
  EXPECT_TRUE(angularMomentumError.InsertStatistic(stat));
  const int steps = 5000;
  for (int i = 0; i < steps; ++i)
  {
    world->Step(1);
    math::Vector3 H = link->GetWorldAngularMomentum();
    angularMomentumError.InsertData((H - H0) / H0mag);
  }
  if (_physicsEngine == "dart")
  {
    gzdbg << "dart has higher error for this test (see #1487), "
          << "so a larger tolerance is used."
          << std::endl;
    EXPECT_LT(angularMomentumError.Mag().Map()[stat], g_tolerance * 1e3);
  }
  else
  {
    EXPECT_LT(angularMomentumError.Mag().Map()[stat], g_tolerance * 10);
  }

  RecordProperty("engine", _physicsEngine);
  this->Record("angularMomentumError", angularMomentumError);
}

/////////////////////////////////////////////////
void PhysicsLinkTest::GetWorldEnergy(const std::string &_physicsEngine)
{
  Load("worlds/empty.world", true, _physicsEngine);
  physics::WorldPtr world = physics::get_world("default");
  ASSERT_TRUE(world != NULL);

  // check the physics engine
  physics::PhysicsEnginePtr physics = world->GetPhysicsEngine();
  ASSERT_TRUE(physics != NULL);
  EXPECT_EQ(physics->GetType(), _physicsEngine);
  double dt = physics->GetMaxStepSize();
  EXPECT_GT(dt, 0);

  // Get gravity magnitude
  double g = physics->GetGravity().GetLength();

  // Spawn a box
  double z0 = 10.0;
  math::Vector3 size(1, 1, 1);
  math::Vector3 pos0(0, 0, z0 + size.z / 2);
  SpawnBox("box", size, pos0, math::Vector3::Zero, false);
  physics::ModelPtr model = world->GetModel("box");
  ASSERT_TRUE(model != NULL);
  physics::LinkPtr link = model->GetLink();
  ASSERT_TRUE(link != NULL);

  // Get initial energy
  double energy0 = link->GetWorldEnergy();
  EXPECT_NEAR(link->GetWorldEnergyKinetic(), 0, g_tolerance);

  double totalTime = sqrt(2*z0/g)*0.95;
  unsigned int stepSize = 10;
  unsigned int steps = floor(totalTime / (dt*stepSize));
  for (unsigned int i = 0; i < steps; ++i)
  {
    world->Step(stepSize);
    double energy = link->GetWorldEnergy();
    EXPECT_NEAR(energy / energy0, 1.0, g_tolerance * 10);
  }
}

/////////////////////////////////////////////////
// GetWorldInertia:
// Spawn boxes and verify Link::GetWorldInertia* functions
void PhysicsLinkTest::GetWorldInertia(const std::string &_physicsEngine)
{
  // Load a blank world (no ground plane)
  Load("worlds/blank.world", true, _physicsEngine);
  auto world = physics::get_world("default");
  ASSERT_TRUE(world != NULL);

  // Verify physics engine type
  auto physics = world->GetPhysicsEngine();
  ASSERT_TRUE(physics != NULL);
  EXPECT_EQ(physics->GetType(), _physicsEngine);

  // disable gravity
  world->SetGravity(ignition::math::Vector3d::Zero);

  // Box size
  const double dx = 1.0;
  const double dy = 4.0;
  const double dz = 9.0;
  const double mass = 10.0;
  const double angle = M_PI / 3.0;

  const unsigned int testCases = 5;
  for (unsigned int i = 0; i < testCases; ++i)
  {
    // Use msgs::AddBoxLink
    msgs::Model msgModel;
    math::Pose modelPose, linkPose, inertialPose;

    msgModel.set_name(this->GetUniqueString("model"));
    msgs::AddBoxLink(msgModel, mass, ignition::math::Vector3d(dx, dy, dz));
    modelPose.pos.x = i * dz;
    modelPose.pos.z = dz;

    // i=0: rotated model pose
    //  expect inertial pose to match model pose
    if (i == 0)
    {
      modelPose.rot.SetFromEuler(0.0, 0.0, angle);
    }
    // i=1: rotated link pose
    //  expect inertial pose to match link pose
    else if (i == 1)
    {
      linkPose.rot.SetFromEuler(0.0, 0.0, angle);
    }
    // i=2: rotated inertial pose
    //  expect inertial pose to differ from link pose
    else if (i == 2)
    {
      inertialPose.rot.SetFromEuler(0.0, 0.0, angle);
    }
    // i=3: off-diagonal terms in inertia matrix
    //  expect inertial pose to differ from link pose
    else if (i == 3)
    {
      ignition::math::MassMatrix3d m;
      EXPECT_TRUE(m.SetFromBox(mass, ignition::math::Vector3d(dx, dy, dz),
          ignition::math::Quaterniond(0, 0, angle)));
      msgs::Set(msgModel.mutable_link(0)->mutable_inertial(), m);
    }
    // i=4: offset inertial pose
    //  expect inertial pose to differ from link pose
    else if (i == 4)
    {
      inertialPose.pos.Set(1, 1, 1);
    }

    {
      auto msgLink = msgModel.mutable_link(0);
      auto msgInertial = msgLink->mutable_inertial();

      msgs::Set(msgModel.mutable_pose(), modelPose.Ign());
      msgs::Set(msgLink->mutable_pose(), linkPose.Ign());
      msgs::Set(msgInertial->mutable_pose(), inertialPose.Ign());
    }

    auto model = this->SpawnModel(msgModel);
    ASSERT_TRUE(model != NULL);

    auto link = model->GetLink();
    ASSERT_TRUE(link != NULL);

    EXPECT_EQ(model->GetWorldPose(), modelPose);
    EXPECT_EQ(link->GetWorldPose(), linkPose + modelPose);
    // only check inertial position
    // inertial rotation can vary (bullet for example)
    EXPECT_EQ(link->GetWorldInertialPose().Ign().Pos(),
              (inertialPose + linkPose + modelPose).Ign().Pos());

    // i=0: rotated model pose
    //  expect inertial pose to match model pose
    if (i == 0)
    {
      EXPECT_EQ(model->GetWorldPose(),
                link->GetWorldInertialPose());
    }
    // i=1: rotated link pose
    //  expect inertial pose to match link pose
    else if (i == 1)
    {
      EXPECT_EQ(link->GetWorldPose(),
                link->GetWorldInertialPose());
    }
    // i=2: rotated inertial pose
    // i=3: off-diagonal inertia matrix terms
    //  expect center-of-mass positions to match
    else if (i == 2 || i == 3)
    {
      EXPECT_EQ(link->GetWorldPose().Ign().Pos(),
                link->GetWorldInertialPose().Ign().Pos());
    }
<<<<<<< HEAD
    // i=3: off-diagonal inertia matrix terms
    //  expect inertial pose to match link pose
    else if (i == 3)
=======
    // i=4: offset inertial pose
    //  expect inertial pose to differ from link pose
    else if (i == 4)
>>>>>>> 468204bb
    {
      EXPECT_EQ(link->GetWorldPose(),
                link->GetWorldInertialPose());
    }
    // i=4: offset inertial pose
    //  expect inertial pose to differ from link pose
    else if (i == 4)
    {
      EXPECT_EQ(link->GetWorldPose().pos + inertialPose.pos,
                link->GetWorldInertialPose().pos);
    }

    // Expect rotated inertia matrix
    math::Matrix3 inertia = link->GetWorldInertiaMatrix();
    if (i == 4)
    {
      EXPECT_NEAR(inertia[0][0], 80.8333, 1e-4);
      EXPECT_NEAR(inertia[1][1], 68.3333, 1e-4);
      EXPECT_NEAR(inertia[2][2], 14.1667, 1e-4);
      for (int row = 0; row < 3; ++row)
        for (int col = 0; col < 3; ++col)
          if (row != col)
            EXPECT_NEAR(inertia[row][col], 0.0, g_tolerance);
    }
    else
    {
      EXPECT_NEAR(inertia[0][0], 71.4583, 1e-4);
      EXPECT_NEAR(inertia[1][1], 77.7083, 1e-4);
      EXPECT_NEAR(inertia[2][2], 14.1667, 1e-4);
      EXPECT_NEAR(inertia[0][1],  5.4126, 1e-4);
      EXPECT_NEAR(inertia[1][0],  5.4126, 1e-4);
      EXPECT_NEAR(inertia[0][2], 0, g_tolerance);
      EXPECT_NEAR(inertia[2][0], 0, g_tolerance);
      EXPECT_NEAR(inertia[1][2], 0, g_tolerance);
      EXPECT_NEAR(inertia[2][1], 0, g_tolerance);
    }

    // For 0-3, apply torque and expect equivalent response
    if (i <= 3)
    {
      for (int step = 0; step < 50; ++step)
      {
        link->SetTorque(math::Vector3(100, 0, 0));
        world->Step(1);
      }
      if (_physicsEngine.compare("dart") == 0)
      {
        gzerr << "Dart fails this portion of the test (#1090)" << std::endl;
      }
      else
      {
        math::Vector3 vel = link->GetWorldAngularVel();
        EXPECT_NEAR(vel.x,  0.0703, g_tolerance);
        EXPECT_NEAR(vel.y, -0.0049, g_tolerance);
        EXPECT_NEAR(vel.z,  0.0000, g_tolerance);
      }
    }
  }
}

/////////////////////////////////////////////////
void PhysicsLinkTest::OnWrenchMsg(const std::string &_physicsEngine)
{
  // TODO bullet, dart and simbody currently fail this test
  if (_physicsEngine != "ode")
  {
    gzerr << "Aborting OnWrenchMsg test for Bullet, DART and Simbody. "
          << "Because of issues #1476, #1477, and #1478."
          << std::endl;
    return;
  }

  Load("worlds/blank.world", true, _physicsEngine);
  physics::WorldPtr world = physics::get_world("default");
  ASSERT_TRUE(world != NULL);

  // check the physics engine
  physics::PhysicsEnginePtr physics = world->GetPhysicsEngine();
  ASSERT_TRUE(physics != NULL);
  EXPECT_EQ(physics->GetType(), _physicsEngine);
  double dt = physics->GetMaxStepSize();
  EXPECT_GT(dt, 0);

  // disable gravity
  world->SetGravity(ignition::math::Vector3d::Zero);

  // Spawn a box
  math::Vector3 size(1, 1, 1);
  SpawnBox("box", size, math::Vector3::Zero, math::Vector3::Zero, false);
  physics::ModelPtr model = world->GetModel("box");
  ASSERT_TRUE(model != NULL);
  physics::LinkPtr link = model->GetLink();
  ASSERT_TRUE(link != NULL);

  // Check that link is at rest
  EXPECT_EQ(math::Vector3::Zero, link->GetWorldLinearVel());
  EXPECT_EQ(math::Vector3::Zero, link->GetWorldAngularVel());
  EXPECT_EQ(math::Vector3::Zero, link->GetWorldLinearAccel());
  EXPECT_EQ(math::Vector3::Zero, link->GetWorldAngularAccel());
  EXPECT_EQ(math::Vector3::Zero, link->GetWorldForce());
  EXPECT_EQ(math::Vector3::Zero, link->GetWorldTorque());

  // Publish wrench message
  std::string topicName = "~/" + link->GetScopedName() + "/wrench";
  boost::replace_all(topicName, "::", "/");
  transport::PublisherPtr wrenchPub =
    this->node->Advertise<msgs::Wrench>(topicName);

  msgs::Wrench msg;

  std::vector<math::Vector3> forces;
  std::vector<math::Vector3> torques;
  std::vector<math::Vector3> forceOffsets;

  // Only force
  forces.push_back(math::Vector3(1, 0, 0));
  torques.push_back(math::Vector3::Zero);
  forceOffsets.push_back(math::Vector3::Zero);

  // Only force, with an offset
  forces.push_back(math::Vector3(5.2, 0.1, 10));
  torques.push_back(math::Vector3::Zero);
  forceOffsets.push_back(math::Vector3(2.1, 1, -0.6));

  // Only torque
  forces.push_back(math::Vector3::Zero);
  torques.push_back(math::Vector3(-0.2, 5, 0));
  forceOffsets.push_back(math::Vector3::Zero);

  // All fields set
  forces.push_back(math::Vector3(5, 6, -0.9));
  torques.push_back(math::Vector3(-0.2, 5, 0));
  forceOffsets.push_back(math::Vector3(-1, -4, -0.8));

  for (unsigned int i = 0; i < forces.size(); ++i)
  {
    gzdbg << "Testing force: " << forces[i].x << ", "
                               << forces[i].y << ", "
                               << forces[i].z <<
                   " torque: " << torques[i].x << ", "
                               << torques[i].y << ", "
                               << torques[i].z <<
             " force offset: " << forceOffsets[i].x << ", "
                               << forceOffsets[i].y << ", "
                               << forceOffsets[i].z << std::endl;

    // Publish message
    msgs::Set(msg.mutable_force(), forces[i].Ign());
    msgs::Set(msg.mutable_torque(), torques[i].Ign());
    // Leave optional field unset if it's zero
    if (forceOffsets[i] != math::Vector3::Zero)
      msgs::Set(msg.mutable_force_offset(), forceOffsets[i].Ign());

    wrenchPub->Publish(msg);

    // Calculate expected values
    math::Vector3 forceWorld = forces[i];
    math::Vector3 worldOffset = forceOffsets[i] - link->GetInertial()->GetCoG();
    math::Vector3 torqueWorld = worldOffset.Cross(forces[i]) + torques[i];

    // Wait for message to be received
    while (link->GetWorldForce() != forceWorld ||
           link->GetWorldTorque() != torqueWorld)
    {
      world->Step(1);
      common::Time::MSleep(1);
    }

    // Check force and torque (at CoG?) in world frame
    EXPECT_EQ(link->GetWorldForce(), forceWorld);
    EXPECT_EQ(link->GetWorldTorque(), torqueWorld);

    // Reset link's physics states
    link->ResetPhysicsStates();
    link->SetWorldPose(math::Pose());
    world->Step(1);

    EXPECT_EQ(math::Vector3::Zero, link->GetWorldLinearVel());
    EXPECT_EQ(math::Vector3::Zero, link->GetWorldAngularVel());
    EXPECT_EQ(math::Vector3::Zero, link->GetWorldLinearAccel());
    EXPECT_EQ(math::Vector3::Zero, link->GetWorldAngularAccel());
    EXPECT_EQ(math::Vector3::Zero, link->GetWorldForce());
    EXPECT_EQ(math::Vector3::Zero, link->GetWorldTorque());
  }
}

/////////////////////////////////////////////////
void PhysicsLinkTest::SetVelocity(const std::string &_physicsEngine)
{
  Load("worlds/blank.world", true, _physicsEngine);
  physics::WorldPtr world = physics::get_world("default");
  ASSERT_TRUE(world != NULL);

  // check the physics engine
  physics::PhysicsEnginePtr physics = world->GetPhysicsEngine();
  ASSERT_TRUE(physics != NULL);
  EXPECT_EQ(physics->GetType(), _physicsEngine);
  double dt = physics->GetMaxStepSize();
  EXPECT_GT(dt, 0);

  // disable gravity
  world->SetGravity(ignition::math::Vector3d::Zero);

  // Spawn a box
  math::Vector3 size(1, 1, 1);
  math::Vector3 pos0(0, 0, 1);
  SpawnBox("box", size, pos0, math::Vector3::Zero, false);
  physics::ModelPtr model = world->GetModel("box");
  ASSERT_TRUE(model != NULL);
  physics::LinkPtr link = model->GetLink();
  ASSERT_TRUE(link != NULL);

  // Set upward velocity and check
  math::Vector3 vel(0, 0, 1);
  link->SetLinearVel(vel);
  world->Step(1);
  EXPECT_EQ(vel, link->GetWorldLinearVel());
  EXPECT_EQ(math::Vector3::Zero, link->GetWorldAngularVel());

  // Step forward and check velocity again
  world->Step(44);
  double time = world->GetSimTime().Double();
  EXPECT_EQ(vel, link->GetWorldLinearVel());
  EXPECT_EQ(math::Vector3::Zero, link->GetWorldAngularVel());

  // check position
  math::Vector3 pos = link->GetWorldPose().pos;
  EXPECT_EQ(pos0 + time*vel, pos);

  // Set velocity to zero
  link->SetLinearVel(math::Vector3::Zero);
  world->Step(1);
  EXPECT_EQ(math::Vector3::Zero, link->GetWorldLinearVel());
  EXPECT_EQ(math::Vector3::Zero, link->GetWorldAngularVel());
  EXPECT_EQ(pos0 + time*vel, pos);

  // Start translating and rotating
  vel.Set(1, 1, 0);
  math::Vector3 vel2(0, 2.0, 0);
  link->SetLinearVel(vel);
  link->SetAngularVel(vel2);

  // Step once
  world->Step(1);
  EXPECT_EQ(vel, link->GetWorldLinearVel());
  EXPECT_EQ(vel2, link->GetWorldAngularVel());

  // test linear velocity at specific point in space
  math::Vector3 offset(0, 0, -0.5);
  math::Vector3 vel3 = link->GetWorldLinearVel(offset, math::Quaternion());
  EXPECT_NEAR(vel3.x, 0.0, g_tolerance);
  EXPECT_NEAR(vel3.y, 1.0, g_tolerance);
  EXPECT_NEAR(vel3.z, 0.0, g_tolerance);

  // check rotation
  math::Vector3 rpy = link->GetWorldPose().rot.GetAsEuler();
  EXPECT_NEAR(rpy.x, 0.0, g_tolerance);
  EXPECT_NEAR(rpy.y, vel2.y*dt, g_tolerance);
  EXPECT_NEAR(rpy.z, 0.0, g_tolerance);
}

/////////////////////////////////////////////////
TEST_P(PhysicsLinkTest, AddForce)
{
  AddForce(GetParam());
}

/////////////////////////////////////////////////
TEST_P(PhysicsLinkTest, GetWorldAngularMomentum)
{
  GetWorldAngularMomentum(GetParam());
}

/////////////////////////////////////////////////
TEST_P(PhysicsLinkTest, GetWorldEnergy)
{
  GetWorldEnergy(GetParam());
}

/////////////////////////////////////////////////
TEST_P(PhysicsLinkTest, GetWorldInertia)
{
  GetWorldInertia(GetParam());
}

/////////////////////////////////////////////////
TEST_P(PhysicsLinkTest, OnWrenchMsg)
{
  OnWrenchMsg(GetParam());
}

/////////////////////////////////////////////////
TEST_P(PhysicsLinkTest, SetVelocity)
{
  SetVelocity(GetParam());
}

INSTANTIATE_TEST_CASE_P(PhysicsEngines, PhysicsLinkTest,
                        PHYSICS_ENGINE_VALUES);

/////////////////////////////////////////////////
int main(int argc, char **argv)
{
  ::testing::InitGoogleTest(&argc, argv);
  return RUN_ALL_TESTS();
}<|MERGE_RESOLUTION|>--- conflicted
+++ resolved
@@ -482,19 +482,6 @@
       EXPECT_EQ(link->GetWorldPose().Ign().Pos(),
                 link->GetWorldInertialPose().Ign().Pos());
     }
-<<<<<<< HEAD
-    // i=3: off-diagonal inertia matrix terms
-    //  expect inertial pose to match link pose
-    else if (i == 3)
-=======
-    // i=4: offset inertial pose
-    //  expect inertial pose to differ from link pose
-    else if (i == 4)
->>>>>>> 468204bb
-    {
-      EXPECT_EQ(link->GetWorldPose(),
-                link->GetWorldInertialPose());
-    }
     // i=4: offset inertial pose
     //  expect inertial pose to differ from link pose
     else if (i == 4)
