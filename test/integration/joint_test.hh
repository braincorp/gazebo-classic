--- conflicted
+++ resolved
@@ -154,11 +154,7 @@
             {
               msg.add_link();
               int linkCount = msg.link_size();
-<<<<<<< HEAD
-              msgs::Link *link = msg.mutable_link(linkCount-1);
-=======
               auto link = msg.mutable_link(linkCount-1);
->>>>>>> 6a4cb4dc
 
               link->set_name("parent");
               if (!_opt.noLinkPose)
@@ -170,11 +166,7 @@
             {
               msg.add_link();
               int linkCount = msg.link_size();
-<<<<<<< HEAD
-              msgs::Link *link = msg.mutable_link(linkCount-1);
-=======
               auto link = msg.mutable_link(linkCount-1);
->>>>>>> 6a4cb4dc
 
               link->set_name("child");
               if (!_opt.noLinkPose)
@@ -183,11 +175,7 @@
               }
             }
             msg.add_joint();
-<<<<<<< HEAD
-            msgs::Joint *jointMsg = msg.mutable_joint(0);
-=======
             auto jointMsg = msg.mutable_joint(0);
->>>>>>> 6a4cb4dc
             jointMsg->set_name("joint");
             jointMsg->set_type(msgs::ConvertJointType(_opt.type));
             msgs::Set(jointMsg->mutable_pose(), _opt.jointPose);
@@ -209,31 +197,19 @@
             }
 
             {
-<<<<<<< HEAD
-              msgs::Axis *axis = jointMsg->mutable_axis1();
-=======
               auto axis = jointMsg->mutable_axis1();
->>>>>>> 6a4cb4dc
               msgs::Set(axis->mutable_xyz(), _opt.axis);
               axis->set_use_parent_model_frame(_opt.useParentModelFrame);
             }
             // Hack: hardcode a second axis for universal joints
             if (_opt.type == "universal")
             {
-<<<<<<< HEAD
-              msgs::Axis *axis2 = jointMsg->mutable_axis2();
-=======
               auto axis2 = jointMsg->mutable_axis2();
->>>>>>> 6a4cb4dc
               msgs::Set(axis2->mutable_xyz(), math::Vector3(0, 1, 0));
               axis2->set_use_parent_model_frame(_opt.useParentModelFrame);
             }
 
-<<<<<<< HEAD
-            physics::ModelPtr model = this->SpawnModel(msg);
-=======
             auto model = this->SpawnModel(msg);
->>>>>>> 6a4cb4dc
             physics::JointPtr joint;
             if (model != NULL)
               joint = model->GetJoint("joint");
