--- conflicted
+++ resolved
@@ -897,13 +897,6 @@
     }
   }
 
-  if (_physicsEngine == "simbody" || _physicsEngine == "dart")
-  {
-    gzerr << "Aborting tet because Simbody and DART will not "
-          << "easily detach joints (See issue #862).\n";
-    return;
-  }
-
   // Reset world again, disable gravity, detach upper_joint
   // Then apply torque at lower_joint and verify motion
   world->Reset();
@@ -943,13 +936,8 @@
         }
         // Detach upper_joint.
         joint->Detach();
-<<<<<<< HEAD
-        // Simbody and DART will not easily detach joints (issue #862),
-        // One could freeze joint limit instead.
-=======
         // Simbody and DART will not easily detach joints,
         // consider freezing joint limit instead
->>>>>>> 38268a08
         // math::Angle curAngle = joint->GetAngle(0u);
         // joint->SetLowStop(0, curAngle);
         // joint->SetHighStop(0, curAngle);
