--- conflicted
+++ resolved
@@ -70,10 +70,10 @@
   EXPECT_GT(t, 0.99*dt*static_cast<double>(steps+1));
 }
 
-//TEST_P(PhysicsTest, EmptyWorld)
-//{
-//  EmptyWorld(GetParam());
-//}
+TEST_P(PhysicsTest, EmptyWorld)
+{
+  EmptyWorld(GetParam());
+}
 
 ////////////////////////////////////////////////////////////////////////
 // SpawnDrop:
@@ -275,10 +275,10 @@
   }
 }
 
-//TEST_P(PhysicsTest, SpawnDrop)
-//{
-//  SpawnDrop(GetParam());
-//}
+TEST_P(PhysicsTest, SpawnDrop)
+{
+  SpawnDrop(GetParam());
+}
 
 ////////////////////////////////////////////////////////////////////////
 // SpawnDropCoGOffset:
@@ -553,10 +553,10 @@
   }
 }
 
-//TEST_P(PhysicsTest, SpawnDropCoGOffset)
-//{
-//  SpawnDropCoGOffset(GetParam());
-//}
+TEST_P(PhysicsTest, SpawnDropCoGOffset)
+{
+  SpawnDropCoGOffset(GetParam());
+}
 
 TEST_P(PhysicsTest, SpawnDropCoGOffsetDART)
 {
@@ -876,18 +876,11 @@
       if (joint)
       {
         // Detach upper_joint.
-<<<<<<< HEAD
-        //joint->Detach();
+        // joint->Detach();
         // freeze joint limit instead
         math::Angle curAngle = joint->GetAngle(0u);
         joint->SetLowStop(0, curAngle - 0.01);
         joint->SetHighStop(0, curAngle + 0.01);
-=======
-        // joint->Detach();
-        math::Angle curAngle = joint->GetAngle(0u);
-        joint->SetLowStop(0, curAngle - 0.01);
-        joint->SetHighStop(0, curAngle + 0.1);
->>>>>>> 0794659b
       }
       else
       {
@@ -973,10 +966,10 @@
   }
 }
 
-//TEST_P(PhysicsTest, RevoluteJoint)
-//{
-//  RevoluteJoint(GetParam());
-//}
+TEST_P(PhysicsTest, RevoluteJoint)
+{
+  RevoluteJoint(GetParam());
+}
 
 /// \TODO: Redo state test
 // TEST_F(PhysicsTest, State)
@@ -1096,26 +1089,11 @@
   }
 }
 
-<<<<<<< HEAD
 // This test doesn't pass yet in Bullet
 TEST_F(PhysicsTest, JointDampingTestODE)
 {
   JointDampingTest("ode");
 }
-=======
-//// This test doesn't pass yet in Bullet
-//TEST_F(PhysicsTest, JointDampingODE)
-//{
-//  JointDampingTest("ode");
-//}
-
-//#ifdef HAVE_DART
-//TEST_F(PhysicsTest, JointDampingDART)
-//{
-//  JointDampingTest("dart");
-//}
-//#endif // HAVE_DART
->>>>>>> 0794659b
 
 #ifdef HAVE_DART
 TEST_F(PhysicsTest, JointDampingTestDART)
@@ -1233,11 +1211,11 @@
   }
 }
 
-//// This test doesn't pass yet in Bullet
-//TEST_F(PhysicsTest, DropStuff)
-//{
-//  DropStuff("ode");
-//}
+// This test doesn't pass yet in Bullet
+TEST_F(PhysicsTest, DropStuff)
+{
+  DropStuff("ode");
+}
 
 #ifdef HAVE_DART
 TEST_F(PhysicsTest, DropStuffDART)
@@ -1331,11 +1309,11 @@
   }
 }
 
-//// This test doesn't pass yet in Bullet
-//TEST_F(PhysicsTest, CollisionTest)
-//{
-//  CollisionTest("ode");
-//}
+// This test doesn't pass yet in Bullet
+TEST_F(PhysicsTest, CollisionTest)
+{
+  CollisionTest("ode");
+}
 
 #ifdef HAVE_DART
 TEST_F(PhysicsTest, CollisionTestDART)
@@ -1491,10 +1469,10 @@
   }
 }
 
-//TEST_P(PhysicsTest, SimplePendulum)
-//{
-//  SimplePendulum(GetParam());
-//}
+TEST_P(PhysicsTest, SimplePendulum)
+{
+  SimplePendulum(GetParam());
+}
 
 ////////////////////////////////////////////////////////////////////////
 // CollisionFiltering:
@@ -1598,25 +1576,25 @@
 }
 
 /////////////////////////////////////////////////
-//TEST_P(PhysicsTest, CollisionFiltering)
-//{
-//  CollisionFiltering(GetParam());
-//}
+TEST_P(PhysicsTest, CollisionFiltering)
+{
+  CollisionFiltering(GetParam());
+}
 
 /////////////////////////////////////////////////
 // This test verifies that gazebo doesn't crash when collisions occur
 // and the <world><physics><ode><max_contacts> value is zero.
 // The crash was reported in issue #593 on bitbucket
-//TEST_F(PhysicsTest, ZeroMaxContactsODE)
-//{
-//  // Load an empty world
-//  Load("worlds/zero_max_contacts.world");
-//  physics::WorldPtr world = physics::get_world("default");
-//  ASSERT_TRUE(world != NULL);
-
-//  physics::ModelPtr model = world->GetModel("ground_plane");
-//  ASSERT_TRUE(model);
-//}
+TEST_F(PhysicsTest, ZeroMaxContactsODE)
+{
+  // Load an empty world
+  Load("worlds/zero_max_contacts.world");
+  physics::WorldPtr world = physics::get_world("default");
+  ASSERT_TRUE(world != NULL);
+
+  physics::ModelPtr model = world->GetModel("ground_plane");
+  ASSERT_TRUE(model);
+}
 
 INSTANTIATE_TEST_CASE_P(PhysicsEngines, PhysicsTest, PHYSICS_ENGINE_VALUES);
 
