--- conflicted
+++ resolved
@@ -647,24 +647,6 @@
   auto world = physics::get_world("default");
   EXPECT_TRUE(world != NULL);
 
-<<<<<<< HEAD
-  physics::WorldState worldState = world->GetState();
-  physics::ModelState modelState = worldState.GetModelState(0);
-  physics::LinkState linkState = modelState.LinkByNameState(0);
-  physics::CollisionState collisionState = linkState.GetCollisionState(0);
-
-  ignition::math::Pose3d pose;
-  EXPECT_EQ(1u, worldState.GetModelStateCount());
-  EXPECT_EQ(1u, modelState.LinkByNameStateCount());
-  EXPECT_EQ(1u, linkState.GetCollisionStateCount());
-  EXPECT_EQ(pose, modelState.GetPose());
-  EXPECT_EQ(pose, linkState.GetPose());
-  EXPECT_EQ(pose, collisionState.GetPose());
-
-  Unload();
-  Load("worlds/shapes.world");
-  world = physics::get_world("default");
-=======
   // Current world state
   physics::WorldState worldState(world);
 
@@ -682,29 +664,8 @@
 {
   this->Load("worlds/shapes.world");
   auto world = physics::get_world("default");
->>>>>>> cf2af96e
   EXPECT_TRUE(world != NULL);
 
-<<<<<<< HEAD
-  for (unsigned int i = 0; i < worldState.GetModelStateCount(); ++i)
-  {
-    modelState = worldState.GetModelState(i);
-    if (modelState.Name() == "plane")
-      pose.Set(ignition::math::Vector3d(0, 0, 0), ignition::math::Quaterniond(0, 0, 0));
-    else if (modelState.Name() == "box")
-      pose.Set(ignition::math::Vector3d(0, 0, 0.5), ignition::math::Quaterniond(0, 0, 0));
-    else if (modelState.Name() == "sphere")
-      pose.Set(ignition::math::Vector3d(0, 1.5, 0.5), ignition::math::Quaterniond(0, 0, 0));
-    else if (modelState.Name() == "cylinder")
-      pose.Set(ignition::math::Vector3d(0, -1.5, 0.5), ignition::math::Quaterniond(0, 0, 0));
-
-    EXPECT_TRUE(pose == modelState.GetPose());
-  }
-
-  // Move the box
-  world->ModelByName("box")->SetWorldPose(
-      ignition::math::Pose3d(ignition::math::Vector3d(1, 2, 0.5), ignition::math::Quaterniond(0, 0, 0)));
-=======
   // Check initial world state
   physics::WorldState oldWorldState(world);
   EXPECT_EQ(4u, oldWorldState.GetModelStateCount());
@@ -715,26 +676,18 @@
 
   // Move the box
   world->SetPaused(true);
->>>>>>> cf2af96e
 
   ignition::math::Pose3d newPose(1, 2, 0.5, 0, 0, 0);
   world->GetModel("box")->SetWorldPose(newPose);
 
   world->Step(1);
 
-<<<<<<< HEAD
-  // Make sure the box has been moved
-  physics::ModelState modelState2 = world->GetState().GetModelState("box");
-  pose.Set(ignition::math::Vector3d(1, 2, 0.5), ignition::math::Quaterniond(0, 0, 0));
-  EXPECT_TRUE(pose == modelState2.GetPose());
-=======
   // Make sure the box state reflects the move
   physics::WorldState newWorldState(world);
   EXPECT_EQ(4u, newWorldState.GetModelStateCount());
 
   auto newModelState = newWorldState.GetModelState("box");
   EXPECT_EQ(newPose, newModelState.GetPose().Ign());
->>>>>>> cf2af96e
 
   // Reset world state, and check for correctness
   world->SetState(oldWorldState);
@@ -802,14 +755,6 @@
   // Set state which includes insertion
   world->SetPaused(true);
   world->SetState(worldState);
-<<<<<<< HEAD
-  modelState2 = world->GetState().GetModelState("box");
-  pose.Set(ignition::math::Vector3d(0, 0, 0.5), ignition::math::Quaterniond(0, 0, 0));
-  EXPECT_TRUE(pose == modelState2.GetPose());
-  Unload();
-  */
-// }
-=======
 
   world->Step(1);
 
@@ -869,7 +814,6 @@
   EXPECT_EQ(3u, newWorldState.GetModelStateCount());
   EXPECT_EQ(0u, newWorldState.LightStateCount());
 }
->>>>>>> cf2af96e
 
 ////////////////////////////////////////////////////////////////////////
 void PhysicsTest::JointDampingTest(const std::string &_physicsEngine)
