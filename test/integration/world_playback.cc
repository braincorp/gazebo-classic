--- conflicted
+++ resolved
@@ -103,19 +103,12 @@
   msg.set_pause(false);
   this->logPlaybackPub->Publish(msg);
 
-<<<<<<< HEAD
-  int sleep = 0;
-  while (this->world->IsPaused() && sleep < 100)
-  {
-    std::this_thread::sleep_for(std::chrono::milliseconds(1));
-=======
   // Wait for message to be processed
   int sleep = 0;
-  int maxSleep = 30;
+  int maxSleep = 100;
   while (this->world->IsPaused() && sleep < maxSleep)
   {
-    gazebo::common::Time::MSleep(100);
->>>>>>> b7ce6553
+    std::this_thread::sleep_for(std::chrono::milliseconds(1));
     sleep++;
   }
   EXPECT_TRUE(!this->world->IsPaused());
@@ -124,18 +117,11 @@
   msg.set_pause(true);
   this->logPlaybackPub->Publish(msg);
 
-<<<<<<< HEAD
-  sleep = 0;
-  while (!this->world->IsPaused() && sleep < 100)
-  {
-    std::this_thread::sleep_for(std::chrono::milliseconds(1));
-=======
   // Wait for message to be processed
   sleep = 0;
   while (!this->world->IsPaused() && sleep < maxSleep)
   {
-    gazebo::common::Time::MSleep(100);
->>>>>>> b7ce6553
+    std::this_thread::sleep_for(std::chrono::milliseconds(1));
     sleep++;
   }
   EXPECT_TRUE(this->world->IsPaused());
@@ -168,13 +154,8 @@
   expectedSimTime.Set(std::get<0>(this->features));
   msg.set_multi_step(-1);
   this->logPlaybackPub->Publish(msg);
-<<<<<<< HEAD
-  this->WaitUntilSimTime(expectedSimTime, 10, 20);
-  EXPECT_EQ(world->SimTime(), expectedSimTime);
-=======
   this->WaitUntilSimTime(expectedSimTime, 10, 30);
-  EXPECT_EQ(world->GetSimTime(), expectedSimTime);
->>>>>>> b7ce6553
+  EXPECT_EQ(world->SimTime(), expectedSimTime);
 
   // Step +3
   msg.Clear();
