--- conflicted
+++ resolved
@@ -47,11 +47,8 @@
   joint_controller.cc
   joint_force_torque.cc
   joint_gearbox.cc
-<<<<<<< HEAD
+  joint_get_force_torque.cc
   joint_limit.cc
-=======
-  joint_get_force_torque.cc
->>>>>>> 03e6d08c
   joint_revolute.cc
   joint_screw.cc
   joint_set_position_test.cc
