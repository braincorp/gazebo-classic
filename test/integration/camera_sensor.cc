--- conflicted
+++ resolved
@@ -1388,7 +1388,6 @@
 }
 
 /////////////////////////////////////////////////
-<<<<<<< HEAD
 TEST_F(CameraSensor, FirstImage)
 {
   // World contains a box positioned at top right quadrant of image generated
@@ -1397,11 +1396,6 @@
   // are approximately the same but different from the background's pixel
   // values.
   Load("worlds/empty.world", true);
-=======
-TEST_F(CameraSensor, AmbientOcclusion)
-{
-  Load("worlds/ssao_plugin.world");
->>>>>>> dd241066
 
   // Make sure the render engine is available.
   if (rendering::RenderEngine::Instance()->GetRenderPathType() ==
@@ -1411,17 +1405,12 @@
     return;
   }
 
-<<<<<<< HEAD
   // Spawn a camera without lens flare at the same pose as
   // the camera lens flare model
-=======
-  // spawn a camera
->>>>>>> dd241066
   std::string modelName = "camera_model";
   std::string cameraName = "camera_sensor";
   unsigned int width  = 320;
   unsigned int height = 240;
-<<<<<<< HEAD
   double updateRate = 1;
   ignition::math::Vector3d pos(-3, 0, 0.5);
   ignition::math::Quaterniond rot = ignition::math::Quaterniond::Identity;
@@ -1500,7 +1489,26 @@
 
   delete [] img;
   delete [] firstImg;
-=======
+}
+
+/////////////////////////////////////////////////
+TEST_F(CameraSensor, AmbientOcclusion)
+{
+  Load("worlds/ssao_plugin.world");
+
+  // Make sure the render engine is available.
+  if (rendering::RenderEngine::Instance()->GetRenderPathType() ==
+      rendering::RenderEngine::NONE)
+  {
+    gzerr << "No rendering engine, unable to run camera test\n";
+    return;
+  }
+
+  // spawn a camera
+  std::string modelName = "camera_model";
+  std::string cameraName = "camera_sensor";
+  unsigned int width  = 320;
+  unsigned int height = 240;
   double updateRate = 10;
   ignition::math::Pose3d setPose(
       ignition::math::Vector3d(6, 0, 2),
@@ -1550,5 +1558,4 @@
   // there should be some variations of grayscale pixels
   EXPECT_LT(uniquePixel.size(), 255*0.35);
   delete[] img;
->>>>>>> dd241066
 }