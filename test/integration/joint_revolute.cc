/*
 * Copyright (C) 2012-2015 Open Source Robotics Foundation
 *
 * Licensed under the Apache License, Version 2.0 (the "License");
 * you may not use this file except in compliance with the License.
 * You may obtain a copy of the License at
 *
 *     http://www.apache.org/licenses/LICENSE-2.0
 *
 * Unless required by applicable law or agreed to in writing, software
 * distributed under the License is distributed on an "AS IS" BASIS,
 * WITHOUT WARRANTIES OR CONDITIONS OF ANY KIND, either express or implied.
 * See the License for the specific language governing permissions and
 * limitations under the License.
 *
*/

#include "ServerFixture.hh"
<<<<<<< HEAD
#include "gazebo/math/SignalStats.hh"
=======
#include "gazebo/gazebo_config.h"
>>>>>>> 518eb138
#include "gazebo/physics/physics.hh"
#include "SimplePendulumIntegrator.hh"
#include "helper_physics_generator.hh"
#include "test/integration/joint_test.hh"

using namespace gazebo;
const double g_tolerance = 1e-2;

class JointTestRevolute : public JointTest
{
  /// \brief Spawn single pendulum and test GetWorldEnergy functions.
  /// \param[in] _physicsEngine Type of physics engine to use.
  public: void PendulumEnergy(const std::string &_physicsEngine);

  /// \brief Spin joints several rotations and verify that the angles
  /// wrap properly.
  /// \param[in] _physicsEngine Type of physics engine to use.
  public: void WrapAngle(const std::string &_physicsEngine);

  /// \brief Load 8 double pendulums arranged in a circle.
  /// Measure angular velocity of links, and verify proper axis orientation.
  /// Then set joint limits and verify that links remain within limits.
  /// \param[in] _physicsEngine Type of physics engine to use.
  /// \param[in] _solverType Type of solver to use.
  public: void RevoluteJoint(const std::string &_physicsEngine,
                             const std::string &_solverType="quick");

  /// \brief Load a simple pendulum, simulate and compare to numerical
  /// results from SimplePendulumIntegrator.
  /// \param[in] _physicsEngine Type of physics engine to use.
  public: void SimplePendulum(const std::string &_physicsEngine);
};

////////////////////////////////////////////////////////////
void JointTestRevolute::PendulumEnergy(const std::string &_physicsEngine)
{
  // Load an empty world
  Load("worlds/empty.world", true, _physicsEngine);
  physics::WorldPtr world = physics::get_world("default");
  ASSERT_TRUE(world != NULL);

  // Verify physics engine type
  physics::PhysicsEnginePtr physics = world->GetPhysicsEngine();
  ASSERT_TRUE(physics != NULL);
  EXPECT_EQ(physics->GetType(), _physicsEngine);

  {
    SpawnJointOptions opt;
    opt.type = "revolute";
    opt.worldParent = true;
    double Am = M_PI / 4;
    opt.modelPose.rot.SetFromEuler(0, 0, Am);
    opt.childLinkPose.pos.z = 3.0;
    opt.jointPose.pos.y = 1.5;
    opt.axis.Set(1, 0, 0);

    gzdbg << "SpawnJoint " << opt.type << " child world" << std::endl;
    physics::JointPtr joint = SpawnJoint(opt);
    ASSERT_TRUE(joint != NULL);

    // Get initial energy
    physics::LinkPtr link = joint->GetChild();
    ASSERT_TRUE(link != NULL);
    physics::ModelPtr model = link->GetModel();
    ASSERT_TRUE(model != NULL);

    double energy0 = model->GetWorldEnergy();
    EXPECT_NEAR(model->GetWorldEnergyKinetic(), 0.0, g_tolerance);

    unsigned int stepSize = 5;
    unsigned int stepCount = 500;
    for (unsigned int i = 0; i < stepCount; ++i)
    {
      world->Step(stepSize);
      double energy = model->GetWorldEnergy();
      EXPECT_NEAR(energy / energy0, 1.0, g_tolerance);
    }
  }
}

////////////////////////////////////////////////////////////
void JointTestRevolute::WrapAngle(const std::string &_physicsEngine)
{
<<<<<<< HEAD
=======
#ifndef LIBBULLET_VERSION_GT_282
  /// bullet hinge angles are wrapped for 2.82 and less
  if (_physicsEngine == "bullet")
  {
    gzerr << "Aborting test for bullet, angle wrapping requires bullet 2.83"
          << std::endl;
    return;
  }
#endif

>>>>>>> 518eb138
  // Load an empty world
  Load("worlds/empty.world", true, _physicsEngine);
  physics::WorldPtr world = physics::get_world("default");
  ASSERT_TRUE(world != NULL);

  // Verify physics engine type
  physics::PhysicsEnginePtr physics = world->GetPhysicsEngine();
  ASSERT_TRUE(physics != NULL);
  EXPECT_EQ(physics->GetType(), _physicsEngine);

  // disable gravity
  physics->SetGravity(math::Vector3::Zero);

  {
    std::string jointType = "revolute";
    gzdbg << "SpawnJoint " << jointType << " child world" << std::endl;
    physics::JointPtr joint = SpawnJoint(jointType, false, true);
    ASSERT_TRUE(joint != NULL);

    // set velocity to 2 pi rad/s and step forward 1.5 seconds.
    // angle should reach 3 pi rad.
    double vel = 2*M_PI;
    unsigned int stepSize = 50;
    unsigned int stepCount = 30;
    double dt = physics->GetMaxStepSize();

    // Verify that the joint should make more than 1 revolution
    EXPECT_GT(vel * stepSize * stepCount * dt, 1.25 * 2 * M_PI);

    joint->SetVelocity(0, vel);

    math::SignalMaxAbsoluteValue angleErrorMax;
    // expect that joint velocity is constant
    // and that joint angle is unwrapped
    for (unsigned int i = 0; i < stepCount; ++i)
    {
      world->Step(stepSize);
      EXPECT_NEAR(joint->GetVelocity(0), vel, g_tolerance);
      double time = world->GetSimTime().Double();
      angleErrorMax.InsertData(joint->GetAngle(0).Radian() - time*vel);
    }
#ifndef LIBBULLET_VERSION_GT_282
    if (_physicsEngine == "bullet")
    {
      gzerr << "Skipping portion of test, angle wrapping requires bullet 2.83"
            << std::endl;
    }
    else
#endif
    {
      EXPECT_NEAR(angleErrorMax.Value(), 0.0, g_tolerance);
    }
  }
}


////////////////////////////////////////////////////////////////////////
void JointTestRevolute::RevoluteJoint(const std::string &_physicsEngine,
                                      const std::string &_solverType)
{
  math::Rand::SetSeed(0);
  // Load world
  Load("worlds/revolute_joint_test.world", true, _physicsEngine);
  physics::WorldPtr world = physics::get_world("default");
  ASSERT_TRUE(world != NULL);

  // Verify physics engine type
  physics::PhysicsEnginePtr physics = world->GetPhysicsEngine();
  ASSERT_TRUE(physics != NULL);
  EXPECT_EQ(physics->GetType(), _physicsEngine);

  // Set solver type
  physics->SetParam("solver_type", _solverType);

  // Model names
  std::vector<std::string> modelNames;
  modelNames.push_back("pendulum_0deg");
  modelNames.push_back("pendulum_45deg");
  modelNames.push_back("pendulum_90deg");
  modelNames.push_back("pendulum_135deg");
  modelNames.push_back("pendulum_180deg");
  modelNames.push_back("pendulum_225deg");
  modelNames.push_back("pendulum_270deg");
  modelNames.push_back("pendulum_315deg");

  // Global axis
  double sqrt1_2 = sqrt(2.0) / 2.0;
  std::vector<math::Vector3> globalAxes;
  globalAxes.push_back(math::Vector3(1, 0, 0));
  globalAxes.push_back(math::Vector3(sqrt1_2, sqrt1_2, 0));
  globalAxes.push_back(math::Vector3(0, 1, 0));
  globalAxes.push_back(math::Vector3(-sqrt1_2, sqrt1_2, 0));
  globalAxes.push_back(math::Vector3(-1, 0, 0));
  globalAxes.push_back(math::Vector3(-sqrt1_2, -sqrt1_2, 0));
  globalAxes.push_back(math::Vector3(0, -1, 0));
  globalAxes.push_back(math::Vector3(sqrt1_2, -sqrt1_2, 0));

  // Link names
  std::vector<std::string> linkNames;
  linkNames.push_back("lower_link");
  linkNames.push_back("upper_link");

  // Joint names
  std::vector<std::string> jointNames;
  jointNames.push_back("lower_joint");
  jointNames.push_back("upper_joint");

  physics::ModelPtr model;
  physics::LinkPtr link;
  std::vector<std::string>::iterator modelIter;
  physics::JointPtr joint;

  double energy0 = 1.0;
  // Check global axes before simulation starts
  std::vector<math::Vector3>::iterator axisIter;
  axisIter = globalAxes.begin();
  for (modelIter  = modelNames.begin();
       modelIter != modelNames.end(); ++modelIter)
  {
    model = world->GetModel(*modelIter);
    if (model)
    {
      energy0 = model->GetWorldEnergy();
      gzdbg << "Check global axes of model " << *modelIter << '\n';
      std::vector<std::string>::iterator jointIter;
      for (jointIter  = jointNames.begin();
           jointIter != jointNames.end(); ++jointIter)
      {
        joint = model->GetJoint(*jointIter);
        if (joint)
        {
          math::Vector3 axis = joint->GetGlobalAxis(0);
          EXPECT_NEAR(axis.x, (*axisIter).x, g_tolerance);
          EXPECT_NEAR(axis.y, (*axisIter).y, g_tolerance);
          EXPECT_NEAR(axis.z, (*axisIter).z, g_tolerance);
        }
        else
        {
          gzerr << "Error loading joint " << *jointIter
                << " of model " << *modelIter << '\n';
          EXPECT_TRUE(joint != NULL);
        }
      }
    }
    else
    {
      gzerr << "Error loading model " << *modelIter << '\n';
      EXPECT_TRUE(model != NULL);
    }
    ++axisIter;
  }

  // Step forward 0.75 seconds
  double dt = physics->GetMaxStepSize();
  ASSERT_GT(dt, 0);
  int steps = ceil(0.75 / dt);
  world->Step(steps);

  // Get global angular velocity of each link
  math::Vector3 angVel;
  for (modelIter  = modelNames.begin();
       modelIter != modelNames.end(); ++modelIter)
  {
    model = world->GetModel(*modelIter);
    if (model)
    {
      EXPECT_NEAR(model->GetWorldEnergy() / energy0, 1.0, g_tolerance);
      gzdbg << "Check angular velocity of model " << *modelIter << '\n';
      link = model->GetLink("base");
      if (link)
      {
        // Expect stationary base
        angVel = link->GetWorldAngularVel();
        EXPECT_NEAR(angVel.x, 0, g_tolerance*10);
        EXPECT_NEAR(angVel.y, 0, g_tolerance*10);
        EXPECT_NEAR(angVel.z, 0, g_tolerance*10);
      }
      else
      {
        gzerr << "Error loading base link of model " << *modelIter << '\n';
        EXPECT_TRUE(link != NULL);
      }

      std::vector<std::string>::iterator linkIter;
      for (linkIter  = linkNames.begin();
           linkIter != linkNames.end(); ++linkIter)
      {
        link = model->GetLink(*linkIter);
        if (link)
        {
          // Expect relative angular velocity of pendulum links to be negative
          // and along x axis.
          angVel = link->GetRelativeAngularVel().Normalize();
          EXPECT_NEAR(angVel.x, -1, g_tolerance);
          EXPECT_NEAR(angVel.y,  0, 2*g_tolerance);
          EXPECT_NEAR(angVel.z,  0, 2*g_tolerance);
        }
        else
        {
          gzerr << "Error loading link " << *linkIter
                << " of model " << *modelIter << '\n';
          EXPECT_TRUE(link != NULL);
        }
      }
    }
    else
    {
      gzerr << "Error loading model " << *modelIter << '\n';
      EXPECT_TRUE(model != NULL);
    }
  }

  // Keep stepping forward, verifying that joint angles move in the direction
  // implied by the joint velocity
  for (modelIter  = modelNames.begin();
       modelIter != modelNames.end(); ++modelIter)
  {
    model = world->GetModel(*modelIter);
    if (model)
    {
      EXPECT_NEAR(model->GetWorldEnergy() / energy0, 1.0, g_tolerance);
      double jointVel1, jointVel2;
      double angle1, angle2, angle3;

      gzdbg << "Check angle measurement for " << *modelIter << '\n';
      std::vector<std::string>::iterator jointIter;
      for (jointIter  = jointNames.begin();
           jointIter != jointNames.end(); ++jointIter)
      {
        joint = model->GetJoint(*jointIter);
        if (joint)
        {
          // Get first joint angle
          angle1 = joint->GetAngle(0).Radian();

          // Get joint velocity and assume it is not too small
          jointVel1 = joint->GetVelocity(0);
          EXPECT_GT(fabs(jointVel1), 1e-1);

          // Take 1 step and measure again
          world->Step(1);

          // Expect angle change in direction of joint velocity
          angle2 = joint->GetAngle(0).Radian();
          EXPECT_GT((angle2 - angle1) * math::clamp(jointVel1*1e4, -1.0, 1.0)
                    , 0);

          jointVel2 = joint->GetVelocity(0);
          EXPECT_GT(fabs(jointVel2), 1e-1);

          // Take 1 step and measure the last angle, expect decrease
          world->Step(1);
          angle3 = joint->GetAngle(0).Radian();
          EXPECT_GT((angle3 - angle2) * math::clamp(jointVel2*1e4, -1.0, 1.0)
                    , 0);
        }
        else
        {
          gzerr << "Error loading joint " << *jointIter
                << " of model " << *modelIter << '\n';
          EXPECT_TRUE(joint != NULL);
        }
      }
    }
    else
    {
      gzerr << "Error loading model " << *modelIter << '\n';
      EXPECT_TRUE(model != NULL);
    }
  }


  // Reset the world, and impose joint limits
  world->Reset();

  for (modelIter  = modelNames.begin();
       modelIter != modelNames.end(); ++modelIter)
  {
    model = world->GetModel(*modelIter);
    if (model)
    {
      std::vector<std::string>::iterator jointIter;
      for (jointIter  = jointNames.begin();
           jointIter != jointNames.end(); ++jointIter)
      {
        joint = model->GetJoint(*jointIter);
        if (joint)
        {
          joint->SetLowStop(0, math::Angle(-0.1));
          joint->SetHighStop(0, math::Angle(0.1));
        }
        else
        {
          gzerr << "Error loading joint " << *jointIter
                << " of model " << *modelIter << '\n';
          EXPECT_TRUE(joint != NULL);
        }
      }
    }
    else
    {
      gzerr << "Error loading model " << *modelIter << '\n';
      EXPECT_TRUE(model != NULL);
    }
  }

  // Step forward again for 0.75 seconds and check that joint angles
  // are within limits
  world->Step(steps);
  for (modelIter  = modelNames.begin();
       modelIter != modelNames.end(); ++modelIter)
  {
    model = world->GetModel(*modelIter);
    if (model)
    {
      gzdbg << "Check angle limits and velocity of joints of model "
            << *modelIter << '\n';
      std::vector<std::string>::iterator jointIter;
      for (jointIter  = jointNames.begin();
           jointIter != jointNames.end(); ++jointIter)
      {
        joint = model->GetJoint(*jointIter);
        if (joint)
        {
          EXPECT_NEAR(joint->GetAngle(0).Radian(), 0, 0.11);
        }
        else
        {
          gzerr << "Error loading joint " << *jointIter
                << " of model " << *modelIter << '\n';
          EXPECT_TRUE(joint != NULL);
        }
      }
    }
    else
    {
      gzerr << "Error loading model " << *modelIter << '\n';
      EXPECT_TRUE(model != NULL);
    }
  }

  // Reset world again, disable gravity, detach upper_joint
  // Then apply torque at lower_joint and verify motion
  world->Reset();
  physics->SetGravity(math::Vector3::Zero);
  for (modelIter  = modelNames.begin();
       modelIter != modelNames.end(); ++modelIter)
  {
    model = world->GetModel(*modelIter);
    if (model)
    {
      gzdbg << "Check SetForce for model " << *modelIter << '\n';

      joint = model->GetJoint("upper_joint");
      if (joint)
      {
        if (_physicsEngine == "simbody" ||
            _physicsEngine == "dart")
        {
          gzerr << "Skipping joint detachment per #862 / #903" << std::endl;
          continue;
        }
        // Detach upper_joint.
        joint->Detach();
        // Simbody and DART will not easily detach joints,
        // consider freezing joint limit instead
        // math::Angle curAngle = joint->GetAngle(0u);
        // joint->SetLowStop(0, curAngle);
        // joint->SetHighStop(0, curAngle);
      }
      else
      {
        gzerr << "Error loading upper_joint "
              << " of model " << *modelIter << '\n';
        EXPECT_TRUE(joint != NULL);
      }

      // Step forward and let things settle a bit.
      world->Step(100);

      joint = model->GetJoint("lower_joint");
      if (joint)
      {
        double oldVel, newVel, force;
        oldVel = joint->GetVelocity(0);
        // Apply positive torque to the lower_joint and step forward.
        force = 1;

        for (int i = 0; i < 10; ++i)
        {
          joint->SetForce(0, force);
          world->Step(1);
          joint->SetForce(0, force);
          world->Step(1);
          joint->SetForce(0, force);
          world->Step(1);
          newVel = joint->GetVelocity(0);

          // gzdbg << "model " << *modelIter
          //       << "  i " << i
          //       << "  oldVel " << oldVel
          //       << "  newVel " << newVel
          //       << "  upper joint v "
          //       << model->GetJoint("upper_joint")->GetVelocity(0)
          //       << " joint " << joint->GetName() <<  "\n";

          // Expect increasing velocities
          EXPECT_GT(newVel, oldVel);
          oldVel = newVel;

          // Check that GetForce returns what we set
          EXPECT_NEAR(joint->GetForce(0u), force, g_tolerance);

          // Expect joint velocity to be near angular velocity difference
          // of child and parent, along global axis
          // jointVel == DOT(angVelChild - angVelParent, axis)
          double jointVel = joint->GetVelocity(0);
          math::Vector3 axis = joint->GetGlobalAxis(0);
          angVel  = joint->GetChild()->GetWorldAngularVel();
          angVel -= joint->GetParent()->GetWorldAngularVel();
          EXPECT_NEAR(jointVel, axis.Dot(angVel), g_tolerance);
        }
        // Apply negative torque to lower_joint
        force = -3;
        for (int i = 0; i < 10; ++i)
        {
          joint->SetForce(0, force);
          world->Step(1);
          joint->SetForce(0, force);
          world->Step(1);
          joint->SetForce(0, force);
          world->Step(1);
          newVel = joint->GetVelocity(0);

          // gzdbg << "model " << *modelIter
          //       << "  i " << i
          //       << "  oldVel " << oldVel
          //       << "  newVel " << newVel
          //       << "  upper joint v "
          //       << model->GetJoint("upper_joint")->GetVelocity(0)
          //       << " joint " << joint->GetName() <<  "\n";

          // Expect decreasing velocities
          EXPECT_LT(newVel, oldVel);

          // Check that GetForce returns what we set
          EXPECT_NEAR(joint->GetForce(0u), force, g_tolerance);

          // Expect joint velocity to be near angular velocity difference
          // of child and parent, along global axis
          // jointVel == DOT(angVelChild - angVelParent, axis)
          double jointVel = joint->GetVelocity(0);
          math::Vector3 axis = joint->GetGlobalAxis(0);
          angVel  = joint->GetChild()->GetWorldAngularVel();
          angVel -= joint->GetParent()->GetWorldAngularVel();
          EXPECT_NEAR(jointVel, axis.Dot(angVel), g_tolerance);
        }
      }
      else
      {
        gzerr << "Error loading lower_joint "
              << " of model " << *modelIter << '\n';
        EXPECT_TRUE(joint != NULL);
      }
    }
    else
    {
      gzerr << "Error loading model " << *modelIter << '\n';
      EXPECT_TRUE(model != NULL);
    }
  }
}

////////////////////////////////////////////////////////////////////////
void JointTestRevolute::SimplePendulum(const std::string &_physicsEngine)
{
  Load("worlds/simple_pendulums.world", true, _physicsEngine);
  physics::WorldPtr world = physics::get_world("default");
  ASSERT_TRUE(world != NULL);

  physics::PhysicsEnginePtr physics = world->GetPhysicsEngine();
  ASSERT_TRUE(physics != NULL);
  EXPECT_EQ(physics->GetType(), _physicsEngine);

  int i = 0;
  while (!this->HasEntity("model_1") && i < 20)
  {
    common::Time::MSleep(100);
    ++i;
  }

  if (i > 20)
    gzthrow("Unable to get model_1");

  physics::PhysicsEnginePtr physicsEngine = world->GetPhysicsEngine();
  EXPECT_TRUE(physicsEngine != NULL);
  physics::ModelPtr model = world->GetModel("model_1");
  EXPECT_TRUE(model != NULL);
  physics::LinkPtr link = model->GetLink("link_2");  // sphere link at end
  EXPECT_TRUE(link != NULL);

  double g = 9.81;
  double l = 10.0;
  double m = 10.0;

  double e_start;

  {
    // check velocity / energy
    math::Vector3 vel = link->GetWorldLinearVel();
    math::Pose pos = link->GetWorldPose();
    double pe = g * m * pos.pos.z;
    double ke = 0.5 * m * (vel.x*vel.x + vel.y*vel.y + vel.z*vel.z);
    e_start = pe + ke;
    // gzdbg << "total energy [" << e_start
    //       << "] pe[" << pe
    //       << "] ke[" << ke
    //       << "] p[" << pos.pos.z
    //       << "] v[" << vel
    //       << "]\n";
  }
  physicsEngine->SetMaxStepSize(0.0001);
  physicsEngine->SetParam("iters", 1000);

  {
    // test with global contact_max_correcting_vel at 0 as set by world file
    //   here we expect significant energy loss as the velocity correction
    //   is set to 0
    int steps = 10;  // @todo: make this more general
    for (int i = 0; i < steps; i ++)
    {
      world->Step(2000);
      {
        // check velocity / energy
        math::Vector3 vel = link->GetWorldLinearVel();
        math::Pose pos = link->GetWorldPose();
        double pe = g * m * pos.pos.z;
        double ke = 0.5 * m * (vel.x*vel.x + vel.y*vel.y + vel.z*vel.z);
        double e = pe + ke;
        double e_tol = 3.0*static_cast<double>(i+1)
          / static_cast<double>(steps);
        // gzdbg << "total energy [" << e
        //       << "] pe[" << pe
        //       << "] ke[" << ke
        //       << "] p[" << pos.pos.z
        //       << "] v[" << vel
        //       << "] error[" << e - e_start
        //       << "] tol[" << e_tol
        //       << "]\n";

        EXPECT_LT(fabs(e - e_start), e_tol);
      }

      physics::JointPtr joint = model->GetJoint("joint_0");
      if (joint)
      {
        double integ_theta = (
          PendulumAngle(g, l, 1.57079633, 0.0, world->GetSimTime().Double(),
          0.000001) - 1.5707963);
        double actual_theta = joint->GetAngle(0).Radian();
        // gzdbg << "time [" << world->GetSimTime().Double()
        //       << "] exact [" << integ_theta
        //       << "] actual [" << actual_theta
        //       << "] pose [" << model->GetWorldPose()
        //       << "]\n";
         EXPECT_LT(fabs(integ_theta - actual_theta) , 0.01);
      }
    }
  }



  {
    // test with global contact_max_correcting_vel at 100
    // here we expect much lower energy loss
    world->Reset();
    physicsEngine->SetContactMaxCorrectingVel(100);

    int steps = 10;  // @todo: make this more general
    for (int i = 0; i < steps; i ++)
    {
      world->Step(2000);
      {
        // check velocity / energy
        math::Vector3 vel = link->GetWorldLinearVel();
        math::Pose pos = link->GetWorldPose();
        double pe = g * m * pos.pos.z;
        double ke = 0.5 * m * (vel.x*vel.x + vel.y*vel.y + vel.z*vel.z);
        double e = pe + ke;
        double e_tol = 3.0*static_cast<double>(i+1)
          / static_cast<double>(steps);
        // gzdbg << "total energy [" << e
        //       << "] pe[" << pe
        //       << "] ke[" << ke
        //       << "] p[" << pos.pos.z
        //       << "] v[" << vel
        //       << "] error[" << e - e_start
        //       << "] tol[" << e_tol
        //       << "]\n";

        EXPECT_LT(fabs(e - e_start), e_tol);
      }

      physics::JointPtr joint = model->GetJoint("joint_0");
      if (joint)
      {
        double integ_theta = (
          PendulumAngle(g, l, 1.57079633, 0.0, world->GetSimTime().Double(),
          0.000001) - 1.5707963);
        double actual_theta = joint->GetAngle(0).Radian();
        // gzdbg << "time [" << world->GetSimTime().Double()
        //       << "] exact [" << integ_theta
        //       << "] actual [" << actual_theta
        //       << "] pose [" << model->GetWorldPose()
        //       << "]\n";
         EXPECT_LT(fabs(integ_theta - actual_theta) , 0.01);
      }
    }
  }
}

TEST_P(JointTestRevolute, PendulumEnergy)
{
  PendulumEnergy(this->physicsEngine);
}

TEST_P(JointTestRevolute, RevoluteJoint)
{
  RevoluteJoint(this->physicsEngine);
}

TEST_F(JointTestRevolute, RevoluteJointWorldStep)
{
  RevoluteJoint("ode", "world");
}

TEST_P(JointTestRevolute, SimplePendulum)
{
  SimplePendulum(this->physicsEngine);
}

TEST_P(JointTestRevolute, WrapAngle)
{
  WrapAngle(this->physicsEngine);
}

INSTANTIATE_TEST_CASE_P(PhysicsEngines, JointTestRevolute,
  ::testing::Combine(PHYSICS_ENGINE_VALUES,
  ::testing::Values("revolute")));

int main(int argc, char **argv)
{
  ::testing::InitGoogleTest(&argc, argv);
  return RUN_ALL_TESTS();
}<|MERGE_RESOLUTION|>--- conflicted
+++ resolved
@@ -16,11 +16,8 @@
 */
 
 #include "ServerFixture.hh"
-<<<<<<< HEAD
+#include "gazebo/gazebo_config.h"
 #include "gazebo/math/SignalStats.hh"
-=======
-#include "gazebo/gazebo_config.h"
->>>>>>> 518eb138
 #include "gazebo/physics/physics.hh"
 #include "SimplePendulumIntegrator.hh"
 #include "helper_physics_generator.hh"
@@ -104,19 +101,6 @@
 ////////////////////////////////////////////////////////////
 void JointTestRevolute::WrapAngle(const std::string &_physicsEngine)
 {
-<<<<<<< HEAD
-=======
-#ifndef LIBBULLET_VERSION_GT_282
-  /// bullet hinge angles are wrapped for 2.82 and less
-  if (_physicsEngine == "bullet")
-  {
-    gzerr << "Aborting test for bullet, angle wrapping requires bullet 2.83"
-          << std::endl;
-    return;
-  }
-#endif
-
->>>>>>> 518eb138
   // Load an empty world
   Load("worlds/empty.world", true, _physicsEngine);
   physics::WorldPtr world = physics::get_world("default");
