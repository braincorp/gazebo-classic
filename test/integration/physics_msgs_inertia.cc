/*
 * Copyright (C) 2015-2016 Open Source Robotics Foundation
 *
 * Licensed under the Apache License, Version 2.0 (the "License");
 * you may not use this file except in compliance with the License.
 * You may obtain a copy of the License at
 *
 *     http://www.apache.org/licenses/LICENSE-2.0
 *
 * Unless required by applicable law or agreed to in writing, software
 * distributed under the License is distributed on an "AS IS" BASIS,
 * WITHOUT WARRANTIES OR CONDITIONS OF ANY KIND, either express or implied.
 * See the License for the specific language governing permissions and
 * limitations under the License.
 *
*/
#include <string>

#include "gazebo/msgs/msgs.hh"
#include "gazebo/physics/physics.hh"
#include "gazebo/transport/transport.hh"
#include "gazebo/test/ServerFixture.hh"
#include "gazebo/test/helper_physics_generator.hh"

using namespace gazebo;

class InertiaMsgsTest : public ServerFixture,
                        public testing::WithParamInterface<const char*>
{
  /// \brief Set inertia parameters over ~/model/modify
  /// and verify that Inertial accessors register the change.
  /// \param[in] _physicsEngine Type of physics engine to use.
  public: void InertialAccessors(const std::string &_physicsEngine);

  /// \brief Set center of mass of link over ~/model/modify
  /// and verify that it causes a seesaw to unbalance.
  /// \param[in] _physicsEngine Type of physics engine to use.
  public: void SetCoG(const std::string &_physicsEngine);

  /// \brief Set mass of link over ~/model/modify
  /// and verify that it causes a seesaw to unbalance.
  /// \param[in] _physicsEngine Type of physics engine to use.
  public: void SetMass(const std::string &_physicsEngine);

  /// \brief Set moment of inertia of pendulums over ~/model/modify
  /// and verify that it changes frequency of oscillation.
  /// \param[in] _physicsEngine Type of physics engine to use.
  public: void SetPendulumInertia(const std::string &_physicsEngine);
};

/////////////////////////////////////////////////
void InertiaMsgsTest::InertialAccessors(const std::string &_physicsEngine)
{
  this->Load("worlds/seesaw.world", true, _physicsEngine);
  physics::WorldPtr world = physics::get_world("default");
  ASSERT_TRUE(world != NULL);

  const std::string modelName("cube1");
  auto model = world->ModelByName(modelName);
  ASSERT_TRUE(model != NULL);
  auto link = model->GetLink();
  ASSERT_TRUE(link != NULL);
  auto inertial = link->GetInertial();
  ASSERT_TRUE(inertial != NULL);
  const double mass = inertial->GetMass();
  const math::Vector3 cog = inertial->GetCoG();
  const math::Vector3 Ixxyyzz = inertial->GetPrincipalMoments();
  const math::Vector3 Ixyxzyz = inertial->GetProductsofInertia();
  EXPECT_DOUBLE_EQ(mass, 45.56250000000001);
  EXPECT_EQ(cog, math::Vector3::Zero);
  EXPECT_EQ(Ixxyyzz, 1.537734375*math::Vector3::One);
  EXPECT_EQ(Ixyxzyz, math::Vector3::Zero);

  // new inertial values
  msgs::Model msg;
  msg.set_name(modelName);
  msg.add_link();
  auto msgLink = msg.mutable_link(0);
  msgLink->set_name("link");
  msgLink->set_id(link->GetId());
  auto msgInertial = msgLink->mutable_inertial();
  msgInertial->set_mass(99.9);
  msgInertial->set_ixx(12.3);
  msgInertial->set_ixy(0.123);
  msgInertial->set_ixz(0.456);
  msgInertial->set_iyy(13.4);
  msgInertial->set_iyz(0.789);
  msgInertial->set_izz(15.6);
  const ignition::math::Vector3d newCog(1.1, -2.2, 3.3);
  msgs::Set(msgInertial->mutable_pose(), ignition::math::Pose3d(
    newCog, ignition::math::Quaterniond()));

  // Set inertial properties by publishing to "~/model/modify"
  transport::PublisherPtr modelPub =
    this->node->Advertise<msgs::Model>("~/model/modify");
  modelPub->WaitForConnection();
  modelPub->Publish(msg, true);

  while (newCog != inertial->GetCoG().Ign())
  {
    world->Step(1);
    common::Time::MSleep(1);
    modelPub->Publish(msg, true);
  }
  EXPECT_DOUBLE_EQ(inertial->GetMass(), msgInertial->mass());
  EXPECT_EQ(inertial->GetCoG().Ign(), newCog);
  EXPECT_EQ(inertial->GetPrincipalMoments(),
            ignition::math::Vector3d(
                msgInertial->ixx(),
                msgInertial->iyy(),
                msgInertial->izz()));
  EXPECT_EQ(inertial->GetProductsofInertia(),
            ignition::math::Vector3d(
                msgInertial->ixy(),
                msgInertial->ixz(),
                msgInertial->iyz()));
}

/////////////////////////////////////////////////
TEST_P(InertiaMsgsTest, InertialAccessors)
{
  InertialAccessors(GetParam());
}

/////////////////////////////////////////////////
void InertiaMsgsTest::SetCoG(const std::string &_physicsEngine)
{
  this->Load("worlds/seesaw.world", true, _physicsEngine);
  physics::WorldPtr world = physics::get_world("default");
  ASSERT_TRUE(world != NULL);

  // check the gravity vector
  physics::PhysicsEnginePtr physics = world->Physics();
  ASSERT_TRUE(physics != NULL);
  EXPECT_EQ(physics->GetType(), _physicsEngine);
  auto g = world->Gravity();
  EXPECT_EQ(g, ignition::math::Vector3d(0, 0, -9.8));

  const std::string modelName("plank");
  auto model = world->ModelByName(modelName);
  ASSERT_TRUE(model != NULL);
  auto link = model->GetLink();
  ASSERT_TRUE(link != NULL);
  auto inertial = link->GetInertial();
  ASSERT_TRUE(inertial != NULL);
  const double mass = inertial->GetMass();
  const math::Vector3 cog = inertial->GetCoG();
  const math::Vector3 Ixxyyzz = inertial->GetPrincipalMoments();
  const math::Vector3 Ixyxzyz = inertial->GetProductsofInertia();
  EXPECT_DOUBLE_EQ(mass, 120);
  EXPECT_EQ(cog, math::Vector3::Zero);
  EXPECT_EQ(Ixxyyzz, math::Vector3(2.564, 360.064, 362.5));
  EXPECT_EQ(Ixyxzyz, math::Vector3::Zero);

  // new center of mass
  msgs::Model msg;
  msg.set_name(modelName);
  msg.add_link();
  auto msgLink = msg.mutable_link(0);
  msgLink->set_name("link");
  msgLink->set_id(link->GetId());
  auto msgInertial = msgLink->mutable_inertial();
  const ignition::math::Vector3d newCoG(2.5, 0, 0);
  msgs::Set(msgInertial->mutable_pose(), ignition::math::Pose3d(
      newCoG, ignition::math::Quaterniond()));

  // Set inertial properties by publishing to "~/model/modify"
  transport::PublisherPtr modelPub =
    this->node->Advertise<msgs::Model>("~/model/modify");
  modelPub->WaitForConnection();
  modelPub->Publish(msg, true);

  while (newCoG != inertial->GetCoG().Ign())
  {
    world->Step(1);
    common::Time::MSleep(1);
    modelPub->Publish(msg, true);
  }
  EXPECT_EQ(inertial->GetCoG().Ign(), newCoG);

  world->Step(1000);
  EXPECT_GT(model->WorldPose().Rot().Euler().Y(), 0.25);
}

/////////////////////////////////////////////////
TEST_P(InertiaMsgsTest, SetCoG)
{
  std::string physicsEngine = GetParam();
  if (physicsEngine == "bullet" || physicsEngine == "simbody")
  {
    gzerr << physicsEngine
          << " doesn't yet support dynamically changing a link's center of mass"
          << std::endl;
    return;
  }
  SetCoG(GetParam());
}

/////////////////////////////////////////////////
void InertiaMsgsTest::SetMass(const std::string &_physicsEngine)
{
  this->Load("worlds/seesaw.world", true, _physicsEngine);
  physics::WorldPtr world = physics::get_world("default");
  ASSERT_TRUE(world != NULL);

  // check the gravity vector
  physics::PhysicsEnginePtr physics = world->Physics();
  ASSERT_TRUE(physics != NULL);
  EXPECT_EQ(physics->GetType(), _physicsEngine);
  auto g = world->Gravity();
  EXPECT_EQ(g, ignition::math::Vector3d(0, 0, -9.8));

  const std::string modelName("cube1");
  auto model = world->ModelByName(modelName);
  ASSERT_TRUE(model != NULL);
  auto link = model->GetLink();
  ASSERT_TRUE(link != NULL);
  auto inertial = link->GetInertial();
  ASSERT_TRUE(inertial != NULL);
  const double mass = inertial->GetMass();
  const math::Vector3 cog = inertial->GetCoG();
  const math::Vector3 Ixxyyzz = inertial->GetPrincipalMoments();
  const math::Vector3 Ixyxzyz = inertial->GetProductsofInertia();
  EXPECT_DOUBLE_EQ(mass, 45.56250000000001);
  EXPECT_EQ(cog, math::Vector3::Zero);
  EXPECT_EQ(Ixxyyzz, 1.537734375*math::Vector3::One);
  EXPECT_EQ(Ixyxzyz, math::Vector3::Zero);

  // new inertial values
  msgs::Model msg;
  msg.set_name(modelName);
  msg.add_link();
  auto msgLink = msg.mutable_link(0);
  msgLink->set_name("link");
  msgLink->set_id(link->GetId());
  auto msgInertial = msgLink->mutable_inertial();
  const double newMass = 500;
  msgInertial->set_mass(newMass);

  // Set inertial properties by publishing to "~/model/modify"
  transport::PublisherPtr modelPub =
    this->node->Advertise<msgs::Model>("~/model/modify");
  modelPub->WaitForConnection();
  modelPub->Publish(msg, true);

  while (!ignition::math::equal(newMass, inertial->GetMass()))
  {
    world->Step(1);
    common::Time::MSleep(1);
    modelPub->Publish(msg, true);
  }
  EXPECT_DOUBLE_EQ(inertial->GetMass(), msgInertial->mass());

  world->Step(1000);
  EXPECT_LT(model->WorldPose().Pos().Z(), 0.40);
}

/////////////////////////////////////////////////
TEST_P(InertiaMsgsTest, SetMass)
{
  std::string physicsEngine = GetParam();
  if (physicsEngine == "simbody")
  {
    gzerr << physicsEngine
          << " doesn't yet support dynamically changing a link's mass"
          << std::endl;
    return;
  }
  SetMass(physicsEngine);
}

/////////////////////////////////////////////////
void InertiaMsgsTest::SetPendulumInertia(const std::string &_physicsEngine)
{
  this->Load("worlds/pendulum_axes.world", true, _physicsEngine);
  physics::WorldPtr world = physics::get_world("default");
  ASSERT_TRUE(world != NULL);

  // check the gravity vector
  physics::PhysicsEnginePtr physics = world->Physics();
  ASSERT_TRUE(physics != NULL);
  EXPECT_EQ(physics->GetType(), _physicsEngine);
  auto g = world->Gravity();
  EXPECT_EQ(g, ignition::math::Vector3d(0, 0, -9.8));
  double dt = physics->GetMaxStepSize();
  EXPECT_NEAR(dt, 1e-3, 1e-6);

  std::vector<std::string> modelNames;
  for (auto const &model : world->Models())
  {
    std::string name = model->GetName();
    if (name.compare(0, 9, "pendulum_") == 0)
    {
      modelNames.push_back(name);
    }
  }
  ASSERT_EQ(modelNames.size(), 6u);
  std::vector<physics::ModelPtr> models;
  std::vector<physics::JointPtr> joints;
  std::vector<physics::LinkPtr> links;
  std::vector<double> pendulumLengths;
  std::vector<double> initialAngles;
  std::vector<double> cycleAngles;
  std::vector<int> cycleCount;

  for (auto const &modelName : modelNames)
  {
    gzdbg << "Initializing model "
          << modelName
          << std::endl;

    auto model = world->ModelByName(modelName);
    ASSERT_TRUE(model != NULL);
    models.push_back(model);

    auto link = model->GetLink();
    ASSERT_TRUE(link != NULL);
    links.push_back(link);

    auto joint = model->GetJoint("joint");
    ASSERT_TRUE(joint != NULL);
    joints.push_back(joint);

    // Compute distance from cg to joint anchor
<<<<<<< HEAD
    auto linkPose = link->GetWorldCoGPose();
    auto jointPose = joint->WorldPose();
    auto jointToCoG = linkPose.pos - jointPose.Pos();
    double length = jointToCoG.GetLength();
=======
    auto linkPose = link->WorldCoGPose();
    auto jointPose = joint->GetWorldPose();
    auto jointToCoG = linkPose.Pos() - jointPose.pos.Ign();
    double length = jointToCoG.Length();
>>>>>>> 6f58bce7
    EXPECT_NEAR(length, 0.05, 1e-6);
    pendulumLengths.push_back(length);

    double angle =
      asin(jointToCoG.Cross(g).Dot(
            joint->GlobalAxis(0)) / length / 9.8);
    EXPECT_NEAR(angle, -M_PI / 10, 1e-5);
    initialAngles.push_back(angle);

    // hysteresis threshhold for cycle counting
    cycleAngles.push_back(angle / 2);

    // count of oscillation cycles
    cycleCount.push_back(0);
  }

  // unthrottle physics to allow for many timesteps
  physics->SetRealTimeUpdateRate(0.0);

  // simulate 30 seconds and count oscillation cycles
  const int steps = 30000;
  const double timeStepped = steps * dt;
  for (int step = 0; step < steps; ++step)
  {
    world->Step(1);
    for (unsigned int i = 0; i < models.size(); ++i)
    {
      auto model = models[i];
      auto joint = joints[i];
      auto initialAngle = initialAngles[i];
      auto cycleAngle = cycleAngles[i];

      auto angle = joint->Position(0) - initialAngle;
      if (angle / cycleAngle >= 1)
      {
        cycleAngles[i] *= -1;
        cycleCount[i]++;
      }
    }
  }

  // Verify that expected number of cycles is counted
  for (unsigned int i = 0; i < models.size(); ++i)
  {
    auto length = pendulumLengths[i];
    auto cycles = cycleCount[i];
    // expected natural frequency for box pendulum (Hz)
    // see physics_msgs_inertia.ipynb for derivation
    double freq = 0.5 * M_1_PI * sqrt(300.0 / 401.0 * g.Length() / length);
    // 2 cycles counted per oscillation
    double expectedCycles = 2 * freq * timeStepped;
    EXPECT_EQ(cycles, static_cast<int>(expectedCycles));
  }

  // modify inertia of each named pendulum
  for (unsigned int i = 0; i < models.size(); ++i)
  {
    auto model = models[i];
    auto joint = joints[i];
    auto link = links[i];

    auto inertial = link->GetInertial();
    ASSERT_TRUE(inertial != NULL);
    const math::Vector3 Ixxyyzz = inertial->GetPrincipalMoments();
    const math::Vector3 Ixyxzyz = inertial->GetProductsofInertia();

    // new inertial values
    msgs::Model msg;
    msg.set_name(modelNames[i]);
    msg.add_link();
    auto msgLink = msg.mutable_link(0);
    msgLink->set_name("link");
    msgLink->set_id(link->GetId());
    auto msgInertial = msgLink->mutable_inertial();
    msgInertial->set_ixx(Ixxyyzz[0] * 2);
    msgInertial->set_iyy(Ixxyyzz[1] * 2);
    msgInertial->set_izz(Ixxyyzz[2] * 2);

    // Set inertial properties by publishing to "~/model/modify"
    transport::PublisherPtr modelPub =
      this->node->Advertise<msgs::Model>("~/model/modify");
    modelPub->WaitForConnection();
    modelPub->Publish(msg, true);

    while (Ixxyyzz[0] == inertial->GetPrincipalMoments()[0])
    {
      world->Step(1);
      common::Time::MSleep(1);
      modelPub->Publish(msg, true);
    }
    EXPECT_NEAR(2*Ixxyyzz[0], inertial->GetPrincipalMoments()[0], 1e-10);
    EXPECT_NEAR(2*Ixxyyzz[1], inertial->GetPrincipalMoments()[1], 1e-10);
    EXPECT_NEAR(2*Ixxyyzz[2], inertial->GetPrincipalMoments()[2], 1e-10);
  }

  // Reset world and cycle count to restore initial conditions
  world->Reset();
  for (unsigned int i = 0; i < cycleCount.size(); ++i)
  {
    cycleCount[i] = 0;
    cycleAngles[i] = initialAngles[i] / 2;
  }

  // simulate 30 seconds and count oscillation cycles
  for (int step = 0; step < steps; ++step)
  {
    world->Step(1);
    for (unsigned int i = 0; i < models.size(); ++i)
    {
      auto model = models[i];
      auto joint = joints[i];
      auto initialAngle = initialAngles[i];
      auto cycleAngle = cycleAngles[i];

      auto angle = joint->Position(0) - initialAngle;
      if (angle / cycleAngle >= 1)
      {
        cycleAngles[i] *= -1;
        cycleCount[i]++;
      }
    }
  }

  // Verify that expected number of cycles is counted
  for (unsigned int i = 0; i < models.size(); ++i)
  {
    auto length = pendulumLengths[i];
    auto cycles = cycleCount[i];
    // expected natural frequency for box pendulum (Hz)
    // see physics_msgs_inertia.ipynb for derivation
    double freq = 0.5 * M_1_PI * sqrt(150.0 / 251.0 * g.Length() / length);
    // 2 cycles counted per oscillation
    double expectedCycles = 2 * freq * timeStepped;
    EXPECT_EQ(cycles, static_cast<int>(expectedCycles));
  }
}

/////////////////////////////////////////////////
TEST_P(InertiaMsgsTest, SetPendulumInertia)
{
  std::string physicsEngine = GetParam();
  if (physicsEngine == "simbody")
  {
    gzerr << physicsEngine
          << " doesn't yet support dynamically changing moment of inertia"
          << std::endl;
    return;
  }
  SetPendulumInertia(physicsEngine);
}

INSTANTIATE_TEST_CASE_P(PhysicsEngines, InertiaMsgsTest,
                        PHYSICS_ENGINE_VALUES);

/////////////////////////////////////////////////
int main(int argc, char **argv)
{
  ::testing::InitGoogleTest(&argc, argv);
  return RUN_ALL_TESTS();
}<|MERGE_RESOLUTION|>--- conflicted
+++ resolved
@@ -322,17 +322,10 @@
     joints.push_back(joint);
 
     // Compute distance from cg to joint anchor
-<<<<<<< HEAD
-    auto linkPose = link->GetWorldCoGPose();
+    auto linkPose = link->WorldCoGPose();
     auto jointPose = joint->WorldPose();
-    auto jointToCoG = linkPose.pos - jointPose.Pos();
-    double length = jointToCoG.GetLength();
-=======
-    auto linkPose = link->WorldCoGPose();
-    auto jointPose = joint->GetWorldPose();
-    auto jointToCoG = linkPose.Pos() - jointPose.pos.Ign();
+    auto jointToCoG = linkPose.Pos() - jointPose.Pos();
     double length = jointToCoG.Length();
->>>>>>> 6f58bce7
     EXPECT_NEAR(length, 0.05, 1e-6);
     pendulumLengths.push_back(length);
 
