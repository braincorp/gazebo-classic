--- conflicted
+++ resolved
@@ -219,13 +219,9 @@
   // The total publish duration should always be very short.
   // The calculation here is the number of messages published multiplied by
   // the expected time to publish a single image message.
-<<<<<<< HEAD
-  EXPECT_LE(pubDiff.sec, 1);
-=======
   // We used to check against 1 sec. However, the time can occasionally jump
   // depending on the system and its usage.
   EXPECT_LE(pubDiff.sec, 2);
->>>>>>> 67c732c0
 
   // The total receive duration will be longer.
   EXPECT_LT(receiveDiff.sec, g_localPublishCount * 1e-5);
