--- conflicted
+++ resolved
@@ -22,12 +22,9 @@
   set(tests
     RAMLibrary_TEST.cc
     factory_stress.cc
-<<<<<<< HEAD
     gz_stress.cc
+    image_convert_stress.cc
     sensor_stress.cc
-=======
-    image_convert_stress.cc
->>>>>>> 2fa84094
     transport_stress.cc
   )
   
