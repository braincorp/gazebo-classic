/*
 * Copyright 2012 Open Source Robotics Foundation
 *
 * Licensed under the Apache License, Version 2.0 (the "License");
 * you may not use this file except in compliance with the License.
 * You may obtain a copy of the License at
 *
 *     http://www.apache.org/licenses/LICENSE-2.0
 *
 * Unless required by applicable law or agreed to in writing, software
 * distributed under the License is distributed on an "AS IS" BASIS,
 * WITHOUT WARRANTIES OR CONDITIONS OF ANY KIND, either express or implied.
 * See the License for the specific language governing permissions and
 * limitations under the License.
 *
*/

#include "ServerFixture.hh"
#include "physics/physics.hh"
#include "sensors/sensors.hh"
#include "common/common.hh"
#include "scans_cmp.h"

#define TOL 1e-4

using namespace gazebo;
class ContactSensor : public ServerFixture
{
  public: void StackTest(const std::string &_physicsEngine);
  public: void TorqueTest(const std::string &_physicsEngine);
};

TEST_F(ContactSensor, EmptyWorld)
{
  Load("worlds/empty.world");
}

////////////////////////////////////////////////////////////////////////
// Test contact sensor using two configurations. Both place a sphere over
// a box collision contact sensor. It is expected that there is one point of
// contact in the negative z direction (world frame). The second contact sensor
// model differ from the first in that it is rotated by 90 degrees about the
// y axis. The test verifies that the feedback is given in the correct
// reference frame
////////////////////////////////////////////////////////////////////////
void ContactSensor::StackTest(const std::string &_physicsEngine)
{
  // Load an empty world
  Load("worlds/empty.world", true, _physicsEngine);
  physics::WorldPtr world = physics::get_world("default");
  ASSERT_TRUE(world != NULL);

  // Verify physics engine type
  physics::PhysicsEnginePtr physics = world->GetPhysicsEngine();
  ASSERT_TRUE(physics != NULL);
  EXPECT_EQ(physics->GetType(), _physicsEngine);

  std::string modelName01 = "contactModel01";
  std::string contactSensorName01 = "contactSensor01";
  math::Pose modelPose01(0, 0, 0.5, 0, 0, 0);

  std::string modelName02 = "contactModel02";
  std::string contactSensorName02 = "contactSensor02";
  math::Pose modelPose02(0, 2, 0.5, 0, M_PI/2.0, 0);

  std::string sphereName01 = "sphere01";
  math::Pose spherePose01(0, 0, 1.5, 0, 0, 0);

  std::string sphereName02 = "sphere02";
  math::Pose spherePose02(0, 2, 1.5, 0, 0, 0);

  // spawn two contact sensors
  SpawnUnitContactSensor(modelName01, contactSensorName01,
      "box", modelPose01.pos, modelPose01.rot.GetAsEuler());
  SpawnUnitContactSensor(modelName02, contactSensorName02,
      "box", modelPose02.pos, modelPose02.rot.GetAsEuler());

  // spawn two spheres, each sphere rests on top of one contact sensor
  SpawnSphere(sphereName01, spherePose01.pos, spherePose01.rot.GetAsEuler());
  SpawnSphere(sphereName02, spherePose02.pos, spherePose02.rot.GetAsEuler());

  sensors::SensorPtr sensor01 = sensors::get_sensor(contactSensorName01);
  sensors::ContactSensorPtr contactSensor01 =
<<<<<<< HEAD
      boost::shared_dynamic_cast<sensors::ContactSensor>(sensor01);
=======
      boost::dynamic_pointer_cast<sensors::ContactSensor>(sensor01);
>>>>>>> 20d3bd46

  ASSERT_TRUE(contactSensor01);

  sensors::SensorPtr sensor02 = sensors::get_sensor(contactSensorName02);
  sensors::ContactSensorPtr contactSensor02 =
<<<<<<< HEAD
      boost::shared_dynamic_cast<sensors::ContactSensor>(sensor02);
=======
      boost::dynamic_pointer_cast<sensors::ContactSensor>(sensor02);
>>>>>>> 20d3bd46

  ASSERT_TRUE(contactSensor02);

  sensors::SensorManager::Instance()->Init();
  sensors::SensorManager::Instance()->RunThreads();

  EXPECT_FALSE(contactSensor01->IsActive());
  EXPECT_FALSE(contactSensor02->IsActive());

  unsigned int expectedColCount = 1;
  EXPECT_EQ(contactSensor01->GetCollisionCount(), expectedColCount);
  EXPECT_EQ(contactSensor02->GetCollisionCount(), expectedColCount);

  // make sure the sensors are active and publishing
  contactSensor01->SetActive(true);
  contactSensor02->SetActive(true);

  EXPECT_TRUE(contactSensor01->IsActive());
  EXPECT_TRUE(contactSensor02->IsActive());

  physics::ModelPtr contactModel01 = world->GetModel(modelName01);
  physics::ModelPtr contactModel02 = world->GetModel(modelName02);
  ASSERT_TRUE(contactModel01);
  ASSERT_TRUE(contactModel02);

  std::vector<physics::ModelPtr> models;
  models.push_back(contactModel01);
  models.push_back(contactModel02);

  double gravityZ = -9.8;
  physics->SetGravity(math::Vector3(0, 0, gravityZ));

  msgs::Contacts contacts01;
  msgs::Contacts contacts02;

  // let objects stablize
  world->StepWorld(1000);

  int steps = 1000;
  while ((contacts01.contact_size() == 0 || contacts02.contact_size() == 0)
      && --steps > 0)
  {
    world->StepWorld(1);
    contacts01 = contactSensor01->GetContacts();
    contacts02 = contactSensor02->GetContacts();
  }
  EXPECT_GT(steps, 0);

  std::vector<msgs::Contacts> contacts;
  contacts.push_back(contacts01);
  contacts.push_back(contacts02);

  math::Vector3 expectedForce;
  math::Vector3 expectedTorque;

  // double tolPercentage = 0.1;
  // double tol = 1e-2;
  // double tolX, tolY, tolZ;

  // Run the test once for each contact sensor
  for (unsigned int k = 0; k < contacts.size(); ++k)
  {
    double mass = models[k]->GetLink()->GetInertial()->GetMass();
    expectedForce = models[k]->GetLink()->GetWorldCoGPose().rot.GetInverse()
        * math::Vector3(0, 0, (gravityZ * mass));
    expectedTorque = math::Vector3(0, 0, 0);

    unsigned int ColInd = 0;
    physics::CollisionPtr col = models[k]->GetLink()->GetCollision(ColInd);
    ASSERT_TRUE(col);

    // calculate tolerance based on magnitude of force
    // Uncomment lines below once we are able to accurately determine the
    // expected force output, see issue #565
    // tolX = std::max(tolPercentage*expectedForce.x, tol);
    // tolY = std::max(tolPercentage*expectedForce.y, tol);
    // tolZ = std::max(tolPercentage*expectedForce.z, tol);

    // loop through contact collision pairs
    for (int i = 0; i < contacts[k].contact_size(); ++i)
    {
      bool body1 = true;
      if (contacts[k].contact(i).collision1() == col->GetScopedName())
        body1 = true;
      else if (contacts[k].contact(i).collision2() == col->GetScopedName())
        body1 = false;
      else
      {
        FAIL();
      }

      math::Vector3 actualForce;
      math::Vector3 actualTorque;

      // loop through all contact points between the two collisions
      for (int j = 0; j < contacts[k].contact(i).position_size(); ++j)
      {
        // Contact between the sphere and the contact sensor occurs at z=1.0
        // Skip other contact points with the ground plane
        if (!math::equal(contacts[k].contact(i).position(j).z(), 1.0))
          continue;

        EXPECT_NEAR(contacts[k].contact(i).position(j).x(),
            models[k]->GetLink()->GetWorldCoGPose().pos.x, TOL);
        EXPECT_NEAR(contacts[k].contact(i).position(j).y(),
            models[k]->GetLink()->GetWorldCoGPose().pos.y, TOL);

        EXPECT_NEAR(contacts[k].contact(i).normal(j).x(), 0, TOL);
        EXPECT_NEAR(contacts[k].contact(i).normal(j).y(), 0, TOL);
        EXPECT_NEAR(contacts[k].contact(i).normal(j).z(), 1, TOL);

        if (body1)
        {
          actualForce.x = contacts[k].contact(i).wrench(j).body_1_force().x();
          actualForce.y = contacts[k].contact(i).wrench(j).body_1_force().y();
          actualForce.z = contacts[k].contact(i).wrench(j).body_1_force().z();

          actualTorque.x = contacts[k].contact(i).wrench(j).body_1_torque().x();
          actualTorque.y = contacts[k].contact(i).wrench(j).body_1_torque().y();
          actualTorque.z = contacts[k].contact(i).wrench(j).body_1_torque().z();
        }
        else
        {
          actualForce.x = contacts[k].contact(i).wrench(j).body_2_force().x();
          actualForce.y = contacts[k].contact(i).wrench(j).body_2_force().y();
          actualForce.z = contacts[k].contact(i).wrench(j).body_2_force().z();

          actualTorque.x = contacts[k].contact(i).wrench(j).body_2_torque().x();
          actualTorque.y = contacts[k].contact(i).wrench(j).body_2_torque().y();
          actualTorque.z = contacts[k].contact(i).wrench(j).body_2_torque().z();
        }

        // Find the dominant force vector component and verify the value has
        // the correct sign.
        // Force and torque are given in the link frame, see issue #545
        int vi = (fabs(expectedForce.x) > fabs(expectedForce.y))
            ? 0 : 1;
        vi = (fabs(expectedForce[vi]) > fabs(expectedForce.z))
            ? vi : 2;
        EXPECT_EQ((expectedForce[vi] < 0), (actualForce[vi] < 0));

        // Verify torque with a large tolerance
        double odeTorqueTol = 1;
        EXPECT_TRUE(fabs(actualTorque.x) < odeTorqueTol);
        EXPECT_TRUE(fabs(actualTorque.y) < odeTorqueTol);
        EXPECT_TRUE(fabs(actualTorque.z) < odeTorqueTol);

        // TODO: ODE and bullet produce slightly different results
        // In ODE the force and torque on an object seem to be affected by other
        // components like friction, e.g. It is found that the stationary sphere
        // exerts non-zero x and y forces on the contact sensor when only
        // negative z forces are expected.
        // The tests below pass in bullet but fail in ode, see issue #565
        // EXPECT_NEAR(expectedForce.x, actualForce.x, tolX);
        // EXPECT_NEAR(expectedForce.y, actualForce.y, tolY);
        // EXPECT_NEAR(expectedForce.z, actualForce.z, tolZ);
        // EXPECT_NEAR(expectedTorque.x, actualTorque.x, tolX);
        // EXPECT_NEAR(expectedTorque.y, actualTorque.y, tolY);
        // EXPECT_NEAR(expectedTorque.z, actualTorque.z, tolZ);
      }
    }
  }
}

TEST_F(ContactSensor, StackTestODE)
{
  StackTest("ode");
}

#ifdef HAVE_BULLET
TEST_F(ContactSensor, StackTestBullet)
{
  StackTest("bullet");
}
#endif  // HAVE_BULLET

////////////////////////////////////////////////////////////////////////
// Test contact sensor torque feedback. Rest one x-rotated cylinder over
// a y-rotated cylinder so they form a cross shape. Position the top cylinder
// slightly to the -y direction so it begins to topple when simulation starts,
// then verify it's torque
////////////////////////////////////////////////////////////////////////
void ContactSensor::TorqueTest(const std::string &_physicsEngine)
{
  // Load an empty world
  Load("worlds/empty.world", true, _physicsEngine);
  physics::WorldPtr world = physics::get_world("default");
  ASSERT_TRUE(world != NULL);

  // Verify physics engine type
  physics::PhysicsEnginePtr physics = world->GetPhysicsEngine();
  ASSERT_TRUE(physics != NULL);
  EXPECT_EQ(physics->GetType(), _physicsEngine);

  std::string modelName = "contactModel";
  std::string contactSensorName = "contactSensor";
  math::Pose modelPose(0, -0.3, 1.5, M_PI/2.0, 0, 0);

  std::string cylinderName = "cylinder";
  math::Pose cylinderPose(0, 0, 0.5, 0, M_PI/2.0, 0);

  SpawnUnitContactSensor(modelName, contactSensorName,
      "cylinder", modelPose.pos, modelPose.rot.GetAsEuler());

  SpawnCylinder(cylinderName, cylinderPose.pos, cylinderPose.rot.GetAsEuler());

  sensors::SensorPtr sensor = sensors::get_sensor(contactSensorName);
  sensors::ContactSensorPtr contactSensor =
<<<<<<< HEAD
      boost::shared_dynamic_cast<sensors::ContactSensor>(sensor);
=======
      boost::dynamic_pointer_cast<sensors::ContactSensor>(sensor);
>>>>>>> 20d3bd46

  ASSERT_TRUE(contactSensor);

  sensors::SensorManager::Instance()->Init();
  sensors::SensorManager::Instance()->RunThreads();

  EXPECT_FALSE(contactSensor->IsActive());

  unsigned int expectedColCount = 1;
  EXPECT_EQ(contactSensor->GetCollisionCount(), expectedColCount);

  contactSensor->SetActive(true);

  EXPECT_TRUE(contactSensor->IsActive());

  physics::ModelPtr contactModel = world->GetModel(modelName);
  ASSERT_TRUE(contactModel);

  double gravityZ = -9.8;
  physics->SetGravity(math::Vector3(0, 0, gravityZ));

  msgs::Contacts contacts;

  world->StepWorld(1);

  // run simulation until contacts occur
  int steps = 2000;
  while (contacts.contact_size() == 0 && --steps > 0)
  {
    world->StepWorld(1);
    contacts = contactSensor->GetContacts();
  }

  EXPECT_GT(steps, 0);

  contacts = contactSensor->GetContacts();

  unsigned int ColInd = 0;
  physics::CollisionPtr col = contactModel->GetLink()->GetCollision(ColInd);
  ASSERT_TRUE(col);

  double tol = 1e-2;
  // loop through contact collision pairs
  for (int i = 0; i < contacts.contact_size(); ++i)
  {
    bool body1 = true;
    if (contacts.contact(i).collision1() == col->GetScopedName())
      body1 = true;
    else if (contacts.contact(i).collision2() == col->GetScopedName())
      body1 = false;
    else
    {
      FAIL();
    }
    math::Vector3 actualTorque;

    // loop through all contact points between the two collisions
    for (int j = 0; j < contacts.contact(i).position_size(); ++j)
    {
      if (contacts.contact(i).position(j).z() < 0.5)
        continue;

      if (body1)
      {
        actualTorque.x = contacts.contact(i).wrench(j).body_1_torque().x();
        actualTorque.y = contacts.contact(i).wrench(j).body_1_torque().y();
        actualTorque.z = contacts.contact(i).wrench(j).body_1_torque().z();
      }
      else
      {
        actualTorque.x = contacts.contact(i).wrench(j).body_2_torque().x();
        actualTorque.y = contacts.contact(i).wrench(j).body_2_torque().y();
        actualTorque.z = contacts.contact(i).wrench(j).body_2_torque().z();
      }
      // contact sensor should have positive x torque and relatively large
      // compared to y and z
      EXPECT_GT(actualTorque.x, 0);
      EXPECT_TRUE(actualTorque.x > fabs(actualTorque.y));
      EXPECT_TRUE(actualTorque.x > fabs(actualTorque.z));
      EXPECT_TRUE(fabs(actualTorque.y) < tol);
      EXPECT_TRUE(fabs(actualTorque.z) < tol);
    }
  }
}

TEST_F(ContactSensor, TorqueTestODE)
{
  TorqueTest("ode");
}

#ifdef HAVE_BULLET
TEST_F(ContactSensor, TorqueTestBullet)
{
  TorqueTest("bullet");
}
#endif  // HAVE_BULLET

int main(int argc, char **argv)
{
  ::testing::InitGoogleTest(&argc, argv);
  return RUN_ALL_TESTS();
}<|MERGE_RESOLUTION|>--- conflicted
+++ resolved
@@ -81,21 +81,13 @@
 
   sensors::SensorPtr sensor01 = sensors::get_sensor(contactSensorName01);
   sensors::ContactSensorPtr contactSensor01 =
-<<<<<<< HEAD
-      boost::shared_dynamic_cast<sensors::ContactSensor>(sensor01);
-=======
       boost::dynamic_pointer_cast<sensors::ContactSensor>(sensor01);
->>>>>>> 20d3bd46
 
   ASSERT_TRUE(contactSensor01);
 
   sensors::SensorPtr sensor02 = sensors::get_sensor(contactSensorName02);
   sensors::ContactSensorPtr contactSensor02 =
-<<<<<<< HEAD
-      boost::shared_dynamic_cast<sensors::ContactSensor>(sensor02);
-=======
       boost::dynamic_pointer_cast<sensors::ContactSensor>(sensor02);
->>>>>>> 20d3bd46
 
   ASSERT_TRUE(contactSensor02);
 
@@ -304,11 +296,7 @@
 
   sensors::SensorPtr sensor = sensors::get_sensor(contactSensorName);
   sensors::ContactSensorPtr contactSensor =
-<<<<<<< HEAD
-      boost::shared_dynamic_cast<sensors::ContactSensor>(sensor);
-=======
       boost::dynamic_pointer_cast<sensors::ContactSensor>(sensor);
->>>>>>> 20d3bd46
 
   ASSERT_TRUE(contactSensor);
 
