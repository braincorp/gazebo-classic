/*
 * Copyright 2012 Open Source Robotics Foundation
 *
 * Licensed under the Apache License, Version 2.0 (the "License");
 * you may not use this file except in compliance with the License.
 * You may obtain a copy of the License at
 *
 *     http://www.apache.org/licenses/LICENSE-2.0
 *
 * Unless required by applicable law or agreed to in writing, software
 * distributed under the License is distributed on an "AS IS" BASIS,
 * WITHOUT WARRANTIES OR CONDITIONS OF ANY KIND, either express or implied.
 * See the License for the specific language governing permissions and
 * limitations under the License.
 *
*/

#include "ServerFixture.hh"
#include "gazebo/physics/physics.hh"
#include "SimplePendulumIntegrator.hh"
#include "gazebo/msgs/msgs.hh"

#define PHYSICS_TOL 1e-2
using namespace gazebo;

class PhysicsTest : public ServerFixture
{
  public: void EmptyWorld(const std::string &_physicsEngine);
  public: void SpawnDrop(const std::string &_physicsEngine);
  public: void SpawnDropCoGOffset(const std::string &_physicsEngine);
  public: void RevoluteJoint(const std::string &_physicsEngine);
  public: void SimplePendulum(const std::string &_physicsEngine);
  public: void CollisionFiltering(const std::string &_physicsEngine);
};

////////////////////////////////////////////////////////////////////////
// EmptyWorld:
// Load a world, take a few steps, and verify that time is increasing.
// This is the most basic physics engine test.
////////////////////////////////////////////////////////////////////////
void PhysicsTest::EmptyWorld(const std::string &_physicsEngine)
{
  // Load an empty world
  Load("worlds/empty.world", true, _physicsEngine);
  physics::WorldPtr world = physics::get_world("default");
  ASSERT_TRUE(world != NULL);

  // Verify physics engine type
  physics::PhysicsEnginePtr physics = world->GetPhysicsEngine();
  ASSERT_TRUE(physics != NULL);
  EXPECT_EQ(physics->GetType(), _physicsEngine);

  // simulate 1 step
  world->StepWorld(1);
  double t = world->GetSimTime().Double();
  // verify that time moves forward
  EXPECT_GT(t, 0);

  // simulate a few steps
  int steps = 20;
  world->StepWorld(steps);
  double dt = world->GetPhysicsEngine()->GetMaxStepSize();
  EXPECT_GT(dt, 0);
  t = world->GetSimTime().Double();
  EXPECT_GT(t, 0.99*dt*static_cast<double>(steps+1));
}

TEST_F(PhysicsTest, EmptyWorldODE)
{
  EmptyWorld("ode");
}

#ifdef HAVE_BULLET
TEST_F(PhysicsTest, EmptyWorldBullet)
{
  EmptyWorld("bullet");
}
#endif  // HAVE_BULLET

////////////////////////////////////////////////////////////////////////
// SpawnDrop:
// Load a world, check that gravity points along z axis, spawn simple
// shapes (box, sphere, cylinder), verify that they fall and hit the
// ground plane. The test currently assumes inelastic collisions.
////////////////////////////////////////////////////////////////////////
void PhysicsTest::SpawnDrop(const std::string &_physicsEngine)
{
  // load an empty world
  Load("worlds/empty.world", true, _physicsEngine);
  physics::WorldPtr world = physics::get_world("default");
  ASSERT_TRUE(world != NULL);

  // check the gravity vector
  physics::PhysicsEnginePtr physics = world->GetPhysicsEngine();
  ASSERT_TRUE(physics != NULL);
  EXPECT_EQ(physics->GetType(), _physicsEngine);
  math::Vector3 g = physics->GetGravity();
  // Assume gravity vector points down z axis only.
  EXPECT_EQ(g.x, 0);
  EXPECT_EQ(g.y, 0);
  EXPECT_LE(g.z, -9.8);

  // get physics time step
  double dt = physics->GetMaxStepSize();
  EXPECT_GT(dt, 0);

  // spawn some simple shapes and check to see that they start falling
  double z0 = 3;
  std::map<std::string, math::Vector3> modelPos;
  modelPos["test_box"] = math::Vector3(0, 0, z0);
  modelPos["test_sphere"] = math::Vector3(4, 0, z0);
  modelPos["test_cylinder"] = math::Vector3(8, 0, z0);
  modelPos["test_empty"] = math::Vector3(12, 0, z0);
  modelPos["link_offset_box"] = math::Vector3(0, 0, z0);

  // FIXME Trimesh drop test passes in bullet but fails in ode because
  // the mesh bounces to the side when it hits the ground.
  // See issue #513. Uncomment test when issue is resolved.
  // modelPos["test_trimesh"] = math::Vector3(16, 0, z0);

  SpawnBox("test_box", math::Vector3(1, 1, 1), modelPos["test_box"],
      math::Vector3::Zero);
  SpawnSphere("test_sphere", modelPos["test_sphere"], math::Vector3::Zero);
  SpawnCylinder("test_cylinder", modelPos["test_cylinder"],
      math::Vector3::Zero);
  SpawnEmptyLink("test_empty", modelPos["test_empty"], math::Vector3::Zero);

  std::ostringstream linkOffsetStream;
  math::Pose linkOffsetPose1(0, 0, z0, 0, 0, 0);
  math::Pose linkOffsetPose2(1000, 1000, 0, 0, 0, 0);
  math::Vector3 linkOffsetSize(1, 1, 1);
  linkOffsetStream << "<sdf version='" << SDF_VERSION << "'>"
    << "<model name ='link_offset_box'>"
    << "<pose>" << linkOffsetPose1 << "</pose>"
    << "<allow_auto_disable>false</allow_auto_disable>"
    << "<link name ='body'>"
    << "  <pose>" << linkOffsetPose2 << "</pose>"
    << "  <inertial>"
    << "    <mass>4.0</mass>"
    << "    <inertia>"
    << "      <ixx>0.1667</ixx> <ixy>0.0</ixy> <ixz>0.0</ixz>"
    << "      <iyy>0.1667</iyy> <iyz>0.0</iyz>"
    << "      <izz>0.1667</izz>"
    << "    </inertia>"
    << "  </inertial>"
    << "  <collision name ='geom'>"
    << "    <geometry>"
    << "      <box><size>" << linkOffsetSize << "</size></box>"
    << "    </geometry>"
    << "  </collision>"
    << "  <visual name ='visual'>"
    << "    <geometry>"
    << "      <box><size>" << linkOffsetSize << "</size></box>"
    << "    </geometry>"
    << "  </visual>"
    << "</link>"
    << "</model>"
    << "</sdf>";
  SpawnSDF(linkOffsetStream.str());

  // std::string trimeshPath =
  //    "file://media/models/cube_20k/meshes/cube_20k.stl";
  // SpawnTrimesh("test_trimesh", trimeshPath, math::Vector3(0.5, 0.5, 0.5),
  //    modelPos["test_trimesh"], math::Vector3::Zero);

  int steps = 2;
  physics::ModelPtr model;
  math::Pose pose1, pose2;
  math::Vector3 vel1, vel2;

  double t, x0 = 0;
  // This loop steps the world forward and makes sure that each model falls,
  // expecting downward z velocity and decreasing z position.
  for (std::map<std::string, math::Vector3>::iterator iter = modelPos.begin();
    iter != modelPos.end(); ++iter)
  {
    std::string name = iter->first;
    // Make sure the model is loaded
    model = world->GetModel(name);
    if (model != NULL)
    {
      gzdbg << "Check freefall of model " << name << '\n';
      // Step once and check downward z velocity
      world->StepWorld(1);
      vel1 = model->GetWorldLinearVel();
      t = world->GetSimTime().Double();
      EXPECT_EQ(vel1.x, 0);
      EXPECT_EQ(vel1.y, 0);
      EXPECT_NEAR(vel1.z, g.z*t, -g.z*t*PHYSICS_TOL);
      // Need to step at least twice to check decreasing z position
      world->StepWorld(steps - 1);
      pose1 = model->GetWorldPose();
      x0 = modelPos[name].x;
      EXPECT_EQ(pose1.pos.x, x0);
      EXPECT_EQ(pose1.pos.y, 0);
      EXPECT_NEAR(pose1.pos.z, z0 + g.z/2*t*t, (z0+g.z/2*t*t)*PHYSICS_TOL);
      // Check once more and just make sure they keep falling
      world->StepWorld(steps);
      vel2 = model->GetWorldLinearVel();
      pose2 = model->GetWorldPose();
      EXPECT_LT(vel2.z, vel1.z);
      EXPECT_LT(pose2.pos.z, pose1.pos.z);
    }
    else
    {
      gzerr << "Error loading model " << name << '\n';
      EXPECT_TRUE(model != NULL);
    }
  }

  // Predict time of contact with ground plane.
  double tHit = sqrt(2*(z0-0.5) / (-g.z));
  // Time to advance, allow 0.5 s settling time.
  // This assumes inelastic collisions with the ground.
  double dtHit = tHit+0.5 - world->GetSimTime().Double();
  steps = ceil(dtHit / dt);
  EXPECT_GT(steps, 0);
  world->StepWorld(steps);

  // This loop checks the velocity and pose of each model 0.5 seconds
  // after the time of predicted ground contact. The velocity is expected
  // to be small, and the pose is expected to be underneath the initial pose.
  for (std::map<std::string, math::Vector3>::iterator iter = modelPos.begin();
    iter != modelPos.end(); ++iter)
  {
    std::string name = iter->first;
    // Make sure the model is loaded
    model = world->GetModel(name);
    if (model != NULL)
    {
      gzdbg << "Check ground contact of model " << name << '\n';
      // Check that velocity is small
      vel1 = model->GetWorldLinearVel();
      t = world->GetSimTime().Double();
      EXPECT_NEAR(vel1.x, 0, PHYSICS_TOL);
      EXPECT_NEAR(vel1.y, 0, PHYSICS_TOL);
      if (name == "test_empty")
        EXPECT_NEAR(vel1.z, g.z*t, -g.z*t*PHYSICS_TOL);
      else
        EXPECT_NEAR(vel1.z, 0, PHYSICS_TOL);

      // Check that model is resting on ground
      pose1 = model->GetWorldPose();
      x0 = modelPos[name].x;
      EXPECT_NEAR(pose1.pos.x, x0, PHYSICS_TOL);
      EXPECT_NEAR(pose1.pos.y, 0, PHYSICS_TOL);
      if (name == "test_empty")
      {
        EXPECT_NEAR(pose1.pos.z, z0+g.z/2*t*t,
            fabs((z0+g.z/2*t*t)*PHYSICS_TOL));
      }
      else
        EXPECT_NEAR(pose1.pos.z, 0.5, PHYSICS_TOL);
    }
    else
    {
      gzerr << "Error loading model " << name << '\n';
      EXPECT_TRUE(model != NULL);
    }
  }

  // Compute and check link pose of link_offset_box
  gzdbg << "Check link pose of link_offset_box\n";
  model = world->GetModel("link_offset_box");
  ASSERT_TRUE(model);
  physics::LinkPtr link = model->GetLink();
  ASSERT_TRUE(link);
  // relative pose of link in linkOffsetPose2
  for (int i = 0; i < 20; ++i)
  {
    pose1 = model->GetWorldPose();
    pose2 = linkOffsetPose2 + pose1;
    EXPECT_NEAR(pose2.pos.x, linkOffsetPose2.pos.x, PHYSICS_TOL);
    EXPECT_NEAR(pose2.pos.y, linkOffsetPose2.pos.y, PHYSICS_TOL);
    EXPECT_NEAR(pose2.pos.z, 0.5, PHYSICS_TOL);
    world->StepWorld(1);
  }
}

TEST_F(PhysicsTest, SpawnDropODE)
{
  SpawnDrop("ode");
}

#ifdef HAVE_BULLET
TEST_F(PhysicsTest, SpawnDropBullet)
{
  SpawnDrop("bullet");
}
#endif  // HAVE_BULLET

////////////////////////////////////////////////////////////////////////
// SpawnDropCoGOffset:
// Load a world, check that gravity points along z axis, spawn several
// spheres of varying radii and center of gravity (cg) location.
//  sphere1: smaller radius, centered cg
//  sphere2: larger radius, centered cg
//  sphere3: larger radius, lowered cg
//  sphere4: larger radius, raised cg
//  sphere5: larger radius, y offset cg
//  sphere6: larger radius, x offset cg
//  sphere7: larger radius, 45 deg offset cg
//  sphere8: larger radius, -30 deg offset cg
// The bottom of each sphere is at the same height, and it is verified
// that they hit the ground at the same time. Also, sphere5 should start
// rolling to the side when it hits the ground.
////////////////////////////////////////////////////////////////////////
void PhysicsTest::SpawnDropCoGOffset(const std::string &_physicsEngine)
{
  // load an empty world
  Load("worlds/empty.world", true, _physicsEngine);
  physics::WorldPtr world = physics::get_world("default");
  ASSERT_TRUE(world != NULL);

  // check the gravity vector
  physics::PhysicsEnginePtr physics = world->GetPhysicsEngine();
  ASSERT_TRUE(physics != NULL);
  EXPECT_EQ(physics->GetType(), _physicsEngine);
  math::Vector3 g = physics->GetGravity();
  // Assume gravity vector points down z axis only.
  EXPECT_EQ(g.x, 0);
  EXPECT_EQ(g.y, 0);
  EXPECT_LT(g.z, 0);

  // get physics time step
  double dt = physics->GetMaxStepSize();
  EXPECT_GT(dt, 0);

  // spawn some spheres and check to see that they start falling
  double z0 = 3;
  double r1 = 0.5, r2 = 1.5;
  math::Vector3 v30 = math::Vector3::Zero;
  math::Vector3 cog;
  math::Angle angle;

  std::vector<std::string> modelNames;
  std::vector<double> x0s;
  std::vector<double> y0s;
  std::vector<double> radii;
  std::vector<math::Vector3> cogs;

  // sphere1 and sphere2 have c.g. at center of sphere, different sizes
  modelNames.push_back("small_centered_sphere");
  x0s.push_back(0);
  y0s.push_back(0);
  radii.push_back(r1);
  cogs.push_back(v30);

  modelNames.push_back("large_centered_sphere");
  x0s.push_back(4);
  y0s.push_back(0);
  radii.push_back(r2);
  cogs.push_back(v30);

  // sphere3 has c.g. below the center
  modelNames.push_back("lowered_cog_sphere");
  x0s.push_back(8);
  y0s.push_back(0);
  radii.push_back(r2);
  cogs.push_back(math::Vector3(0, 0, -r1));

  // sphere4 has c.g. above the center
  modelNames.push_back("raised_cog_sphere");
  x0s.push_back(-4);
  y0s.push_back(0);
  radii.push_back(r2);
  cogs.push_back(math::Vector3(0, 0, r1));

  // sphere5 has c.g. to the side along y axis; it will roll
  modelNames.push_back("cog_y_offset_sphere");
  x0s.push_back(-8);
  y0s.push_back(0);
  radii.push_back(r2);
  cogs.push_back(math::Vector3(0, r1, 0));

  // sphere6 has c.g. to the side along x axis; it will roll
  modelNames.push_back("cog_x_offset_sphere");
  x0s.push_back(15);
  y0s.push_back(0);
  radii.push_back(r2);
  cogs.push_back(math::Vector3(r1, 0, 0));

  // sphere7 has c.g. to the side diagonally; it will roll
  modelNames.push_back("cog_xy_45deg_offset_sphere");
  x0s.push_back(0);
  y0s.push_back(8);
  radii.push_back(r2);
  angle.SetFromDegree(45);
  cogs.push_back(math::Vector3(r1*cos(angle.Radian()),
                               r1*sin(angle.Radian()), 0));

  // sphere8 has c.g. to the side diagonally; it will roll
  modelNames.push_back("cog_xy_-30deg_offset_sphere");
  x0s.push_back(0);
  y0s.push_back(-8);
  radii.push_back(r2);
  angle.SetFromDegree(-30);
  cogs.push_back(math::Vector3(r1*cos(angle.Radian()),
                               r1*sin(angle.Radian()), 0));

  unsigned int i;
  for (i = 0; i < modelNames.size(); ++i)
  {
    SpawnSphere(modelNames[i], math::Vector3(x0s[i], y0s[i], z0+radii[i]),
                v30, cogs[i], radii[i]);
  }

  int steps = 2;
  physics::ModelPtr model;
  math::Pose pose1, pose2;
  math::Vector3 vel1, vel2;

  double t, x0 = 0, y0 = 0, radius;
  // This loop steps the world forward and makes sure that each model falls,
  // expecting downward z velocity and decreasing z position.
  for (i = 0; i < modelNames.size(); ++i)
  {
    // Make sure the model is loaded
    model = world->GetModel(modelNames[i]);
    x0 = x0s[i];
    y0 = y0s[i];
    radius = radii[i];
    if (model != NULL)
    {
      gzdbg << "Check freefall of model " << modelNames[i] << '\n';
      // Step once and check downward z velocity
      world->StepWorld(1);
      vel1 = model->GetWorldLinearVel();
      t = world->GetSimTime().Double();
      EXPECT_EQ(vel1.x, 0);
      EXPECT_EQ(vel1.y, 0);
      EXPECT_NEAR(vel1.z, g.z*t, -g.z*t*PHYSICS_TOL);
      // Need to step at least twice to check decreasing z position
      world->StepWorld(steps - 1);
      pose1 = model->GetWorldPose();
      EXPECT_NEAR(pose1.pos.x, x0, PHYSICS_TOL*PHYSICS_TOL);
      EXPECT_NEAR(pose1.pos.y, y0, PHYSICS_TOL*PHYSICS_TOL);
      EXPECT_NEAR(pose1.pos.z, z0+radius + g.z/2*t*t,
                  (z0+radius+g.z/2*t*t)*PHYSICS_TOL);

      // Check once more and just make sure they keep falling
      world->StepWorld(steps);
      vel2 = model->GetWorldLinearVel();
      pose2 = model->GetWorldPose();
      EXPECT_LT(vel2.z, vel1.z);
      EXPECT_LT(pose2.pos.z, pose1.pos.z);
    }
    else
    {
      gzerr << "Error loading model " << modelNames[i] << '\n';
      EXPECT_TRUE(model != NULL);
    }
  }

  // Predict time of contact with ground plane.
  double tHit = sqrt(2*(z0-0.5) / (-g.z));
  // Time to advance, allow 0.5 s settling time.
  // This assumes inelastic collisions with the ground.
  double dtHit = tHit+0.5 - world->GetSimTime().Double();
  steps = ceil(dtHit / dt);
  EXPECT_GT(steps, 0);
  world->StepWorld(steps);

  // This loop checks the velocity and pose of each model 0.5 seconds
  // after the time of predicted ground contact. Except for sphere5,
  // the velocity is expected to be small, and the pose is expected
  // to be underneath the initial pose. sphere5 is expected to be rolling.
  for (i = 0; i < modelNames.size(); ++i)
  {
    // Make sure the model is loaded
    model = world->GetModel(modelNames[i]);
    x0 = x0s[i];
    y0 = y0s[i];
    radius = radii[i];
    cog = cogs[i];
    if (model != NULL)
    {
      gzdbg << "Check ground contact and roll without slip of model "
            << modelNames[i] << '\n';

      // Check that velocity is small
      vel1 = model->GetWorldLinearVel();
      vel2 = model->GetWorldAngularVel();

      // vertical component of linear and angular velocity should be small
      EXPECT_NEAR(vel1.z, 0, PHYSICS_TOL);
      EXPECT_NEAR(vel2.z, 0, PHYSICS_TOL);

      // expect small values for directions with no offset
      if (cog.x == 0)
      {
        EXPECT_NEAR(vel1.x, 0, PHYSICS_TOL);
        EXPECT_NEAR(vel2.y, 0, PHYSICS_TOL);
      }
      // expect rolling in direction of cog offset
      else
      {
        EXPECT_GT(vel1.x*cog.x, 0.2*cog.x*cog.x);
        EXPECT_GT(vel2.y*cog.x, 0.2*cog.x*cog.x);
      }

      if (cog.y == 0)
      {
        EXPECT_NEAR(vel1.y, 0, PHYSICS_TOL);
        EXPECT_NEAR(vel2.x, 0, PHYSICS_TOL);
      }
      else
      {
        EXPECT_GT(vel1.y*cog.y,  0.2*cog.y*cog.y);
        EXPECT_LT(vel2.x*cog.y, -0.2*cog.y*cog.y);
      }

      // Expect roll without slip
      EXPECT_NEAR(vel1.x,  vel2.y*radius, PHYSICS_TOL);
      EXPECT_NEAR(vel1.y, -vel2.x*radius, PHYSICS_TOL);

      // Use GetWorldLinearVel with global offset to check roll without slip
      // Expect small linear velocity at contact point
      math::Vector3 vel3 = model->GetLink()->GetWorldLinearVel(
          math::Vector3(0, 0, -radius), math::Quaternion(0, 0, 0));
      EXPECT_NEAR(vel3.x, 0, PHYSICS_TOL);
      EXPECT_NEAR(vel3.y, 0, PHYSICS_TOL);
      EXPECT_NEAR(vel3.z, 0, PHYSICS_TOL);
      // Expect speed at top of sphere to be double the speed at center
      math::Vector3 vel4 = model->GetLink()->GetWorldLinearVel(
          math::Vector3(0, 0, radius), math::Quaternion(0, 0, 0));
      EXPECT_NEAR(vel4.y, 2*vel1.y, PHYSICS_TOL);
      EXPECT_NEAR(vel4.x, 2*vel1.x, PHYSICS_TOL);
      EXPECT_NEAR(vel4.z, 0, PHYSICS_TOL);

      // Check that model is resting on ground
      pose1 = model->GetWorldPose();
      EXPECT_NEAR(pose1.pos.z, radius, PHYSICS_TOL);

      // expect no pose change for directions with no offset
      if (cog.x == 0)
      {
        EXPECT_NEAR(pose1.pos.x, x0, PHYSICS_TOL);
      }
      // expect rolling in direction of cog offset
      else
      {
        EXPECT_GT((pose1.pos.x-x0) * cog.x, cog.x * cog.x);
      }

      // expect no pose change for directions with no offset
      if (cog.y == 0)
      {
        EXPECT_NEAR(pose1.pos.y, y0, PHYSICS_TOL);
      }
      // expect rolling in direction of cog offset
      else
      {
        EXPECT_GT((pose1.pos.y-y0) * cog.y, cog.y * cog.y);
      }
    }
    else
    {
      gzerr << "Error loading model " << modelNames[i] << '\n';
      EXPECT_TRUE(model != NULL);
    }
  }
}

TEST_F(PhysicsTest, SpawnDropCoGOffsetODE)
{
  SpawnDropCoGOffset("ode");
}

#ifdef HAVE_BULLET
TEST_F(PhysicsTest, SpawnDropCoGOffsetBullet)
{
  SpawnDropCoGOffset("bullet");
}
#endif  // HAVE_BULLET

////////////////////////////////////////////////////////////////////////
// RevoluteJoint:
// Load 8 double pendulums arranged in a circle.
// Measure angular velocity of links, and verify proper axis orientation.
// Then set joint limits and verify that links remain within limits.
////////////////////////////////////////////////////////////////////////
void PhysicsTest::RevoluteJoint(const std::string &_physicsEngine)
{
  math::Rand::SetSeed(0);
  // Load world
  Load("worlds/revolute_joint_test.world", true, _physicsEngine);
  physics::WorldPtr world = physics::get_world("default");
  ASSERT_TRUE(world != NULL);

  // Verify physics engine type
  physics::PhysicsEnginePtr physics = world->GetPhysicsEngine();
  ASSERT_TRUE(physics != NULL);
  EXPECT_EQ(physics->GetType(), _physicsEngine);

  // Model names
  std::vector<std::string> modelNames;
  modelNames.push_back("pendulum_0deg");
  modelNames.push_back("pendulum_45deg");
  modelNames.push_back("pendulum_90deg");
  modelNames.push_back("pendulum_135deg");
  modelNames.push_back("pendulum_180deg");
  modelNames.push_back("pendulum_225deg");
  modelNames.push_back("pendulum_270deg");
  modelNames.push_back("pendulum_315deg");

  // Global axis
  double sqrt1_2 = sqrt(2.0) / 2.0;
  std::vector<math::Vector3> globalAxes;
  globalAxes.push_back(math::Vector3(1, 0, 0));
  globalAxes.push_back(math::Vector3(sqrt1_2, sqrt1_2, 0));
  globalAxes.push_back(math::Vector3(0, 1, 0));
  globalAxes.push_back(math::Vector3(-sqrt1_2, sqrt1_2, 0));
  globalAxes.push_back(math::Vector3(-1, 0, 0));
  globalAxes.push_back(math::Vector3(-sqrt1_2, -sqrt1_2, 0));
  globalAxes.push_back(math::Vector3(0, -1, 0));
  globalAxes.push_back(math::Vector3(sqrt1_2, -sqrt1_2, 0));

  // Link names
  std::vector<std::string> linkNames;
  linkNames.push_back("lower_link");
  linkNames.push_back("upper_link");

  // Link names
  std::vector<std::string> jointNames;
  jointNames.push_back("lower_joint");
  jointNames.push_back("upper_joint");

  physics::ModelPtr model;
  physics::LinkPtr link;
  std::vector<std::string>::iterator modelIter;
  physics::JointPtr joint;

  // Check global axes before simulation starts
  std::vector<math::Vector3>::iterator axisIter;
  axisIter = globalAxes.begin();
  for (modelIter  = modelNames.begin();
       modelIter != modelNames.end(); ++modelIter)
  {
    model = world->GetModel(*modelIter);
    if (model)
    {
      gzdbg << "Check global axes of model " << *modelIter << '\n';
      std::vector<std::string>::iterator jointIter;
      for (jointIter  = jointNames.begin();
           jointIter != jointNames.end(); ++jointIter)
      {
        joint = model->GetJoint(*jointIter);
        if (joint)
        {
          math::Vector3 axis = joint->GetGlobalAxis(0);
          EXPECT_NEAR(axis.x, (*axisIter).x, PHYSICS_TOL);
          EXPECT_NEAR(axis.y, (*axisIter).y, PHYSICS_TOL);
          EXPECT_NEAR(axis.z, (*axisIter).z, PHYSICS_TOL);
        }
        else
        {
          gzerr << "Error loading joint " << *jointIter
                << " of model " << *modelIter << '\n';
          EXPECT_TRUE(joint != NULL);
        }
      }
    }
    else
    {
      gzerr << "Error loading model " << *modelIter << '\n';
      EXPECT_TRUE(model != NULL);
    }
    ++axisIter;
  }

  // Step forward 0.75 seconds
  double dt = physics->GetMaxStepSize();
  EXPECT_GT(dt, 0);
  int steps = ceil(0.75 / dt);
  world->StepWorld(steps);

  // Get global angular velocity of each link
  math::Vector3 angVel;
  for (modelIter  = modelNames.begin();
       modelIter != modelNames.end(); ++modelIter)
  {
    model = world->GetModel(*modelIter);
    if (model)
    {
      gzdbg << "Check angular velocity of model " << *modelIter << '\n';
      link = model->GetLink("base");
      if (link)
      {
        // Expect stationary base
        angVel = link->GetWorldAngularVel();
        EXPECT_NEAR(angVel.x, 0, PHYSICS_TOL*10);
        EXPECT_NEAR(angVel.y, 0, PHYSICS_TOL*10);
        EXPECT_NEAR(angVel.z, 0, PHYSICS_TOL*10);
      }
      else
      {
        gzerr << "Error loading base link of model " << *modelIter << '\n';
        EXPECT_TRUE(link != NULL);
      }

      std::vector<std::string>::iterator linkIter;
      for (linkIter  = linkNames.begin();
           linkIter != linkNames.end(); ++linkIter)
      {
        link = model->GetLink(*linkIter);
        if (link)
        {
          // Expect relative angular velocity of pendulum links to be negative
          // and along x axis.
          angVel = link->GetRelativeAngularVel().Normalize();
          EXPECT_NEAR(angVel.x, -1, PHYSICS_TOL);
          EXPECT_NEAR(angVel.y,  0, 2*PHYSICS_TOL);
          EXPECT_NEAR(angVel.z,  0, 2*PHYSICS_TOL);
        }
        else
        {
          gzerr << "Error loading link " << *linkIter
                << " of model " << *modelIter << '\n';
          EXPECT_TRUE(link != NULL);
        }
      }
    }
    else
    {
      gzerr << "Error loading model " << *modelIter << '\n';
      EXPECT_TRUE(model != NULL);
    }
  }

  // Keep stepping forward, verifying that joint angles move in the direction
  // implied by the joint velocity
  for (modelIter  = modelNames.begin();
       modelIter != modelNames.end(); ++modelIter)
  {
    model = world->GetModel(*modelIter);
    if (model)
    {
      double jointVel1, jointVel2;
      double angle1, angle2, angle3;

      gzdbg << "Check angle measurement for " << *modelIter << '\n';
      std::vector<std::string>::iterator jointIter;
      for (jointIter  = jointNames.begin();
           jointIter != jointNames.end(); ++jointIter)
      {
        joint = model->GetJoint(*jointIter);
        if (joint)
        {
          // Get first joint angle
          angle1 = joint->GetAngle(0).Radian();

          // Get joint velocity and assume it is not too small
          jointVel1 = joint->GetVelocity(0);
          EXPECT_GT(fabs(jointVel1), 1e-1);

          // Take 1 step and measure again
          world->StepWorld(1);

          // Expect angle change in direction of joint velocity
          angle2 = joint->GetAngle(0).Radian();
          EXPECT_GT((angle2 - angle1) * math::clamp(jointVel1*1e4, -1.0, 1.0)
                    , 0);

          jointVel2 = joint->GetVelocity(0);
          EXPECT_GT(fabs(jointVel2), 1e-1);

          // Take 1 step and measure the last angle, expect decrease
          world->StepWorld(1);
          angle3 = joint->GetAngle(0).Radian();
          EXPECT_GT((angle3 - angle2) * math::clamp(jointVel2*1e4, -1.0, 1.0)
                    , 0);
        }
        else
        {
          gzerr << "Error loading joint " << *jointIter
                << " of model " << *modelIter << '\n';
          EXPECT_TRUE(joint != NULL);
        }
      }
    }
    else
    {
      gzerr << "Error loading model " << *modelIter << '\n';
      EXPECT_TRUE(model != NULL);
    }
  }


  // Reset the world, and impose joint limits
  world->Reset();
  for (modelIter  = modelNames.begin();
       modelIter != modelNames.end(); ++modelIter)
  {
    model = world->GetModel(*modelIter);
    if (model)
    {
      std::vector<std::string>::iterator jointIter;
      for (jointIter  = jointNames.begin();
           jointIter != jointNames.end(); ++jointIter)
      {
        joint = model->GetJoint(*jointIter);
        if (joint)
        {
          joint->SetLowStop(0, math::Angle(-0.1));
          joint->SetHighStop(0, math::Angle(0.1));
        }
        else
        {
          gzerr << "Error loading joint " << *jointIter
                << " of model " << *modelIter << '\n';
          EXPECT_TRUE(joint != NULL);
        }
      }
    }
    else
    {
      gzerr << "Error loading model " << *modelIter << '\n';
      EXPECT_TRUE(model != NULL);
    }
  }

  // Step forward again for 0.75 seconds and check that joint angles
  // are within limits
  world->StepWorld(steps);
  for (modelIter  = modelNames.begin();
       modelIter != modelNames.end(); ++modelIter)
  {
    model = world->GetModel(*modelIter);
    if (model)
    {
      gzdbg << "Check angle limits and velocity of joints of model "
            << *modelIter << '\n';
      std::vector<std::string>::iterator jointIter;
      for (jointIter  = jointNames.begin();
           jointIter != jointNames.end(); ++jointIter)
      {
        joint = model->GetJoint(*jointIter);
        if (joint)
        {
          EXPECT_NEAR(joint->GetAngle(0).Radian(), 0, 0.11);
        }
        else
        {
          gzerr << "Error loading joint " << *jointIter
                << " of model " << *modelIter << '\n';
          EXPECT_TRUE(joint != NULL);
        }
      }
    }
    else
    {
      gzerr << "Error loading model " << *modelIter << '\n';
      EXPECT_TRUE(model != NULL);
    }
  }

  // Reset world again, disable gravity, detach upper_joint
  // Then apply torque at lower_joint and verify motion
  world->Reset();
  for (modelIter  = modelNames.begin();
       modelIter != modelNames.end(); ++modelIter)
  {
    model = world->GetModel(*modelIter);
    if (model)
    {
      gzdbg << "Check SetForce for model " << *modelIter << '\n';
      std::vector<std::string>::iterator linkIter;
      for (linkIter  = linkNames.begin();
           linkIter != linkNames.end(); ++linkIter)
      {
        link = model->GetLink(*linkIter);
        if (link)
        {
          // Disable gravity for links.
          link->SetGravityMode(false);
        }
        else
        {
          gzerr << "Error loading link " << *linkIter
                << " of model " << *modelIter << '\n';
          EXPECT_TRUE(link != NULL);
        }
      }

      joint = model->GetJoint("upper_joint");
      if (joint)
      {
        // Detach upper_joint.
        joint->Detach();
      }
      else
      {
        gzerr << "Error loading upper_joint "
              << " of model " << *modelIter << '\n';
        EXPECT_TRUE(joint != NULL);
      }

      // Step forward and let things settle a bit.
      world->StepWorld(100);

      joint = model->GetJoint("lower_joint");
      if (joint)
      {
        double oldVel, newVel, force;
        oldVel = joint->GetVelocity(0);
        // Apply positive torque to the lower_joint and step forward.
        force = 1;
        for (int i = 0; i < 10; ++i)
        {
          joint->SetForce(0, force);
          world->StepWorld(1);
          joint->SetForce(0, force);
          world->StepWorld(1);
          joint->SetForce(0, force);
          world->StepWorld(1);
          newVel = joint->GetVelocity(0);
          // Expect increasing velocities
          EXPECT_GT(newVel, oldVel);
          oldVel = newVel;

          // Check that GetForce returns what we set
          EXPECT_NEAR(joint->GetForce(0u), force, PHYSICS_TOL);

          // Expect joint velocity to be near angular velocity difference
          // of child and parent, along global axis
          // jointVel == DOT(angVelChild - angVelParent, axis)
          double jointVel = joint->GetVelocity(0);
          math::Vector3 axis = joint->GetGlobalAxis(0);
          angVel  = joint->GetChild()->GetWorldAngularVel();
          angVel -= joint->GetParent()->GetWorldAngularVel();
          EXPECT_NEAR(jointVel, axis.Dot(angVel), PHYSICS_TOL);
        }
        // Apply negative torque to lower_joint
        force = -3;
        for (int i = 0; i < 10; ++i)
        {
          joint->SetForce(0, force);
          world->StepWorld(1);
          joint->SetForce(0, force);
          world->StepWorld(1);
          joint->SetForce(0, force);
          world->StepWorld(1);
          newVel = joint->GetVelocity(0);
          // Expect decreasing velocities
          EXPECT_LT(newVel, oldVel);

          // Check that GetForce returns what we set
          EXPECT_NEAR(joint->GetForce(0u), force, PHYSICS_TOL);

          // Expect joint velocity to be near angular velocity difference
          // of child and parent, along global axis
          // jointVel == DOT(angVelChild - angVelParent, axis)
          double jointVel = joint->GetVelocity(0);
          math::Vector3 axis = joint->GetGlobalAxis(0);
          angVel  = joint->GetChild()->GetWorldAngularVel();
          angVel -= joint->GetParent()->GetWorldAngularVel();
          EXPECT_NEAR(jointVel, axis.Dot(angVel), PHYSICS_TOL);
        }
      }
      else
      {
        gzerr << "Error loading lower_joint "
              << " of model " << *modelIter << '\n';
        EXPECT_TRUE(joint != NULL);
      }
    }
    else
    {
      gzerr << "Error loading model " << *modelIter << '\n';
      EXPECT_TRUE(model != NULL);
    }
  }
}

TEST_F(PhysicsTest, RevoluteJointODE)
{
  RevoluteJoint("ode");
}

#ifdef HAVE_BULLET
TEST_F(PhysicsTest, RevoluteJointBullet)
{
  RevoluteJoint("bullet");
}
#endif  // HAVE_BULLET

TEST_F(PhysicsTest, State)
{
  /// \TODO: Redo state test
  /*
  Load("worlds/empty.world");
  physics::WorldPtr world = physics::get_world("default");
  EXPECT_TRUE(world != NULL);

  physics::WorldState worldState = world->GetState();
  physics::ModelState modelState = worldState.GetModelState(0);
  physics::LinkState linkState = modelState.GetLinkState(0);
  physics::CollisionState collisionState = linkState.GetCollisionState(0);

  math::Pose pose;
  EXPECT_EQ(1u, worldState.GetModelStateCount());
  EXPECT_EQ(1u, modelState.GetLinkStateCount());
  EXPECT_EQ(1u, linkState.GetCollisionStateCount());
  EXPECT_EQ(pose, modelState.GetPose());
  EXPECT_EQ(pose, linkState.GetPose());
  EXPECT_EQ(pose, collisionState.GetPose());

  Unload();
  Load("worlds/shapes.world");
  world = physics::get_world("default");
  EXPECT_TRUE(world != NULL);
  worldState = world->GetState();

  for (unsigned int i = 0; i < worldState.GetModelStateCount(); ++i)
  {
    modelState = worldState.GetModelState(i);
    if (modelState.GetName() == "plane")
      pose.Set(math::Vector3(0, 0, 0), math::Quaternion(0, 0, 0));
    else if (modelState.GetName() == "box")
      pose.Set(math::Vector3(0, 0, 0.5), math::Quaternion(0, 0, 0));
    else if (modelState.GetName() == "sphere")
      pose.Set(math::Vector3(0, 1.5, 0.5), math::Quaternion(0, 0, 0));
    else if (modelState.GetName() == "cylinder")
      pose.Set(math::Vector3(0, -1.5, 0.5), math::Quaternion(0, 0, 0));

    EXPECT_TRUE(pose == modelState.GetPose());
  }

  // Move the box
  world->GetModel("box")->SetWorldPose(
      math::Pose(math::Vector3(1, 2, 0.5), math::Quaternion(0, 0, 0)));

  gazebo::common::Time::MSleep(10);

  // Make sure the box has been moved
  physics::ModelState modelState2 = world->GetState().GetModelState("box");
  pose.Set(math::Vector3(1, 2, 0.5), math::Quaternion(0, 0, 0));
  EXPECT_TRUE(pose == modelState2.GetPose());

  // Reset world state, and check for correctness
  world->SetState(worldState);
  modelState2 = world->GetState().GetModelState("box");
  pose.Set(math::Vector3(0, 0, 0.5), math::Quaternion(0, 0, 0));
  EXPECT_TRUE(pose == modelState2.GetPose());
  Unload();
  */
}

TEST_F(PhysicsTest, JointDampingTest)
{
  // Random seed is set to prevent brittle failures (gazebo issue #479)
  math::Rand::SetSeed(18420503);
  Load("worlds/damp_test.world", true);
  physics::WorldPtr world = physics::get_world("default");
  ASSERT_TRUE(world != NULL);

  int i = 0;
  while (!this->HasEntity("model_4_mass_1_ixx_1_damping_10") && i < 20)
  {
    common::Time::MSleep(100);
    ++i;
  }

  if (i > 20)
    gzthrow("Unable to get model_4_mass_1_ixx_1_damping_10");

  physics::ModelPtr model = world->GetModel("model_4_mass_1_ixx_1_damping_10");
  EXPECT_TRUE(model != NULL);

  {
    // compare against recorded data only
    double test_duration = 1.5;
    double dt = world->GetPhysicsEngine()->GetMaxStepSize();
    int steps = test_duration/dt;

    for (int i = 0; i < steps; ++i)
    {
      world->StepWorld(1);  // theoretical contact, but
      // gzdbg << "box time [" << world->GetSimTime().Double()
      //       << "] vel [" << model->GetWorldLinearVel()
      //       << "] pose [" << model->GetWorldPose()
      //       << "]\n";
    }

    EXPECT_EQ(world->GetSimTime().Double(), 1.5);

    // This test expects a linear velocity at the CoG
    math::Vector3 vel = model->GetLink()->GetWorldCoGLinearVel();
    math::Pose pose = model->GetWorldPose();

    EXPECT_EQ(vel.x, 0.0);

<<<<<<< HEAD
    EXPECT_LT(vel.y, -10.2006);
    EXPECT_GT(vel.y, -10.2008);
    EXPECT_LT(vel.z, -6.51);
    EXPECT_GT(vel.z, -6.52);

    EXPECT_EQ(pose.pos.x, 3.0);
    EXPECT_LT(pose.pos.y, 5.0e-6);
    EXPECT_GT(pose.pos.y, 0.0);
    EXPECT_GT(pose.pos.z, 10.099);
    EXPECT_LT(pose.pos.z, 10.101);
    EXPECT_GT(pose.rot.GetAsEuler().x, 0.567);
    EXPECT_LT(pose.rot.GetAsEuler().x, 0.568);
=======
    EXPECT_NEAR(vel.y, -10.2009, PHYSICS_TOL);
    EXPECT_NEAR(vel.z, -6.51755, PHYSICS_TOL);

    EXPECT_EQ(pose.pos.x, 3.0);
    EXPECT_NEAR(pose.pos.y, 0.0, PHYSICS_TOL);
    EXPECT_NEAR(pose.pos.z, 10.099, PHYSICS_TOL);
    EXPECT_NEAR(pose.rot.GetAsEuler().x, 0.567334, PHYSICS_TOL);
>>>>>>> a73206f7
    EXPECT_EQ(pose.rot.GetAsEuler().y, 0.0);
    EXPECT_EQ(pose.rot.GetAsEuler().z, 0.0);
  }
}

TEST_F(PhysicsTest, DropStuff)
{
  Load("worlds/drop_test.world", true);
  physics::WorldPtr world = physics::get_world("default");
  EXPECT_TRUE(world != NULL);

  int i = 0;
  while (!this->HasEntity("cylinder") && i < 20)
  {
    common::Time::MSleep(100);
    ++i;
  }

  if (i > 20)
    gzthrow("Unable to get cylinder");

  {
    // todo: get parameters from drop_test.world
    double test_duration = 1.5;
    double z = 10.5;
    double v = 0.0;
    double g = -10.0;
    double dt = world->GetPhysicsEngine()->GetMaxStepSize();

    // world->StepWorld(1428);  // theoretical contact, but
    // world->StepWorld(100);  // integration error requires few more steps

    int steps = test_duration/dt;
    bool post_contact_correction = false;

    for (int i = 0; i < steps; ++i)
    {
      // integrate here to see when the collision should happen
      v = v + dt * g;
      z = z + dt * v;

      world->StepWorld(1);  // theoretical contact, but
      {
        physics::ModelPtr box_model = world->GetModel("box");
        if (box_model)
        {
          math::Vector3 vel = box_model->GetWorldLinearVel();
          math::Pose pose = box_model->GetWorldPose();
          // gzdbg << "box time [" << world->GetSimTime().Double()
          //      << "] sim z [" << pose.pos.z
          //      << "] exact z [" << z
          //      << "] sim vz [" << vel.z
          //      << "] exact vz [" << v << "]\n";
          if (z > 0.5 || !post_contact_correction)
          {
            EXPECT_LT(fabs(vel.z - v) , 0.0001);
            EXPECT_LT(fabs(pose.pos.z - z) , 0.0001);
          }
          else
          {
            EXPECT_LT(fabs(vel.z), 0.0101);  // sometimes -0.01, why?
            EXPECT_LT(fabs(pose.pos.z - 0.5), 0.00001);
          }
        }

        physics::ModelPtr sphere_model = world->GetModel("sphere");
        if (sphere_model)
        {
          math::Vector3 vel = sphere_model->GetWorldLinearVel();
          math::Pose pose = sphere_model->GetWorldPose();
          // gzdbg << "sphere time [" << world->GetSimTime().Double()
          //       << "] sim z [" << pose.pos.z
          //       << "] exact z [" << z
          //       << "] sim vz [" << vel.z
          //       << "] exact vz [" << v << "]\n";
          if (z > 0.5 || !post_contact_correction)
          {
            EXPECT_LT(fabs(vel.z - v), 0.0001);
            EXPECT_LT(fabs(pose.pos.z - z), 0.0001);
          }
          else
          {
            EXPECT_LT(fabs(vel.z), 3e-5);
            EXPECT_LT(fabs(pose.pos.z - 0.5), 0.00001);
          }
        }

        physics::ModelPtr cylinder_model = world->GetModel("cylinder");
        if (cylinder_model)
        {
          math::Vector3 vel = cylinder_model->GetWorldLinearVel();
          math::Pose pose = cylinder_model->GetWorldPose();
          // gzdbg << "cylinder time [" << world->GetSimTime().Double()
          //       << "] sim z [" << pose.pos.z
          //       << "] exact z [" << z
          //       << "] sim vz [" << vel.z
          //       << "] exact vz [" << v << "]\n";
          if (z > 0.5 || !post_contact_correction)
          {
            EXPECT_LT(fabs(vel.z - v), 0.0001);
            EXPECT_LT(fabs(pose.pos.z - z), 0.0001);
          }
          else
          {
            EXPECT_LT(fabs(vel.z), 0.011);
            EXPECT_LT(fabs(pose.pos.z - 0.5), 0.0001);
          }
        }
      }
      if (z < 0.5) post_contact_correction = true;
    }
  }
}


TEST_F(PhysicsTest, CollisionTest)
{
  // check conservation of mementum for linear inelastic collision
  Load("worlds/collision_test.world", true);
  physics::WorldPtr world = physics::get_world("default");
  EXPECT_TRUE(world != NULL);

  int i = 0;
  while (!this->HasEntity("sphere") && i < 20)
  {
    common::Time::MSleep(100);
    ++i;
  }

  if (i > 20)
    gzthrow("Unable to get sphere");

  {
    // todo: get parameters from drop_test.world
    double test_duration = 1.1;
    double dt = world->GetPhysicsEngine()->GetMaxStepSize();

    double f = 1000.0;
    double v = 0;
    double x = 0;

    int steps = test_duration/dt;

    for (int i = 0; i < steps; ++i)
    {
      double t = world->GetSimTime().Double();

      world->StepWorld(1);  // theoretical contact, but
      {
        physics::ModelPtr box_model = world->GetModel("box");
        if (box_model)
        {
          math::Vector3 vel = box_model->GetWorldLinearVel();
          math::Pose pose = box_model->GetWorldPose();
          // gzdbg << "box time [" << t
          //      << "] sim x [" << pose.pos.x
          //      << "] ideal x [" << x
          //      << "] sim vx [" << vel.x
          //      << "] ideal vx [" << v
          //      << "]\n";

          if (i == 0)
            box_model->GetLink("link")->SetForce(math::Vector3(1000, 0, 0));
          EXPECT_LT(fabs(pose.pos.x - x), 0.00001);
          EXPECT_LT(fabs(vel.x - v), 0.00001);
        }

        physics::ModelPtr sphere_model = world->GetModel("sphere");
        if (sphere_model)
        {
          math::Vector3 vel = sphere_model->GetWorldLinearVel();
          math::Pose pose = sphere_model->GetWorldPose();
          // gzdbg << "sphere time [" << world->GetSimTime().Double()
          //      << "] sim x [" << pose.pos.x
          //      << "] ideal x [" << x
          //      << "] sim vx [" << vel.x
          //      << "] ideal vx [" << v
          //      << "]\n";
          if (t < 1.001)
          {
            EXPECT_EQ(pose.pos.x, 2);
            EXPECT_EQ(vel.x, 0);
          }
          else
          {
            EXPECT_LT(fabs(pose.pos.x - x - 1.0), 0.00001);
            EXPECT_LT(fabs(vel.x - v), 0.00001);
          }
        }
      }

      // integrate here to see when the collision should happen
      double impulse = dt*f;
      if (i == 0) v = v + impulse;
      else if (t >= 1.0) v = dt*f/ 2.0;  // inelastic col. w/ eqal mass.
      x = x + dt * v;
    }
  }
}


TEST_F(PhysicsTest, SimplePendulumODE)
{
  SimplePendulum("ode");
}

#ifdef HAVE_BULLET
TEST_F(PhysicsTest, SimplePendulumBullet)
{
  SimplePendulum("bullet");
}
#endif  // HAVE_BULLET

void PhysicsTest::SimplePendulum(const std::string &_physicsEngine)
{
  Load("worlds/simple_pendulums.world", true, _physicsEngine);
  physics::WorldPtr world = physics::get_world("default");
  ASSERT_TRUE(world != NULL);

  physics::PhysicsEnginePtr physics = world->GetPhysicsEngine();
  ASSERT_TRUE(physics != NULL);
  EXPECT_EQ(physics->GetType(), _physicsEngine);

  int i = 0;
  while (!this->HasEntity("model_1") && i < 20)
  {
    common::Time::MSleep(100);
    ++i;
  }

  if (i > 20)
    gzthrow("Unable to get model_1");

  physics::PhysicsEnginePtr physicsEngine = world->GetPhysicsEngine();
  EXPECT_TRUE(physicsEngine);
  physics::ModelPtr model = world->GetModel("model_1");
  EXPECT_TRUE(model);
  physics::LinkPtr link = model->GetLink("link_2");  // sphere link at end
  EXPECT_TRUE(link);

  double g = 9.81;
  double l = 10.0;
  double m = 10.0;

  double e_start;

  {
    // check velocity / energy
    math::Vector3 vel = link->GetWorldLinearVel();
    math::Pose pos = link->GetWorldPose();
    double pe = 9.81 * m * pos.pos.z;
    double ke = 0.5 * m * (vel.x*vel.x + vel.y*vel.y + vel.z*vel.z);
    e_start = pe + ke;
    // gzdbg << "total energy [" << e_start
    //       << "] pe[" << pe
    //       << "] ke[" << ke
    //       << "] p[" << pos.pos.z
    //       << "] v[" << vel
    //       << "]\n";
  }
  physicsEngine->SetMaxStepSize(0.0001);
  physicsEngine->SetSORPGSIters(1000);

  {
    // test with global contact_max_correcting_vel at 0 as set by world file
    //   here we expect significant energy loss as the velocity correction
    //   is set to 0
    int steps = 10;  // @todo: make this more general
    for (int i = 0; i < steps; i ++)
    {
      world->StepWorld(2000);
      {
        // check velocity / energy
        math::Vector3 vel = link->GetWorldLinearVel();
        math::Pose pos = link->GetWorldPose();
        double pe = 9.81 * m * pos.pos.z;
        double ke = 0.5 * m * (vel.x*vel.x + vel.y*vel.y + vel.z*vel.z);
        double e = pe + ke;
        double e_tol = 3.0*static_cast<double>(i+1)
          / static_cast<double>(steps);
        // gzdbg << "total energy [" << e
        //       << "] pe[" << pe
        //       << "] ke[" << ke
        //       << "] p[" << pos.pos.z
        //       << "] v[" << vel
        //       << "] error[" << e - e_start
        //       << "] tol[" << e_tol
        //       << "]\n";

        EXPECT_LT(fabs(e - e_start), e_tol);
      }

      physics::JointPtr joint = model->GetJoint("joint_0");
      if (joint)
      {
        double integ_theta = (
          PendulumAngle(g, l, 1.57079633, 0.0, world->GetSimTime().Double(),
          0.000001) - 1.5707963);
        double actual_theta = joint->GetAngle(0).Radian();
        // gzdbg << "time [" << world->GetSimTime().Double()
        //       << "] exact [" << integ_theta
        //       << "] actual [" << actual_theta
        //       << "] pose [" << model->GetWorldPose()
        //       << "]\n";
         EXPECT_LT(fabs(integ_theta - actual_theta) , 0.01);
      }
    }
  }



  {
    // test with global contact_max_correcting_vel at 100
    // here we expect much lower energy loss
    world->Reset();
    physicsEngine->SetContactMaxCorrectingVel(100);

    int steps = 10;  // @todo: make this more general
    for (int i = 0; i < steps; i ++)
    {
      world->StepWorld(2000);
      {
        // check velocity / energy
        math::Vector3 vel = link->GetWorldLinearVel();
        math::Pose pos = link->GetWorldPose();
        double pe = 9.81 * m * pos.pos.z;
        double ke = 0.5 * m * (vel.x*vel.x + vel.y*vel.y + vel.z*vel.z);
        double e = pe + ke;
        double e_tol = 3.0*static_cast<double>(i+1)
          / static_cast<double>(steps);
        // gzdbg << "total energy [" << e
        //       << "] pe[" << pe
        //       << "] ke[" << ke
        //       << "] p[" << pos.pos.z
        //       << "] v[" << vel
        //       << "] error[" << e - e_start
        //       << "] tol[" << e_tol
        //       << "]\n";

        EXPECT_LT(fabs(e - e_start), e_tol);
      }

      physics::JointPtr joint = model->GetJoint("joint_0");
      if (joint)
      {
        double integ_theta = (
          PendulumAngle(g, l, 1.57079633, 0.0, world->GetSimTime().Double(),
          0.000001) - 1.5707963);
        double actual_theta = joint->GetAngle(0).Radian();
        // gzdbg << "time [" << world->GetSimTime().Double()
        //       << "] exact [" << integ_theta
        //       << "] actual [" << actual_theta
        //       << "] pose [" << model->GetWorldPose()
        //       << "]\n";
         EXPECT_LT(fabs(integ_theta - actual_theta) , 0.01);
      }
    }
  }
}

////////////////////////////////////////////////////////////////////////
// CollisionFiltering:
// Load a world, spawn a model with two overlapping links. By default,
// the links should not collide with each other as they have the same
// parent model. Check the x and y velocities to see if they are 0
////////////////////////////////////////////////////////////////////////
void PhysicsTest::CollisionFiltering(const std::string &_physicsEngine)
{
  // load an empty world
  Load("worlds/empty.world", true, _physicsEngine);
  physics::WorldPtr world = physics::get_world("default");
  ASSERT_TRUE(world != NULL);

  std::stringstream newModelStr;

  std::string modelName = "multiLinkModel";
  math::Pose modelPose(0, 0, 2, 0, 0, 0);
  math::Pose link01Pose(0, 0.1, 0, 0, 0, 0);
  math::Pose link02Pose(0, -0.1, 0, 0, 0, 0);

  // A model composed of two overlapping links at fixed y offset from origin
  newModelStr << "<sdf version='" << SDF_VERSION << "'>"
              << "<model name ='" << modelName << "'>"
              << "<pose>" << modelPose.pos.x << " "
                         << modelPose.pos.y << " "
                         << modelPose.pos.z << " "
                         << modelPose.rot.GetAsEuler().x << " "
                         << modelPose.rot.GetAsEuler().y << " "
                         << modelPose.rot.GetAsEuler().z << "</pose>"
              << "<link name ='link01'>"
              << "  <pose>" << link01Pose.pos.x << " "
                         << link01Pose.pos.y << " "
                         << link01Pose.pos.z << " "
                         << link01Pose.rot.GetAsEuler().x << " "
                         << link01Pose.rot.GetAsEuler().y << " "
                         << link01Pose.rot.GetAsEuler().z << "</pose>"
              << "  <collision name ='geom'>"
              << "    <geometry>"
              << "      <box><size>1 1 1</size></box>"
              << "    </geometry>"
              << "  </collision>"
              << "  <visual name ='visual'>"
              << "    <geometry>"
              << "      <box><size>1 1 1</size></box>"
              << "    </geometry>"
              << "  </visual>"
              << "</link>"
              << "<link name ='link02'>"
              << "  <pose>" << link02Pose.pos.x << " "
                         << link02Pose.pos.y << " "
                         << link02Pose.pos.z << " "
                         << link02Pose.rot.GetAsEuler().x << " "
                         << link02Pose.rot.GetAsEuler().y << " "
                         << link02Pose.rot.GetAsEuler().z << "</pose>"
              << "  <collision name ='geom'>"
              << "    <geometry>"
              << "      <box><size>1 1 1</size></box>"
              << "    </geometry>"
              << "  </collision>"
              << "  <visual name ='visual'>"
              << "    <geometry>"
              << "      <box><size>1 1 1</size></box>"
              << "    </geometry>"
              << "  </visual>"
              << "</link>"
              << "</model>"
              << "</sdf>";

  SpawnSDF(newModelStr.str());

  // Wait for the entity to spawn
  int i = 0;
  while (!this->HasEntity(modelName) && i < 20)
  {
    common::Time::MSleep(100);
    ++i;
  }
  if (i > 20)
    gzthrow("Unable to spawn model");

  world->StepWorld(5);
  physics::ModelPtr model = world->GetModel(modelName);

  math::Vector3 vel;

  physics::Link_V links = model->GetLinks();
  unsigned int linkCount = 2;
  EXPECT_EQ(links.size(), linkCount);
  for (physics::Link_V::const_iterator iter = links.begin();
      iter != links.end(); ++iter)
  {
    // Links should not repel each other hence expecting zero x, y vel
    vel = (*iter)->GetWorldLinearVel();
    EXPECT_EQ(vel.x, 0);
    EXPECT_EQ(vel.y, 0);

    // Model should be falling
    EXPECT_LT(vel.z, 0);
  }
}

/////////////////////////////////////////////////
TEST_F(PhysicsTest, CollisionFilteringODE)
{
  CollisionFiltering("ode");
}

/////////////////////////////////////////////////
#ifdef HAVE_BULLET
TEST_F(PhysicsTest, CollisionFilteringBullet)
{
  CollisionFiltering("bullet");
}
#endif  // HAVE_BULLET

/////////////////////////////////////////////////
// This test verifies that gazebo doesn't crash when collisions occur
// and the <world><physics><ode><max_contacts> value is zero.
// The crash was reported in issue #593 on bitbucket
TEST_F(PhysicsTest, ZeroMaxContactsODE)
{
  // Load an empty world
  Load("worlds/zero_max_contacts.world");
  physics::WorldPtr world = physics::get_world("default");
  ASSERT_TRUE(world != NULL);

  physics::ModelPtr model = world->GetModel("ground_plane");
  ASSERT_TRUE(model);
}

int main(int argc, char **argv)
{
  ::testing::InitGoogleTest(&argc, argv);
  return RUN_ALL_TESTS();
}<|MERGE_RESOLUTION|>--- conflicted
+++ resolved
@@ -1091,20 +1091,6 @@
 
     EXPECT_EQ(vel.x, 0.0);
 
-<<<<<<< HEAD
-    EXPECT_LT(vel.y, -10.2006);
-    EXPECT_GT(vel.y, -10.2008);
-    EXPECT_LT(vel.z, -6.51);
-    EXPECT_GT(vel.z, -6.52);
-
-    EXPECT_EQ(pose.pos.x, 3.0);
-    EXPECT_LT(pose.pos.y, 5.0e-6);
-    EXPECT_GT(pose.pos.y, 0.0);
-    EXPECT_GT(pose.pos.z, 10.099);
-    EXPECT_LT(pose.pos.z, 10.101);
-    EXPECT_GT(pose.rot.GetAsEuler().x, 0.567);
-    EXPECT_LT(pose.rot.GetAsEuler().x, 0.568);
-=======
     EXPECT_NEAR(vel.y, -10.2009, PHYSICS_TOL);
     EXPECT_NEAR(vel.z, -6.51755, PHYSICS_TOL);
 
@@ -1112,7 +1098,6 @@
     EXPECT_NEAR(pose.pos.y, 0.0, PHYSICS_TOL);
     EXPECT_NEAR(pose.pos.z, 10.099, PHYSICS_TOL);
     EXPECT_NEAR(pose.rot.GetAsEuler().x, 0.567334, PHYSICS_TOL);
->>>>>>> a73206f7
     EXPECT_EQ(pose.rot.GetAsEuler().y, 0.0);
     EXPECT_EQ(pose.rot.GetAsEuler().z, 0.0);
   }
