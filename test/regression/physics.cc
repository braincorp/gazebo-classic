--- conflicted
+++ resolved
@@ -961,15 +961,9 @@
   RevoluteJoint(GetParam());
 }
 
-<<<<<<< HEAD
 /// \TODO: Redo state test
 // TEST_F(PhysicsTest, State)
 // {
-=======
-TEST_F(PhysicsTest, State)
-{
-  /// \TODO: Redo state test
->>>>>>> 9ed92eae
   /*
   Load("worlds/empty.world");
   physics::WorldPtr world = physics::get_world("default");
@@ -1291,17 +1285,10 @@
   }
 }
 
-<<<<<<< HEAD
 // This test doesn't pass yet in Bullet
 TEST_F(PhysicsTest, CollisionTest)
 {
   CollisionTest("ode");
-=======
-
-TEST_P(PhysicsTest, SimplePendulum)
-{
-  SimplePendulum(GetParam());
->>>>>>> 9ed92eae
 }
 
 void PhysicsTest::SimplePendulum(const std::string &_physicsEngine)
@@ -1578,15 +1565,7 @@
   ASSERT_TRUE(model);
 }
 
-<<<<<<< HEAD
-INSTANTIATE_TEST_CASE_P(TestODE, PhysicsTest, ::testing::Values("ode"));
-
-#ifdef HAVE_BULLET
-INSTANTIATE_TEST_CASE_P(TestBullet, PhysicsTest, ::testing::Values("bullet"));
-#endif  // HAVE_BULLET
-=======
 INSTANTIATE_PHYSICS_ENGINES_TEST(PhysicsTest);
->>>>>>> 9ed92eae
 
 int main(int argc, char **argv)
 {
