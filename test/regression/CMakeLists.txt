--- conflicted
+++ resolved
@@ -39,10 +39,7 @@
   transport_stress.cc
   server_fixture.cc
   speed.cc
-<<<<<<< HEAD
-=======
   #state_log.cc
->>>>>>> d35c89c1
   surface_properties.cc
   )
 
