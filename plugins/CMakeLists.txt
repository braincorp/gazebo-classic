--- conflicted
+++ resolved
@@ -39,11 +39,8 @@
 set (plugins_single_header
   ActuatorPlugin
   ArrangePlugin
-<<<<<<< HEAD
+  BlinkVisualPlugin
   BoxThrusterPlugin
-=======
-  BlinkVisualPlugin
->>>>>>> 3f12be5e
   BreakableJointPlugin
   BuoyancyPlugin
   CameraPlugin
