--- conflicted
+++ resolved
@@ -167,7 +167,10 @@
   {
     // initialize socket udp socket
     fd = socket(AF_INET, SOCK_DGRAM, 0);
+    #ifndef _WIN32
+    // Windows does not support FD_CLOEXEC
     fcntl(fd, F_SETFD, FD_CLOEXEC);
+    #endif
   }
 
   /// \brief destructor
@@ -192,15 +195,27 @@
     if (bind(this->fd, (struct sockaddr *)&sockaddr, sizeof(sockaddr)) != 0)
     {
       shutdown(this->fd, 0);
+      #ifdef _WIN32
+      closesocket(this->fd);
+      #else
       close(this->fd);
+      #endif
       return false;
     }
     int one = 1;
     setsockopt(this->fd, SOL_SOCKET, SO_REUSEADDR,
           &one, sizeof(one));
-
+    setsockopt(this->fd, IPPROTO_TCP, TCP_NODELAY,
+          &one, sizeof(one));
+
+#ifdef _WIN32
+    u_long on = 1;
+    ioctlsocket(this->fd, FIONBIO,
+                reinterpret_cast<u_long FAR *>(&on));
+#else
     fcntl(this->fd, F_SETFL,
-    fcntl(this->fd, F_GETFL, 0) | O_NONBLOCK);
+      fcntl(this->fd, F_GETFL, 0) | O_NONBLOCK);
+#endif
     return true;
   }
 
@@ -215,25 +230,24 @@
 
     if (connect(this->fd, (struct sockaddr *)&sockaddr, sizeof(sockaddr)) != 0)
     {
-<<<<<<< HEAD
       shutdown(this->fd, 0);
       close(this->fd);
-=======
-      shutdown(this->handle, 0);
-      #ifdef _WIN32
-      closesocket(this->handle);
-      #else
-      close(this->handle);
-      #endif
->>>>>>> e311f5c8
       return false;
     }
     int one = 1;
     setsockopt(this->fd, SOL_SOCKET, SO_REUSEADDR,
           &one, sizeof(one));
-
+    setsockopt(this->fd, IPPROTO_TCP, TCP_NODELAY,
+          &one, sizeof(one));
+
+#ifdef _WIN32
+    u_long on = 1;
+    ioctlsocket(this->fd, FIONBIO,
+                reinterpret_cast<u_long FAR *>(&on));
+#else
     fcntl(this->fd, F_SETFL,
-    fcntl(this->fd, F_GETFL, 0) | O_NONBLOCK);
+      fcntl(this->fd, F_GETFL, 0) | O_NONBLOCK);
+#endif
     return true;
   }
 
@@ -257,7 +271,7 @@
 
   public: ssize_t Send(const void *_buf, size_t _size)
   {
-    return send(this->fd, _buf, _size, 0);
+    return send(this->fd, reinterpret_cast<raw_type *>(_buf), _size, 0);
   }
 
   /// \brief Receive data
@@ -280,15 +294,11 @@
         return -1;
     }
 
-<<<<<<< HEAD
+    #ifdef _WIN32
+    return recv(this->fd, reinterpret_cast<char *>(_buf), _size, 0);
+    #else
     return recv(this->fd, _buf, _size, 0);
-=======
-    #ifdef _WIN32
-    return recv(this->handle, reinterpret_cast<char *>(_buf), _size, 0);
-    #else
-    return recv(this->handle, _buf, _size, 0);
     #endif
->>>>>>> e311f5c8
   }
 
   /// \brief Socket handle
@@ -346,46 +356,12 @@
   public: int connectionTimeoutMaxCount;
 };
 
-/////////////////////////////////////////////////
+////////////////////////////////////////////////////////////////////////////////
 ArduCopterPlugin::ArduCopterPlugin()
   : dataPtr(new ArduCopterPluginPrivate)
 {
-<<<<<<< HEAD
-=======
-  // socket
-  this->dataPtr->handle = socket(AF_INET, SOCK_DGRAM /*SOCK_STREAM*/, 0);
-  #ifndef _WIN32
-  // Windows does not support FD_CLOEXEC
-  fcntl(this->dataPtr->handle, F_SETFD, FD_CLOEXEC);
-  #endif
-  int one = 1;
-  setsockopt(this->dataPtr->handle, IPPROTO_TCP, TCP_NODELAY,
-      reinterpret_cast<const char *>(&one), sizeof(one));
-
-  if (!this->dataPtr->Bind("127.0.0.1", 9002))
-  {
-    gzerr << "failed to bind with 127.0.0.1:9002, aborting plugin.\n";
-    return;
-  }
-
->>>>>>> e311f5c8
   this->dataPtr->arduCopterOnline = false;
   this->dataPtr->connectionTimeoutCount = 0;
-<<<<<<< HEAD
-=======
-
-  setsockopt(this->dataPtr->handle, SOL_SOCKET, SO_REUSEADDR,
-     reinterpret_cast<const char *>(&one), sizeof(one));
-
-  #ifdef _WIN32
-  u_long on = 1;
-  ioctlsocket(this->dataPtr->handle, FIONBIO,
-              reinterpret_cast<u_long FAR *>(&on));
-  #else
-  fcntl(this->dataPtr->handle, F_SETFL,
-      fcntl(this->dataPtr->handle, F_GETFL, 0) | O_NONBLOCK);
-  #endif
->>>>>>> e311f5c8
 }
 /////////////////////////////////////////////////
 ArduCopterPlugin::~ArduCopterPlugin()
@@ -522,8 +498,7 @@
   // Get sensors
   std::string imuName;
   getSdfParam<std::string>(_sdf, "imuName", imuName, "imu_sensor");
-<<<<<<< HEAD
-  // std::string imuScopedName = this->dataPtr->model->GetWorld()->GetName()
+  // std::string imuScopedName = this->dataPtr->model->GetWorld()->Name()
   //     + "::" + this->dataPtr->model->GetScopedName()
   //     + "::" + imuName;
   std::vector<std::string> imuScopedName =
@@ -543,13 +518,6 @@
     this->dataPtr->imuSensor = std::dynamic_pointer_cast<sensors::ImuSensor>
       (sensors::SensorManager::Instance()->GetSensor(imuScopedName[0]));
   }
-=======
-  std::string imuScopedName = this->dataPtr->model->GetWorld()->Name()
-      + "::" + this->dataPtr->model->GetScopedName()
-      + "::" + imuName;
-  this->dataPtr->imuSensor = std::dynamic_pointer_cast<sensors::ImuSensor>
-    (sensors::SensorManager::Instance()->GetSensor(imuScopedName));
->>>>>>> e311f5c8
 
   if (!this->dataPtr->imuSensor)
   {
@@ -583,7 +551,7 @@
     if (!this->dataPtr->imuSensor)
     {
       gzerr << "imu_sensor [" << imuName
-            << "] not found, abort ArduPilot plugin.\n" << "\n";
+            << "] not found, abort ArduCopter plugin.\n" << "\n";
       return;
     }
   }
@@ -889,15 +857,5 @@
   pkt.velocityXYZ[1] = velNEDFrame.Y();
   pkt.velocityXYZ[2] = velNEDFrame.Z();
 
-<<<<<<< HEAD
   this->dataPtr->socket_out.Send(&pkt, sizeof(pkt));
-=======
-  struct sockaddr_in sockaddr;
-  this->dataPtr->MakeSockAddr("127.0.0.1", 9003, sockaddr);
-
-  ::sendto(this->dataPtr->handle,
-           reinterpret_cast<raw_type *>(&pkt),
-           sizeof(pkt), 0,
-           (struct sockaddr *)&sockaddr, sizeof(sockaddr));
->>>>>>> e311f5c8
 }