/*
 * Copyright (C) 2014 Open Source Robotics Foundation
 *
 * Licensed under the Apache License, Version 2.0 (the "License");
 * you may not use this file except in compliance with the License.
 * You may obtain a copy of the License at
 *
 *     http://www.apache.org/licenses/LICENSE-2.0
 *
 * Unless required by applicable law or agreed to in writing, software
 * distributed under the License is distributed on an "AS IS" BASIS,
 * WITHOUT WARRANTIES OR CONDITIONS OF ANY KIND, either express or implied.
 * See the License for the specific language governing permissions and
 * limitations under the License.
 *
 */
#ifndef _GUI_ARAT_PLUGIN_HH_
#define _GUI_ARAT_PLUGIN_HH_

<<<<<<< HEAD
#include <queue>

#include <ignition/transport.hh>

#include <haptix/comm/haptix.h>
#include <haptix/comm/msg/hxCommand.pb.h>

=======
>>>>>>> 6e448b6b
#include <gazebo/common/Events.hh>
#include <gazebo/common/Plugin.hh>
#include <gazebo/gui/gui.hh>
#include <gazebo/gui/GuiPlugin.hh>
#include <gazebo/math/gzmath.hh>
#include <gazebo/msgs/msgs.hh>
#include <gazebo/transport/transport.hh>

namespace gazebo
{
  // Forward declare task button
  class TaskButton;

  /// \brief A graphical interface for the HAPTIX project
  class HaptixGUIPlugin : public gazebo::GUIPlugin
  {
    Q_OBJECT

    /// \brief Constructor
    public: HaptixGUIPlugin();

    /// \brief Destructor
    public: virtual ~HaptixGUIPlugin();

    // Documentation inherited
    public: void Load(sdf::ElementPtr _elem);

    /// \brief Callback when a finger contact message is received.
    /// \param[in] _msg Contact message.
    private: void OnFingerContact(ConstContactsPtr &_msg);

    /// \brief Signal to set a contact visualization value.
    /// \param[in] _contactName Name of the contact sensor.
    /// \param[in] _value Force value.
    signals: void SetContactForce(QString _contactName, double _value);

    /// \brief Handles setting a contact visualization value.
    /// \param[in] _contactName Name of the contact sensor.
    /// \param[in] _value Force value.
    private slots: void OnSetContactForce(QString _contactName, double _value);

    /// \brief Handles the PreRender Gazebo signal
    private: void PreRender();

    /// \brief Callback triggered when a task button is pressed.
    /// \param[in] _id ID of the task.
    private slots: void OnTaskSent(const int _id);

    /// \brief Helper function to publish a task message
    /// \param[in] _taskName Name of the task to publish
    private: void PublishTaskMessage(const std::string &_taskName) const;

    /// \brief Helper function to publish a timer message
    /// \param[in] _msg Message to publish
    private: void PublishTimerMessage(const std::string &_msg) const;

    /// \brief Callback when the start/stop button is pressed.
    /// \param[in] _checked True if the button was checked.
    private slots: void OnStartStop(bool _checked);

    /// \brief Callback triggered when the next button is clicked
    private slots: void OnNextClicked();

    /// \brief Callback triggered when the reset button is clicked
<<<<<<< HEAD
    protected slots: void OnResetClicked();

    /// \brief Callback triggered when the start/stop button is clicked
    protected slots: void OnStartStopClicked();
=======
    private slots: void OnResetClicked();
>>>>>>> 6e448b6b

    /// \brief Helper function to initialize the task view
    /// \param[in] _elem SDF element pointer that contains HAPTIX task
    /// parameters.
    private: void InitializeTaskView(sdf::ElementPtr _elem);

    /// \brief Handle GUI keypresses
    private: bool OnKeyPress(common::KeyEvent _event);

    /// \brief Size of the contact sensor display circle, in pixels.
    private: int circleSize;

    /// \brief Minimum force value
    private: float forceMin;

    /// \brief Maximum force value
    private: float forceMax;

    /// \brief Minimum force color value
    private: common::Color colorMin;

    /// \brief Maximum force color value
    private: common::Color colorMax;

    /// \brief Which hand is displayed (left, right)
    private: std::string handSide;

    /// \brief All the finger contact points.
    private: std::map<std::string, math::Vector2d > contactPoints;

    /// \brief The scene onto which is drawn the hand and contact
    /// force data
    private: QGraphicsScene *handScene;

    /// \brief Contact force visualization items.
    private: std::map<std::string, QGraphicsEllipseItem*>
             contactGraphicsItems;

    /// \brief Subscriber to finger contact sensors.
    private: std::vector<transport::SubscriberPtr> contactSubscribers;

    /// \brief Node used to establish communication with gzserver.
    private: gazebo::transport::NodePtr node;

    // \brief Set of Gazebo signal connections.
    private: std::vector<event::ConnectionPtr> connections;

    private: QTabWidget *taskTab;

    /// \brief Text box that hold instructions to the user.
    private: QTextEdit *instructionsView;

    /// \brief All the tasks in all the groups
    private: std::map<int, TaskButton*> taskList;

    /// \brief Number of the current task.
    private: int currentTaskId;

    /// \brief Publisher that talks with the arrange plugin to setup the
    /// scene.
    private: gazebo::transport::PublisherPtr taskPub;

    /// \brief Publisher that controls the clock
    private: gazebo::transport::PublisherPtr timerPub;

<<<<<<< HEAD
    /// \brief A place to store key-to-motor mappings
    private: std::map<std::string, std::pair<unsigned int, float> > motor_keys;
		/// \brief A place to store key-to-arm motor mappings
    private: std::map<std::string, std::pair<unsigned int, float> > arm_keys;
		/// \brief A place to store key-to-grasp mappings
    private: std::map<std::string, std::pair<std::string, float> > grasp_keys;

    private: ignition::transport::Node *ignNode;
		private: hxDeviceInfo handDeviceInfo;
		private: hxCommand directCommand;
		private: haptix::comm::msgs::hxCommand lastGraspCommand;
		private: bool lastGraspCommandValid;

		private: bool graspMode;
		private: float graspValue;
		private: std::string currentGraspName;

/*
    private: std::map<char, KeyCommand> armCommands;
    private: std::map<char, KeyCommand> handCommands;
    private: std::map<std::string, std::vector<char> > buttonNames;

    // The mapping between a button and the grasp it is commanding
    private: std::map<char, std::string> graspCommands;

    private: std::map<std::string, Grasp> grasps;
=======
    /// \brief Task start/stop button
    private: QPushButton *startStopButton;
>>>>>>> 6e448b6b

    /// \brief QT style for the start setting of the start/stop button
    private: std::string startStyle;

    /// \brief QT style for the start setting of the start/stop button
    private: std::string stopStyle;

  };
}
#endif<|MERGE_RESOLUTION|>--- conflicted
+++ resolved
@@ -17,7 +17,6 @@
 #ifndef _GUI_ARAT_PLUGIN_HH_
 #define _GUI_ARAT_PLUGIN_HH_
 
-<<<<<<< HEAD
 #include <queue>
 
 #include <ignition/transport.hh>
@@ -25,8 +24,6 @@
 #include <haptix/comm/haptix.h>
 #include <haptix/comm/msg/hxCommand.pb.h>
 
-=======
->>>>>>> 6e448b6b
 #include <gazebo/common/Events.hh>
 #include <gazebo/common/Plugin.hh>
 #include <gazebo/gui/gui.hh>
@@ -91,14 +88,7 @@
     private slots: void OnNextClicked();
 
     /// \brief Callback triggered when the reset button is clicked
-<<<<<<< HEAD
-    protected slots: void OnResetClicked();
-
-    /// \brief Callback triggered when the start/stop button is clicked
-    protected slots: void OnStartStopClicked();
-=======
     private slots: void OnResetClicked();
->>>>>>> 6e448b6b
 
     /// \brief Helper function to initialize the task view
     /// \param[in] _elem SDF element pointer that contains HAPTIX task
@@ -164,7 +154,6 @@
     /// \brief Publisher that controls the clock
     private: gazebo::transport::PublisherPtr timerPub;
 
-<<<<<<< HEAD
     /// \brief A place to store key-to-motor mappings
     private: std::map<std::string, std::pair<unsigned int, float> > motor_keys;
 		/// \brief A place to store key-to-arm motor mappings
@@ -173,29 +162,14 @@
     private: std::map<std::string, std::pair<std::string, float> > grasp_keys;
 
     private: ignition::transport::Node *ignNode;
-		private: hxDeviceInfo handDeviceInfo;
-		private: hxCommand directCommand;
-		private: haptix::comm::msgs::hxCommand lastGraspCommand;
-		private: bool lastGraspCommandValid;
+	  private: hxDeviceInfo handDeviceInfo;
+	  private: hxCommand directCommand;
+    private: haptix::comm::msgs::hxCommand lastGraspCommand;
+	  private: bool lastGraspCommandValid;
 
 		private: bool graspMode;
 		private: float graspValue;
 		private: std::string currentGraspName;
-
-/*
-    private: std::map<char, KeyCommand> armCommands;
-    private: std::map<char, KeyCommand> handCommands;
-    private: std::map<std::string, std::vector<char> > buttonNames;
-
-    // The mapping between a button and the grasp it is commanding
-    private: std::map<char, std::string> graspCommands;
-
-    private: std::map<std::string, Grasp> grasps;
-=======
-    /// \brief Task start/stop button
-    private: QPushButton *startStopButton;
->>>>>>> 6e448b6b
-
     /// \brief QT style for the start setting of the start/stop button
     private: std::string startStyle;
 
