/*
 * Copyright (C) 2018 Open Source Robotics Foundation
 *
 * Licensed under the Apache License, Version 2.0 (the "License");
 * you may not use this file except in compliance with the License.
 * You may obtain a copy of the License at
 *
 *     http://www.apache.org/licenses/LICENSE-2.0
 *
 * Unless required by applicable law or agreed to in writing, software
 * distributed under the License is distributed on an "AS IS" BASIS,
 * WITHOUT WARRANTIES OR CONDITIONS OF ANY KIND, either express or implied.
 * See the License for the specific language governing permissions and
 * limitations under the License.
 *
*/

#ifndef GAZEBO_PLUGINS_FLASHLIGHTPLUGIN_HH_
#define GAZEBO_PLUGINS_FLASHLIGHTPLUGIN_HH_

#include <memory>
#include <string>

#include <ignition/math/Color.hh>

#include "gazebo/common/Plugin.hh"
#include "gazebo/physics/physics.hh"

namespace gazebo
{
  // forward declaration
  class FlashLightSettingPrivate;

  /// \brief Internal data class to hold individual flash light settings.
  /// A setting for each flash light is separately stored in a
  /// FlashLightSetting class, which takes care of dynamic specifications such
  /// as duration and interval.
  class GAZEBO_VISIBLE FlashLightSetting
  {
    /// \brief Constructor.
    /// Initialize the setting by the data given to the base plugin.
    /// \param[in] _sdf SDF data for the setting.
    /// \param[in] _model The Model pointer holding the light to control.
    /// \param[in] _currentTime The current time point.
    public: FlashLightSetting(
      const sdf::ElementPtr &_sdf,
      const physics::ModelPtr &_model,
      const common::Time &_currentTime);

    /// \brief Destructor.
    public: virtual ~FlashLightSetting();

    /// \brief Set the publisher and send an initial light command.
    /// \param[in] _pubLight The publisher to send a message
    public: virtual void InitPubLight(
      const transport::PublisherPtr &_pubLight) final;

    /// \brief Update the light based on the given time.
    /// \param[in] _currentTime The current point of time to update the
    ///                         lights.
    public:
      virtual void UpdateLightInEnv(const common::Time &_currentTime) final;

    /// \brief Getter of name.
    /// \return The name of the light element.
    public: virtual const std::string Name() const final;

    /// \brief Getter of link.
    /// \return A pointer to the link element.
    public: virtual const physics::LinkPtr Link() const final;

    /// \brief Switch on (enable the flashlight).
    public: virtual void SwitchOn() final;

    /// \brief Switch off (disable the flashlight).
    public: virtual void SwitchOff() final;

    /// \brief Set the duration time for the specified block.
    /// \param[in] _duration New duration time to set.
    /// \param[in] _index The index to the block to update.
    public: virtual void SetDuration(
      const double &_duration, const int &_index) final;

    /// \brief Set the duration time for all the blocks.
    /// \param[in] _duration New duration time to set.
    public: virtual void SetDuration(const double &_duration) final;

    /// \brief Set the interval time for the specified block.
    /// \param[in] _interval New interval time to set.
    /// \param[in] _index The index to the block to update.
    public: virtual void SetInterval(
      const double &_interval, const int &_index) final;

    /// \brief Set the interval time for all the blocks.
    /// \param[in] _interval New interval time to set.
    public: virtual void SetInterval(const double &_interval) final;

    /// \brief Set the color for the specified block.
    /// \param[in] _color New color to set.
    /// \param[in] _index The index to the block to update.
    public: virtual void SetColor(
      const ignition::math::Color &_color, const int &_index) final;

    /// \brief Set the color for all the blocks.
    /// \param[in] _color New color to set.
    public: virtual void SetColor(const ignition::math::Color &_color) final;

    /// \brief Flash the light
    /// This function is internally used to update the light in the
    /// environment.
    protected: virtual void Flash();

    /// \brief Dim the light
    /// This function is internally used to update the light in the
    /// environment.
    protected: virtual void Dim();

    /// \brief Get the current color of the light.
    /// This is to be used by an inheriting class of FlashLightSetting class.
    /// \return the color for the current block which the object is using.
    ///         It returns Black if there is no update about color.
    protected: virtual ignition::math::Color CurrentColor() final;

    /// \brief Pointer to private data
    private: std::unique_ptr<FlashLightSettingPrivate> dataPtr;
  };


  // forward declaration
  class FlashLightPluginPrivate;

  /// \brief A plugin that blinks a light component in the model.
  /// This plugin accesses <light> elements in the model specified by
  /// <light> as a parameter. More than one <light> can exist.
  ///
  /// NOTE: This base class provides basic functions to control the lights.
  /// Users can create their own flash light plugin by inheriting this base
  /// model plugin.
  ///
  /// A light is specified by <id>, including link and light names separated by
  /// a slash "/".
  ///
  /// <enable> is optional. The default value is true.
  /// When it is set to true, a light starts flashing from the beginning.
  /// If <enable> is directly under the <plugin>, it affects all the lights.
  /// If it is under <light>, it individually affects the corresponding light.
  /// When it is set to false, the light is off, and it is  necessary to call
  /// TurnOn() or TurnOnAll() in an inherited class to enable the light.
  /// A locally placed <enable> has a higher priority than the global one so
  /// specific lights can be turned on while the others are all off, and vice
  /// versa.
  ///
  /// <duration> and <interval> specify the time to flash and dim in seconds,
  /// respectively. That is, the phase is determined as the sum of them:
  /// duration + interval.
  ///
  /// <color> is optional. It specifies the color of light. If it is not given,
  /// the original color of the <light> element in the model will be used.
  ///
  /// <block> is optional. It specifies a single phase. By adding multiple
  /// <block> elements, the light can generate a specific sequence of light
  /// patterns with different colors. It must have <duration> and <interval>.
  /// It can have <color> to specify the color of light. If <color> is not
  /// given, it will be set to the same color as that of the
  /// previous block.
  /// The first two elements are in the same format described above. <color> has
  /// three values representing RGB values.
  ///
  /// Example (single color):
  /// \verbatim
  /// <enable>true</enable>
<<<<<<< HEAD
  ///
  /// <flash_light>
  ///   <light_id>link1/light_source</light_id>
  ///   <duration>0.1</duration>
  ///   <interval>0.4</interval>
  ///   <enable>true</enable>
  /// </flash_light>
  ///
  /// <flash_light>
  ///   <light_id>link1/light_source2</light_id>
  ///   <duration>0.8</duration>
  ///   <interval>0.2</interval>
  ///   <enable>false</enable>
  /// </flash_light>
  ///
=======
  /// <light>
  ///  <id>link1/light_source</id>
  ///  <duration>0.1</duration>
  ///  <interval>0.4</interval>
  ///  <enable>true</enable>
  /// </light>
  /// <light>
  ///  <id>link1/light_source2</id>
  ///  <duration>0.8</duration>
  ///  <interval>0.2</interval>
  ///  <enable>false</enable>
  /// </light>
>>>>>>> a612600c
  /// ...
  /// \endverbatim
  ///
  /// Example (multiple colors by <block> elements):
  /// \verbatim
  /// <enable>true</enable>
  ///
  /// <flash_light>
  ///   <light_id>link1/light_source</light_id>
  ///   <block>
  ///     <duration>0.6</duration>
  ///     <interval>0</interval>
  ///     <color>1 0 0</color>
  ///   </block>
  ///   <block>
  ///     <duration>0.2</duration>
  ///     <interval>0.5</interval>
  ///     <color>0 1 0</color>
  ///   </block>
  ///   <enable>true</enable>
  /// </flash_light>
  ///
  /// ...
  /// \endverbatim
  ///
  class GAZEBO_VISIBLE FlashLightPlugin : public ModelPlugin
  {
    /// \brief Constructor.
    public: FlashLightPlugin();

    /// \brief Destructor.
    public: virtual ~FlashLightPlugin();

    // Documentation inherited.
    public: void Load(physics::ModelPtr _parent, sdf::ElementPtr _sdf) override;

    /// \brief Called by the world update start event
    protected: virtual void OnUpdate();

    /// \brief Turn on a flash light specified by the light name
    /// If more than one link have lights with the identical name,
    /// the first appearing light in the list will be updated.
    /// \param[in] _lightName The name of flash light
    /// \return True if the specified light is found.
    protected: virtual bool TurnOn(const std::string &_lightName) final;

    /// \brief Turn on a flash light specified by the name and its link
    /// \param[in] _lightName The name of flash light
    /// \param[in] _linkName The name of the link holding the light
    /// \return True if the specified light is found.
    protected: virtual bool TurnOn(
      const std::string &_lightName, const std::string &_linkName) final;

    /// \brief Turn on all flash lights
    /// \return True if there is one or more lights to turn on.
    protected: virtual bool TurnOnAll() final;

    /// \brief Turn off a flash light specified by the name
    /// If more than one link have lights with the identical name,
    /// the first appearing light in the list will be updated.
    /// \param[in] _lightName The name of flash light
    /// \return True if the specified light is found.
    protected: virtual bool TurnOff(const std::string &_lightName) final;

    /// \brief Turn off a flash light specified by the name
    /// \param[in] _lightName The name of flash light
    /// \param[in] _linkName The name of the link holding the light
    /// \return True if the specified light is found.
    protected: virtual bool TurnOff(
      const std::string &_lightName, const std::string &_linkName) final;

    /// \brief Turn off all flash lights
    /// \return True if there is one or more lights to turn off.
    protected: virtual bool TurnOffAll() final;

    /// \brief Change the duration of a specific block of the flashlight.
    /// If the index is a negative number, it updates all the blocks.
    /// \param[in] _lightName The name of flash light
    /// \param[in] _linkName The name of the link holding the light
    /// \param[in] _duration The new duration time to set
    /// \param[in] _index The index to the block to update
    /// \return True if the specified light is found.
    protected: virtual bool ChangeDuration(
      const std::string &_lightName, const std::string &_linkName,
      const double &_duration, const int &_index) final;

    /// \brief Change the duration of all the blocks of the flashlight.
    /// \param[in] _lightName The name of flash light
    /// \param[in] _linkName The name of the link holding the light
    /// \param[in] _duration The new duration time to set
    /// \return True if the specified light is found.
    protected: virtual bool ChangeDuration(
      const std::string &_lightName, const std::string &_linkName,
      const double &_duration) final;

    /// \brief Change the interval of a specific block of the flashlight.
    /// If the index is a negative number, it updates all the blocks.
    /// \param[in] _lightName The name of flash light
    /// \param[in] _linkName The name of the link holding the light
    /// \param[in] _interval The new interval time to set
    /// \param[in] _index The index to the block to update
    /// \return True if the specified light is found.
    protected: virtual bool ChangeInterval(
      const std::string &_lightName, const std::string &_linkName,
      const double &_interval, const int &_index) final;

    /// \brief Change the interval of all the blocks of the flashlight.
    /// \param[in] _lightName The name of flash light
    /// \param[in] _linkName The name of the link holding the light
    /// \param[in] _interval The new interval time to set
    /// \return True if the specified light is found.
    protected: virtual bool ChangeInterval(
      const std::string &_lightName, const std::string &_linkName,
      const double &_interval) final;

    /// \brief Change the color of a specific block of the flashlight.
    /// If the index is a negative number, it updates all the blocks.
    /// \param[in] _lightName The name of flash light
    /// \param[in] _linkName The name of the link holding the light
    /// \param[in] _color The new color to set
    /// \param[in] _index The index to the block to update
    /// \return True if the specified light is found.
    protected: virtual bool ChangeColor(
      const std::string &_lightName, const std::string &_linkName,
      const ignition::math::Color &_color, const int &_index) final;

    /// \brief Change the color of all the blocks of the flashlight.
    /// \param[in] _lightName The name of flash light
    /// \param[in] _linkName The name of the link holding the light
    /// \param[in] _color The new color to set
    /// \return True if the specified light is found.
    protected: virtual bool ChangeColor(
      const std::string &_lightName, const std::string &_linkName,
      const ignition::math::Color &_color) final;

    /// \brief Create an object of setting.
    ///
    /// NOTE: This function is internally called in Load() of the base class.
    /// If a child class of FlashLightPlugin has also an inherited class of
    /// FlashLightSetting, this function must be overridden so that dataPtr
    /// deals with objects of the appropriate setting class.
    ///
    /// \param[in] _sdf SDF data for the setting.
    /// \param[in] _model The Model pointer holding the light to control.
    /// \param[in] _currentTime The current time point.
    /// \return A pointer to the newly created setting object.
    protected: virtual std::shared_ptr<FlashLightSetting> CreateSetting(
      const sdf::ElementPtr &_sdf,
      const physics::ModelPtr &_model,
      const common::Time &_currentTime);

    /// \brief Initialize the additional part of an object of setting.
    ///
    /// NOTE: This function is internally called in Load() of the base class.
    /// If a child class of FlashLightPlugin has also an inherited class of
    /// FlashLightSetting, this function must be overridden so that the object
    /// can be initialized with necessary data. Also, the overridden function
    /// must call the original function in it.
    ///
    /// \param[in] _setting A pointer to the setting object.
    protected:
      virtual void InitSettingBySpecificData(
        std::shared_ptr<FlashLightSetting> &_setting);

    /// \brief Pointer to private data
    private: std::unique_ptr<FlashLightPluginPrivate> dataPtr;
  };
}
#endif<|MERGE_RESOLUTION|>--- conflicted
+++ resolved
@@ -169,23 +169,6 @@
   /// Example (single color):
   /// \verbatim
   /// <enable>true</enable>
-<<<<<<< HEAD
-  ///
-  /// <flash_light>
-  ///   <light_id>link1/light_source</light_id>
-  ///   <duration>0.1</duration>
-  ///   <interval>0.4</interval>
-  ///   <enable>true</enable>
-  /// </flash_light>
-  ///
-  /// <flash_light>
-  ///   <light_id>link1/light_source2</light_id>
-  ///   <duration>0.8</duration>
-  ///   <interval>0.2</interval>
-  ///   <enable>false</enable>
-  /// </flash_light>
-  ///
-=======
   /// <light>
   ///  <id>link1/light_source</id>
   ///  <duration>0.1</duration>
@@ -198,7 +181,6 @@
   ///  <interval>0.2</interval>
   ///  <enable>false</enable>
   /// </light>
->>>>>>> a612600c
   /// ...
   /// \endverbatim
   ///
@@ -206,8 +188,8 @@
   /// \verbatim
   /// <enable>true</enable>
   ///
-  /// <flash_light>
-  ///   <light_id>link1/light_source</light_id>
+  /// <light>
+  ///   <id>link1/light_source</id>
   ///   <block>
   ///     <duration>0.6</duration>
   ///     <interval>0</interval>
@@ -219,7 +201,7 @@
   ///     <color>0 1 0</color>
   ///   </block>
   ///   <enable>true</enable>
-  /// </flash_light>
+  /// </light>
   ///
   /// ...
   /// \endverbatim
