/*
 * Copyright 2013 Open Source Robotics Foundation
 *
 * Licensed under the Apache License, Version 2.0 (the "License");
 * you may not use this file except in compliance with the License.
 * You may obtain a copy of the License at
 *
 *     http://www.apache.org/licenses/LICENSE-2.0
 *
 * Unless required by applicable law or agreed to in writing, software
 * distributed under the License is distributed on an "AS IS" BASIS,
 * WITHOUT WARRANTIES OR CONDITIONS OF ANY KIND, either express or implied.
 * See the License for the specific language governing permissions and
 * limitations under the License.
 *
 */

#include <string>

#include "gazebo/physics/physics.hh"
#include "gazebo/transport/transport.hh"
#include "plugins/SkidSteerDrivePlugin.hh"

using namespace gazebo;
GZ_REGISTER_MODEL_PLUGIN(SkidSteerDrivePlugin)


/////////////////////////////////////////////////
SkidSteerDrivePlugin::SkidSteerDrivePlugin()
{
  this->maxForce = 5.0;
  this->wheelRadius = 0.0;
  this->wheelSeparation = 0.0;
}

/////////////////////////////////////////////////
int SkidSteerDrivePlugin::RegisterJoint(int _index, const std::string &_name)
{
  // Bounds checking on index
  if (_index < 0 or _index >= NUMBER_OF_WHEELS)
  {
    gzerr << "Joint index " << _index <<  " out of bounds [0, "
          << NUMBER_OF_WHEELS << "] in model " << this->model->GetName()
          << "." << std::endl;
  }

  // Find the specified joint and add it to out list
  this->joints[_index] = this->model->GetJoint(_name);
  if (!this->joints[_index])
  {
    gzerr << "Unable to find the " << _name
          <<  " joint in model " << this->model->GetName() << "." << std::endl;
    return 1;
  }

  // Success!
  return 0;
}

/////////////////////////////////////////////////
void SkidSteerDrivePlugin::Load(physics::ModelPtr _model,
                                sdf::ElementPtr   _sdf)
{
  this->model = _model;

  this->node = transport::NodePtr(new transport::Node());
  this->node->Init(this->model->GetWorld()->GetName());

  int err = 0;

  err += RegisterJoint(RIGHT_FRONT, "right_front");
  err += RegisterJoint(RIGHT_REAR,  "right_rear");
  err += RegisterJoint(LEFT_FRONT,  "left_front");
  err += RegisterJoint(LEFT_REAR,   "left_rear");

  if (err > 0)
    return;

  if (_sdf->HasElement("max_force"))
<<<<<<< HEAD
    this->maxForce = _sdf->GetElement("max_force")->GetValueDouble();
=======
    this->maxForce = _sdf->GetElement("max_force")->Get<double>();
>>>>>>> 67c732c0
  else if (_sdf->HasElement("MaxForce"))
  {
    gzerr << "The <MaxForce> element in the skid steer plugin is deprecated."
          << "Use <max_force>\n";
<<<<<<< HEAD
    this->maxForce = _sdf->GetElement("MaxForce")->GetValueDouble();
=======
    this->maxForce = _sdf->GetElement("MaxForce")->Get<double>();
>>>>>>> 67c732c0
  }
  else
    gzwarn << "No MaxForce value set in the model sdf, default value is 5.0.\n";

  // This assumes that front and rear wheel spacing is identical
  this->wheelSeparation = this->joints[RIGHT_FRONT]->GetAnchor(0).Distance(
                          this->joints[LEFT_FRONT]->GetAnchor(0));

  // This assumes that the largest dimension of the wheel is the diameter
  // and that all wheels have the same diameter
  physics::EntityPtr wheelLink = boost::dynamic_pointer_cast<physics::Entity>(
                                        this->joints[RIGHT_FRONT]->GetChild() );
  if (wheelLink)
  {
    math::Box bb = wheelLink->GetBoundingBox();
    this->wheelRadius = bb.GetSize().GetMax() * 0.5;
  }

  // Validity checks...
  if (this->wheelSeparation <= 0)
  {
    gzerr << "Unable to find the wheel separation distance." << std::endl
          << "  This could mean that the right_front link and the left_front "
          << "link are overlapping." << std::endl;
    return;
  }
  if (this->wheelRadius <= 0)
  {
    gzerr << "Unable to find the wheel radius." << std::endl
          << "  This could mean that the sdf is missing a wheel link on "
          << "the right_front joint." << std::endl;
    return;
  }

  this->velSub = this->node->Subscribe(
    std::string("~/") + this->model->GetName() + std::string("/vel_cmd"),
    &SkidSteerDrivePlugin::OnVelMsg, this);
}


/////////////////////////////////////////////////
void SkidSteerDrivePlugin::OnVelMsg(ConstPosePtr &_msg)
{
  // gzmsg << "cmd_vel: " << msg->position().x() << ", "
  //       << msgs::Convert(msg->orientation()).GetAsEuler().z << std::endl;

  for (int i = 0; i < NUMBER_OF_WHEELS; i++)
    this->joints[i]->SetMaxForce(0, this->maxForce);

  double vel_lin = _msg->position().x() / this->wheelRadius;
  double vel_rot = -1 * msgs::Convert(_msg->orientation()).GetAsEuler().z
                   * (this->wheelSeparation / this->wheelRadius);

  this->joints[RIGHT_FRONT]->SetVelocity(0, vel_lin - vel_rot);
  this->joints[RIGHT_REAR ]->SetVelocity(0, vel_lin - vel_rot);
  this->joints[LEFT_FRONT ]->SetVelocity(0, vel_lin + vel_rot);
  this->joints[LEFT_REAR  ]->SetVelocity(0, vel_lin + vel_rot);
}<|MERGE_RESOLUTION|>--- conflicted
+++ resolved
@@ -77,20 +77,12 @@
     return;
 
   if (_sdf->HasElement("max_force"))
-<<<<<<< HEAD
-    this->maxForce = _sdf->GetElement("max_force")->GetValueDouble();
-=======
     this->maxForce = _sdf->GetElement("max_force")->Get<double>();
->>>>>>> 67c732c0
   else if (_sdf->HasElement("MaxForce"))
   {
     gzerr << "The <MaxForce> element in the skid steer plugin is deprecated."
           << "Use <max_force>\n";
-<<<<<<< HEAD
-    this->maxForce = _sdf->GetElement("MaxForce")->GetValueDouble();
-=======
     this->maxForce = _sdf->GetElement("MaxForce")->Get<double>();
->>>>>>> 67c732c0
   }
   else
     gzwarn << "No MaxForce value set in the model sdf, default value is 5.0.\n";
