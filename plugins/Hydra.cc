#include <errno.h>
#include <libusb-1.0/libusb.h>
#include <linux/types.h>
#include <linux/input.h>
#include <linux/hidraw.h>
#include <cstring>

#include "gazebo/transport/transport.hh"
#include "gazebo/physics/physics.hh"

#include "Hydra.hh"

// loosely adapted from the following
// https://github.com/ros-drivers/razer_hydra/blob/groovy-devel/src/hydra.cpp

// Ugly hack to work around failing compilation on systems that don't
// yet populate new version of hidraw.h to userspace.
//
// If you need this, please have your distro update the kernel headers.

#ifndef HIDIOCSFEATURE
#define HIDIOCSFEATURE(len)    _IOC(_IOC_WRITE|_IOC_READ, 'H', 0x06, len)
#define HIDIOCGFEATURE(len)    _IOC(_IOC_WRITE|_IOC_READ, 'H', 0x07, len)
#endif

// eventually crawl hidraw file system using this:
// http://www.signal11.us/oss/udev/

using namespace gazebo;
GZ_REGISTER_WORLD_PLUGIN(RazerHydra)

#define HYDRA_RIGHT_BUMPER 0
#define HYDRA_RIGHT_1 1
#define HYDRA_RIGHT_2 2
#define HYDRA_RIGHT_3 3
#define HYDRA_RIGHT_4 4
#define HYDRA_RIGHT_CENTER 5
#define HYDRA_RIGHT_JOY 6

#define HYDRA_LEFT_LB 7
#define HYDRA_LEFT_1 8
#define HYDRA_LEFT_2 9
#define HYDRA_LEFT_3 10
#define HYDRA_LEFT_4 11
#define HYDRA_LEFT_CENTER 12
#define HYDRA_LEFT_JOY 13

/////////////////////////////////////////////////
RazerHydra::RazerHydra()
: hidrawFd(0)
{
  this->stop = false;
  this->lastCycleStart = common::Time::GetWallTime();

  // magic number for 50% mix at each step
  this->periodEstimate.SetFc(0.11, 1.0);

  this->periodEstimate.SetValue(0.004);
}

/////////////////////////////////////////////////
RazerHydra::~RazerHydra()
{
  event::Events::DisconnectWorldUpdateBegin(this->updateConnection);

  this->stop = true;
  this->pollThread->join();
}

/////////////////////////////////////////////////
void RazerHydra::Load(physics::WorldPtr _world, sdf::ElementPtr _sdf)
{
<<<<<<< HEAD
  this->updateConnection = event::Events::ConnectWorldUpdateBegin(
      boost::bind(&RazerHydra::Update, this, _1));

  int res;
  uint8_t buf[256];
  struct hidraw_report_descriptor rptDesc;
  struct hidraw_devinfo info;

  std::string device = _sdf->Get<std::string>("device");

  this->hidrawFd = open(device.c_str(), O_RDWR | O_NONBLOCK);
  if (this->hidrawFd < 0)
  {
    gzerr << "couldn't open hidraw device[" << device << "]\n";
    return;
  }

  memset(&rptDesc, 0x0, sizeof(rptDesc));
  memset(&info, 0x0, sizeof(info));
  memset(buf, 0x0, sizeof(buf));

  // Get Raw Name
  res = ioctl(this->hidrawFd, HIDIOCGRAWNAME(256), buf);
  if (res < 0)
    perror("HIDIOCGRAWNAME");

  // set feature to start it streaming
  memset(buf, 0x0, sizeof(buf));
  buf[6] = 1;
  buf[8] = 4;
  buf[9] = 3;
  buf[89] = 6;

  int attempt = 0;
  for (attempt = 0; attempt < 50; ++attempt)
  {
    res = ioctl(this->hidrawFd, HIDIOCSFEATURE(91), buf);
    if (res < 0)
    {
      gzerr << "unable to start streaming\n";
      perror("HIDIOCSFEATURE");
      common::Time::MSleep(500);
    }
    else
    {
      break;
    }
  }

  if (attempt >= 60)
  {
    gzerr << "Failed to load hydra\n";
    return;
  }



  this->pollThread = new boost::thread(boost::bind(&RazerHydra::Run, this));

  this->node = transport::NodePtr(new transport::Node());
  this->node->Init(_world->GetName());
  this->pub = this->node->Advertise<msgs::Hydra>("~/hydra");
}

/////////////////////////////////////////////////
void RazerHydra::Update(const common::UpdateInfo & /*_info*/)
{
  boost::mutex::scoped_lock lock(this->mutex);
  math::Pose origRight(this->pos[0], this->quat[0]);

  math::Pose pivotRight = origRight;
  math::Pose grabRight = origRight;

  pivotRight.pos += origRight.rot * math::Vector3(-0.04, 0, 0);
  grabRight.pos += origRight.rot * math::Vector3(-0.12, 0, 0);

  math::Pose origLeft(this->pos[1], this->quat[1]);

  math::Pose pivotLeft = origLeft;
  math::Pose grabLeft = origLeft;

  pivotLeft.pos += origLeft.rot.RotateVector(math::Vector3(-0.04, 0, 0));
  grabLeft.pos += origLeft.rot.RotateVector(math::Vector3(-0.12, 0, 0));

  msgs::Hydra msg;
  msgs::Hydra::Paddle *rightPaddle = msg.mutable_right();
  msgs::Hydra::Paddle *leftPaddle = msg.mutable_left();

  // Analog 0: Right right(+) left(-)
  // Analog 1: Right forward(+) back(-)
  // Analog 2: Right trigger(0-1)
  // Analog 3: Left right(+) left(-)
  // Analog 4: Left forward(+) back(-)
  // Analog 5: Left trigger(0-1)
  rightPaddle->set_joy_y(this->analog[0]);
  rightPaddle->set_joy_x(this->analog[1]);
  rightPaddle->set_trigger(this->analog[2]);

  leftPaddle->set_joy_y(this->analog[3]);
  leftPaddle->set_joy_x(this->analog[4]);
  leftPaddle->set_trigger(this->analog[5]);

  rightPaddle->set_button_bumper(this->buttons[0]);
  rightPaddle->set_button_1(this->buttons[1]);
  rightPaddle->set_button_2(this->buttons[2]);
  rightPaddle->set_button_3(this->buttons[3]);
  rightPaddle->set_button_4(this->buttons[4]);
  rightPaddle->set_button_center(this->buttons[5]);
  rightPaddle->set_button_joy(this->buttons[6]);

  leftPaddle->set_button_bumper(this->buttons[7]);
  leftPaddle->set_button_1(this->buttons[8]);
  leftPaddle->set_button_2(this->buttons[9]);
  leftPaddle->set_button_3(this->buttons[10]);
  leftPaddle->set_button_4(this->buttons[11]);
  leftPaddle->set_button_center(this->buttons[12]);
  leftPaddle->set_button_joy(this->buttons[13]);

  msgs::Set(rightPaddle->mutable_pose(), grabRight);
  msgs::Set(leftPaddle->mutable_pose(), grabLeft);

  this->pub->Publish(msg);

  /*if (this->buttons[0])
  {
    if (this->prevState != this->buttons[0])
    {
      this->resetPoseRight = grabRight;
      this->resetPoseLeft = grabLeft;
    }

   this->rightModel->SetWorldPose(
        math::Pose(grabRight.pos - this->resetPoseRight.pos +
          this->basePoseRight.pos,
          grabRight.rot * this->resetPoseRight.rot.GetInverse()*
          this->basePoseRight.rot));

    this->leftModel->SetWorldPose(
        math::Pose(grabLeft.pos - this->resetPoseLeft.pos +
          this->basePoseLeft.pos,
          grabLeft.rot * this->resetPoseLeft.rot.GetInverse() *
          this->basePoseLeft.rot ));
  }
  else
  {
    this->rightModel->SetWorldPose(this->basePoseRight);
    this->leftModel->SetWorldPose(this->basePoseLeft);
  }*/
}

/////////////////////////////////////////////////
void RazerHydra::Run()
{
  common::Time pollTime(0, 5000);
  double cornerHz = 2.5;

=======
  int res;
  uint8_t buf[256];
  struct hidraw_report_descriptor rptDesc;
  struct hidraw_devinfo info;

  std::string device = _sdf->Get<std::string>("device");

  this->hidrawFd = open(device.c_str(), O_RDWR | O_NONBLOCK);
  if (this->hidrawFd < 0)
  {
    gzerr << "couldn't open hidraw device[" << device << "]\n";
    return;
  }

  memset(&rptDesc, 0x0, sizeof(rptDesc));
  memset(&info, 0x0, sizeof(info));
  memset(buf, 0x0, sizeof(buf));

  // Get Raw Name
  res = ioctl(this->hidrawFd, HIDIOCGRAWNAME(256), buf);
  if (res < 0)
    perror("HIDIOCGRAWNAME");

  // set feature to start it streaming
  memset(buf, 0x0, sizeof(buf));
  buf[6] = 1;
  buf[8] = 4;
  buf[9] = 3;
  buf[89] = 6;

  int attempt = 0;
  for (attempt = 0; attempt < 50; ++attempt)
  {
    res = ioctl(this->hidrawFd, HIDIOCSFEATURE(91), buf);
    if (res < 0)
    {
      gzerr << "unable to start streaming\n";
      perror("HIDIOCSFEATURE");
      common::Time::MSleep(500);
    }
    else
    {
      break;
    }
  }

  if (attempt >= 60)
  {
    gzerr << "Failed to load hydra\n";
    return;
  }



    this->updateConnection = event::Events::ConnectWorldUpdateBegin(
        boost::bind(&RazerHydra::Update, this, _1));

  this->rightModel = _world->GetModel("right_arm_goal");
  this->leftModel = _world->GetModel("left_arm_goal");

  this->basePoseRight = this->rightModel->GetWorldPose();
  this->basePoseLeft = this->leftModel->GetWorldPose();

  this->pollThread = new boost::thread(boost::bind(&RazerHydra::Run, this));

  this->prevState = this->buttons[0];
}

/////////////////////////////////////////////////
void RazerHydra::Update(const common::UpdateInfo & /*_info*/)
{
  /*common::Time pollTime(1, 50000000);
  double cornerHz = 2.5;

  uint8_t state = this->buttons[0];

  this->Poll(pollTime, cornerHz);
  */

  boost::mutex::scoped_lock lock(this->mutex);
  math::Pose origRight(this->pos[0], this->quat[0]);

  math::Pose pivotRight = origRight;
  math::Pose grabRight = origRight;

  pivotRight.pos += origRight.rot * math::Vector3(0.04, 0, 0);
  grabRight.pos += origRight.rot * math::Vector3(0.12, 0, 0);

  math::Pose origLeft(this->pos[1], this->quat[1]);

  math::Pose pivotLeft = origLeft;
  math::Pose grabLeft = origLeft;

  pivotLeft.pos += origLeft.rot * math::Vector3(0.04, 0, 0);
  grabLeft.pos += origLeft.rot * math::Vector3(0.12, 0, 0);

  if (this->buttons[0])
  {
    if (this->prevState != this->buttons[0])
    {
      this->resetPoseRight = grabRight;
      this->resetPoseLeft = grabLeft;
    }

   this->rightModel->SetWorldPose(
        math::Pose(grabRight.pos - this->resetPoseRight.pos,
          grabRight.rot * this->resetPoseRight.rot.GetInverse()) + this->basePoseRight);

    this->leftModel->SetWorldPose(
        math::Pose(grabLeft.pos - this->resetPoseLeft.pos,
          grabLeft.rot * this->resetPoseLeft.rot.GetInverse()) + this->basePoseLeft);
  }
  else
  {
    this->rightModel->SetWorldPose(this->basePoseRight);
    this->leftModel->SetWorldPose(this->basePoseLeft);
  }

  this->prevState = this->buttons[0];
}

/////////////////////////////////////////////////
void RazerHydra::Run()
{
  common::Time pollTime(0, 5000);
  double cornerHz = 2.5;

>>>>>>> 73507d73
  while(!this->stop)
  {
    this->Poll(pollTime, cornerHz);
  }

  if (this->hidrawFd >= 0)
  {
    uint8_t buf[256];
    memset(buf, 0, sizeof(buf));
    buf[6] = 1;
    buf[8] = 4;
    buf[89] = 5;

    if (ioctl(this->hidrawFd, HIDIOCSFEATURE(91), buf) < 0)
    {
      gzerr << "unable to stop streaming\n";
      perror("HIDIOCSFEATURE");
    }

    close(this->hidrawFd);
  }
}

/////////////////////////////////////////////////
bool RazerHydra::Poll(const common::Time &_timeToWait, float _lowPassCornerHz)
{
  if (this->hidrawFd < 0)
  {
    gzerr << "hidraw device is not open, couldn't poll.\n";
    return false;
  }

  if(_timeToWait == common::Time::Zero)
  {
    gzerr << "_msToWait must be at least 1.\n";
    return false;
  }

  if(_lowPassCornerHz <= std::numeric_limits<float>::epsilon())
  {
    gzerr << "Corner frequency for low-pass filter must be greater than 0."
      << "Aborting.\n";
    return false;
  }

  common::Time deadline = common::Time::GetWallTime() + _timeToWait;

  uint8_t buf[64];
  //while (common::Time::GetWallTime() < deadline)
  //{
    ssize_t nread = read(this->hidrawFd, buf, sizeof(buf));

    if (nread > 0)
    {
      static bool firstTime = true;

      // Update average read period
      if(!firstTime)
      {
        this->periodEstimate.Process(
            (common::Time::GetWallTime() - this->lastCycleStart).Double());
      }

      this->lastCycleStart = common::Time::GetWallTime();

      if (firstTime)
        firstTime = false;

      // Update filter frequencies
      float fs = 1.0 / this->periodEstimate.GetValue();
      float fc = _lowPassCornerHz;

      for (int i = 0; i < 2; ++i)
      {
        this->filterPos[i].SetFc(fc, fs);
        this->filterQuat[i].SetFc(fc, fs);
      }

      // Read data
      this->rawPos[0] = *((int16_t *)(buf+8));
      this->rawPos[1] = *((int16_t *)(buf+10));
      this->rawPos[2] = *((int16_t *)(buf+12));
      this->rawQuat[0] = *((int16_t *)(buf+14));
      this->rawQuat[1] = *((int16_t *)(buf+16));
      this->rawQuat[2] = *((int16_t *)(buf+18));
      this->rawQuat[3] = *((int16_t *)(buf+20));
      this->rawButtons[0] = buf[22] & 0x7f;
      this->rawAnalog[0] = *((int16_t *)(buf+23));
      this->rawAnalog[1] = *((int16_t *)(buf+25));
      this->rawAnalog[2] = buf[27];

      this->rawPos[3] = *((int16_t *)(buf+30));
      this->rawPos[4] = *((int16_t *)(buf+32));
      this->rawPos[5] = *((int16_t *)(buf+34));
      this->rawQuat[4] = *((int16_t *)(buf+36));
      this->rawQuat[5] = *((int16_t *)(buf+38));
      this->rawQuat[6] = *((int16_t *)(buf+40));
      this->rawQuat[7] = *((int16_t *)(buf+42));
      this->rawButtons[1] = buf[44] & 0x7f;
      this->rawAnalog[3] = *((int16_t *)(buf+45));
      this->rawAnalog[4] = *((int16_t *)(buf+47));
      this->rawAnalog[5] = buf[49];

      boost::mutex::scoped_lock lock(this->mutex);
      // Put the raw position and orientation into Gazebo coordinate frame
      for (int i = 0; i < 2; i++)
      {
        this->pos[i].x = -this->rawPos[3*i+1] * 0.001;
        this->pos[i].y = -this->rawPos[3*i+0] * 0.001;
        this->pos[i].z = -this->rawPos[3*i+2] * 0.001;

        this->quat[i].w = this->rawQuat[i*4+0] / 32768.0;
        this->quat[i].x = -this->rawQuat[i*4+2] / 32768.0;
        this->quat[i].y = -this->rawQuat[i*4+1] / 32768.0;
        this->quat[i].z = -this->rawQuat[i*4+3] / 32768.0;
      }


      // Apply filters
      for (int i = 0; i < 2; i++)
      {
        this->quat[i] = this->filterQuat[i].Process(this->quat[i]);
        this->pos[i] = this->filterPos[i].Process(this->pos[i]);
      }

      this->analog[0] = this->rawAnalog[0] / 32768.0;
      this->analog[1] = this->rawAnalog[1] / 32768.0;
      this->analog[2] = this->rawAnalog[2] / 255.0;
      this->analog[3] = this->rawAnalog[3] / 32768.0;
      this->analog[4] = this->rawAnalog[4] / 32768.0;
      this->analog[5] = this->rawAnalog[5] / 255.0;

      for (int i = 0; i < 2; ++i)
      {
        this->buttons[i*7  ] = (this->rawButtons[i] & 0x01) ? 1 : 0;
        this->buttons[i*7+1] = (this->rawButtons[i] & 0x04) ? 1 : 0;
        this->buttons[i*7+2] = (this->rawButtons[i] & 0x08) ? 1 : 0;
        this->buttons[i*7+3] = (this->rawButtons[i] & 0x02) ? 1 : 0;
        this->buttons[i*7+4] = (this->rawButtons[i] & 0x10) ? 1 : 0;
        this->buttons[i*7+5] = (this->rawButtons[i] & 0x20) ? 1 : 0;
        this->buttons[i*7+6] = (this->rawButtons[i] & 0x40) ? 1 : 0;
      }

      return true;
    }
    else
    {
      common::Time::NSleep(250000);
      // gzerr << "Read failed\n";
    }
    /*else
    {
      common::Time toSleep =
        this->lastCycleStart +
        common::Time(this->periodEstimate.GetValue() * 0.95);

      common::Time sleepDuration = toSleep - common::Time::GetWallTime();

      if(sleepDuration > 0)
        common::Time::Sleep(sleepDuration);
      else
        common::Time::NSleep(250000);
    }*/
  //}

  return false;
}<|MERGE_RESOLUTION|>--- conflicted
+++ resolved
@@ -70,10 +70,6 @@
 /////////////////////////////////////////////////
 void RazerHydra::Load(physics::WorldPtr _world, sdf::ElementPtr _sdf)
 {
-<<<<<<< HEAD
-  this->updateConnection = event::Events::ConnectWorldUpdateBegin(
-      boost::bind(&RazerHydra::Update, this, _1));
-
   int res;
   uint8_t buf[256];
   struct hidraw_report_descriptor rptDesc;
@@ -126,7 +122,8 @@
     return;
   }
 
-
+  this->updateConnection = event::Events::ConnectWorldUpdateBegin(
+      boost::bind(&RazerHydra::Update, this, _1));
 
   this->pollThread = new boost::thread(boost::bind(&RazerHydra::Run, this));
 
@@ -227,135 +224,6 @@
   common::Time pollTime(0, 5000);
   double cornerHz = 2.5;
 
-=======
-  int res;
-  uint8_t buf[256];
-  struct hidraw_report_descriptor rptDesc;
-  struct hidraw_devinfo info;
-
-  std::string device = _sdf->Get<std::string>("device");
-
-  this->hidrawFd = open(device.c_str(), O_RDWR | O_NONBLOCK);
-  if (this->hidrawFd < 0)
-  {
-    gzerr << "couldn't open hidraw device[" << device << "]\n";
-    return;
-  }
-
-  memset(&rptDesc, 0x0, sizeof(rptDesc));
-  memset(&info, 0x0, sizeof(info));
-  memset(buf, 0x0, sizeof(buf));
-
-  // Get Raw Name
-  res = ioctl(this->hidrawFd, HIDIOCGRAWNAME(256), buf);
-  if (res < 0)
-    perror("HIDIOCGRAWNAME");
-
-  // set feature to start it streaming
-  memset(buf, 0x0, sizeof(buf));
-  buf[6] = 1;
-  buf[8] = 4;
-  buf[9] = 3;
-  buf[89] = 6;
-
-  int attempt = 0;
-  for (attempt = 0; attempt < 50; ++attempt)
-  {
-    res = ioctl(this->hidrawFd, HIDIOCSFEATURE(91), buf);
-    if (res < 0)
-    {
-      gzerr << "unable to start streaming\n";
-      perror("HIDIOCSFEATURE");
-      common::Time::MSleep(500);
-    }
-    else
-    {
-      break;
-    }
-  }
-
-  if (attempt >= 60)
-  {
-    gzerr << "Failed to load hydra\n";
-    return;
-  }
-
-
-
-    this->updateConnection = event::Events::ConnectWorldUpdateBegin(
-        boost::bind(&RazerHydra::Update, this, _1));
-
-  this->rightModel = _world->GetModel("right_arm_goal");
-  this->leftModel = _world->GetModel("left_arm_goal");
-
-  this->basePoseRight = this->rightModel->GetWorldPose();
-  this->basePoseLeft = this->leftModel->GetWorldPose();
-
-  this->pollThread = new boost::thread(boost::bind(&RazerHydra::Run, this));
-
-  this->prevState = this->buttons[0];
-}
-
-/////////////////////////////////////////////////
-void RazerHydra::Update(const common::UpdateInfo & /*_info*/)
-{
-  /*common::Time pollTime(1, 50000000);
-  double cornerHz = 2.5;
-
-  uint8_t state = this->buttons[0];
-
-  this->Poll(pollTime, cornerHz);
-  */
-
-  boost::mutex::scoped_lock lock(this->mutex);
-  math::Pose origRight(this->pos[0], this->quat[0]);
-
-  math::Pose pivotRight = origRight;
-  math::Pose grabRight = origRight;
-
-  pivotRight.pos += origRight.rot * math::Vector3(0.04, 0, 0);
-  grabRight.pos += origRight.rot * math::Vector3(0.12, 0, 0);
-
-  math::Pose origLeft(this->pos[1], this->quat[1]);
-
-  math::Pose pivotLeft = origLeft;
-  math::Pose grabLeft = origLeft;
-
-  pivotLeft.pos += origLeft.rot * math::Vector3(0.04, 0, 0);
-  grabLeft.pos += origLeft.rot * math::Vector3(0.12, 0, 0);
-
-  if (this->buttons[0])
-  {
-    if (this->prevState != this->buttons[0])
-    {
-      this->resetPoseRight = grabRight;
-      this->resetPoseLeft = grabLeft;
-    }
-
-   this->rightModel->SetWorldPose(
-        math::Pose(grabRight.pos - this->resetPoseRight.pos,
-          grabRight.rot * this->resetPoseRight.rot.GetInverse()) + this->basePoseRight);
-
-    this->leftModel->SetWorldPose(
-        math::Pose(grabLeft.pos - this->resetPoseLeft.pos,
-          grabLeft.rot * this->resetPoseLeft.rot.GetInverse()) + this->basePoseLeft);
-  }
-  else
-  {
-    this->rightModel->SetWorldPose(this->basePoseRight);
-    this->leftModel->SetWorldPose(this->basePoseLeft);
-  }
-
-  this->prevState = this->buttons[0];
-}
-
-/////////////////////////////////////////////////
-void RazerHydra::Run()
-{
-  common::Time pollTime(0, 5000);
-  double cornerHz = 2.5;
-
->>>>>>> 73507d73
   while(!this->stop)
   {
     this->Poll(pollTime, cornerHz);
