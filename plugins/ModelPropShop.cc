--- conflicted
+++ resolved
@@ -192,7 +192,7 @@
     rendering::VisualPtr vis = this->scene->GetVisual(this->modelName);
     if (vis)
     {
-      math::Box bbox = vis->BoundingBox();
+      math::Box bbox = vis->GetBoundingBox();
 
       // Compute model scaling.
       double scaling = 1.0 / bbox.GetSize().GetMax();
@@ -203,26 +203,17 @@
 
       // Normalize the size of the visual
       vis->SetScale(ignition::math::Vector3d(scaling, scaling, scaling));
-<<<<<<< HEAD
-      vis->SetWorldPose(
-          ignition::math::Pose3d(trans.x, trans.y, trans.z, 0, 0, 0));
-=======
       vis->SetWorldPose(math::Pose(trans.x, trans.y, trans.z, 0, 0, 0));
->>>>>>> 08a89132
 
       // Place the visual at the origin
-      bbox = vis->BoundingBox();
+      bbox = vis->GetBoundingBox();
 
       ignition::math::Pose3d pose;
 
       // Perspective view
       pose.Pos().Set(1.6, -1.6, 1.2);
       pose.Rot().Euler(0, IGN_DTOR(30), IGN_DTOR(-225));
-<<<<<<< HEAD
-      this->light->SetDirection(math::Vector3(-0.4, 0.4, -0.4));
-=======
       this->light->SetDirection(ignition::math::Vector3d(-0.4, 0.4, -0.4));
->>>>>>> 08a89132
       this->camera->SetWorldPose(pose);
       this->camera->Update();
       this->camera->Render(true);
@@ -232,11 +223,7 @@
       // Top view
       pose.Pos().Set(0, 0, 2.2);
       pose.Rot().Euler(0, IGN_DTOR(90), 0);
-<<<<<<< HEAD
-      this->light->SetDirection(math::Vector3(0, 0, -1.0));
-=======
       this->light->SetDirection(ignition::math::Vector3d(0, 0, -1.0));
->>>>>>> 08a89132
       this->camera->SetWorldPose(pose);
       this->camera->Update();
       this->camera->Render(true);
@@ -246,11 +233,7 @@
       // Front view
       pose.Pos().Set(2.2, 0, 0);
       pose.Rot().Euler(0, 0, IGN_DTOR(-180));
-<<<<<<< HEAD
-      this->light->SetDirection(math::Vector3(-0.6, 0.0, -0.4));
-=======
       this->light->SetDirection(ignition::math::Vector3d(-0.6, 0.0, -0.4));
->>>>>>> 08a89132
       this->camera->SetWorldPose(pose);
       this->camera->Update();
       this->camera->Render(true);
@@ -260,11 +243,7 @@
       // Side view
       pose.Pos().Set(0, 2.2, 0);
       pose.Rot().Euler(0, 0, IGN_DTOR(-90));
-<<<<<<< HEAD
-      this->light->SetDirection(math::Vector3(0, -0.6, -0.4));
-=======
       this->light->SetDirection(ignition::math::Vector3d(0, -0.6, -0.4));
->>>>>>> 08a89132
       this->camera->SetWorldPose(pose);
       this->camera->Update();
       this->camera->Render(true);
@@ -274,11 +253,7 @@
       // Back view
       pose.Pos().Set(-2.2, 0, 0);
       pose.Rot().Euler(0, 0, 0);
-<<<<<<< HEAD
-      this->light->SetDirection(math::Vector3(0.6, 0, -0.4));
-=======
       this->light->SetDirection(ignition::math::Vector3d(0.6, 0, -0.4));
->>>>>>> 08a89132
       this->camera->SetWorldPose(pose);
       this->camera->Update();
       this->camera->Render(true);
