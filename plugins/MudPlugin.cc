--- conflicted
+++ resolved
@@ -145,11 +145,7 @@
         = allowedLink->GetCollisions();
     for (unsigned int j = 0; j < collisions.size(); ++j)
     {
-<<<<<<< HEAD
-      collisions[j]->GetSurface()->collideWithoutContactBitmask =
-=======
       collisions[j]->GetSurface()->collideWithoutContactBitmask |=
->>>>>>> 18ff0fbe
           this->contactSurfaceBitmask;
     }
   }
