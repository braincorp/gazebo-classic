/*
 * Copyright (C) 2015 Open Source Robotics Foundation
 *
 * Licensed under the Apache License, Version 2.0 (the "License");
 * you may not use this file except in compliance with the License.
 * You may obtain a copy of the License at
 *
 *     http://www.apache.org/licenses/LICENSE-2.0
 *
 * Unless required by applicable law or agreed to in writing, software
 * distributed under the License is distributed on an "AS IS" BASIS,
 * WITHOUT WARRANTIES OR CONDITIONS OF ANY KIND, either express or implied.
 * See the License for the specific language governing permissions and
 * limitations under the License.
 *
*/

#ifndef GAZEBO_PLUGINS_REGIONEVENTBOXPLUGIN_HH_
#define GAZEBO_PLUGINS_REGIONEVENTBOXPLUGIN_HH_

#ifdef _WIN32
  // Ensure that Winsock2.h is included before Windows.h, which can get
  // pulled in by anybody (e.g., Boost).
#include <Winsock2.h>
#endif

#include <map>
#include <string>

#include <gazebo/physics/physics.hh>
#include <gazebo/common/Plugin.hh>

#include "EventSource.hh"

namespace gazebo
{
  /// \brief A plugin that fires an event when another model enters the region
  /// defined by the size of this model's box visual.
  ///
  /// \verbatim
  ///   <plugin filename="libRegionEventBoxPlugin.so" name="region_event_box">
  ///     <event>
  ///       <name>model_in_region_event_box</name>
  ///       <type>inclusion</type>
  ///       <active>true</active>
  ///     </event>
  ///   </plugin>
  /// \endverbatim
  class RegionEventBoxPlugin : public ModelPlugin
  {
    /// \brief Constructor
    public: RegionEventBoxPlugin();

    // Documentation Inherited.
    public: void Load(physics::ModelPtr _parent, sdf::ElementPtr _sdf);

    /// \brief Callback when a model message is received.
    /// \param[in] _msg model msg
    public: void OnModelMsg(ConstModelPtr &_msg);

    /// \brief Updates the box event plugin at every physics iteration
    /// \param[in] _info Update info
    public: void OnUpdate(const common::UpdateInfo &_info);

    /// \brief Check if point is contained within a 3D box region.
    /// \param[in] _point 3D Point in world space.
    /// \param[in] _box World axis-aligned box.
    /// \param[in] _pose Pose of the model representing the box region.
    /// \return True if the point is inside the region
<<<<<<< HEAD
    private: bool PointInRegion(const ignition::math::Vector3d &_point,
                                const ignition::math::AxisAlignedBox &_box,
                                const ignition::math::Pose3d &_pose) const;
=======
    private: bool PointInRegion(
        const ignition::math::Vector3d &_point,
        const ignition::math::AxisAlignedBox &_box,
        const ignition::math::Pose3d &_pose)
        const;
>>>>>>> e45b4271

    /// \brief Update box region dimensions and pose.
    /// \param[in] _size New size
    /// \param[in] _pose New pose
    private: void UpdateRegion(const ignition::math::Vector3d &_size,
        const ignition::math::Pose3d &_pose);

    /// \brief Send event when model enters box region
    /// \param[in] _model Model that entered the box region.
    private: void SendEnteringRegionEvent(physics::ModelPtr _model) const;

    /// \brief Send event when model exits region
    /// \param[in] _model Model that exit the box region.
    private: void SendExitingRegionEvent(physics::ModelPtr _model) const;

    /// \brief Pointer to the World.
    private: physics::WorldPtr world;

    /// \brief Pointer to the model.
    private: physics::ModelPtr model;

    /// \brief WorldUpdateBegin connection Event.
    private: event::ConnectionPtr updateConnection;

    /// \brief Name of model.
    private: std::string modelName;

    /// \brief Transport node pointer.
    public: transport::NodePtr node;

    /// \brief Mutex to protect incoming messages
    public: std::mutex receiveMutex;

    /// \brief Box region initial size
    private: ignition::math::Vector3d boxSize;

    /// \brief Box region scale
    private: ignition::math::Vector3d boxScale;

    /// \brief Box region pose.
    private: ignition::math::Pose3d boxPose;

    /// \brief Box region
    private: ignition::math::AxisAlignedBox box;

    /// \brief Subscriber to model/info topic.
    private: transport::SubscriberPtr modelSub;

    /// \brief Flag set when box region size or pose has changed.
    private: bool hasStaleSizeAndPose;

    /// \brief A map that stores model names and the sim time when they entered
    /// the box region.
    private: std::map<std::string, common::Time> insiders;

    /// \brief Publisher to the sim event topic
    private: transport::PublisherPtr eventPub;

    /// \brief Pointer to event source object that emits sim events
    private: gazebo::EventSourcePtr eventSource;
  };
}

#endif<|MERGE_RESOLUTION|>--- conflicted
+++ resolved
@@ -67,17 +67,11 @@
     /// \param[in] _box World axis-aligned box.
     /// \param[in] _pose Pose of the model representing the box region.
     /// \return True if the point is inside the region
-<<<<<<< HEAD
-    private: bool PointInRegion(const ignition::math::Vector3d &_point,
-                                const ignition::math::AxisAlignedBox &_box,
-                                const ignition::math::Pose3d &_pose) const;
-=======
     private: bool PointInRegion(
         const ignition::math::Vector3d &_point,
         const ignition::math::AxisAlignedBox &_box,
         const ignition::math::Pose3d &_pose)
         const;
->>>>>>> e45b4271
 
     /// \brief Update box region dimensions and pose.
     /// \param[in] _size New size
