<?xml version="1.0" encoding="UTF-8" ?>
<sdf version='1.6'>
  <world name='default'>
    <include>
      <uri>model://ground_plane</uri>
    </include>
    <model name='light_model'>
      <static>1</static>
      <link name='cylinder'>
        <pose frame=''>0 0 0.25 0 -0 0</pose>
<<<<<<< HEAD
=======
        <collision name='collision'>
          <geometry>
            <cylinder>
              <radius>0.25</radius>
              <length>0.5</length>
            </cylinder>
          </geometry>
        </collision>
>>>>>>> a612600c
        <visual name='visual'>
          <geometry>
            <cylinder>
              <radius>0.25</radius>
              <length>0.5</length>
            </cylinder>
          </geometry>
        </visual>
        <light name='light_source1' type='spot'>
          <pose frame=''>0.25 0 0.25 0 -0.7854 0</pose>
          <attenuation>
            <range>30</range>
            <linear>0.05</linear>
          </attenuation>
          <diffuse>1 0 0 1</diffuse>
          <specular>1 0 0 1</specular>
          <spot>
            <inner_angle>0.3</inner_angle>
            <outer_angle>0.35</outer_angle>
            <falloff>1</falloff>
          </spot>
          <direction>0 0 -1</direction>
        </light>
        <light name='light_source2' type='spot'>
          <pose frame=''>-0.25 0 0.25 0 0.7854 0</pose>
          <attenuation>
            <range>30</range>
            <linear>0.05</linear>
          </attenuation>
          <diffuse>0 1 0 1</diffuse>
          <specular>0 1 0 1</specular>
          <spot>
            <inner_angle>0.3</inner_angle>
            <outer_angle>0.35</outer_angle>
            <falloff>1</falloff>
          </spot>
          <direction>0 0 -1</direction>
        </light>
      </link>
      <link name='box'>
        <pose frame=''>0 0 0.75 0 -0 0</pose>
<<<<<<< HEAD
=======
        <collision name='collision'>
          <geometry>
            <box>
              <size>0.5 0.5 0.5</size>
            </box>
          </geometry>
        </collision>
>>>>>>> a612600c
        <visual name='visual'>
          <geometry>
            <box>
              <size>0.5 0.5 0.5</size>
            </box>
          </geometry>
        </visual>
        <light name='light_source3' type='spot'>
          <pose frame=''>0 0.25 0.25 0.7854 -0 0</pose>
          <attenuation>
            <range>30</range>
            <linear>0.05</linear>
          </attenuation>
          <diffuse>0 0 1 1</diffuse>
          <specular>0 0 1 1</specular>
          <spot>
            <inner_angle>0.3</inner_angle>
            <outer_angle>0.35</outer_angle>
            <falloff>1</falloff>
          </spot>
          <direction>0 0 -1</direction>
        </light>
        <light name='light_source4' type='spot'>
          <pose frame=''>0 -0.25 0.25 -0.7854 0 0</pose>
          <attenuation>
            <range>30</range>
            <linear>0.05</linear>
          </attenuation>
          <diffuse>1 1 0 1</diffuse>
          <specular>1 1 0 1</specular>
          <spot>
            <inner_angle>0.3</inner_angle>
            <outer_angle>0.35</outer_angle>
            <falloff>1</falloff>
          </spot>
          <direction>0 0 -1</direction>
        </light>
      </link>
      <joint name='joint' type='fixed'>
        <parent>cylinder</parent>
        <child>box</child>
      </joint>
      <plugin name='light_control' filename='libFlashLightPlugin.so'>
        <enable>true</enable>
        <light>
          <id>cylinder/light_source1</id>
          <duration>0.1</duration>
          <interval>0.4</interval>
        </light>
        <light>
          <id>cylinder/light_source2</id>
          <duration>0.05</duration>
          <interval>0.05</interval>
<<<<<<< HEAD
          <color>0.5 1 0.8</color>
        </flash_light>
        <flash_light>
          <light_id>box/light_source3</light_id>
          <duration>1.0</duration>
          <interval>0.1</interval>
          <enable>false</enable>
        </flash_light>
        <flash_light>
          <light_id>box/light_source4</light_id>
          <block>
            <duration>0.5</duration>
            <interval>0.0</interval>
            <color>1 1 0</color>
          </block>
          <block>
            <duration>0.5</duration>
            <interval>0.0</interval>
            <color>0 1 1</color>
          </block>
          <block>
            <duration>0.5</duration>
            <interval>0.0</interval>
            <color>1 0 1</color>
          </block>
=======
        </light>
        <light>
          <id>box/light_source3</id>
          <duration>1.0</duration>
          <interval>0.1</interval>
          <enable>false</enable>
        </light>
        <light>
          <id>box/light_source4</id>
          <duration>1.0</duration>
          <interval>0.0</interval>
>>>>>>> a612600c
          <enable>true</enable>
        </light>
      </plugin>
    </model>
  </world>
</sdf><|MERGE_RESOLUTION|>--- conflicted
+++ resolved
@@ -8,8 +8,6 @@
       <static>1</static>
       <link name='cylinder'>
         <pose frame=''>0 0 0.25 0 -0 0</pose>
-<<<<<<< HEAD
-=======
         <collision name='collision'>
           <geometry>
             <cylinder>
@@ -18,7 +16,6 @@
             </cylinder>
           </geometry>
         </collision>
->>>>>>> a612600c
         <visual name='visual'>
           <geometry>
             <cylinder>
@@ -60,8 +57,6 @@
       </link>
       <link name='box'>
         <pose frame=''>0 0 0.75 0 -0 0</pose>
-<<<<<<< HEAD
-=======
         <collision name='collision'>
           <geometry>
             <box>
@@ -69,7 +64,6 @@
             </box>
           </geometry>
         </collision>
->>>>>>> a612600c
         <visual name='visual'>
           <geometry>
             <box>
@@ -123,17 +117,16 @@
           <id>cylinder/light_source2</id>
           <duration>0.05</duration>
           <interval>0.05</interval>
-<<<<<<< HEAD
           <color>0.5 1 0.8</color>
-        </flash_light>
-        <flash_light>
-          <light_id>box/light_source3</light_id>
+        </light>
+        <light>
+          <id>box/light_source3</id>
           <duration>1.0</duration>
           <interval>0.1</interval>
           <enable>false</enable>
-        </flash_light>
-        <flash_light>
-          <light_id>box/light_source4</light_id>
+        </light>
+        <light>
+          <id>box/light_source4</id>
           <block>
             <duration>0.5</duration>
             <interval>0.0</interval>
@@ -149,19 +142,6 @@
             <interval>0.0</interval>
             <color>1 0 1</color>
           </block>
-=======
-        </light>
-        <light>
-          <id>box/light_source3</id>
-          <duration>1.0</duration>
-          <interval>0.1</interval>
-          <enable>false</enable>
-        </light>
-        <light>
-          <id>box/light_source4</id>
-          <duration>1.0</duration>
-          <interval>0.0</interval>
->>>>>>> a612600c
           <enable>true</enable>
         </light>
       </plugin>
