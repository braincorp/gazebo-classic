<?xml version="1.0" ?>
<sdf version="1.5">
  <world name="default">
    <scene>
      <shadows>0</shadows>
    </scene>

    <gui>
      <camera name="user_camera">
        <pose>0 -2 1.75  0 0.35 1.57</pose>
      </camera>

      <plugin name="HaptixGUIPlugin" filename="libHaptixGUIPlugin.so">
        <circle_size>25</circle_size>
        <force_min>0</force_min>
        <force_max>75</force_max>
        <color_min>255 227 32 255</color_min>
        <color_max>255 102 102 255</color_max>
        <hand_side>right</hand_side>
        <timer_topic>~/timer_control</timer_topic> 

        <contacts>
          <contact name="mpl::rThDistal::rThDistal_collision">
            <pos>302 130</pos>
            <topic>~/mpl/rThDistal/rThDistal_contact_sensor</topic>
          </contact>
          <contact name="mpl::rThMedial::rThMedial_collision">
            <pos>275 195</pos>
            <topic>~/mpl/rThMedial/rThMedial_contact_sensor</topic>
          </contact>

          <contact name="mpl::rIndDistal::rIndDistal_collision">
            <pos>248 -30</pos>
            <topic>~/mpl/rIndDistal/rIndDistal_contact_sensor</topic>
          </contact>
          <contact name="mpl::rIndMedial::rIndMedial_collision">
            <pos>233 43</pos>
            <topic>~/mpl/rIndMedial/rIndMedial_contact_sensor</topic>
          </contact>

          <contact name="mpl::rMidDistal::rMidDistal_collision">
            <pos>153 -60</pos>
            <topic>~/mpl/rMidDistal/rMidDistal_contact_sensor</topic>
          </contact>
          <contact name="mpl::rMidMedial::rMidMedial_collision">
            <pos>155 19</pos>
            <topic>~/mpl/rMidMedial/rMidMedial_contact_sensor</topic>
          </contact>

          <contact name="mpl::rRingDistal::rRingDistal_collision">
            <pos>64 -19</pos>
            <topic>~/mpl/rRingDistal/rRingDistal_contact_sensor</topic>
          </contact>
          <contact name="mpl::rRingMedial::rRingMedial_collision">
            <pos>74 41</pos>
            <topic>~/mpl/rRingMedial/rRingMedial_contact_sensor</topic>
          </contact>

          <contact name="mpl::rLittleDistal::rLittleDistal_collision">
            <pos>-7 54</pos>
            <topic>~/mpl/rLittleDistal/rLittleDistal_contact_sensor</topic>
          </contact>
          <contact name="mpl::rLittleMedial::rLittleMedial_collision">
            <pos>14 105</pos>
            <topic>~/mpl/rLittleMedial/rLittleMedial_contact_sensor</topic>
          </contact>
        </contacts>


        <task_group name="Grasp">
          <task id="grasp_1" name="Block 10cm">
            <enabled>true</enabled>
            <icon>file://media/materials/textures/grasp_1.jpg</icon>
            <instructions>
              Instructions: Pick up the 10 cm block and place it on top of the box.
            </instructions>
          </task>

          <task id="grasp_2" name="Block 2.5cm">
            <enabled>false</enabled>
            <icon>file://media/materials/textures/grasp_2.jpg</icon>
            <instructions>
              Instructions: Pick up the 2.5 cm block and place it on top of the box.
            </instructions>
          </task>

          <task id="grasp_3" name="Block 5cm">
            <enabled>false</enabled>
            <icon>file://media/materials/textures/grasp_3.jpg</icon>
            <instructions>
              Instructions: Pick up the 5 cm block and place it on top of the box.
            </instructions>
          </task>

          <task id="grasp_4" name="Block 7.5cm">
            <enabled>false</enabled>
            <icon>file://media/materials/textures/grasp_4.jpg</icon>
            <instructions>
              Instructions: Pick up the 7.5 cm block and place it on top of the box.
            </instructions>
          </task>

          <task id="grasp_5" name="Cricket ball">
            <enabled>false</enabled>
            <icon>file://media/materials/textures/grasp_5.jpg</icon>
            <instructions>
              Instructions: Pick up the cricket ball and place it on top of the box, inside of the tin lid.
            </instructions>
          </task>

          <task id="grasp_6"name="Stone">
            <enabled>false</enabled>
            <icon>file://media/materials/textures/grasp_6.jpg</icon> 
            <instructions>
              Instructions: Pick up the stone and place it on top of the box.
            </instructions>
          </task>
        </task_group>

        <task_group name="Grip">
          <task id="grip_1" name="Cups">
            <enabled>true</enabled>
            <icon>file://media/materials/textures/grip_1.jpg</icon>
            <instructions>
              Instructions: Pour the contents of the filled cup into the empty cup.
            </instructions>
          </task>

          <task id="grip_2" name="Tube 2.25cm">
            <enabled>false</enabled>
            <icon>file://media/materials/textures/grip_2.jpg</icon>
            <instructions>
              Instructions: Pick up the 2.25cm diameter tube and place it on the wooden peg.
            </instructions>
          </task>

          <task id="grip_3" name="Tube 1cm">
            <enabled>false</enabled>
            <icon>file://media/materials/textures/grip_3.jpg</icon>
            <instructions>
              Instructions: Pick up the 1cm diameter tube and place it on the metal peg.
            </instructions>
          </task>

          <task id="grip_4" name="Washer">
            <enabled>false</enabled>
            <icon>file://media/materials/textures/grip_4.jpg</icon>
            <instructions>
              Instructions: Pick up the washer and place it on the metal peg.
            </instructions>
          </task>
        </task_group>

        <task_group name="Pinch">
          <task id="pinch_1" name="Ball bearing">
            <enabled>true</enabled>
            <icon>file://media/materials/textures/pinch_1.jpg</icon>
            <instructions>
              Instructions: Pick up the ball bearing and place it on top of the box, inside of the tin lid.
            </instructions>
          </task>

          <task id="pinch_2" name="Marble">
            <enabled>false</enabled>
            <icon>file://media/materials/textures/pinch_2.jpg</icon>
            <instructions>
              Instructions:   Pick up the marble and place it on top of the box, inside of the tin lid.
            </instructions>
          </task>
        </task_group>

<<<<<<< HEAD
        <arm_keys>
					<!-- arm_pos_x, arm_pos_y, arm_pos_z, arm_rot_x, arm_rot_y, arm_rot_z -->
          <key key="s" index=0 increment=-0.025></key>
          <key key="w" index=0 increment=0.025></key>
  
          <key key="a" index=1 increment=0.025></key>
          <key key="d" index=1 increment=-0.025></key>
  
          <key key="q" index=2 increment=0.025></key>
          <key key="e" index=2 increment=-0.025></key>
  
          <key key="S" index=3 increment=-0.025></key>
          <key key="W" index=3 increment=0.025></key>
  
          <key key="A" index=4 increment=0.025></key>
          <key key="D" index=4 increment=-0.025></key>
  
          <key key="Q" index=5 increment=0.025></key>
          <key key="E" index=5 increment=-0.025></key>
        </arm_keys>

        <!--<motor_keys>
          <motor inc_key="z" dec_key="Z" index=0 increment=0.05></motor>
          <motor inc_key="x" dec_key="X" index=1 increment=0.05></motor>
          <motor inc_key="c" dec_key="C" index=2 increment=0.05></motor>
          <motor inc_key="1" dec_key="!" index=3 increment=0.05></motor>
          <motor inc_key="2" dec_key="@" index=4 increment=0.05></motor>
          <motor inc_key="3" dec_key="#" index=5 increment=0.05></motor>
          <motor inc_key="4" dec_key="$" index=6 increment=0.05></motor>
          <motor inc_key="5" dec_key="%" index=7 increment=0.05></motor>
          <motor inc_key="6" dec_key="^" index=8 increment=0.05></motor>
          <motor inc_key="7" dec_key="&amp;" index=9 increment=0.05></motor>
          <motor inc_key="8" dec_key="*" index=10 increment=0.05></motor>
          <motor inc_key="9" dec_key="(" index=11 increment=0.05></motor>
          <motor inc_key="0" dec_key=")" index=12 increment=0.05></motor>
          <motor inc_key="-" dec_key="_" index=13 increment=0.05></motor>
          <motor inc_key="=" dec_key="+" index=14 increment=0.05></motor>
        </motor_keys>-->

        <grasp_keys>
          <grasp inc_key="1" dec_key="!" increment="0.015" name="Cylindrical"></grasp>
          <grasp inc_key="2" dec_key="@" increment="0.015" name="Spherical"></grasp>
          <grasp inc_key="3" dec_key="#" increment="0.015" name="ThreeFingerPinch"></grasp>
          <grasp inc_key="4" dec_key="$" increment="0.015" name="FinePinch(American)"></grasp>
          <grasp inc_key="5" dec_key="%" increment="0.015" name="FinePinch(British)"></grasp>
          <grasp inc_key="6" dec_key="^" increment="0.015" name="Palmar(Tray)"></grasp>
          <!--<grasp inc_key="7" dec_key="&amp;" increment="0.015" name="Hook"></grasp>-->
        </grasp_keys>
=======
        <!--
        <commands>
          <command button="a" name="arm_pos_x" increment=-0.025></command>
          <command button="d" name="arm_pos_x" increment=0.025></command>

          <command button="w" name="arm_pos_y" increment=0.025></command>
          <command button="s" name="arm_pos_y" increment=-0.025></command>

          <command button="q" name="arm_pos_z" increment=0.025></command>
          <command button="e" name="arm_pos_z" increment=-0.025></command>

          <command button="A" name="arm_rot_x" increment=-0.025></command>
          <command button="D" name="arm_rot_x" increment=0.025></command>

          <command button="W" name="arm_rot_y" increment=0.025></command>
          <command button="S" name="arm_rot_y" increment=-0.025></command>

          <command button="Q" name="arm_rot_z" increment=0.025></command>
          <command button="E" name="arm_rot_z" increment=-0.025></command>

          <command button="z" name="motor_wrist_rot" increment=0.05></command>
          <command button="Z" name="motor_wrist_rot" increment=-0.05></command>

          <command button="x" name="motor_wrist_dev" increment=0.05></command>
          <command button="X" name="motor_wrist_dev" increment=-0.05></command>

          <command button="c" name="motor_wrist_fe" increment=0.05></command>
          <command button="C" name="motor_wrist_fe" increment=-0.05></command>
        </commands>

        <grasps>
          <increment>0.015</increment>
          <grasp inc_key="1" dec_key="!" name="cylinder">0.000000 0.000000 0.000000 1.242345 1.397638 1.552931 1.318693 1.483530 1.648367 1.318693 1.483530 1.648367 1.521320 0.005497 0.126433 -0.258364 -0.343569 0.549709 1.318693 1.483530 1.648367 1.011464 0.899079</grasp>
          <grasp inc_key="2" dec_key="@" name="spherical">0.000000 0.000000 0.000000 1.303424 1.466352 1.629279 1.303424 1.466352 1.629279 1.257615 1.414816 1.572018 0.797765 0.057720 0.002749 -0.343569 0.000000 0.879534 1.303424 1.466352 1.629279 0.857546 0.762263</grasp>
          <grasp inc_key="3" dec_key="#" name="pinch">0.000000 0.000000 0.000000 0.662095 0.744857 0.827619 1.089648 1.225853 1.362059 0.860602 0.968177 1.075752 1.150266 0.000000 0.000000 -0.294095 -0.156667 0.516726 0.936950 1.054069 1.171188 0.637662 0.566811</grasp>
        </grasps>

        <indices>
          <index name="motor_wrist_rot" num="0"></index>
          <index name="motor_wrist_dev" num="1"></index>
          <index name="motor_wrist_fe" num="2"></index>
          <index name="arm_pos_x" num="0"></index>
          <index name="arm_pos_y" num="1"></index>
          <index name="arm_pos_z" num="2"></index>
          <index name="arm_rot_x" num="3"></index>
          <index name="arm_rot_y" num="4"></index>
          <index name="arm_rot_z" num="5"></index>
        </indices>
-->
      </plugin>
>>>>>>> 6e448b6b

      <plugin name="TimerGUIPlugin" filename="libTimerGUIPlugin.so">
        <size>155 30</size>
        <topic>~/timer_control</topic> 
      </plugin>

    </gui>

   <physics type="ode">
      <gravity>0.000000 0.000000 -9.810000</gravity>
      <ode>
        <solver>
          <type>quick</type>
          <iters>100</iters>
          <precon_iters>0</precon_iters>
          <sor>1.000000</sor>
        </solver>
        <constraints>
          <cfm>0.000000</cfm>
          <erp>0.200000</erp>
          <contact_max_correcting_vel>0.000000</contact_max_correcting_vel>
          <contact_surface_layer>0.00000</contact_surface_layer>
        </constraints>
      </ode>
      <bullet>
        <solver>
          <type>sequential_impulse</type>
          <iters>100</iters>
          <sor>1.000000</sor>
        </solver>
        <constraints>
          <cfm>0.000000</cfm>
          <erp>0.200000</erp>
          <split_impulse>true</split_impulse>
          <split_impulse_penetration_threshold>-0.01</split_impulse_penetration_threshold>
          <contact_surface_layer>0.01000</contact_surface_layer>
        </constraints>
      </bullet>
      <simbody>
        <accuracy>0.001</accuracy>
        <max_transient_velocity>0.01</max_transient_velocity>
        <contact>
          <stiffness>1e8</stiffness>
          <dissipation>10</dissipation>
          <static_friction>0.15</static_friction>
          <dynamic_friction>0.1</dynamic_friction>
          <viscous_friction>0.0</viscous_friction>
        </contact>
      </simbody>
      <real_time_update_rate>0.000000</real_time_update_rate>
      <max_step_size>0.001000</max_step_size>
    </physics>

    <!-- A global light source -->
    <include>
      <uri>model://sun</uri>
    </include>

    <!-- A ground plane -->
    <include>
      <uri>model://ground_plane</uri>
    </include>

    <include>
      <uri>model://table</uri>
    </include>

    <include>
      <uri>model://wooden_case</uri>
      <pose>0 0.037 1.015 0 0 -1.570796</pose>
    </include>

    <model name="polhemus_source">
      <pose>-.5 0 1.3 0 3.1416 1.57</pose>
      <link name="link">
        <inertial>
          <mass>0.25</mass>
          <inertia>
            <ixx>0.000104167</ixx>
            <ixy>0</ixy>
            <ixz>0</ixz>
            <iyy>0.000104167</iyy>
            <iyz>0</iyz>
            <izz>0.000104167</izz>
          </inertia>
        </inertial>

        <visual name="visual">
          <geometry>
            <box>
              <size>0.05 0.05 0.05</size>
            </box>
          </geometry>
          <material>
            <script>
              <uri>file://media/materials/scripts/gazebo.material</uri>
              <name>Gazebo/Grey</name>
            </script>
          </material>
        </visual>
      </link>
      <static>true</static>
    </model>

    <include>
      <uri>model://cricket_ball</uri>
      <pose> 0.6 250 1.015 0 0 0</pose>
    </include>

    <include>
      <uri>model://wood_cube_10cm</uri>
      <pose> 0.2 250 1.015 0 0 0</pose>
    </include>

    <include>
      <uri>model://wood_cube_7_5cm</uri>
      <pose> 0.0 250 1.015 0 0 0</pose>
    </include>

    <include>
      <uri>model://wood_cube_5cm</uri>
      <pose>-0.2 250 1.015 0 0 0</pose>
    </include>

    <include>
      <uri>model://wood_cube_2_5cm</uri>
      <pose>-0.4 250 1.015 0 0 0</pose>
    </include>

    <include>
      <uri>model://stone_10_2_5_1cm</uri>
      <pose>-0.6 250 1.015 0 0 0</pose>
    </include>

    <include>
      <name>cup_1</name>
      <uri>model://plastic_cup</uri>
      <pose>-0.8 250 1.015 0 0 0</pose>
    </include>

    <include>
      <name>cup_2</name>
      <uri>model://plastic_cup</uri>
      <pose>-1.0 250 1.015 0 0 0</pose>
    </include> 
 
    <include>
      <uri>model://wooden_peg_board</uri>
      <pose>-1.2 250 1.015 0 0 0</pose>
    </include> 

    <include>
      <uri>model://metal_peg_board</uri>
      <pose>-1.4 250 1.015 0 0 0</pose>
    </include> 

    <include>
      <uri>model://tube_2_25cm</uri>
      <pose>-1.6 250 1.015 0 0 0</pose>
    </include> 

    <include>
      <uri>model://tube_9_5mm</uri>
      <pose>-1.8 250 1.015 0 0 0</pose>
    </include> 
 
    <include>
      <uri>model://washer</uri>
      <pose>-2.0 250 1.015 0 0 0</pose>
    </include>

    <include>
      <uri>model://ball_bearing</uri>
      <pose>-2.0 250 1.015 0 0 0</pose>
    </include>

    <include>
      <name>marble</name>
      <uri>model://marble_1_5cm</uri>
      <pose>-2.0 250 1.015 0 0 0</pose>
    </include>

    <include>
      <name>marble2</name>
      <uri>model://marble_1_5cm</uri>
      <pose>-2.0 250 1.115 0 0 0</pose>
    </include>

    <include>
      <uri>model://round_tin_base</uri>
      <pose>-2.2 250 1.015 0 0 0</pose>
    </include>

    <include>
      <uri>model://round_tin_top</uri>
      <pose>-2.4 250 1.015 0 0 0</pose>
    </include>


    <plugin name="arrange_plugin" filename="libArrangePlugin.so">
      <topic_name>~/arrange</topic_name>
      <model_name>cricket_ball</model_name>
      <model_name>wood_cube_10cm</model_name>
      <model_name>wood_cube_7_5cm</model_name>
      <model_name>wood_cube_5cm</model_name>
      <model_name>wood_cube_2_5cm</model_name>
      <model_name>stone_10_2_5_1cm</model_name>

      <model_name>cup_1</model_name>
      <model_name>cup_2</model_name>
      <model_name>wooden_peg_board</model_name>
      <model_name>metal_peg_board</model_name>
      <model_name>tube_2_25cm</model_name>
      <model_name>tube_9_5mm</model_name>
      <model_name>washer</model_name>

      <model_name>ball_bearing</model_name>
      <model_name>marble</model_name>
      <model_name>marble2</model_name>

      <model_name>round_tin_top</model_name>
      <model_name>round_tin_base</model_name>

      <initial_arrangement>demo_practice</initial_arrangement>
      <arrangement name="demo_practice">
        <pose model="wood_cube_10cm">-0.500 -0.265 1.020 0 0 0</pose>
        <pose model="round_tin_base"> 0.500 -0.274 1.036 0 0 0</pose>
        <pose model="round_tin_top">  0.217  0.040 1.393 0 0 0 </pose>
        <pose model="marble">         0.500 -0.274 1.036 0 0 0</pose>
        <pose model="marble2">        0.217 -0.274 1.036 0 0 0</pose>
        <pose model="cup_1">         -0.100 -0.274 1.034 0 0 0</pose>
      </arrangement>
      <arrangement name="grasp_1">
        <pose model="wood_cube_10cm"> 0.217 -0.265 1.04 0 0 0</pose>
      </arrangement>
      <arrangement name="grasp_2">
        <pose model="wood_cube_2_5cm"> 0.217 -0.298 1.04 0 0 0</pose>
      </arrangement>
      <arrangement name="grasp_3">
        <pose model="wood_cube_5cm"> 0.217 -0.284 1.034 0 0 0</pose>
      </arrangement>
      <arrangement name="grasp_4">
        <pose model="wood_cube_7_5cm"> 0.217 -0.268 1.034 0 0 0</pose>
      </arrangement>
      <arrangement name="grasp_5"> 
        <pose model="round_tin_base">0.217 -0.274 1.036 0 0 0</pose>
        <pose model="round_tin_top">0.217  0.04 1.393 0 0 0 </pose>
        <pose model="cricket_ball"> 0.217 -0.274 1.038 0 0 0</pose>
      </arrangement>
      <arrangement name="grasp_6">
        <pose model="stone_10_2_5_1cm">0.242 -0.34 1.0475 -1.571074 0 -1.14</pose>
      </arrangement>
      <arrangement name="grip_1">
        <pose model="cup_1"> 0.00 -0.20 1.034 0 0 0</pose>
        <pose model="cup_2"> 0.217 -0.20 1.034 0 0 0</pose>
      </arrangement>
      <arrangement name="grip_2">
        <pose model="wooden_peg_board">0.128 -0.08 1.034 0 0 -1.571074</pose>
        <pose model="tube_2_25cm">0.216 -0.328 1.034 0 0 0</pose>
      </arrangement>
      <arrangement name="grip_3">
        <pose model="metal_peg_board">0.128 -0.08 1.034 0 0 -1.571074</pose>
        <pose model="tube_9_5mm">0.216 -0.328 1.034 0 0 0</pose>
      </arrangement>
      <arrangement name="grip_4">
        <pose model="round_tin_top">0.244 -0.281 1.033 0 0 0</pose>
        <pose model="washer">0.244 -0.281 1.036 0 0 0</pose>
        <pose model="metal_peg_board">0.128 -0.08 1.034 0 0 -1.571074</pose>
      </arrangement>
      <arrangement name="pinch_1">
        <pose model="round_tin_base">0.217 -0.274 1.036 0 0 0</pose>
        <pose model="round_tin_top">0.217  0.04 1.393 0 0 0 </pose>
        <pose model="ball_bearing">0.217 -0.270 1.038 0 0 0</pose>
      </arrangement>
      <arrangement name="pinch_2">
        <pose model="round_tin_base">0.217 -0.274 1.036 0 0 0</pose>
        <pose model="round_tin_top">0.217  0.04 1.393 0 0 0 </pose>
        <pose model="marble">0.217 -0.274 1.036 0 0 0</pose>
      </arrangement>

    </plugin>
  </world>
</sdf><|MERGE_RESOLUTION|>--- conflicted
+++ resolved
@@ -169,7 +169,6 @@
           </task>
         </task_group>
 
-<<<<<<< HEAD
         <arm_keys>
 					<!-- arm_pos_x, arm_pos_y, arm_pos_z, arm_rot_x, arm_rot_y, arm_rot_z -->
           <key key="s" index=0 increment=-0.025></key>
@@ -218,58 +217,8 @@
           <grasp inc_key="6" dec_key="^" increment="0.015" name="Palmar(Tray)"></grasp>
           <!--<grasp inc_key="7" dec_key="&amp;" increment="0.015" name="Hook"></grasp>-->
         </grasp_keys>
-=======
-        <!--
-        <commands>
-          <command button="a" name="arm_pos_x" increment=-0.025></command>
-          <command button="d" name="arm_pos_x" increment=0.025></command>
-
-          <command button="w" name="arm_pos_y" increment=0.025></command>
-          <command button="s" name="arm_pos_y" increment=-0.025></command>
-
-          <command button="q" name="arm_pos_z" increment=0.025></command>
-          <command button="e" name="arm_pos_z" increment=-0.025></command>
-
-          <command button="A" name="arm_rot_x" increment=-0.025></command>
-          <command button="D" name="arm_rot_x" increment=0.025></command>
-
-          <command button="W" name="arm_rot_y" increment=0.025></command>
-          <command button="S" name="arm_rot_y" increment=-0.025></command>
-
-          <command button="Q" name="arm_rot_z" increment=0.025></command>
-          <command button="E" name="arm_rot_z" increment=-0.025></command>
-
-          <command button="z" name="motor_wrist_rot" increment=0.05></command>
-          <command button="Z" name="motor_wrist_rot" increment=-0.05></command>
-
-          <command button="x" name="motor_wrist_dev" increment=0.05></command>
-          <command button="X" name="motor_wrist_dev" increment=-0.05></command>
-
-          <command button="c" name="motor_wrist_fe" increment=0.05></command>
-          <command button="C" name="motor_wrist_fe" increment=-0.05></command>
-        </commands>
-
-        <grasps>
-          <increment>0.015</increment>
-          <grasp inc_key="1" dec_key="!" name="cylinder">0.000000 0.000000 0.000000 1.242345 1.397638 1.552931 1.318693 1.483530 1.648367 1.318693 1.483530 1.648367 1.521320 0.005497 0.126433 -0.258364 -0.343569 0.549709 1.318693 1.483530 1.648367 1.011464 0.899079</grasp>
-          <grasp inc_key="2" dec_key="@" name="spherical">0.000000 0.000000 0.000000 1.303424 1.466352 1.629279 1.303424 1.466352 1.629279 1.257615 1.414816 1.572018 0.797765 0.057720 0.002749 -0.343569 0.000000 0.879534 1.303424 1.466352 1.629279 0.857546 0.762263</grasp>
-          <grasp inc_key="3" dec_key="#" name="pinch">0.000000 0.000000 0.000000 0.662095 0.744857 0.827619 1.089648 1.225853 1.362059 0.860602 0.968177 1.075752 1.150266 0.000000 0.000000 -0.294095 -0.156667 0.516726 0.936950 1.054069 1.171188 0.637662 0.566811</grasp>
-        </grasps>
-
-        <indices>
-          <index name="motor_wrist_rot" num="0"></index>
-          <index name="motor_wrist_dev" num="1"></index>
-          <index name="motor_wrist_fe" num="2"></index>
-          <index name="arm_pos_x" num="0"></index>
-          <index name="arm_pos_y" num="1"></index>
-          <index name="arm_pos_z" num="2"></index>
-          <index name="arm_rot_x" num="3"></index>
-          <index name="arm_rot_y" num="4"></index>
-          <index name="arm_rot_z" num="5"></index>
-        </indices>
--->
+
       </plugin>
->>>>>>> 6e448b6b
 
       <plugin name="TimerGUIPlugin" filename="libTimerGUIPlugin.so">
         <size>155 30</size>
